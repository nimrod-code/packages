[
  {
    "name": "sequtils2",
    "url": "https://github.com/Michedev/sequtils2",
    "method": "git",
    "tags": [
      "library",
      "sequence",
      "string",
      "openArray",
      "functional"
    ],
    "description": "Additional functions for sequences that are not present in sequtils",
    "license": "MIT",
    "web": "http://htmlpreview.github.io/?https://github.com/Michedev/sequtils2/blob/master/sequtils2.html"
  },
  {
    "name": "github_api",
    "url": "https://github.com/watzon/github-api-nim",
    "method": "git",
    "tags": [
      "library",
      "api",
      "github",
      "client"
    ],
    "description": "Nim wrapper for the GitHub API",
    "license": "WTFPL",
    "web": "https://github.com/watzon/github-api-nim"
  },
  {
    "name": "nimates",
    "url": "https://github.com/jamesalbert/nimates",
    "method": "git",
    "tags": [
      "library",
      "postmates",
      "delivery"
    ],
    "description": "Client library for the Postmates API",
    "license": "Apache",
    "web": "https://github.com/jamesalbert/nimates"
  },
  {
    "name": "discordnim",
    "url": "https://github.com/Krognol/discordnim",
    "method": "git",
    "tags": [
      "library",
      "discord"
    ],
    "description": "Discord library for Nim",
    "license": "MIT",
    "web": "https://github.com/Krognol/discordnim"
  },
  {
    "name": "argument_parser",
    "url": "https://github.com/Xe/argument_parser/",
    "method": "git",
    "tags": [
      "library",
      "commandline",
      "arguments",
      "switches",
      "parsing"
    ],
    "description": "Provides a complex commandline parser",
    "license": "MIT",
    "web": "https://github.com/Xe/argument_parser"
  },
  {
    "name": "genieos",
    "url": "https://github.com/Araq/genieos/",
    "method": "git",
    "tags": [
      "library",
      "commandline",
      "sound",
      "recycle",
      "os"
    ],
    "description": "Too awesome procs to be included in nimrod.os module",
    "license": "MIT",
    "web": "http://github.com/Araq/genieos/"
  },
  {
    "name": "jester",
    "url": "https://github.com/dom96/jester/",
    "method": "git",
    "tags": [
      "web",
      "http",
      "framework",
      "dsl"
    ],
    "description": "A sinatra-like web framework for Nim.",
    "license": "MIT",
    "web": "https://github.com/dom96/jester"
  },
  {
    "name": "templates",
    "url": "https://github.com/onionhammer/nim-templates.git",
    "method": "git",
    "tags": [
      "web",
      "html",
      "template"
    ],
    "description": "A simple string templating library for Nim.",
    "license": "BSD",
    "web": "https://github.com/onionhammer/nim-templates"
  },
  {
    "name": "murmur",
    "url": "https://github.com/olahol/nimrod-murmur/",
    "method": "git",
    "tags": [
      "hash",
      "murmur"
    ],
    "description": "MurmurHash in pure Nim.",
    "license": "MIT",
    "web": "https://github.com/olahol/nimrod-murmur"
  },
  {
    "name": "libtcod_nim",
    "url": "https://github.com/Vladar4/libtcod_nim/",
    "method": "git",
    "tags": [
      "roguelike",
      "game",
      "library",
      "engine",
      "sdl",
      "opengl",
      "glsl"
    ],
    "description": "Wrapper of the libtcod library for the Nim language.",
    "license": "zlib",
    "web": "https://github.com/Vladar4/libtcod_nim"
  },
  {
    "name": "nimgame",
    "url": "https://github.com/Vladar4/nimgame/",
    "method": "git",
    "tags": [
      "deprecated",
      "game",
      "engine",
      "sdl"
    ],
    "description": "A simple 2D game engine for Nim language. Deprecated, use nimgame2 instead.",
    "license": "MIT",
    "web": "https://github.com/Vladar4/nimgame"
  },
  {
    "name": "nimgame2",
    "url": "https://github.com/Vladar4/nimgame2/",
    "method": "git",
    "tags": [
      "game",
      "engine",
      "sdl",
      "sdl2"
    ],
    "description": "A simple 2D game engine for Nim language.",
    "license": "MIT",
    "web": "https://github.com/Vladar4/nimgame2"
  },
  {
    "name": "sfml",
    "url": "https://github.com/fowlmouth/nimrod-sfml/",
    "method": "git",
    "tags": [
      "game",
      "library",
      "opengl"
    ],
    "description": "High level OpenGL-based Game Library",
    "license": "MIT",
    "web": "https://github.com/fowlmouth/nimrod-sfml"
  },
  {
    "name": "enet",
    "url": "https://github.com/fowlmouth/nimrod-enet/",
    "method": "git",
    "tags": [
      "game",
      "networking",
      "udp"
    ],
    "description": "Wrapper for ENet UDP networking library",
    "license": "MIT",
    "web": "https://github.com/fowlmouth/nimrod-enet"
  },
  {
    "name": "nim-locale",
    "url": "https://github.com/Amrykid/nim-locale/",
    "method": "git",
    "tags": [
      "library",
      "locale",
      "i18n",
      "localization",
      "localisation",
      "globalization"
    ],
    "description": "A simple library for localizing Nim applications.",
    "license": "MIT",
    "web": "https://github.com/Amrykid/nim-locale"
  },
  {
    "name": "fowltek",
    "url": "https://github.com/fowlmouth/nimlibs/",
    "method": "git",
    "tags": [
      "game",
      "opengl",
      "wrappers",
      "library",
      "assorted"
    ],
    "description": "A collection of reusable modules and wrappers.",
    "license": "MIT",
    "web": "https://github.com/fowlmouth/nimlibs"
  },
  {
    "name": "nake",
    "url": "https://github.com/fowlmouth/nake/",
    "method": "git",
    "tags": [
      "build",
      "automation",
      "sortof"
    ],
    "description": "make-like for Nim. Describe your builds as tasks!",
    "license": "MIT",
    "web": "https://github.com/fowlmouth/nake"
  },
  {
    "name": "nimrod-glfw",
    "url": "https://github.com/rafaelvasco/nimrod-glfw/",
    "method": "git",
    "tags": [
      "library",
      "glfw",
      "opengl",
      "windowing",
      "game"
    ],
    "description": "Nim bindings for GLFW library.",
    "license": "MIT",
    "web": "https://github.com/rafaelvasco/nimrod-glfw"
  },
  {
    "name": "chipmunk",
    "url": "https://github.com/fowlmouth/nimrod-chipmunk/",
    "method": "git",
    "tags": [
      "library",
      "physics",
      "game"
    ],
    "description": "Bindings for Chipmunk2D 6.x physics library (for backwards compatibility)",
    "license": "MIT",
    "web": "https://github.com/fowlmouth/nimrod-chipmunk"
  },
  {
    "name": "chipmunk6",
    "url": "https://github.com/fowlmouth/nimrod-chipmunk/",
    "method": "git",
    "tags": [
      "library",
      "physics",
      "game"
    ],
    "description": "Bindings for Chipmunk2D 6.x physics library",
    "license": "MIT",
    "web": "https://github.com/fowlmouth/nimrod-chipmunk"
  },
  {
    "name": "chipmunk7_demos",
    "url": "https://github.com/matkuki/chipmunk7_demos/",
    "method": "git",
    "tags": [
      "demos",
      "physics",
      "game"
    ],
    "description": "Chipmunk7 demos for Nim",
    "license": "MIT",
    "web": "https://github.com/matkuki/chipmunk7_demos"
  },
  {
    "name": "nim-glfw",
    "url": "https://github.com/ephja/nim-glfw",
    "method": "git",
    "tags": [
      "library",
      "glfw",
      "opengl",
      "windowing",
      "game"
    ],
    "description": "A high-level GLFW 3 wrapper",
    "license": "MIT",
    "web": "https://github.com/ephja/nim-glfw"
  },
  {
    "name": "nim-ao",
    "url": "https://github.com/ephja/nim-ao",
    "method": "git",
    "tags": [
      "library",
      "audio"
    ],
    "description": "A high-level libao wrapper",
    "license": "MIT",
    "web": "https://github.com/ephja/nim-ao"
  },
  {
    "name": "termbox",
    "url": "https://github.com/fowlmouth/nim-termbox",
    "method": "git",
    "tags": [
      "library",
      "terminal",
      "io"
    ],
    "description": "Termbox wrapper.",
    "license": "MIT",
    "web": "https://github.com/fowlmouth/nim-termbox"
  },
  {
    "name": "linagl",
    "url": "https://bitbucket.org/BitPuffin/linagl",
    "method": "hg",
    "tags": [
      "library",
      "opengl",
      "math",
      "game"
    ],
    "description": "OpenGL math library",
    "license": "CC0",
    "web": "https://bitbucket.org/BitPuffin/linagl"
  },
  {
    "name": "kwin",
    "url": "https://github.com/reactormonk/nim-kwin",
    "method": "git",
    "tags": [
      "library",
      "javascript",
      "kde"
    ],
    "description": "KWin JavaScript API wrapper",
    "license": "MIT",
    "web": "https://github.com/reactormonk/nim-kwin"
  },
  {
    "name": "opencv",
    "url": "https://github.com/dom96/nim-opencv",
    "method": "git",
    "tags": [
      "library",
      "wrapper",
      "opencv",
      "image",
      "processing"
    ],
    "description": "OpenCV wrapper",
    "license": "MIT",
    "web": "https://github.com/dom96/nim-opencv"
  },
  {
    "name": "nimble",
    "url": "https://github.com/nim-lang/nimble",
    "method": "git",
    "tags": [
      "app",
      "binary",
      "package",
      "manager"
    ],
    "description": "Nimble package manager",
    "license": "BSD",
    "web": "https://github.com/nim-lang/nimble"
  },
  {
    "name": "aporia",
    "url": "https://github.com/nim-lang/Aporia",
    "method": "git",
    "tags": [
      "app",
      "binary",
      "ide",
      "gtk"
    ],
    "description": "A Nim IDE.",
    "license": "GPLv2",
    "web": "https://github.com/nim-lang/Aporia"
  },
  {
    "name": "c2nim",
    "url": "https://github.com/nim-lang/c2nim",
    "method": "git",
    "tags": [
      "app",
      "binary",
      "tool",
      "header",
      "C"
    ],
    "description": "c2nim is a tool to translate Ansi C code to Nim.",
    "license": "MIT",
    "web": "https://github.com/nim-lang/c2nim"
  },
  {
    "name": "pas2nim",
    "url": "https://github.com/nim-lang/pas2nim",
    "method": "git",
    "tags": [
      "app",
      "binary",
      "tool",
      "Pascal"
    ],
    "description": "pas2nim is a tool to translate Pascal code to Nim.",
    "license": "MIT",
    "web": "https://github.com/nim-lang/pas2nim"
  },
  {
    "name": "ipsumgenera",
    "url": "https://github.com/dom96/ipsumgenera",
    "method": "git",
    "tags": [
      "app",
      "binary",
      "blog",
      "static",
      "generator"
    ],
    "description": "Static blog generator ala Jekyll.",
    "license": "MIT",
    "web": "https://github.com/dom96/ipsumgenera"
  },
  {
    "name": "clibpp",
    "url": "https://github.com/onionhammer/clibpp.git",
    "method": "git",
    "tags": [
      "import",
      "C++",
      "library",
      "wrap"
    ],
    "description": "Easy way to 'Mock' C++ interface",
    "license": "MIT",
    "web": "https://github.com/onionhammer/clibpp"
  },
  {
    "name": "pastebin",
    "url": "https://github.com/achesak/nim-pastebin",
    "method": "git",
    "tags": [
      "library",
      "wrapper",
      "pastebin"
    ],
    "description": "Pastebin API wrapper",
    "license": "MIT",
    "web": "https://github.com/achesak/nim-pastebin"
  },
  {
    "name": "yahooweather",
    "url": "https://github.com/achesak/nim-yahooweather",
    "method": "git",
    "tags": [
      "library",
      "wrapper",
      "weather"
    ],
    "description": "Yahoo! Weather API wrapper",
    "license": "MIT",
    "web": "https://github.com/achesak/nim-yahooweather"
  },
  {
    "name": "noaa",
    "url": "https://github.com/achesak/nim-noaa",
    "method": "git",
    "tags": [
      "library",
      "wrapper",
      "weather"
    ],
    "description": "NOAA weather API wrapper",
    "license": "MIT",
    "web": "https://github.com/achesak/nim-noaa"
  },
  {
    "name": "rss",
    "url": "https://github.com/achesak/nim-rss",
    "method": "git",
    "tags": [
      "library",
      "rss",
      "xml",
      "syndication"
    ],
    "description": "RSS library",
    "license": "MIT",
    "web": "https://github.com/achesak/nim-rss"
  },
  {
    "name": "extmath",
    "url": "https://github.com/achesak/extmath.nim",
    "method": "git",
    "tags": [
      "library",
      "math",
      "trigonometry"
    ],
    "description": "Nim math library",
    "license": "MIT",
    "web": "https://github.com/achesak/extmath.nim"
  },
  {
    "name": "gtk2",
    "url": "https://github.com/nim-lang/gtk2",
    "method": "git",
    "tags": [
      "wrapper",
      "gui",
      "gtk"
    ],
    "description": "Wrapper for gtk2, a feature rich toolkit for creating graphical user interfaces",
    "license": "MIT",
    "web": "https://github.com/nim-lang/gtk2"
  },
  {
    "name": "cairo",
    "url": "https://github.com/nim-lang/cairo",
    "method": "git",
    "tags": [
      "wrapper"
    ],
    "description": "Wrapper for cairo, a vector graphics library with display and print output",
    "license": "MIT",
    "web": "https://github.com/nim-lang/cairo"
  },
  {
    "name": "x11",
    "url": "https://github.com/nim-lang/x11",
    "method": "git",
    "tags": [
      "wrapper"
    ],
    "description": "Wrapper for X11",
    "license": "MIT",
    "web": "https://github.com/nim-lang/x11"
  },
  {
    "name": "opengl",
    "url": "https://github.com/nim-lang/opengl",
    "method": "git",
    "tags": [
      "wrapper"
    ],
    "description": "High-level and low-level wrapper for OpenGL",
    "license": "MIT",
    "web": "https://github.com/nim-lang/opengl"
  },
  {
    "name": "lua",
    "url": "https://github.com/nim-lang/lua",
    "method": "git",
    "tags": [
      "wrapper"
    ],
    "description": "Wrapper to interface with the Lua interpreter",
    "license": "MIT",
    "web": "https://github.com/nim-lang/lua"
  },
  {
    "name": "tcl",
    "url": "https://github.com/nim-lang/tcl",
    "method": "git",
    "tags": [
      "wrapper"
    ],
    "description": "Wrapper for the TCL programming language",
    "license": "MIT",
    "web": "https://github.com/nim-lang/tcl"
  },
  {
    "name": "glm",
    "url": "https://github.com/stavenko/nim-glm",
    "method": "git",
    "tags": [
      "opengl",
      "math",
      "matrix",
      "vector",
      "glsl"
    ],
    "description": "Port of c++ glm library with shader-like syntax",
    "license": "MIT",
    "web": "https://github.com/stavenko/nim-glm"
  },
  {
    "name": "python",
    "url": "https://github.com/nim-lang/python",
    "method": "git",
    "tags": [
      "wrapper"
    ],
    "description": "Wrapper to interface with Python interpreter",
    "license": "MIT",
    "web": "https://github.com/nim-lang/python"
  },
  {
    "name": "NimBorg",
    "url": "https://github.com/micklat/NimBorg",
    "method": "git",
    "tags": [
      "wrapper"
    ],
    "description": "High-level and low-level interfaces to python and lua",
    "license": "MIT",
    "web": "https://github.com/micklat/NimBorg"
  },
  {
    "name": "sha1",
    "url": "https://github.com/onionhammer/sha1",
    "method": "git",
    "tags": [
      "port",
      "hash",
      "sha1"
    ],
    "description": "SHA-1 produces a 160-bit (20-byte) hash value from arbitrary input",
    "license": "BSD"
  },
  {
    "name": "dropbox_filename_sanitizer",
    "url": "https://github.com/Araq/dropbox_filename_sanitizer/",
    "method": "git",
    "tags": [
      "dropbox"
    ],
    "description": "Tool to clean up filenames shared on Dropbox",
    "license": "MIT",
    "web": "https://github.com/Araq/dropbox_filename_sanitizer/"
  },
  {
    "name": "csv",
    "url": "https://github.com/achesak/nim-csv",
    "method": "git",
    "tags": [
      "csv",
      "parsing",
      "stringify",
      "library"
    ],
    "description": "Library for parsing, stringifying, reading, and writing CSV (comma separated value) files",
    "license": "MIT",
    "web": "https://github.com/achesak/nim-csv"
  },
  {
    "name": "geonames",
    "url": "https://github.com/achesak/nim-geonames",
    "method": "git",
    "tags": [
      "library",
      "wrapper",
      "geography"
    ],
    "description": "GeoNames API wrapper",
    "license": "MIT",
    "web": "https://github.com/achesak/nim-geonames"
  },
  {
    "name": "gravatar",
    "url": "https://github.com/achesak/nim-gravatar",
    "method": "git",
    "tags": [
      "library",
      "wrapper",
      "gravatar"
    ],
    "description": "Gravatar API wrapper",
    "license": "MIT",
    "web": "https://github.com/achesak/nim-gravatar"
  },
  {
    "name": "coverartarchive",
    "url": "https://github.com/achesak/nim-coverartarchive",
    "method": "git",
    "tags": [
      "library",
      "wrapper",
      "cover art",
      "music",
      "metadata"
    ],
    "description": "Cover Art Archive API wrapper",
    "license": "MIT",
    "web": "http://github.com/achesak/nim-coverartarchive"
  },
  {
    "name": "nim-ogg",
    "url": "https://bitbucket.org/BitPuffin/nim-ogg",
    "method": "hg",
    "tags": [
      "library",
      "wrapper",
      "binding",
      "audio",
      "sound",
      "video",
      "metadata",
      "media"
    ],
    "description": "Binding to libogg",
    "license": "CC0"
  },
  {
    "name": "ogg",
    "url": "https://bitbucket.org/BitPuffin/nim-ogg",
    "method": "hg",
    "tags": [
      "library",
      "wrapper",
      "binding",
      "audio",
      "sound",
      "video",
      "metadata",
      "media"
    ],
    "description": "Binding to libogg",
    "license": "CC0"
  },
  {
    "name": "nim-vorbis",
    "url": "https://bitbucket.org/BitPuffin/nim-vorbis",
    "method": "hg",
    "tags": [
      "library",
      "wrapper",
      "binding",
      "audio",
      "sound",
      "metadata",
      "media"
    ],
    "description": "Binding to libvorbis",
    "license": "CC0"
  },
  {
    "name": "vorbis",
    "url": "https://bitbucket.org/BitPuffin/nim-vorbis",
    "method": "hg",
    "tags": [
      "library",
      "wrapper",
      "binding",
      "audio",
      "sound",
      "metadata",
      "media"
    ],
    "description": "Binding to libvorbis",
    "license": "CC0"
  },
  {
    "name": "nim-portaudio",
    "url": "https://bitbucket.org/BitPuffin/nim-portaudio",
    "method": "hg",
    "tags": [
      "library",
      "wrapper",
      "binding",
      "audio",
      "sound",
      "media",
      "io"
    ],
    "description": "Binding to portaudio",
    "license": "CC0"
  },
  {
    "name": "portaudio",
    "url": "https://bitbucket.org/BitPuffin/nim-portaudio",
    "method": "hg",
    "tags": [
      "library",
      "wrapper",
      "binding",
      "audio",
      "sound",
      "media",
      "io"
    ],
    "description": "Binding to portaudio",
    "license": "CC0"
  },
  {
    "name": "commandeer",
    "url": "https://github.com/fenekku/commandeer",
    "method": "git",
    "tags": [
      "library",
      "commandline",
      "arguments",
      "switches",
      "parsing",
      "options"
    ],
    "description": "Provides a small command line parsing DSL (domain specific language)",
    "license": "MIT",
    "web": "https://github.com/fenekku/commandeer"
  },
  {
    "name": "scrypt.nim",
    "url": "https://bitbucket.org/BitPuffin/scrypt.nim",
    "method": "hg",
    "tags": [
      "library",
      "wrapper",
      "binding",
      "crypto",
      "cryptography",
      "hash",
      "password",
      "security"
    ],
    "description": "Binding and utilities for scrypt",
    "license": "CC0"
  },
  {
    "name": "bloom",
    "url": "https://github.com/boydgreenfield/nimrod-bloom",
    "method": "git",
    "tags": [
      "Bloom filter",
      "Bloom",
      "probabilistic",
      "data structure",
      "set membership",
      "MurmurHash",
      "MurmurHash3"
    ],
    "description": "Efficient Bloom filter implementation in Nim using MurmurHash3.",
    "license": "MIT",
    "web": "https://www.github.com/boydgreenfield/nimrod-bloom"
  },
  {
    "name": "awesome_rmdir",
    "url": "https://github.com/Araq/awesome_rmdir/",
    "method": "git",
    "tags": [
      "rmdir",
      "awesome",
      "commandline"
    ],
    "description": "Command to remove acceptably empty directories.",
    "license": "MIT",
    "web": "https://github.com/Araq/awesome_rmdir/"
  },
  {
    "name": "nimalpm",
    "url": "https://github.com/barcharcraz/nimalpm/",
    "method": "git",
    "tags": [
      "alpm",
      "wrapper",
      "binding",
      "library"
    ],
    "description": "A nimrod wrapper for libalpm",
    "license": "GPLv2",
    "web": "https://www.github.com/barcharcraz/nimalpm/"
  },
  {
    "name": "png",
    "url": "https://github.com/barcharcraz/nimlibpng",
    "method": "git",
    "tags": [
      "png",
      "wrapper",
      "library",
      "libpng",
      "image"
    ],
    "description": "Nim wrapper for the libpng library",
    "license": "libpng",
    "web": "https://github.com/barcharcraz/nimlibpng"
  },
  {
    "name": "nimlibpng",
    "alias": "png"
  },
  {
    "name": "sdl2",
    "url": "https://github.com/nim-lang/sdl2",
    "method": "git",
    "tags": [
      "wrapper",
      "media",
      "audio",
      "video"
    ],
    "description": "Wrapper for SDL 2.x",
    "license": "MIT",
    "web": "https://github.com/nim-lang/sdl2"
  },
  {
    "name": "gamelib",
    "url": "https://github.com/PMunch/SDLGamelib",
    "method": "git",
    "tags": [
      "sdl",
      "game",
      "library"
    ],
    "description": "A library of functions to make creating games using Nim and SDL2 easier. This does not intend to be a full blown engine and tries to keep all the components loosely coupled so that individual parts can be used separately.",
    "license": "MIT",
    "web": "https://github.com/PMunch/SDLGamelib"
  },
  {
    "name": "nimcr",
    "url": "https://github.com/PMunch/nimcr",
    "method": "git",
    "tags": [
      "shebang",
      "utility"
    ],
    "description": "A small program to make Nim shebang-able without the overhead of compiling each time",
    "license": "MIT",
    "web": "https://github.com/PMunch/nimcr"
  },
  {
    "name": "gtkgenui",
    "url": "https://github.com/PMunch/gtkgenui",
    "method": "git",
    "tags": [
      "gtk2",
      "utility"
    ],
    "description": "This module provides the genui macro for the Gtk2 toolkit. Genui is a way to specify graphical interfaces in a hierarchical way to more clearly show the structure of the interface as well as simplifying the code.",
    "license": "MIT",
    "web": "https://github.com/PMunch/gtkgenui"
  },
  {
    "name": "persvector",
    "url": "https://github.com/PMunch/nim-persistent-vector",
    "method": "git",
    "tags": [
      "datastructures",
      "immutable",
      "persistent"
    ],
    "description": "This is an implementation of Clojures persistent vectors in Nim.",
    "license": "MIT",
    "web": "https://github.com/PMunch/nim-persistent-vector"
  },
  {
    "name": "pcap",
    "url": "https://github.com/PMunch/nim-pcap",
    "method": "git",
    "tags": [
      "pcap",
      "fileformats"
    ],
    "description": "Tiny pure Nim library to read PCAP files used by TcpDump/WinDump/Wireshark.",
    "license": "MIT",
    "web": "https://github.com/PMunch/nim-pcap"
  },
  {
    "name": "drawille",
    "url": "https://github.com/PMunch/drawille-nim",
    "method": "git",
    "tags": [
      "drawile",
      "terminal",
      "graphics"
    ],
    "description": "Drawing in terminal with Unicode Braille characters.",
    "license": "MIT",
    "web": "https://github.com/PMunch/drawille-nim"
  },
  {
    "name": "binaryparse",
    "url": "https://github.com/PMunch/binaryparse",
    "method": "git",
    "tags": [
      "parsing",
      "binary"
    ],
    "description": "Binary parser (and writer) in pure Nim. Generates efficient parsing procedures that handle many commonly seen patterns seen in binary files and does sub-byte field reading.",
    "license": "MIT",
    "web": "https://github.com/PMunch/binaryparse"
  },
  {
    "name": "libkeepass",
    "url": "https://github.com/PMunch/libkeepass",
    "method": "git",
    "tags": [
      "keepass",
      "password",
      "library"
    ],
    "description": "Library for reading KeePass files and decrypt the passwords within it",
    "license": "MIT",
    "web": "https://github.com/PMunch/libkeepass"
  },
  {
    "name": "zhsh",
    "url": "https://github.com/PMunch/zhangshasha",
    "method": "git",
    "tags": [
      "algorithm",
      "edit-distance"
    ],
    "description": "This module is a port of the Java implementation of the Zhang-Shasha algorithm for tree edit distance",
    "license": "MIT",
    "web": "https://github.com/PMunch/zhangshasha"
  },
  {
    "name": "termstyle",
    "url": "https://github.com/PMunch/termstyle",
    "method": "git",
    "tags": [
      "terminal",
      "colour",
      "style"
    ],
    "description": "Easy to use styles for terminal output",
    "license": "MIT",
    "web": "https://github.com/PMunch/termstyle"
  },
  {
    "name": "sdl2_nim",
    "url": "https://github.com/Vladar4/sdl2_nim",
    "method": "git",
    "tags": [
      "library",
      "wrapper",
      "sdl2",
      "game",
      "video",
      "image",
      "audio",
      "network",
      "ttf"
    ],
    "description": "Wrapper of the SDL 2 library for the Nim language.",
    "license": "zlib",
    "web": "https://github.com/Vladar4/sdl2_nim"
  },
  {
    "name": "assimp",
    "url": "https://github.com/barcharcraz/nim-assimp",
    "method": "git",
    "tags": [
      "wrapper",
      "media",
      "mesh",
      "import",
      "game"
    ],
    "description": "Wrapper for the assimp library",
    "license": "MIT",
    "web": "https://github.com/barcharcraz/nim-assimp"
  },
  {
    "name": "freeimage",
    "url": "https://github.com/barcharcraz/nim-freeimage",
    "method": "git",
    "tags": [
      "wrapper",
      "media",
      "image",
      "import",
      "game"
    ],
    "description": "Wrapper for the FreeImage library",
    "license": "MIT",
    "web": "https://github.com/barcharcraz/nim-freeimage"
  },
  {
    "name": "bcrypt",
    "url": "https://github.com/ithkuil/bcryptnim/",
    "method": "git",
    "tags": [
      "hash",
      "crypto",
      "password",
      "bcrypt",
      "library"
    ],
    "description": "Wraps the bcrypt (blowfish) library for creating encrypted hashes (useful for passwords)",
    "license": "BSD",
    "web": "https://www.github.com/ithkuil/bcryptnim/"
  },
  {
    "name": "opencl",
    "url": "https://github.com/nim-lang/opencl",
    "method": "git",
    "tags": [
      "library"
    ],
    "description": "Low-level wrapper for OpenCL",
    "license": "MIT",
    "web": "https://github.com/nim-lang/opencl"
  },
  {
    "name": "DevIL",
    "url": "https://github.com/Varriount/DevIL",
    "method": "git",
    "tags": [
      "image",
      "library",
      "graphics",
      "wrapper"
    ],
    "description": "Wrapper for the DevIL image library",
    "license": "MIT",
    "web": "https://github.com/Varriount/DevIL"
  },
  {
    "name": "signals",
    "url": "https://github.com/fowlmouth/signals.nim",
    "method": "git",
    "tags": [
      "event-based",
      "observer pattern",
      "library"
    ],
    "description": "Signals/slots library.",
    "license": "MIT",
    "web": "https://github.com/fowlmouth/signals.nim"
  },
  {
    "name": "sling",
    "url": "https://github.com/Druage/sling",
    "method": "git",
    "tags": [
      "signal",
      "slots",
      "eventloop",
      "callback"
    ],
    "description": "Signal and Slot library for Nim.",
    "license": "unlicense",
    "web": "https://github.com/Druage/sling"
  },
  {
    "name": "number_files",
    "url": "https://github.com/Araq/number_files/",
    "method": "git",
    "tags": [
      "rename",
      "filename",
      "finder"
    ],
    "description": "Command to add counter suffix/prefix to a list of files.",
    "license": "MIT",
    "web": "https://github.com/Araq/number_files/"
  },
  {
    "name": "redissessions",
    "url": "https://github.com/ithkuil/redissessions/",
    "method": "git",
    "tags": [
      "jester",
      "sessions",
      "redis"
    ],
    "description": "Redis-backed sessions for jester",
    "license": "MIT",
    "web": "https://github.com/ithkuil/redissessions/"
  },
  {
    "name": "horde3d",
    "url": "https://github.com/fowlmouth/horde3d",
    "method": "git",
    "tags": [
      "graphics",
      "3d",
      "rendering",
      "wrapper"
    ],
    "description": "Wrapper for Horde3D, a small open source 3D rendering engine.",
    "license": "WTFPL",
    "web": "https://github.com/fowlmouth/horde3d"
  },
  {
    "name": "mongo",
    "url": "https://github.com/nim-lang/mongo",
    "method": "git",
    "tags": [
      "library",
      "wrapper",
      "database"
    ],
    "description": "Bindings and a high-level interface for MongoDB",
    "license": "MIT",
    "web": "https://github.com/nim-lang/mongo"
  },
  {
    "name": "allegro5",
    "url": "https://github.com/fowlmouth/allegro5",
    "method": "git",
    "tags": [
      "wrapper",
      "graphics",
      "games",
      "opengl",
      "audio"
    ],
    "description": "Wrapper for Allegro version 5.X",
    "license": "MIT",
    "web": "https://github.com/fowlmouth/allegro5"
  },
  {
    "name": "physfs",
    "url": "https://github.com/fowlmouth/physfs",
    "method": "git",
    "tags": [
      "wrapper",
      "filesystem",
      "archives"
    ],
    "description": "A library to provide abstract access to various archives.",
    "license": "WTFPL",
    "web": "https://github.com/fowlmouth/physfs"
  },
  {
    "name": "shoco",
    "url": "https://github.com/onionhammer/shoconim.git",
    "method": "git",
    "tags": [
      "compression",
      "shoco"
    ],
    "description": "A fast compressor for short strings",
    "license": "MIT",
    "web": "https://github.com/onionhammer/shoconim"
  },
  {
    "name": "murmur3",
    "url": "https://github.com/boydgreenfield/nimrod-murmur",
    "method": "git",
    "tags": [
      "MurmurHash",
      "MurmurHash3",
      "murmur",
      "hash",
      "hashing"
    ],
    "description": "A simple MurmurHash3 wrapper for Nim",
    "license": "MIT",
    "web": "https://github.com/boydgreenfield/nimrod-murmur"
  },
  {
    "name": "hex",
    "url": "https://github.com/esbullington/nimrod-hex",
    "method": "git",
    "tags": [
      "hex",
      "encoding"
    ],
    "description": "A simple hex package for Nim",
    "license": "MIT",
    "web": "https://github.com/esbullington/nimrod-hex"
  },
  {
    "name": "strfmt",
    "url": "https://bitbucket.org/lyro/strfmt",
    "method": "hg",
    "tags": [
      "library"
    ],
    "description": "A string formatting library inspired by Python's `format`.",
    "license": "MIT",
    "web": "https://lyro.bitbucket.org/strfmt"
  },
  {
    "name": "jade-nim",
    "url": "https://github.com/idlewan/jade-nim",
    "method": "git",
    "tags": [
      "template",
      "jade",
      "web",
      "dsl",
      "html"
    ],
    "description": "Compiles jade templates to Nim procedures.",
    "license": "MIT",
    "web": "https://github.com/idlewan/jade-nim"
  },
  {
    "name": "gh_nimrod_doc_pages",
    "url": "https://github.com/Araq/gh_nimrod_doc_pages",
    "method": "git",
    "tags": [
      "commandline",
      "web",
      "automation",
      "documentation"
    ],
    "description": "Generates a GitHub documentation website for Nim projects.",
    "license": "MIT",
    "web": "https://github.com/Araq/gh_nimrod_doc_pages"
  },
  {
    "name": "midnight_dynamite",
    "url": "https://github.com/Araq/midnight_dynamite",
    "method": "git",
    "tags": [
      "wrapper",
      "library",
      "html",
      "markdown",
      "md"
    ],
    "description": "Wrapper for the markdown rendering hoedown library",
    "license": "MIT",
    "web": "https://github.com/Araq/midnight_dynamite"
  },
  {
    "name": "rsvg",
    "url": "https://github.com/def-/rsvg",
    "method": "git",
    "tags": [
      "wrapper",
      "library",
      "graphics"
    ],
    "description": "Wrapper for librsvg, a Scalable Vector Graphics (SVG) rendering library",
    "license": "MIT",
    "web": "https://github.com/def-/rsvg"
  },
  {
    "name": "emerald",
    "url": "https://github.com/flyx/emerald",
    "method": "git",
    "tags": [
      "dsl",
      "html",
      "template",
      "web"
    ],
    "description": "macro-based HTML templating engine",
    "license": "WTFPL",
    "web": "https://flyx.github.io/emerald/"
  },
  {
    "name": "niminst",
    "url": "https://github.com/nim-lang/niminst",
    "method": "git",
    "tags": [
      "app",
      "binary",
      "tool",
      "installation",
      "generator"
    ],
    "description": "tool to generate installers for Nim programs",
    "license": "MIT",
    "web": "https://github.com/nim-lang/niminst"
  },
  {
    "name": "redis",
    "url": "https://github.com/nim-lang/redis",
    "method": "git",
    "tags": [
      "redis",
      "client",
      "library"
    ],
    "description": "official redis client for Nim",
    "license": "MIT",
    "web": "https://github.com/nim-lang/redis"
  },
  {
    "name": "dialogs",
    "url": "https://github.com/nim-lang/dialogs",
    "method": "git",
    "tags": [
      "library",
      "ui",
      "gui",
      "dialog",
      "file"
    ],
    "description": "wraps GTK+ or Windows' open file dialogs",
    "license": "MIT",
    "web": "https://github.com/nim-lang/dialogs"
  },
  {
    "name": "vectors",
    "url": "https://github.com/blamestross/nimrod-vectors",
    "method": "git",
    "tags": [
      "math",
      "vectors",
      "library"
    ],
    "description": "Simple multidimensional vector math",
    "license": "MIT",
    "web": "https://github.com/blamestross/nimrod-vectors"
  },
  {
    "name": "bitarray",
    "url": "https://github.com/onecodex/nim-bitarray",
    "method": "git",
    "tags": [
      "Bit arrays",
      "Bit sets",
      "Bit vectors",
      "Data structures"
    ],
    "description": "mmap-backed bitarray implementation in Nim.",
    "license": "MIT",
    "web": "https://www.github.com/onecodex/nim-bitarray"
  },
  {
    "name": "appdirs",
    "url": "https://github.com/MrJohz/appdirs",
    "method": "git",
    "tags": [
      "utility",
      "filesystem"
    ],
    "description": "A utility library to find the directory you need to app in.",
    "license": "MIT",
    "web": "https://github.com/MrJohz/appdirs"
  },
  {
    "name": "sndfile",
    "url": "https://github.com/julienaubert/nim-sndfile",
    "method": "git",
    "tags": [
      "audio",
      "wav",
      "wrapper",
      "libsndfile"
    ],
    "description": "A wrapper of libsndfile",
    "license": "MIT",
    "web": "https://github.com/julienaubert/nim-sndfile"
  },
  {
    "name": "nim-sndfile",
    "alias": "sndfile"
  },
  {
    "name": "bigints",
    "url": "https://github.com/def-/bigints",
    "method": "git",
    "tags": [
      "math",
      "library",
      "numbers"
    ],
    "description": "Arbitrary-precision integers",
    "license": "MIT",
    "web": "https://github.com/def-/bigints"
  },
  {
    "name": "iterutils",
    "url": "https://github.com/def-/iterutils",
    "method": "git",
    "tags": [
      "library",
      "iterators"
    ],
    "description": "Functional operations for iterators and slices, similar to sequtils",
    "license": "MIT",
    "web": "https://github.com/def-/iterutils"
  },
  {
    "name": "hastyscribe",
    "url": "https://github.com/h3rald/hastyscribe",
    "method": "git",
    "tags": [
      "markdown",
      "html",
      "publishing"
    ],
    "description": "Self-contained markdown compiler generating self-contained HTML documents",
    "license": "MIT",
    "web": "https://h3rald.com/hastyscribe"
  },
  {
    "name": "nanomsg",
    "url": "https://github.com/def-/nim-nanomsg",
    "method": "git",
    "tags": [
      "library",
      "wrapper",
      "networking"
    ],
    "description": "Wrapper for the nanomsg socket library that provides several common communication patterns",
    "license": "MIT",
    "web": "https://github.com/def-/nim-nanomsg"
  },
  {
    "name": "directnimrod",
    "url": "https://bitbucket.org/barcharcraz/directnimrod",
    "method": "git",
    "tags": [
      "library",
      "wrapper",
      "graphics",
      "windows"
    ],
    "description": "Wrapper for microsoft's DirectX libraries",
    "license": "MS-PL",
    "web": "https://bitbucket.org/barcharcraz/directnimrod"
  },
  {
    "name": "imghdr",
    "url": "https://github.com/achesak/nim-imghdr",
    "method": "git",
    "tags": [
      "image",
      "formats",
      "files"
    ],
    "description": "Library for detecting the format of an image",
    "license": "MIT",
    "web": "https://github.com/achesak/nim-imghdr"
  },
  {
    "name": "csv2json",
    "url": "https://github.com/achesak/nim-csv2json",
    "method": "git",
    "tags": [
      "csv",
      "json"
    ],
    "description": "Convert CSV files to JSON",
    "license": "MIT",
    "web": "https://github.com/achesak/nim-csv2json"
  },
  {
    "name": "vecmath",
    "url": "https://github.com/barcharcraz/vecmath",
    "method": "git",
    "tags": [
      "library",
      "math",
      "vector"
    ],
    "description": "various vector maths utils for nimrod",
    "license": "MIT",
    "web": "https://github.com/barcharcraz/vecmath"
  },
  {
    "name": "lazy_rest",
    "url": "https://github.com/Araq/lazy_rest",
    "method": "git",
    "tags": [
      "library",
      "rst",
      "rest",
      "text",
      "html"
    ],
    "description": "Simple reST HTML generation with some extras.",
    "license": "MIT",
    "web": "https://github.com/Araq/lazy_rest"
  },
  {
    "name": "Phosphor",
    "url": "https://github.com/barcharcraz/Phosphor",
    "method": "git",
    "tags": [
      "library",
      "opengl",
      "graphics"
    ],
    "description": "eaiser use of OpenGL and GLSL shaders",
    "license": "MIT",
    "web": "https://github.com/barcharcraz/Phosphor"
  },
  {
    "name": "colorsys",
    "url": "https://github.com/achesak/nim-colorsys",
    "method": "git",
    "tags": [
      "library",
      "colors",
      "rgb",
      "yiq",
      "hls",
      "hsv"
    ],
    "description": "Convert between RGB, YIQ, HLS, and HSV color systems.",
    "license": "MIT",
    "web": "https://github.com/achesak/nim-colorsys"
  },
  {
    "name": "pythonfile",
    "url": "https://github.com/achesak/nim-pythonfile",
    "method": "git",
    "tags": [
      "library",
      "python",
      "files",
      "file"
    ],
    "description": "Wrapper of the file procedures to provide an interface as similar as possible to that of Python",
    "license": "MIT",
    "web": "https://github.com/achesak/nim-pythonfile"
  },
  {
    "name": "sndhdr",
    "url": "https://github.com/achesak/nim-sndhdr",
    "method": "git",
    "tags": [
      "library",
      "formats",
      "files",
      "sound",
      "audio"
    ],
    "description": "Library for detecting the format of a sound file",
    "license": "MIT",
    "web": "https://github.com/achesak/nim-sndhdr"
  },
  {
    "name": "irc",
    "url": "https://github.com/nim-lang/irc",
    "method": "git",
    "tags": [
      "library",
      "irc",
      "network"
    ],
    "description": "Implements a simple IRC client.",
    "license": "MIT",
    "web": "https://github.com/nim-lang/irc"
  },
  {
    "name": "random",
    "url": "https://github.com/oprypin/nim-random",
    "method": "git",
    "tags": [
      "library",
      "algorithms",
      "random"
    ],
    "description": "Pseudo-random number generation library inspired by Python",
    "license": "MIT",
    "web": "https://github.com/oprypin/nim-random"
  },
  {
    "name": "zmq",
    "url": "https://github.com/nim-lang/nim-zmq",
    "method": "git",
    "tags": [
      "library",
      "wrapper",
      "zeromq",
      "messaging",
      "queue"
    ],
    "description": "ZeroMQ 4 wrapper",
    "license": "MIT",
    "web": "https://github.com/nim-lang/nim-zmq"
  },
  {
    "name": "uuid",
    "url": "https://github.com/idlewan/nim-uuid",
    "method": "git",
    "tags": [
      "library",
      "wrapper",
      "uuid"
    ],
    "description": "UUID wrapper",
    "license": "MIT",
    "web": "https://github.com/idlewan/nim-uuid"
  },
  {
    "name": "robotparser",
    "url": "https://github.com/achesak/nim-robotparser",
    "method": "git",
    "tags": [
      "library",
      "useragent",
      "robots",
      "robot.txt"
    ],
    "description": "Determine if a useragent can access a URL using robots.txt",
    "license": "MIT",
    "web": "https://github.com/achesak/nim-robotparser"
  },
  {
    "name": "epub",
    "url": "https://github.com/achesak/nim-epub",
    "method": "git",
    "tags": [
      "library",
      "epub",
      "e-book"
    ],
    "description": "Module for working with EPUB e-book files",
    "license": "MIT",
    "web": "https://github.com/achesak/nim-epub"
  },
  {
    "name": "hashids",
    "url": "https://github.com/achesak/nim-hashids",
    "method": "git",
    "tags": [
      "library",
      "hashids"
    ],
    "description": "Nim implementation of Hashids",
    "license": "MIT",
    "web": "https://github.com/achesak/nim-hashids"
  },
  {
    "name": "openssl_evp",
    "url": "https://github.com/cowboy-coders/nim-openssl-evp",
    "method": "git",
    "tags": [
      "library",
      "crypto",
      "openssl"
    ],
    "description": "Wrapper for OpenSSL's EVP interface",
    "license": "OpenSSL License and SSLeay License",
    "web": "https://github.com/cowboy-coders/nim-openssl-evp"
  },
  {
    "name": "monad",
    "alias": "maybe"
  },
  {
    "name": "maybe",
    "url": "https://github.com/superfunc/maybe",
    "method": "git",
    "tags": [
      "library",
      "functional",
      "optional",
      "monad"
    ],
    "description": "basic monadic maybe type for Nim",
    "license": "BSD3",
    "web": "https://github.com/superfunc/maybe"
  },
  {
    "name": "eternity",
    "url": "https://github.com/hiteshjasani/nim-eternity",
    "method": "git",
    "tags": [
      "library",
      "time",
      "format"
    ],
    "description": "Humanize elapsed time",
    "license": "MIT",
    "web": "https://github.com/hiteshjasani/nim-eternity"
  },
  {
    "name": "gmp",
    "url": "https://github.com/subsetpark/nim-gmp",
    "method": "git",
    "tags": [
      "library",
      "bignum",
      "numbers",
      "math"
    ],
    "description": "wrapper for the GNU multiple precision arithmetic library (GMP)",
    "license": "LGPLv3 or GPLv2",
    "web": "https://github.com/subsetpark/nim-gmp"
  },
  {
    "name": "ludens",
    "url": "https://github.com/rnentjes/nim-ludens",
    "method": "git",
    "tags": [
      "library",
      "game",
      "opengl",
      "sfml"
    ],
    "description": "Little game library using opengl and sfml",
    "license": "MIT",
    "web": "https://github.com/rnentjes/nim-ludens"
  },
  {
    "name": "ffbookmarks",
    "url": "https://github.com/achesak/nim-ffbookmarks",
    "method": "git",
    "tags": [
      "firefox",
      "bookmarks",
      "library"
    ],
    "description": "Nim module for working with Firefox bookmarks",
    "license": "MIT",
    "web": "https://github.com/achesak/nim-ffbookmarks"
  },
  {
    "name": "moustachu",
    "url": "https://github.com/fenekku/moustachu.git",
    "method": "git",
    "tags": [
      "web",
      "html",
      "template",
      "mustache"
    ],
    "description": "Mustache templating for Nim.",
    "license": "MIT",
    "web": "https://github.com/fenekku/moustachu"
  },
  {
    "name": "easy-bcrypt",
    "url": "https://github.com/flaviut/easy-bcrypt.git",
    "method": "git",
    "tags": [
      "hash",
      "crypto",
      "password",
      "bcrypt"
    ],
    "description": "simple wrapper providing a convenient interface for the bcrypt password hashing algorithm",
    "license": "CC0",
    "web": "https://github.com/flaviut/easy-bcrypt/blob/master/easy-bcrypt.nimble"
  },
  {
    "name": "libclang",
    "url": "https://github.com/cowboy-coders/nim-libclang.git",
    "method": "git",
    "tags": [
      "wrapper",
      "bindings",
      "clang"
    ],
    "description": "wrapper for libclang (the C-interface of the clang LLVM frontend)",
    "license": "MIT",
    "web": "https://github.com/cowboy-coders/nim-libclang"
  },
  {
    "name": "nim-libclang",
    "url": "https://github.com/cowboy-coders/nim-libclang.git",
    "method": "git",
    "tags": [
      "wrapper",
      "bindings",
      "clang"
    ],
    "description": "Please use libclang instead.",
    "license": "MIT",
    "web": "https://github.com/cowboy-coders/nim-libclang"
  },
  {
    "name": "nimqml",
    "url": "https://github.com/filcuc/nimqml",
    "method": "git",
    "tags": [
      "Qt",
      "Qml",
      "UI",
      "GUI"
    ],
    "description": "Qt Qml bindings",
    "license": "GPLv3",
    "web": "https://github.com/filcuc/nimqml"
  },
  {
    "name": "XPLM-Nim",
    "url": "https://github.com/jpoirier/XPLM-Nim",
    "method": "git",
    "tags": [
      "X-Plane",
      "XPLM",
      "Plugin",
      "SDK"
    ],
    "description": "X-Plane XPLM SDK wrapper",
    "license": "BSD",
    "web": "https://github.com/jpoirier/XPLM-Nim"
  },
  {
    "name": "csfml",
    "url": "https://github.com/oprypin/nim-csfml",
    "method": "git",
    "tags": [
      "sfml",
      "binding",
      "game",
      "media",
      "library",
      "opengl"
    ],
    "description": "Bindings for Simple and Fast Multimedia Library (through CSFML)",
    "license": "zlib",
    "web": "https://github.com/oprypin/nim-csfml"
  },
  {
    "name": "optional_t",
    "url": "https://github.com/flaviut/optional_t",
    "method": "git",
    "tags": [
      "option",
      "functional"
    ],
    "description": "Basic Option[T] library",
    "license": "MIT",
    "web": "https://github.com/flaviut/optional_t"
  },
  {
    "name": "nimrtlsdr",
    "url": "https://github.com/jpoirier/nimrtlsdr",
    "method": "git",
    "tags": [
      "rtl-sdr",
      "wrapper",
      "bindings",
      "rtlsdr"
    ],
    "description": "A Nim wrapper for librtlsdr",
    "license": "BSD",
    "web": "https://github.com/jpoirier/nimrtlsdr"
  },
  {
    "name": "lapp",
    "url": "https://gitlab.3dicc.com/gokr/lapp.git",
    "method": "git",
    "tags": [
      "args",
      "cmd",
      "opt",
      "parse",
      "parsing"
    ],
    "description": "Opt parser using synopsis as specification, ported from Lua.",
    "license": "MIT",
    "web": "https://gitlab.3dicc.com/gokr/lapp"
  },
  {
    "name": "blimp",
    "url": "https://gitlab.3dicc.com/gokr/blimp.git",
    "method": "git",
    "tags": [
      "app",
      "binary",
      "utility",
      "git",
      "git-fat"
    ],
    "description": "Utility that helps with big files in git, very similar to git-fat, s3annnex etc.",
    "license": "MIT",
    "web": "https://gitlab.3dicc.com/gokr/blimp"
  },
  {
    "name": "parsetoml",
    "url": "https://github.com/ziotom78/parsetoml.git",
    "method": "git",
    "tags": [
      "library"
    ],
    "description": "Library for parsing TOML files.",
    "license": "MIT",
    "web": "https://github.com/ziotom78/parsetoml"
  },
  {
    "name": "compiler",
    "url": "https://github.com/nim-lang/Nim.git",
    "method": "git",
    "tags": [
      "library"
    ],
    "description": "Compiler package providing the compiler sources as a library.",
    "license": "MIT",
    "web": "https://github.com/nim-lang/Nim"
  },
  {
    "name": "nre",
    "url": "https://github.com/flaviut/nre.git",
    "method": "git",
    "tags": [
      "library",
      "pcre",
      "regex"
    ],
    "description": "A better regular expression library",
    "license": "MIT",
    "web": "https://github.com/flaviut/nre"
  },
  {
    "name": "docopt",
    "url": "https://github.com/docopt/docopt.nim",
    "method": "git",
    "tags": [
      "commandline",
      "arguments",
      "parsing",
      "library"
    ],
    "description": "Command-line args parser based on Usage message",
    "license": "MIT",
    "web": "https://github.com/docopt/docopt.nim"
  },
  {
    "name": "bpg",
    "url": "https://github.com/def-/nim-bpg.git",
    "method": "git",
    "tags": [
      "image",
      "library",
      "wrapper"
    ],
    "description": "BPG (Better Portable Graphics) for Nim",
    "license": "MIT",
    "web": "https://github.com/def-/nim-bpg"
  },
  {
    "name": "io-spacenav",
    "url": "https://github.com/nimious/io-spacenav.git",
    "method": "git",
    "tags": [
      "binding",
      "3dx",
      "3dconnexion",
      "libspnav",
      "spacenav",
      "spacemouse",
      "spacepilot",
      "spacenavigator"
    ],
    "description": "Obsolete - please use spacenav instead!",
    "license": "MIT",
    "web": "https://github.com/nimious/io-spacenav"
  },
  {
    "name": "optionals",
    "url": "https://github.com/MasonMcGill/optionals.git",
    "method": "git",
    "tags": [
      "library",
      "option",
      "optional",
      "maybe"
    ],
    "description": "Option types",
    "license": "MIT",
    "web": "https://github.com/MasonMcGill/optionals"
  },
  {
    "name": "tuples",
    "url": "https://github.com/MasonMcGill/tuples.git",
    "method": "git",
    "tags": [
      "library",
      "tuple",
      "metaprogramming"
    ],
    "description": "Tuple manipulation utilities",
    "license": "MIT",
    "web": "https://github.com/MasonMcGill/tuples"
  },
  {
    "name": "fuse",
    "url": "https://github.com/akiradeveloper/nim-fuse.git",
    "method": "git",
    "tags": [
      "fuse",
      "library",
      "wrapper"
    ],
    "description": "A FUSE binding for Nim",
    "license": "MIT",
    "web": "https://github.com/akiradeveloper/nim-fuse"
  },
  {
    "name": "brainfuck",
    "url": "https://github.com/def-/nim-brainfuck.git",
    "method": "git",
    "tags": [
      "library",
      "binary",
      "app",
      "interpreter",
      "compiler",
      "language"
    ],
    "description": "A brainfuck interpreter and compiler",
    "license": "MIT",
    "web": "https://github.com/def-/nim-brainfuck"
  },
  {
    "name": "nimsuggest",
    "url": "https://github.com/nim-lang/nimsuggest.git",
    "method": "git",
    "tags": [
      "binary",
      "app",
      "suggest",
      "compiler",
      "autocomplete"
    ],
    "description": "Tool for providing auto completion data for Nim source code.",
    "license": "MIT",
    "web": "https://github.com/nim-lang/nimsuggest"
  },
  {
    "name": "jwt",
    "url": "https://github.com/yglukhov/nim-jwt.git",
    "method": "git",
    "tags": [
      "library",
      "crypto",
      "hash"
    ],
    "description": "JSON Web Tokens for Nim",
    "license": "MIT",
    "web": "https://github.com/yglukhov/nim-jwt"
  },
  {
    "name": "pythonpathlib",
    "url": "https://github.com/achesak/nim-pythonpathlib.git",
    "method": "git",
    "tags": [
      "path",
      "directory",
      "python",
      "library"
    ],
    "description": "Module for working with paths that is as similar as possible to Python's pathlib",
    "license": "MIT",
    "web": "https://github.com/achesak/nim-pythonpathlib"
  },
  {
    "name": "RingBuffer",
    "url": "git@github.com:megawac/RingBuffer.nim.git",
    "method": "git",
    "tags": [
      "sequence",
      "seq",
      "circular",
      "ring",
      "buffer"
    ],
    "description": "Circular buffer implementation",
    "license": "MIT",
    "web": "https://github.com/megawac/RingBuffer.nim"
  },
  {
    "name": "nimrat",
    "url": "https://github.com/apense/nimrat",
    "method": "git",
    "tags": [
      "library",
      "math",
      "numbers"
    ],
    "description": "Module for working with rational numbers (fractions)",
    "license": "MIT",
    "web": "https://github.com/apense/nimrat"
  },
  {
    "name": "io-isense",
    "url": "https://github.com/nimious/io-isense.git",
    "method": "git",
    "tags": [
      "binding",
      "isense",
      "intersense",
      "inertiacube",
      "intertrax",
      "microtrax",
      "thales",
      "tracking",
      "sensor"
    ],
    "description": "Obsolete - please use isense instead!",
    "license": "MIT",
    "web": "https://github.com/nimious/io-isense"
  },
  {
    "name": "io-usb",
    "url": "https://github.com/nimious/io-usb.git",
    "method": "git",
    "tags": [
      "binding",
      "usb",
      "libusb"
    ],
    "description": "Obsolete - please use libusb instead!",
    "license": "MIT",
    "web": "https://github.com/nimious/io-usb"
  },
  {
    "name": "nimcfitsio",
    "url": "https://github.com/ziotom78/nimcfitsio.git",
    "method": "git",
    "tags": [
      "library",
      "binding",
      "cfitsio",
      "fits",
      "io"
    ],
    "description": "Bindings for CFITSIO, a library to read/write FITSIO images and tables.",
    "license": "MIT",
    "web": "https://github.com/ziotom78/nimcfitsio"
  },
  {
    "name": "glossolalia",
    "url": "https://github.com/fowlmouth/glossolalia",
    "method": "git",
    "tags": [
      "parser",
      "peg"
    ],
    "description": "A DSL for quickly writing parsers",
    "license": "CC0",
    "web": "https://github.com/fowlmouth/glossolalia"
  },
  {
    "name": "entoody",
    "url": "https://bitbucket.org/fowlmouth/entoody",
    "method": "git",
    "tags": [
      "component",
      "entity",
      "composition"
    ],
    "description": "A component/entity system",
    "license": "CC0",
    "web": "https://bitbucket.org/fowlmouth/entoody"
  },
  {
    "name": "msgpack",
    "url": "https://github.com/akiradeveloper/msgpack-nim.git",
    "method": "git",
    "tags": [
      "msgpack",
      "library",
      "serialization"
    ],
    "description": "A MessagePack binding for Nim",
    "license": "MIT",
    "web": "https://github.com/akiradeveloper/msgpack-nim"
  },
  {
    "name": "osinfo",
    "url": "https://github.com/nim-lang/osinfo.git",
    "method": "git",
    "tags": [
      "os",
      "library",
      "info"
    ],
    "description": "Modules providing information about the OS.",
    "license": "MIT",
    "web": "https://github.com/nim-lang/osinfo"
  },
  {
    "name": "io-myo",
    "url": "https://github.com/nimious/io-myo.git",
    "method": "git",
    "tags": [
      "binding",
      "myo",
      "thalmic",
      "armband",
      "gesture"
    ],
    "description": "Obsolete - please use myo instead!",
    "license": "MIT",
    "web": "https://github.com/nimious/io-myo"
  },
  {
    "name": "io-oculus",
    "url": "https://github.com/nimious/io-oculus.git",
    "method": "git",
    "tags": [
      "binding",
      "oculus",
      "rift",
      "vr",
      "libovr",
      "ovr",
      "dk1",
      "dk2",
      "gearvr"
    ],
    "description": "Obsolete - please use oculus instead!",
    "license": "MIT",
    "web": "https://github.com/nimious/io-oculus"
  },
  {
    "name": "closure_compiler",
    "url": "https://github.com/yglukhov/closure_compiler.git",
    "method": "git",
    "tags": [
      "binding",
      "closure",
      "compiler",
      "javascript"
    ],
    "description": "Bindings for Closure Compiler web API.",
    "license": "MIT",
    "web": "https://github.com/yglukhov/closure_compiler"
  },
  {
    "name": "io-serialport",
    "url": "https://github.com/nimious/io-serialport.git",
    "method": "git",
    "tags": [
      "binding",
      "libserialport",
      "serial",
      "communication"
    ],
    "description": "Obsolete - please use serialport instead!",
    "license": "MIT",
    "web": "https://github.com/nimious/io-serialport"
  },
  {
    "name": "beanstalkd",
    "url": "https://github.com/tormaroe/beanstalkd.nim.git",
    "method": "git",
    "tags": [
      "library",
      "queue",
      "messaging"
    ],
    "description": "A beanstalkd work queue client library.",
    "license": "MIT",
    "web": "https://github.com/tormaroe/beanstalkd.nim"
  },
  {
    "name": "wiki2text",
    "url": "https://github.com/rspeer/wiki2text.git",
    "method": "git",
    "tags": [
      "nlp",
      "wiki",
      "xml",
      "text"
    ],
    "description": "Quickly extracts natural-language text from a MediaWiki XML file.",
    "license": "MIT",
    "web": "https://github.com/rspeer/wiki2text"
  },
  {
    "name": "qt5_qtsql",
    "url": "https://github.com/philip-wernersbach/nim-qt5_qtsql.git",
    "method": "git",
    "tags": [
      "library",
      "wrapper",
      "database",
      "qt",
      "qt5",
      "qtsql",
      "sqlite",
      "postgres",
      "mysql"
    ],
    "description": "Binding for Qt 5's Qt SQL library that integrates with the features of the Nim language. Uses one API for multiple database engines.",
    "license": "MIT",
    "web": "https://github.com/philip-wernersbach/nim-qt5_qtsql"
  },
  {
    "name": "orient",
    "url": "https://github.com/philip-wernersbach/nim-orient",
    "method": "git",
    "tags": [
      "library",
      "wrapper",
      "database",
      "orientdb",
      "pure"
    ],
    "description": "OrientDB driver written in pure Nim, uses the OrientDB 2.0 Binary Protocol with Binary Serialization.",
    "license": "MPL",
    "web": "https://github.com/philip-wernersbach/nim-orient"
  },
  {
    "name": "syslog",
    "url": "https://github.com/FedericoCeratto/nim-syslog",
    "method": "git",
    "tags": [
      "library",
      "pure"
    ],
    "description": "Syslog module.",
    "license": "LGPLv3",
    "web": "https://github.com/FedericoCeratto/nim-syslog"
  },
  {
    "name": "nimes",
    "url": "https://github.com/def-/nimes",
    "method": "git",
    "tags": [
      "emulator",
      "nes",
      "game",
      "sdl",
      "javascript"
    ],
    "description": "NES emulator using SDL2, also compiles to JavaScript with emscripten.",
    "license": "MPL",
    "web": "https://github.com/def-/nimes"
  },
  {
    "name": "syscall",
    "url": "https://github.com/def-/nim-syscall",
    "method": "git",
    "tags": [
      "library"
    ],
    "description": "Raw system calls for Nim",
    "license": "MPL",
    "web": "https://github.com/def-/nim-syscall"
  },
  {
    "name": "jnim",
    "url": "https://github.com/yglukhov/jnim",
    "method": "git",
    "tags": [
      "library",
      "java",
      "jvm",
      "bridge",
      "bindings"
    ],
    "description": "Nim - Java bridge",
    "license": "MIT",
    "web": "https://github.com/yglukhov/jnim"
  },
  {
    "name": "nimPDF",
    "url": "https://github.com/jangko/nimpdf",
    "method": "git",
    "tags": [
      "library",
      "PDF",
      "document"
    ],
    "description": "library for generating PDF files",
    "license": "MIT",
    "web": "https://github.com/jangko/nimpdf"
  },
  {
    "name": "LLVM",
    "url": "https://github.com/FedeOmoto/llvm",
    "method": "git",
    "tags": [
      "LLVM",
      "bindings",
      "wrapper"
    ],
    "description": "LLVM bindings for the Nim language.",
    "license": "MIT",
    "web": "https://github.com/FedeOmoto/llvm"
  },
  {
    "name": "nshout",
    "url": "https://github.com/Senketsu/nshout",
    "method": "git",
    "tags": [
      "library",
      "shouter",
      "libshout",
      "wrapper",
      "bindings",
      "audio",
      "web"
    ],
    "description": "Nim bindings for libshout",
    "license": "MIT",
    "web": "https://github.com/Senketsu/nshout"
  },
  {
    "name": "nuuid",
    "url": "https://github.com/yglukhov/nim-only-uuid",
    "method": "git",
    "tags": [
      "library",
      "uuid",
      "guid"
    ],
    "description": "A Nim source only UUID generator",
    "license": "MIT",
    "web": "https://github.com/yglukhov/nim-only-uuid"
  },
  {
    "name": "fftw3",
    "url": "https://github.com/ziotom78/nimfftw3",
    "method": "git",
    "tags": [
      "library",
      "math",
      "fft"
    ],
    "description": "Bindings to the FFTW library",
    "license": "MIT",
    "web": "https://github.com/ziotom78/nimfftw3"
  },
  {
    "name": "nrpl",
    "url": "https://github.com/vegansk/nrpl",
    "method": "git",
    "tags": [
      "REPL",
      "application"
    ],
    "description": "A rudimentary Nim REPL",
    "license": "MIT",
    "web": "https://github.com/vegansk/nrpl"
  },
  {
    "name": "nim-geocoding",
    "url": "https://github.com/saratchandra92/nim-geocoding",
    "method": "git",
    "tags": [
      "library",
      "geocoding",
      "maps"
    ],
    "description": "A simple library for Google Maps Geocoding API",
    "license": "MIT",
    "web": "https://github.com/saratchandra92/nim-geocoding"
  },
  {
    "name": "io-gles",
    "url": "https://github.com/nimious/io-gles.git",
    "method": "git",
    "tags": [
      "binding",
      "khronos",
      "gles",
      "opengl es"
    ],
    "description": "Obsolete - please use gles instead!",
    "license": "MIT",
    "web": "https://github.com/nimious/io-gles"
  },
  {
    "name": "io-egl",
    "url": "https://github.com/nimious/io-egl.git",
    "method": "git",
    "tags": [
      "binding",
      "khronos",
      "egl",
      "opengl",
      "opengl es",
      "openvg"
    ],
    "description": "Obsolete - please use egl instead!",
    "license": "MIT",
    "web": "https://github.com/nimious/io-egl"
  },
  {
    "name": "io-sixense",
    "url": "https://github.com/nimious/io-sixense.git",
    "method": "git",
    "tags": [
      "binding",
      "sixense",
      "razer hydra",
      "stem system",
      "vr"
    ],
    "description": "Obsolete - please use sixense instead!",
    "license": "MIT",
    "web": "https://github.com/nimious/io-sixense"
  },
  {
    "name": "tnetstring",
    "url": "https://mahlon@bitbucket.org/mahlon/nim-tnetstring",
    "method": "hg",
    "tags": [
      "tnetstring",
      "library",
      "serialization"
    ],
    "description": "Parsing and serializing for the TNetstring format.",
    "license": "MIT",
    "web": "http://bitbucket.org/mahlon/nim-tnetstring"
  },
  {
    "name": "msgpack4nim",
    "url": "https://github.com/jangko/msgpack4nim",
    "method": "git",
    "tags": [
      "msgpack",
      "library",
      "serialization",
      "deserialization"
    ],
    "description": "Another MessagePack implementation written in pure nim",
    "license": "MIT",
    "web": "https://github.com/jangko/msgpack4nim"
  },
  {
    "name": "binaryheap",
    "url": "https://github.com/bluenote10/nim-heap",
    "method": "git",
    "tags": [
      "heap",
      "priority queue"
    ],
    "description": "Simple binary heap implementation",
    "license": "MIT",
    "web": "https://github.com/bluenote10/nim-heap"
  },
  {
    "name": "stringinterpolation",
    "url": "https://github.com/bluenote10/nim-stringinterpolation",
    "method": "git",
    "tags": [
      "string formatting",
      "string interpolation"
    ],
    "description": "String interpolation with printf syntax",
    "license": "MIT",
    "web": "https://github.com/bluenote10/nim-stringinterpolation"
  },
  {
    "name": "libovr",
    "url": "https://github.com/bluenote10/nim-ovr",
    "method": "git",
    "tags": [
      "Oculus Rift",
      "virtual reality"
    ],
    "description": "Nim bindings for libOVR (Oculus Rift)",
    "license": "MIT",
    "web": "https://github.com/bluenote10/nim-ovr"
  },
  {
    "name": "delaunay",
    "url": "https://github.com/Nycto/DelaunayNim",
    "method": "git",
    "tags": [
      "delaunay",
      "library",
      "algorithms",
      "graph"
    ],
    "description": "2D Delaunay triangulations",
    "license": "MIT",
    "web": "https://github.com/Nycto/DelaunayNim"
  },
  {
    "name": "linenoise",
    "url": "https://github.com/fallingduck/linenoise-nim",
    "method": "git",
    "tags": [
      "linenoise",
      "library",
      "wrapper",
      "commandline"
    ],
    "description": "Wrapper for linenoise, a free, self-contained alternative to GNU readline.",
    "license": "BSD",
    "web": "https://github.com/fallingduck/linenoise-nim"
  },
  {
    "name": "struct",
    "url": "https://github.com/OpenSystemsLab/struct.nim",
    "method": "git",
    "tags": [
      "struct",
      "library",
      "python",
      "pack",
      "unpack"
    ],
    "description": "Python-like 'struct' for Nim",
    "license": "MIT",
    "web": "https://github.com/OpenSystemsLab/struct.nim"
  },
  {
    "name": "uri2",
    "url": "https://github.com/achesak/nim-uri2",
    "method": "git",
    "tags": [
      "uri",
      "url",
      "library"
    ],
    "description": "Nim module for better URI handling",
    "license": "MIT",
    "web": "https://github.com/achesak/nim-uri2"
  },
  {
    "name": "hmac",
    "url": "https://github.com/OpenSystemsLab/hmac.nim",
    "method": "git",
    "tags": [
      "hmac",
      "authentication",
      "hash",
      "sha1",
      "md5"
    ],
    "description": "HMAC-SHA1 and HMAC-MD5 hashing in Nim",
    "license": "MIT",
    "web": "https://github.com/OpenSystemsLab/hmac.nim"
  },
  {
    "name": "mongrel2",
    "url": "https://mahlon@bitbucket.org/mahlon/nim-mongrel2",
    "method": "hg",
    "tags": [
      "mongrel2",
      "library",
      "www"
    ],
    "description": "Handler framework for the Mongrel2 web server.",
    "license": "MIT",
    "web": "http://bitbucket.org/mahlon/nim-mongrel2"
  },
  {
    "name": "shimsham",
    "url": "https://github.com/apense/shimsham",
    "method": "git",
    "tags": [
      "crypto",
      "hash",
      "hashing",
      "digest"
    ],
    "description": "Hashing/Digest collection in pure Nim",
    "license": "MIT",
    "web": "https://github.com/apense/shimsham"
  },
  {
    "name": "base32",
    "url": "https://github.com/OpenSystemsLab/base32.nim",
    "method": "git",
    "tags": [
      "base32",
      "encode",
      "decode"
    ],
    "description": "Base32 library for Nim",
    "license": "MIT",
    "web": "https://github.com/OpenSystemsLab/base32.nim"
  },
  {
    "name": "otp",
    "url": "https://github.com/OpenSystemsLab/otp.nim",
    "method": "git",
    "tags": [
      "otp",
      "hotp",
      "totp",
      "time",
      "password",
      "one",
      "google",
      "authenticator"
    ],
    "description": "One Time Password library for Nim",
    "license": "MIT",
    "web": "https://github.com/OpenSystemsLab/otp.nim"
  },
  {
    "name": "q",
    "url": "https://github.com/OpenSystemsLab/q.nim",
    "method": "git",
    "tags": [
      "css",
      "selector",
      "query",
      "match",
      "find",
      "html",
      "xml",
      "jquery"
    ],
    "description": "Simple package for query HTML/XML elements using a CSS3 or jQuery-like selector syntax",
    "license": "MIT",
    "web": "https://github.com/OpenSystemsLab/q.nim"
  },
  {
    "name": "bignum",
    "url": "https://github.com/FedeOmoto/bignum",
    "method": "git",
    "tags": [
      "bignum",
      "gmp",
      "wrapper"
    ],
    "description": "Wrapper around the GMP bindings for the Nim language.",
    "license": "MIT",
    "web": "https://github.com/FedeOmoto/bignum"
  },
  {
    "name": "rbtree",
    "url": "https://github.com/Nycto/RBTreeNim",
    "method": "git",
    "tags": [
      "tree",
      "binary search tree",
      "rbtree",
      "red black tree"
    ],
    "description": "Red/Black Trees",
    "license": "MIT",
    "web": "https://github.com/Nycto/RBTreeNim"
  },
  {
    "name": "anybar",
    "url": "https://github.com/ba0f3/anybar.nim",
    "method": "git",
    "tags": [
      "anybar",
      "menubar",
      "status",
      "indicator"
    ],
    "description": "Control AnyBar instances with Nim",
    "license": "MIT",
    "web": "https://github.com/ba0f3/anybar.nim"
  },
  {
    "name": "astar",
    "url": "https://github.com/Nycto/AStarNim",
    "method": "git",
    "tags": [
      "astar",
      "A*",
      "pathfinding",
      "algorithm"
    ],
    "description": "A* Pathfinding",
    "license": "MIT",
    "web": "https://github.com/Nycto/AStarNim"
  },
  {
    "name": "lazy",
    "url": "https://github.com/petermora/nimLazy/",
    "method": "git",
    "tags": [
      "library",
      "iterator",
      "lazy list"
    ],
    "description": "Iterator library for Nim",
    "license": "MIT",
    "web": "https://github.com/petermora/nimLazy"
  },
  {
    "name": "asyncpythonfile",
    "url": "https://github.com/fallingduck/asyncpythonfile-nim",
    "method": "git",
    "tags": [
      "async",
      "asynchronous",
      "library",
      "python",
      "file",
      "files"
    ],
    "description": "High level, asynchronous file API mimicking Python's file interface.",
    "license": "ISC",
    "web": "https://github.com/fallingduck/asyncpythonfile-nim"
  },
  {
    "name": "nimfuzz",
    "url": "https://github.com/apense/nimfuzz",
    "method": "git",
    "tags": [
      "fuzzing",
      "testing",
      "hacking",
      "security"
    ],
    "description": "Simple and compact fuzzing",
    "license": "Apache License 2.0",
    "web": "https://apense.github.io/nimfuzz"
  },
  {
    "name": "linalg",
    "url": "https://github.com/unicredit/linear-algebra",
    "method": "git",
    "tags": [
      "vector",
      "matrix",
      "linear-algebra",
      "BLAS",
      "LAPACK"
    ],
    "description": "Linear algebra for Nim",
    "license": "Apache License 2.0",
    "web": "https://github.com/unicredit/linear-algebra"
  },
  {
    "name": "sequester",
    "url": "https://github.com/fallingduck/sequester",
    "method": "git",
    "tags": [
      "library",
      "seq",
      "sequence",
      "strings",
      "iterators",
      "php"
    ],
    "description": "Library for converting sequences to strings. Also has PHP-inspired explode and implode procs.",
    "license": "ISC",
    "web": "https://github.com/fallingduck/sequester"
  },
  {
    "name": "options",
    "url": "https://github.com/fallingduck/options-nim",
    "method": "git",
    "tags": [
      "library",
      "option",
      "optionals",
      "maybe"
    ],
    "description": "Temporary package to fix broken code in 0.11.2 stable.",
    "license": "MIT",
    "web": "https://github.com/fallingduck/options-nim"
  },
  {
    "name": "oldwinapi",
    "url": "https://github.com/nim-lang/oldwinapi",
    "method": "git",
    "tags": [
      "library",
      "windows",
      "api"
    ],
    "description": "Old Win API library for Nim",
    "license": "LGPL with static linking exception",
    "web": "https://github.com/nim-lang/oldwinapi"
  },
  {
    "name": "nimx",
    "url": "https://github.com/yglukhov/nimx",
    "method": "git",
    "tags": [
      "gui",
      "ui",
      "library"
    ],
    "description": "Cross-platform GUI framework",
    "license": "MIT",
    "web": "https://github.com/yglukhov/nimx"
  },
  {
    "name": "webview",
    "url": "https://github.com/oskca/webview",
    "method": "git",
    "tags": [
      "gui",
      "ui",
      "webview",
      "cross",
      "web",
      "library"
    ],
    "description": "Nim bindings for https://github.com/zserge/webview, a cross platform single header webview library",
    "license": "MIT",
    "web": "https://github.com/oskca/webview"
  },
  {
    "name": "memo",
    "url": "https://github.com/andreaferretti/memo",
    "method": "git",
    "tags": [
      "memo",
      "memoization",
      "memoize",
      "cache"
    ],
    "description": "Memoize Nim functions",
    "license": "Apache License 2.0",
    "web": "https://github.com/andreaferretti/memo"
  },
  {
    "name": "base62",
    "url": "https://github.com/singularperturbation/base62-encode",
    "method": "git",
    "tags": [
      "base62",
      "encode",
      "decode"
    ],
    "description": "Arbitrary base encoding-decoding functions, defaulting to Base-62.",
    "license": "MIT",
    "web": "https://github.com/singularperturbation/base62-encode"
  },
  {
    "name": "telebot",
    "url": "https://github.com/ba0f3/telebot.nim",
    "method": "git",
    "tags": [
      "telebot",
      "telegram",
      "bot",
      "api",
      "client",
      "async"
    ],
    "description": "Async Telegram Bot API Client",
    "license": "MIT",
    "web": "https://github.com/ba0f3/telebot.nim"
  },
  {
    "name": "tempfile",
    "url": "https://github.com/OpenSystemsLab/tempfile.nim",
    "method": "git",
    "tags": [
      "temp",
      "mktemp",
      "make",
      "mk",
      "mkstemp",
      "mkdtemp"
    ],
    "description": "Temporary files and directories",
    "license": "MIT",
    "web": "https://github.com/OpenSystemsLab/tempfile.nim"
  },
  {
    "name": "AstroNimy",
    "url": "https://github.com/super-massive-black-holes/AstroNimy",
    "method": "git",
    "tags": [
      "science",
      "astronomy",
      "library"
    ],
    "description": "Astronomical library for Nim",
    "license": "MIT",
    "web": "https://github.com/super-massive-black-holes/AstroNimy"
  },
  {
    "name": "patty",
    "url": "https://github.com/andreaferretti/patty",
    "method": "git",
    "tags": [
      "pattern",
      "adt",
      "variant",
      "pattern matching",
      "algebraic data type"
    ],
    "description": "Algebraic data types and pattern matching",
    "license": "Apache License 2.0",
    "web": "https://github.com/andreaferretti/patty"
  },
  {
    "name": "einheit",
    "url": "https://github.com/jyapayne/einheit",
    "method": "git",
    "tags": [
      "unit",
      "tests",
      "unittest",
      "unit tests",
      "unit test macro"
    ],
    "description": "Pretty looking, full featured, Python-inspired unit test library.",
    "license": "MIT",
    "web": "https://github.com/jyapayne/einheit"
  },
  {
    "name": "plists",
    "url": "https://github.com/yglukhov/plists",
    "method": "git",
    "tags": [
      "plist",
      "property",
      "list"
    ],
    "description": "Generate and parse Mac OS X .plist files in Nim.",
    "license": "MIT",
    "web": "https://github.com/yglukhov/plists"
  },
  {
    "name": "ncurses",
    "url": "https://github.com/rnowley/nim-ncurses/",
    "method": "git",
    "tags": [
      "library",
      "terminal",
      "graphics",
      "wrapper"
    ],
    "description": "A wrapper for NCurses",
    "license": "MIT",
    "web": "https://github.com/rnowley/nim-ncurses"
  },
  {
    "name": "nanovg.nim",
    "url": "https://github.com/fowlmouth/nanovg.nim",
    "method": "git",
    "tags": [
      "wrapper",
      "GUI",
      "vector graphics",
      "opengl"
    ],
    "description": "A wrapper for NanoVG vector graphics rendering",
    "license": "MIT",
    "web": "https://github.com/fowlmouth/nanovg.nim"
  },
  {
    "name": "pwd",
    "url": "https://github.com/achesak/nim-pwd",
    "method": "git",
    "tags": [
      "library",
      "unix",
      "pwd",
      "password"
    ],
    "description": "Nim port of Python's pwd module for working with the UNIX password file",
    "license": "MIT",
    "web": "https://github.com/achesak/nim-pwd"
  },
  {
    "name": "spwd",
    "url": "https://github.com/achesak/nim-spwd",
    "method": "git",
    "tags": [
      "library",
      "unix",
      "spwd",
      "password",
      "shadow"
    ],
    "description": "Nim port of Python's spwd module for working with the UNIX shadow password file",
    "license": "MIT",
    "web": "https://github.com/achesak/nim-spwd"
  },
  {
    "name": "grp",
    "url": "https://github.com/achesak/nim-grp",
    "method": "git",
    "tags": [
      "library",
      "unix",
      "grp",
      "group"
    ],
    "description": "Nim port of Python's grp module for working with the UNIX group database file",
    "license": "MIT",
    "web": "https://github.com/achesak/nim-grp"
  },
  {
    "name": "stopwatch",
    "url": "https://gitlab.com/define-private-public/stopwatch",
    "method": "git",
    "tags": [
      "timer",
      "timing",
      "benchmarking",
      "watch",
      "clock"
    ],
    "description": "A simple timing library for benchmarking code and other things.",
    "license": "MIT",
    "web": "https://gitlab.com/define-private-public/stopwatch"
  },
  {
    "name": "nimFinLib",
    "url": "https://github.com/qqtop/NimFinLib",
    "method": "git",
    "tags": [
      "financial"
    ],
    "description": "Financial Library for Nim",
    "license": "MIT",
    "web": "https://github.com/qqtop/NimFinLib"
  },
  {
    "name": "libssh2",
    "url": "https://github.com/ba0f3/libssh2.nim",
    "method": "git",
    "tags": [
      "lib",
      "ssh",
      "ssh2",
      "openssh",
      "client",
      "sftp",
      "scp"
    ],
    "description": "Nim wrapper for libssh2",
    "license": "MIT",
    "web": "https://github.com/ba0f3/libssh2.nim"
  },
  {
    "name": "rethinkdb",
    "url": "https://github.com/OpenSystemsLab/rethinkdb.nim",
    "method": "git",
    "tags": [
      "rethinkdb",
      "driver",
      "client",
      "json"
    ],
    "description": "RethinkDB driver for Nim",
    "license": "MIT",
    "web": "https://github.com/OpenSystemsLab/rethinkdb.nim"
  },
  {
    "name": "dbus",
    "url": "https://github.com/zielmicha/nim-dbus",
    "method": "git",
    "tags": [
      "dbus"
    ],
    "description": "dbus bindings for Nim",
    "license": "MIT",
    "web": "https://github.com/zielmicha/nim-dbus"
  },
  {
    "name": "lmdb",
    "url": "https://github.com/fowlmouth/lmdb.nim",
    "method": "git",
    "tags": [
      "wrapper",
      "lmdb"
    ],
    "description": "A wrapper for LMDB the Lightning Memory-Mapped Database",
    "license": "MIT",
    "web": "https://github.com/fowlmouth/lmdb.nim"
  },
  {
    "name": "zip",
    "url": "https://github.com/nim-lang/zip",
    "method": "git",
    "tags": [
      "wrapper",
      "zip"
    ],
    "description": "A wrapper for the zip library",
    "license": "MIT",
    "web": "https://github.com/nim-lang/zip"
  },
  {
    "name": "csvtools",
    "url": "https://github.com/unicredit/csvtools",
    "method": "git",
    "tags": [
      "CSV",
      "comma separated values",
      "TSV"
    ],
    "description": "Manage CSV files",
    "license": "Apache License 2.0",
    "web": "https://github.com/unicredit/csvtools"
  },
  {
    "name": "httpform",
    "url": "https://github.com/tulayang/httpform",
    "method": "git",
    "tags": [
      "request parser",
      "upload",
      "html5 file"
    ],
    "description": "Http request form parser",
    "license": "MIT",
    "web": "https://github.com/tulayang/httpform"
  },
  {
    "name": "vardene",
    "url": "https://github.com/Xe/vardene",
    "method": "git",
    "tags": [
      "command line",
      "tool",
      "compiler"
    ],
    "description": "A simple tool to manage multiple installs of Nim.",
    "license": "MIT",
    "web": "https://christine.website/projects/Vardene"
  },
  {
    "name": "quadtree",
    "url": "https://github.com/Nycto/QuadtreeNim",
    "method": "git",
    "tags": [
      "quadtree",
      "algorithm"
    ],
    "description": "A Quadtree implementation",
    "license": "MIT",
    "web": "https://github.com/Nycto/QuadtreeNim"
  },
  {
    "name": "expat",
    "url": "https://github.com/nim-lang/expat",
    "method": "git",
    "tags": [
      "expat",
      "xml",
      "parsing"
    ],
    "description": "Expat wrapper for Nim",
    "license": "MIT",
    "web": "https://github.com/nim-lang/expat"
  },
  {
    "name": "sphinx",
    "url": "https://github.com/Araq/sphinx",
    "method": "git",
    "tags": [
      "sphinx",
      "wrapper",
      "search",
      "engine"
    ],
    "description": "Sphinx wrapper for Nim",
    "license": "LGPL",
    "web": "https://github.com/Araq/sphinx"
  },
  {
    "name": "sdl1",
    "url": "https://github.com/nim-lang/sdl1",
    "method": "git",
    "tags": [
      "graphics",
      "library",
      "multi-media",
      "input",
      "sound",
      "joystick"
    ],
    "description": "SDL 1.2 wrapper for Nim.",
    "license": "LGPL",
    "web": "https://github.com/nim-lang/sdl1"
  },
  {
    "name": "graphics",
    "url": "https://github.com/nim-lang/graphics",
    "method": "git",
    "tags": [
      "library",
      "SDL"
    ],
    "description": "Graphics module for Nim.",
    "license": "MIT",
    "web": "https://github.com/nim-lang/graphics"
  },
  {
    "name": "libffi",
    "url": "https://github.com/Araq/libffi",
    "method": "git",
    "tags": [
      "ffi",
      "library",
      "C",
      "calling",
      "convention"
    ],
    "description": "libffi wrapper for Nim.",
    "license": "MIT",
    "web": "https://github.com/Araq/libffi"
  },
  {
    "name": "libcurl",
    "url": "https://github.com/Araq/libcurl",
    "method": "git",
    "tags": [
      "curl",
      "web",
      "http",
      "download"
    ],
    "description": "Nim wrapper for libcurl.",
    "license": "MIT",
    "web": "https://github.com/Araq/libcurl"
  },
  {
    "name": "perlin",
    "url": "https://github.com/Nycto/PerlinNim",
    "method": "git",
    "tags": [
      "perlin",
      "simplex",
      "noise"
    ],
    "description": "Perlin noise and Simplex noise generation",
    "license": "MIT",
    "web": "https://github.com/Nycto/PerlinNim"
  },
  {
    "name": "pfring",
    "url": "https://github.com/ba0f3/pfring.nim",
    "method": "git",
    "tags": [
      "pf_ring",
      "packet",
      "sniff",
      "pcap",
      "pfring",
      "network",
      "capture",
      "socket"
    ],
    "description": "PF_RING wrapper for Nim",
    "license": "MIT",
    "web": "https://github.com/ba0f3/pfring.nim"
  },
  {
    "name": "xxtea",
    "url": "https://github.com/xxtea/xxtea-nim",
    "method": "git",
    "tags": [
      "xxtea",
      "encrypt",
      "decrypt",
      "crypto"
    ],
    "description": "XXTEA encryption algorithm library written in pure Nim.",
    "license": "MIT",
    "web": "https://github.com/xxtea/xxtea-nim"
  },
  {
    "name": "xxhash",
    "url": "https://github.com/OpenSystemsLab/xxhash.nim",
    "method": "git",
    "tags": [
      "fast",
      "hash",
      "algorithm"
    ],
    "description": "xxhash wrapper for Nim",
    "license": "MIT",
    "web": "https://github.com/OpenSystemsLab/xxhash.nim"
  },
  {
    "name": "libipset",
    "url": "https://github.com/ba0f3/libipset.nim",
    "method": "git",
    "tags": [
      "ipset",
      "firewall",
      "netfilter",
      "mac",
      "ip",
      "network",
      "collection",
      "rule",
      "set"
    ],
    "description": "libipset wrapper for Nim",
    "license": "MIT",
    "web": "https://github.com/ba0f3/libipset.nim"
  },
  {
    "name": "pop3",
    "url": "https://github.com/FedericoCeratto/nim-pop3",
    "method": "git",
    "tags": [
      "network",
      "pop3",
      "email"
    ],
    "description": "POP3 client library",
    "license": "LGPLv3",
    "web": "https://github.com/FedericoCeratto/nim-pop3"
  },
  {
    "name": "nimrpc",
    "url": "https://github.com/rogercloud/nim-rpc",
    "method": "git",
    "tags": [
      "msgpack",
      "library",
      "rpc",
      "nimrpc"
    ],
    "description": "RPC implementation for Nim based on msgpack4nim",
    "license": "MIT",
    "web": "https://github.com/rogercloud/nim-rpc"
  },
  {
    "name": "nimrpc_milis",
    "url": "https://github.com/milisarge/nimrpc_milis",
    "method": "git",
    "tags": [
      "msgpack",
      "library",
      "rpc",
      "nimrpc"
    ],
    "description": "RPC implementation for Nim based on msgpack4nim",
    "license": "MIT",
    "web": "https://github.com/milisarge/nimrpc_milis"
  },
  {
    "name": "asyncevents",
    "url": "https://github.com/tulayang/asyncevents",
    "method": "git",
    "tags": [
      "event",
      "future",
      "asyncdispath"
    ],
    "description": "Asynchronous event loop for progaming with MVC",
    "license": "MIT",
    "web": "https://github.com/tulayang/asyncevents"
  },
  {
    "name": "nimSHA2",
    "url": "https://github.com/jangko/nimSHA2",
    "method": "git",
    "tags": [
      "hash",
      "crypto",
      "library",
      "sha256",
      "sha224",
      "sha384",
      "sha512"
    ],
    "description": "Secure Hash Algorithm - 2, [224, 256, 384, and 512 bits]",
    "license": "MIT",
    "web": "https://github.com/jangko/nimSHA2"
  },
  {
    "name": "nimAES",
    "url": "https://github.com/jangko/nimAES",
    "method": "git",
    "tags": [
      "crypto",
      "library",
      "aes",
      "encryption",
      "rijndael"
    ],
    "description": "Advanced Encryption Standard, Rijndael Algorithm",
    "license": "MIT",
    "web": "https://github.com/jangko/nimAES"
  },
  {
    "name": "nimeverything",
    "url": "https://github.com/xland/nimeverything/",
    "method": "git",
    "tags": [
      "everything",
      "voidtools",
      "Everything Search Engine"
    ],
    "description": "everything  search engine wrapper",
    "license": "MIT",
    "web": "https://github.com/xland/nimeverything"
  },
  {
    "name": "vidhdr",
    "url": "https://github.com/achesak/nim-vidhdr",
    "method": "git",
    "tags": [
      "video",
      "formats",
      "file"
    ],
    "description": "Library for detecting the format of an video file",
    "license": "MIT",
    "web": "https://github.com/achesak/nim-vidhdr"
  },
  {
    "name": "gitapi",
    "url": "https://github.com/achesak/nim-gitapi",
    "method": "git",
    "tags": [
      "git",
      "version control",
      "library"
    ],
    "description": "Nim wrapper around the git version control software",
    "license": "MIT",
    "web": "https://github.com/achesak/nim-gitapi"
  },
  {
    "name": "ptrace",
    "url": "https://github.com/ba0f3/ptrace.nim",
    "method": "git",
    "tags": [
      "ptrace",
      "trace",
      "process",
      "syscal",
      "system",
      "call"
    ],
    "description": "ptrace wrapper for Nim",
    "license": "MIT",
    "web": "https://github.com/ba0f3/ptrace.nim"
  },
  {
    "name": "ndbex",
    "url": "https://github.com/Senketsu/nim-db-ex",
    "method": "git",
    "tags": [
      "extension",
      "database",
      "convenience",
      "db",
      "mysql",
      "postgres",
      "sqlite"
    ],
    "description": "extension modules for Nim's 'db_*' modules",
    "license": "MIT",
    "web": "https://github.com/Senketsu/nim-db-ex"
  },
  {
    "name": "spry",
    "url": "https://github.com/gokr/spry",
    "method": "git",
    "tags": [
      "language",
      "library",
      "scripting"
    ],
    "description": "A Smalltalk and Rebol inspired language implemented as an AST interpreter",
    "license": "MIT",
    "web": "https://github.com/gokr/spry"
  },
  {
    "name": "nimBMP",
    "url": "https://github.com/jangko/nimBMP",
    "method": "git",
    "tags": [
      "graphics",
      "library",
      "BMP"
    ],
    "description": "BMP encoder and decoder",
    "license": "MIT",
    "web": "https://github.com/jangko/nimBMP"
  },
  {
    "name": "nimPNG",
    "url": "https://github.com/jangko/nimPNG",
    "method": "git",
    "tags": [
      "graphics",
      "library",
      "PNG"
    ],
    "description": "PNG(Portable Network Graphics) encoder and decoder",
    "license": "MIT",
    "web": "https://github.com/jangko/nimPNG"
  },
  {
    "name": "litestore",
    "url": "https://github.com/h3rald/litestore",
    "method": "git",
    "tags": [
      "database",
      "rest",
      "sqlite"
    ],
    "description": "A lightweight, self-contained, RESTful, searchable, multi-format NoSQL document store",
    "license": "MIT",
    "web": "https://h3rald.com/litestore"
  },
  {
    "name": "parseFixed",
    "url": "https://github.com/jlp765/parsefixed",
    "method": "git",
    "tags": [
      "parse",
      "fixed",
      "width",
      "parser",
      "text"
    ],
    "description": "Parse fixed-width fields within lines of text (complementary to parsecsv)",
    "license": "MIT",
    "web": "https://github.com/jlp765/parsefixed"
  },
  {
    "name": "playlists",
    "url": "https://github.com/achesak/nim-playlists",
    "method": "git",
    "tags": [
      "library",
      "playlists",
      "M3U",
      "PLS",
      "XSPF"
    ],
    "description": "Nim library for parsing PLS, M3U, and XSPF playlist files",
    "license": "MIT",
    "web": "https://github.com/achesak/nim-playlists"
  },
  {
    "name": "seqmath",
    "url": "https://github.com/jlp765/seqmath",
    "method": "git",
    "tags": [
      "math",
      "seq",
      "sequence",
      "array",
      "nested",
      "algebra",
      "statistics",
      "lifted",
      "financial"
    ],
    "description": "Nim math library for sequences and nested sequences (extends math library)",
    "license": "MIT",
    "web": "https://github.com/jlp765/seqmath"
  },
  {
    "name": "daemonize",
    "url": "https://github.com/OpenSystemsLab/daemonize.nim",
    "method": "git",
    "tags": [
      "daemonize",
      "background",
      "fork",
      "unix",
      "linux",
      "process"
    ],
    "description": "This library makes your code run as a daemon process on Unix-like systems",
    "license": "MIT",
    "web": "https://github.com/OpenSystemsLab/daemonize.nim"
  },
  {
    "name": "tnim",
    "url": "https://github.com/jlp765/tnim",
    "method": "git",
    "tags": [
      "REPL",
      "sandbox",
      "interactive",
      "compiler",
      "code",
      "language"
    ],
    "description": "tnim is a Nim REPL - an interactive sandbox for testing Nim code",
    "license": "MIT",
    "web": "https://github.com/jlp765/tnim"
  },
  {
    "name": "ris",
    "url": "https://github.com/achesak/nim-ris",
    "method": "git",
    "tags": [
      "RIS",
      "citation",
      "library"
    ],
    "description": "Module for working with RIS citation files",
    "license": "MIT",
    "web": "https://github.com/achesak/nim-ris"
  },
  {
    "name": "geoip",
    "url": "https://github.com/achesak/nim-geoip",
    "method": "git",
    "tags": [
      "IP",
      "address",
      "location",
      "geolocation"
    ],
    "description": "Retrieve info about a location from an IP address",
    "license": "MIT",
    "web": "https://github.com/achesak/nim-geoip"
  },
  {
    "name": "freegeoip",
    "url": "https://github.com/achesak/nim-freegeoip",
    "method": "git",
    "tags": [
      "IP",
      "address",
      "location",
      "geolocation"
    ],
    "description": "Retrieve info about a location from an IP address",
    "license": "MIT",
    "web": "https://github.com/achesak/nim-freegeoip"
  },
  {
    "name": "nimroutine",
    "url": "https://github.com/rogercloud/nim-routine",
    "method": "git",
    "tags": [
      "goroutine",
      "routine",
      "lightweight",
      "thread"
    ],
    "description": "A go routine like nim implementation",
    "license": "MIT",
    "web": "https://github.com/rogercloud/nim-routine"
  },
  {
    "name": "coverage",
    "url": "https://github.com/yglukhov/coverage",
    "method": "git",
    "tags": [
      "code",
      "coverage"
    ],
    "description": "Code coverage library",
    "license": "MIT",
    "web": "https://github.com/yglukhov/coverage"
  },
  {
    "name": "golib",
    "url": "https://github.com/stefantalpalaru/golib-nim",
    "method": "git",
    "tags": [
      "library",
      "wrapper"
    ],
    "description": "Bindings for golib - a library that (ab)uses gccgo to bring Go's channels and goroutines to the rest of the world",
    "license": "BSD",
    "web": "https://github.com/stefantalpalaru/golib-nim"
  },
  {
    "name": "libnotify",
    "url": "https://github.com/FedericoCeratto/nim-libnotify.git",
    "method": "git",
    "tags": [
      "library",
      "wrapper",
      "desktop"
    ],
    "description": "Minimalistic libnotify wrapper for desktop notifications",
    "license": "LGPLv3",
    "web": "https://github.com/FedericoCeratto/nim-libnotify"
  },
  {
    "name": "nimcat",
    "url": "https://github.com/shakna-israel/nimcat",
    "method": "git",
    "tags": [
      "cat",
      "cli"
    ],
    "description": "An implementation of cat in Nim",
    "license": "MIT",
    "web": "https://github.com/shakna-israel/nimcat"
  },
  {
    "name": "sections",
    "url": "https://github.com/c0ffeeartc/nim-sections",
    "method": "git",
    "tags": [
      "BDD",
      "test"
    ],
    "description": "`Section` macro with BDD aliases for testing",
    "license": "MIT",
    "web": "https://github.com/c0ffeeartc/nim-sections"
  },
  {
    "name": "nimfp",
    "url": "https://github.com/vegansk/nimfp",
    "method": "git",
    "tags": [
      "functional",
      "library"
    ],
    "description": "Nim functional programming library",
    "license": "MIT",
    "web": "https://github.com/vegansk/nimfp"
  },
  {
    "name": "nhsl",
    "url": "https://github.com/twist-vector/nhsl.git",
    "method": "git",
    "tags": [
      "library",
      "serialization",
      "pure"
    ],
    "description": "Nim Hessian Serialization Library encodes/decodes data into the Hessian binary protocol",
    "license": "LGPL",
    "web": "https://github.com/twist-vector/nhsl"
  },
  {
    "name": "nimstopwatch",
    "url": "https://github.com/twist-vector/nim-stopwatch.git",
    "method": "git",
    "tags": [
      "app",
      "timer"
    ],
    "description": "A Nim-based, non-graphical application designed to measure the amount of time elapsed from its activation to deactivation, includes total elapsed time, lap, and split times.",
    "license": "LGPL",
    "web": "https://github.com/twist-vector/nim-stopwatch"
  },
  {
    "name": "playground",
    "url": "https://github.com/theduke/nim-playground",
    "method": "git",
    "tags": [
      "webapp",
      "execution",
      "code",
      "sandbox"
    ],
    "description": "Web-based playground for testing Nim code.",
    "license": "MIT",
    "web": "https://github.com/theduke/nim-playground"
  },
  {
    "name": "nimsl",
    "url": "https://github.com/yglukhov/nimsl",
    "method": "git",
    "tags": [
      "shader",
      "opengl",
      "glsl"
    ],
    "description": "Shaders in Nim.",
    "license": "MIT",
    "web": "https://github.com/yglukhov/nimsl"
  },
  {
    "name": "omnilog",
    "url": "https://github.com/nim-appkit/omnilog",
    "method": "git",
    "tags": [
      "library",
      "logging",
      "logs"
    ],
    "description": "Advanced logging library for Nim with structured logging, formatters, filters and writers.",
    "license": "MIT",
    "web": "https://github.com/nim-appkit/omnilog"
  },
  {
    "name": "values",
    "url": "https://github.com/nim-appkit/values",
    "method": "git",
    "tags": [
      "library",
      "values",
      "datastructures"
    ],
    "description": "Library for working with arbitrary values + a map data structure.",
    "license": "MIT",
    "web": "https://github.com/nim-appkit/values"
  },
  {
    "name": "geohash",
    "url": "https://github.com/twist-vector/nim-geohash.git",
    "method": "git",
    "tags": [
      "library",
      "geocoding",
      "pure"
    ],
    "description": "Nim implementation of the geohash latitude/longitude geocode system",
    "license": "Apache License 2.0",
    "web": "https://github.com/twist-vector/nim-geohash"
  },
  {
    "name": "bped",
    "url": "https://github.com/twist-vector/nim-bped.git",
    "method": "git",
    "tags": [
      "library",
      "serialization",
      "pure"
    ],
    "description": "Nim implementation of the Bittorrent ascii serialization protocol",
    "license": "Apache License 2.0",
    "web": "https://github.com/twist-vector/nim-bped"
  },
  {
    "name": "ctrulib",
    "url": "https://github.com/skyforce77/ctrulib-nim.git",
    "method": "git",
    "tags": [
      "library",
      "nintendo",
      "3ds"
    ],
    "description": "ctrulib wrapper",
    "license": "GPLv2",
    "web": "https://github.com/skyforce77/ctrulib-nim"
  },
  {
    "name": "nimrdkafka",
    "url": "https://github.com/dfdeshom/nimrdkafka.git",
    "method": "git",
    "tags": [
      "library",
      "wrapper",
      "kafka"
    ],
    "description": "Nim wrapper for librdkafka",
    "license": "Apache License 2.0",
    "web": "https://github.com/dfdeshom/nimrdkafka"
  },
  {
    "name": "utils",
    "url": "https://github.com/nim-appkit/utils",
    "method": "git",
    "tags": [
      "library",
      "utilities"
    ],
    "description": "Collection of string, parsing, pointer, ... utilities.",
    "license": "MIT",
    "web": "https://github.com/nim-appkit/utils"
  },
  {
    "name": "pymod",
    "url": "https://github.com/jboy/nim-pymod",
    "method": "git",
    "tags": [
      "wrapper",
      "python",
      "module",
      "numpy",
      "array",
      "matrix",
      "ndarray",
      "pyobject",
      "pyarrayobject",
      "iterator",
      "iterators",
      "docstring"
    ],
    "description": "Auto-generate a Python module that wraps a Nim module.",
    "license": "MIT",
    "web": "https://github.com/jboy/nim-pymod"
  },
  {
    "name": "db",
    "url": "https://github.com/jlp765/db",
    "method": "git",
    "tags": [
      "wrapper",
      "database",
      "module",
      "sqlite",
      "mysql",
      "postgres",
      "db_sqlite",
      "db_mysql",
      "db_postgres"
    ],
    "description": "Unified db access module, providing a single library module to access the db_sqlite, db_mysql and db_postgres modules.",
    "license": "MIT",
    "web": "https://github.com/jlp765/db"
  },
  {
    "name": "nimsnappy",
    "url": "https://github.com/dfdeshom/nimsnappy.git",
    "method": "git",
    "tags": [
      "wrapper",
      "compression"
    ],
    "description": "Nim wrapper for the snappy compression library. there is also a high-level API for easy use",
    "license": "BSD",
    "web": "https://github.com/dfdeshom/nimsnappy"
  },
  {
    "name": "nimLUA",
    "url": "https://github.com/jangko/nimLUA",
    "method": "git",
    "tags": [
      "lua",
      "library",
      "bind",
      "glue",
      "macros"
    ],
    "description": "glue code generator to bind Nim and Lua together using Nim's powerful macro",
    "license": "MIT",
    "web": "https://github.com/jangko/nimLUA"
  },
  {
    "name": "sound",
    "url": "https://github.com/yglukhov/sound.git",
    "method": "git",
    "tags": [
      "sound",
      "ogg"
    ],
    "description": "Cross-platform sound mixer library",
    "license": "MIT",
    "web": "https://github.com/yglukhov/sound"
  },
  {
    "name": "nimi3status",
    "url": "https://github.com/FedericoCeratto/nimi3status",
    "method": "git",
    "tags": [
      "i3",
      "i3status"
    ],
    "description": "Lightweight i3 status bar.",
    "license": "GPLv3",
    "web": "https://github.com/FedericoCeratto/nimi3status"
  },
  {
    "name": "native_dialogs",
    "url": "https://github.com/SSPkrolik/nim-native-dialogs.git",
    "method": "git",
    "tags": [
      "ui",
      "gui",
      "cross-platform",
      "library"
    ],
    "description": "Implements framework-agnostic native operating system dialogs calls",
    "license": "MIT",
    "web": "https://github.com/SSPkrolik/nim-native-dialogs"
  },
  {
    "name": "variant",
    "url": "https://github.com/yglukhov/variant.git",
    "method": "git",
    "tags": [
      "variant"
    ],
    "description": "Variant type and type matching",
    "license": "MIT",
    "web": "https://github.com/yglukhov/variant"
  },
  {
    "name": "pythonmath",
    "url": "https://github.com/achesak/nim-pythonmath",
    "method": "git",
    "tags": [
      "library",
      "python",
      "math"
    ],
    "description": "Module to provide an interface as similar as possible to Python's math libary",
    "license": "MIT",
    "web": "https://github.com/achesak/nim-pythonmath"
  },
  {
    "name": "nimlz4",
    "url": "https://github.com/dfdeshom/nimlz4.git",
    "method": "git",
    "tags": [
      "wrapper",
      "compression",
      "lzo",
      "lz4"
    ],
    "description": "Nim wrapper for the LZ4 library. There is also a high-level API for easy use",
    "license": "BSD",
    "web": "https://github.com/dfdeshom/nimlz4"
  },
  {
    "name": "pythonize",
    "url": "https://github.com/marcoapintoo/nim-pythonize.git",
    "method": "git",
    "tags": [
      "python",
      "wrapper"
    ],
    "description": "A higher-level wrapper for the Python Programing Language",
    "license": "MIT",
    "web": "https://github.com/marcoapintoo/nim-pythonize"
  },
  {
    "name": "cligen",
    "url": "https://github.com/c-blake/cligen.git",
    "method": "git",
    "tags": [
      "library",
      "commandline",
      "arguments",
      "switches",
      "parsing",
      "options"
    ],
    "description": "Infer & generate command-line interace/option/argument parsers",
    "license": "MIT",
    "web": "https://github.com/c-blake/cligen"
  },
  {
    "name": "fnmatch",
    "url": "https://github.com/achesak/nim-fnmatch",
    "method": "git",
    "tags": [
      "library",
      "unix",
      "files",
      "matching"
    ],
    "description": "Nim module for filename matching with UNIX shell patterns",
    "license": "MIT",
    "web": "https://github.com/achesak/nim-fnmatch"
  },
  {
    "name": "shorturl",
    "url": "https://github.com/achesak/nim-shorturl",
    "method": "git",
    "tags": [
      "library",
      "url",
      "uid"
    ],
    "description": "Nim module for generating URL identifiers for Tiny URL and bit.ly-like URLs",
    "license": "MIT",
    "web": "https://github.com/achesak/nim-shorturl"
  },
  {
    "name": "teafiles",
    "url": "git@github.com:unicredit/nim-teafiles.git",
    "method": "git",
    "tags": [
      "teafiles",
      "mmap",
      "timeseries"
    ],
    "description": "TeaFiles provide fast read/write access to time series data",
    "license": "Apache2",
    "web": "https://github.com/unicredit/nim-teafiles"
  },
  {
    "name": "emmy",
    "url": "git@github.com:unicredit/emmy.git",
    "method": "git",
    "tags": [
      "algebra",
      "polynomials",
      "primes",
      "ring",
      "quotients"
    ],
    "description": "Algebraic structures and related operations for Nim",
    "license": "Apache2",
    "web": "https://github.com/unicredit/emmy"
  },
  {
    "name": "impulse_engine",
    "url": "https://github.com/matkuki/Nim-Impulse-Engine",
    "method": "git",
    "tags": [
      "physics",
      "engine",
      "2D"
    ],
    "description": "Nim port of a simple 2D physics engine",
    "license": "zlib",
    "web": "https://github.com/matkuki/Nim-Impulse-Engine"
  },
  {
    "name": "notifications",
    "url": "https://github.com/dom96/notifications",
    "method": "git",
    "tags": [
      "notifications",
      "alerts",
      "gui",
      "toasts",
      "macosx",
      "cocoa"
    ],
    "description": "Library for displaying notifications on the desktop",
    "license": "MIT",
    "web": "https://github.com/dom96/notifications"
  },
  {
    "name": "reactor",
    "url": "https://github.com/zielmicha/reactor.nim",
    "method": "git",
    "tags": [
      "async",
      "libuv",
      "http",
      "tcp"
    ],
    "description": "Asynchronous networking engine for Nim",
    "license": "MIT",
    "web": "https://networkos.net/nim/reactor.nim"
  },
  {
    "name": "asynctools",
    "url": "https://github.com/cheatfate/asynctools",
    "method": "git",
    "tags": [
      "async",
      "pipes",
      "processes",
      "ipc",
      "synchronization",
      "dns",
      "pty"
    ],
    "description": "Various asynchronous tools for Nim",
    "license": "MIT",
    "web": "https://github.com/cheatfate/asynctools"
  },
  {
    "name": "collections",
    "url": "https://github.com/zielmicha/collections.nim",
    "method": "git",
    "tags": [
      "iterator",
      "functional"
    ],
    "description": "Various collections and utilities",
    "license": "MIT",
    "web": "https://github.com/zielmicha/collections.nim"
  },
  {
    "name": "capnp",
    "url": "https://github.com/zielmicha/capnp.nim",
    "method": "git",
    "tags": [
      "capnp",
      "serialization",
      "protocol",
      "rpc"
    ],
    "description": "Cap'n Proto implementation for Nim",
    "license": "MIT",
    "web": "https://github.com/zielmicha/capnp.nim"
  },
  {
    "name": "biscuits",
    "url": "https://github.com/achesak/nim-biscuits",
    "method": "git",
    "tags": [
      "cookie",
      "persistence"
    ],
    "description": "better cookie handling",
    "license": "MIT",
    "web": "https://github.com/achesak/nim-biscuits"
  },
  {
    "name": "pari",
    "url": "https://github.com/lompik/pari.nim",
    "method": "git",
    "tags": [
      "number theory",
      "computer algebra system"
    ],
    "description": "Pari/GP C library wrapper",
    "license": "MIT",
    "web": "https://github.com/lompik/pari.nim"
  },
  {
    "name": "spacenav",
    "url": "https://github.com/nimious/spacenav.git",
    "method": "git",
    "tags": [
      "binding",
      "3dx",
      "3dconnexion",
      "libspnav",
      "spacenav",
      "spacemouse",
      "spacepilot",
      "spacenavigator"
    ],
    "description": "Bindings for libspnav, the free 3Dconnexion device driver",
    "license": "MIT",
    "web": "https://github.com/nimious/spacenav"
  },
  {
    "name": "isense",
    "url": "https://github.com/nimious/isense.git",
    "method": "git",
    "tags": [
      "binding",
      "isense",
      "intersense",
      "inertiacube",
      "intertrax",
      "microtrax",
      "thales",
      "tracking",
      "sensor"
    ],
    "description": "Bindings for the InterSense SDK",
    "license": "MIT",
    "web": "https://github.com/nimious/isense"
  },
  {
    "name": "libusb",
    "url": "https://github.com/nimious/libusb.git",
    "method": "git",
    "tags": [
      "binding",
      "usb",
      "libusb"
    ],
    "description": "Bindings for libusb, the cross-platform user library to access USB devices.",
    "license": "MIT",
    "web": "https://github.com/nimious/libusb"
  },
  {
    "name": "myo",
    "url": "https://github.com/nimious/myo.git",
    "method": "git",
    "tags": [
      "binding",
      "myo",
      "thalmic",
      "armband",
      "gesture"
    ],
    "description": "Bindings for the Thalmic Labs Myo gesture control armband SDK.",
    "license": "MIT",
    "web": "https://github.com/nimious/myo"
  },
  {
    "name": "oculus",
    "url": "https://github.com/nimious/oculus.git",
    "method": "git",
    "tags": [
      "binding",
      "oculus",
      "rift",
      "vr",
      "libovr",
      "ovr",
      "dk1",
      "dk2",
      "gearvr"
    ],
    "description": "Bindings for the Oculus VR SDK.",
    "license": "MIT",
    "web": "https://github.com/nimious/oculus"
  },
  {
    "name": "serialport",
    "url": "https://github.com/nimious/serialport.git",
    "method": "git",
    "tags": [
      "binding",
      "libserialport",
      "serial",
      "communication"
    ],
    "description": "Bindings for libserialport, the cross-platform serial communication library.",
    "license": "MIT",
    "web": "https://github.com/nimious/serialport"
  },
  {
    "name": "gles",
    "url": "https://github.com/nimious/gles.git",
    "method": "git",
    "tags": [
      "binding",
      "khronos",
      "gles",
      "opengl es"
    ],
    "description": "Bindings for OpenGL ES, the embedded 3D graphics library.",
    "license": "MIT",
    "web": "https://github.com/nimious/gles"
  },
  {
    "name": "egl",
    "url": "https://github.com/nimious/egl.git",
    "method": "git",
    "tags": [
      "binding",
      "khronos",
      "egl",
      "opengl",
      "opengl es",
      "openvg"
    ],
    "description": "Bindings for EGL, the native platform interface for rendering APIs.",
    "license": "MIT",
    "web": "https://github.com/nimious/egl"
  },
  {
    "name": "sixense",
    "url": "https://github.com/nimious/sixense.git",
    "method": "git",
    "tags": [
      "binding",
      "sixense",
      "razer hydra",
      "stem system",
      "vr"
    ],
    "description": "Bindings for the Sixense Core API.",
    "license": "MIT",
    "web": "https://github.com/nimious/sixense"
  },
  {
    "name": "listsv",
    "url": "https://github.com/srwiley/listsv.git",
    "method": "git",
    "tags": [
      "singly linked list",
      "doubly linked list"
    ],
    "description": "Basic operations on singly and doubly linked lists.",
    "license": "MIT",
    "web": "https://github.com/srwiley/listsv"
  },
  {
    "name": "kissfft",
    "url": "https://github.com/m13253/nim-kissfft",
    "method": "git",
    "tags": [
      "fft",
      "dsp",
      "signal"
    ],
    "description": "Nim binding for KissFFT Fast Fourier Transform library",
    "license": "BSD",
    "web": "https://github.com/m13253/nim-kissfft"
  },
  {
    "name": "nimbench",
    "url": "https://github.com/ivankoster/nimbench.git",
    "method": "git",
    "tags": [
      "benchmark",
      "micro benchmark",
      "timer"
    ],
    "description": "Micro benchmarking tool to measure speed of code, with the goal of optimizing it.",
    "license": "Apache License, Version 2.0",
    "web": "https://github.com/ivankoster/nimbench"
  },
  {
    "name": "nest",
    "url": "https://github.com/kedean/nest.git",
    "method": "git",
    "tags": [
      "library",
      "api",
      "router",
      "web"
    ],
    "description": "RESTful URI router",
    "license": "MIT",
    "web": "https://github.com/kedean/nest"
  },
  {
    "name": "nimbluez",
    "url": "https://github.com/Electric-Blue/NimBluez.git",
    "method": "git",
    "tags": [
      "bluetooth",
      "library",
      "wrapper",
      "sockets"
    ],
    "description": "Nim modules for access to system Bluetooth resources.",
    "license": "BSD",
    "web": "https://github.com/Electric-Blue/NimBluez"
  },
  {
    "name": "yaml",
    "url": "https://github.com/flyx/NimYAML",
    "method": "git",
    "tags": [
      "serialization",
      "parsing",
      "library",
      "yaml"
    ],
    "description": "YAML 1.2 implementation for Nim",
    "license": "MIT",
    "web": "http://flyx.github.io/NimYAML/"
  },
  {
    "name": "nimyaml",
    "url": "https://github.com/flyx/NimYAML",
    "method": "git",
    "tags": [
      "serialization",
      "parsing",
      "library",
      "yaml"
    ],
    "description": "YAML 1.2 implementation for Nim",
    "license": "MIT",
    "web": "http://flyx.github.io/NimYAML/"
  },
  {
    "name": "jsmn",
    "url": "https://github.com/OpenSystemsLab/jsmn.nim",
    "method": "git",
    "tags": [
      "json",
      "token",
      "tokenizer",
      "parser",
      "jsmn"
    ],
    "description": "Jsmn - a world fastest JSON parser - in pure Nim",
    "license": "MIT",
    "web": "https://github.com/OpenSystemsLab/jsmn.nim"
  },
  {
    "name": "mangle",
    "url": "https://github.com/baabelfish/mangle",
    "method": "git",
    "tags": [
      "functional",
      "iterators",
      "lazy",
      "library"
    ],
    "description": "Yet another iterator library",
    "license": "MIT",
    "web": "https://github.com/baabelfish/mangle"
  },
  {
    "name": "nimshell",
    "url": "https://github.com/vegansk/nimshell",
    "method": "git",
    "tags": [
      "shell",
      "utility"
    ],
    "description": "Library for shell scripting in nim",
    "license": "MIT",
    "web": "https://github.com/vegansk/nimshell"
  },
  {
    "name": "rosencrantz",
    "url": "https://github.com/andreaferretti/rosencrantz",
    "method": "git",
    "tags": [
      "web",
      "server",
      "DSL",
      "combinators"
    ],
    "description": "A web DSL for Nim",
    "license": "MIT",
    "web": "https://github.com/andreaferretti/rosencrantz"
  },
  {
    "name": "sam",
    "url": "https://github.com/OpenSystemsLab/sam.nim",
    "method": "git",
    "tags": [
      "json",
      "binding",
      "map",
      "dump",
      "load"
    ],
    "description": "Fast and just works JSON-Binding for Nim",
    "license": "MIT",
    "web": "https://github.com/OpenSystemsLab/sam.nim"
  },
  {
    "name": "twitter",
    "url": "https://github.com/kubo39/twitter",
    "method": "git",
    "tags": [
      "library",
      "wrapper",
      "twitter"
    ],
    "description": "Low-level twitter API wrapper library for Nim.",
    "license": "MIT",
    "web": "https://github.com/kubo39/twitter"
  },
  {
    "name": "stomp",
    "url": "https://bitbucket.org/mahlon/nim-stomp",
    "method": "hg",
    "tags": [
      "stomp",
      "library",
      "messaging",
      "events"
    ],
    "description": "A pure-nim implementation of the STOMP protocol for machine messaging.",
    "license": "MIT",
    "web": "http://bitbucket.org/mahlon/nim-stomp"
  },
  {
    "name": "srt",
    "url": "https://github.com/achesak/nim-srt",
    "method": "git",
    "tags": [
      "srt",
      "subrip",
      "subtitle"
    ],
    "description": "Nim module for parsing SRT (SubRip) subtitle files",
    "license": "MIT",
    "web": "https://github.com/achesak/nim-srt"
  },
  {
    "name": "subviewer",
    "url": "https://github.com/achesak/nim-subviewer",
    "method": "git",
    "tags": [
      "subviewer",
      "subtitle"
    ],
    "description": "Nim module for parsing SubViewer subtitle files",
    "license": "MIT",
    "web": "https://github.com/achesak/nim-subviewer"
  },
  {
    "name": "Kinto",
    "url": "https://github.com/OpenSystemsLab/kinto.nim",
    "method": "git",
    "tags": [
      "mozilla",
      "kinto",
      "json",
      "storage",
      "server",
      "client"
    ],
    "description": "Kinto Client for Nim",
    "license": "MIT",
    "web": "https://github.com/OpenSystemsLab/kinto.nim"
  },
  {
    "name": "xmltools",
    "url": "https://github.com/vegansk/xmltools",
    "method": "git",
    "tags": [
      "xml",
      "functional",
      "library",
      "parsing"
    ],
    "description": "High level xml library for Nim",
    "license": "MIT",
    "web": "https://github.com/vegansk/xmltools"
  },
  {
    "name": "nimongo",
    "url": "https://github.com/SSPkrolik/nimongo",
    "method": "git",
    "tags": [
      "mongo",
      "mongodb",
      "database",
      "server",
      "driver",
      "storage"
    ],
    "description": "MongoDB driver in pure Nim language with synchronous and asynchronous I/O support",
    "license": "MIT",
    "web": "https://github.com/SSPkrolik/nimongo"
  },
  {
    "name": "nimboost",
    "url": "https://github.com/vegansk/nimboost",
    "method": "git",
    "tags": [
      "stdlib",
      "library",
      "utility"
    ],
    "description": "Additions to the Nim's standard library, like boost for C++",
    "license": "MIT",
    "web": "http://vegansk.github.io/nimboost/"
  },
  {
    "name": "asyncdocker",
    "url": "https://github.com/tulayang/asyncdocker",
    "method": "git",
    "tags": [
      "async",
      "docker"
    ],
    "description": "Asynchronous docker client written by Nim-lang",
    "license": "MIT",
    "web": "http://tulayang.github.io/asyncdocker.html"
  },
  {
    "name": "python3",
    "url": "https://github.com/matkuki/python3",
    "method": "git",
    "tags": [
      "python",
      "wrapper"
    ],
    "description": "Wrapper to interface with the Python 3 interpreter",
    "license": "MIT",
    "web": "https://github.com/matkuki/python3"
  },
  {
    "name": "jser",
    "url": "https://github.com/niv/jser.nim",
    "method": "git",
    "tags": [
      "json",
      "serialize",
      "tuple"
    ],
    "description": "json de/serializer for tuples and more",
    "license": "MIT",
    "web": "https://github.com/niv/jser.nim"
  },
  {
    "name": "pledge",
    "url": "https://github.com/euantorano/pledge.nim",
    "method": "git",
    "tags": [
      "pledge",
      "openbsd"
    ],
    "description": "OpenBSDs pledge(2) for Nim.",
    "license": "BSD3",
    "web": "https://github.com/euantorano/pledge.nim"
  },
  {
    "name": "sophia",
    "url": "https://github.com/gokr/nim-sophia",
    "method": "git",
    "tags": [
      "library",
      "wrapper",
      "database"
    ],
    "description": "Nim wrapper of the Sophia key/value store",
    "license": "MIT",
    "web": "https://github.com/gokr/nim-sophia"
  },
  {
    "name": "progress",
    "url": "https://github.com/euantorano/progress.nim",
    "method": "git",
    "tags": [
      "progress",
      "bar",
      "terminal",
      "ui"
    ],
    "description": "A simple progress bar for Nim.",
    "license": "BSD3",
    "web": "https://github.com/euantorano/progress.nim"
  },
  {
    "name": "websocket",
    "url": "https://github.com/niv/websocket.nim",
    "method": "git",
    "tags": [
      "http",
      "websockets",
      "async",
      "client",
      "server"
    ],
    "description": "websockets for nim",
    "license": "MIT",
    "web": "https://github.com/niv/websocket.nim"
  },
  {
    "name": "cucumber",
    "url": "https://github.com/shaunc/cucumber_nim",
    "method": "git",
    "tags": [
      "testing",
      "cucumber",
      "bdd"
    ],
    "description": "implements the cucumber BDD framework in the nim language",
    "license": "MIT",
    "web": "https://github.com/shaunc/cucumber_nim"
  },
  {
    "name": "libmpdclient",
    "url": "https://github.com/lompik/libmpdclient.nim",
    "method": "git",
    "tags": [
      "MPD",
      "Music Player Daemon"
    ],
    "description": "Bindings for the Music Player Daemon C client library",
    "license": "BSD",
    "web": "https://github.com/lompik/libmpdclient.nim"
  },
  {
    "name": "awk",
    "url": "https://github.com/greencardamom/awk",
    "method": "git",
    "tags": [
      "awk"
    ],
    "description": "Nim for awk programmers",
    "license": "MIT",
    "web": "https://github.com/greencardamom/awk"
  },
  {
    "name": "dotenv",
    "url": "https://github.com/euantorano/dotenv.nim",
    "method": "git",
    "tags": [
      "env",
      "dotenv",
      "configuration",
      "environment"
    ],
    "description": "Loads environment variables from `.env`.",
    "license": "BSD3",
    "web": "https://github.com/euantorano/dotenv.nim"
  },
  {
    "name": "sph",
    "url": "https://github.com/aidansteele/sph",
    "method": "git",
    "tags": [
      "crypto",
      "hashes",
      "md5",
      "sha"
    ],
    "description": "Large number of cryptographic hashes for Nim",
    "license": "MIT",
    "web": "https://github.com/aidansteele/sph"
  },
  {
    "name": "libsodium",
    "url": "https://github.com/FedericoCeratto/nim-libsodium",
    "method": "git",
    "tags": [
      "wrapper",
      "library",
      "security",
      "crypto"
    ],
    "description": "libsodium wrapper",
    "license": "LGPLv3",
    "web": "https://github.com/FedericoCeratto/nim-libsodium"
  },
  {
    "name": "aws_sdk",
    "url": "https://github.com/aidansteele/aws_sdk.nim",
    "method": "git",
    "tags": [
      "aws",
      "amazon"
    ],
    "description": "Library for interacting with Amazon Web Services (AWS)",
    "license": "MIT",
    "web": "https://github.com/aidansteele/aws_sdk.nim"
  },
  {
    "name": "i18n",
    "url": "https://github.com/Parashurama/nim-i18n",
    "method": "git",
    "tags": [
      "gettext",
      "i18n",
      "internationalisation"
    ],
    "description": "Bring a gettext-like internationalisation module to Nim",
    "license": "MIT",
    "web": "https://github.com/Parashurama/nim-i18n"
  },
  {
    "name": "persistent_enums",
    "url": "https://github.com/yglukhov/persistent_enums",
    "method": "git",
    "tags": [
      "enum",
      "binary",
      "protocol"
    ],
    "description": "Define enums which values preserve their binary representation upon inserting or reordering",
    "license": "MIT",
    "web": "https://github.com/yglukhov/persistent_enums"
  },
  {
    "name": "nimcl",
    "url": "https://github.com/unicredit/nimcl",
    "method": "git",
    "tags": [
      "OpenCL",
      "GPU"
    ],
    "description": "High level wrapper over OpenCL",
    "license": "Apache License 2.0",
    "web": "https://github.com/unicredit/nimcl"
  },
  {
    "name": "nimblas",
    "url": "https://github.com/unicredit/nimblas",
    "method": "git",
    "tags": [
      "BLAS",
      "linear algebra",
      "vector",
      "matrix"
    ],
    "description": "BLAS for Nim",
    "license": "Apache License 2.0",
    "web": "https://github.com/unicredit/nimblas"
  },
  {
    "name": "fixmath",
    "url": "https://github.com/Jeff-Ciesielski/fixmath",
    "method": "git",
    "tags": [
      "math"
    ],
    "description": "LibFixMath 16:16 fixed point support for nim",
    "license": "MIT",
    "web": "https://github.com/Jeff-Ciesielski/fixmath"
  },
  {
    "name": "nimzend",
    "url": "https://github.com/metatexx/nimzend",
    "method": "git",
    "tags": [
      "zend",
      "php",
      "binding",
      "extension"
    ],
    "description": "Native Nim Zend API glue for easy PHP extension development.",
    "license": "MIT",
    "web": "https://github.com/metatexx/nimzend"
  },
  {
    "name": "spills",
    "url": "https://github.com/andreaferretti/spills",
    "method": "git",
    "tags": [
      "disk-based",
      "sequence",
      "memory-mapping"
    ],
    "description": "Disk-based sequences",
    "license": "Apache License 2.0",
    "web": "https://github.com/andreaferretti/spills"
  },
  {
    "name": "platformer",
    "url": "https://github.com/def-/nim-platformer",
    "method": "git",
    "tags": [
      "game",
      "sdl",
      "2d"
    ],
    "description": "Writing a 2D Platform Game in Nim with SDL2",
    "license": "MIT",
    "web": "https://github.com/def-/nim-platformer"
  },
  {
    "name": "nimCEF",
    "url": "https://github.com/jangko/nimCEF",
    "method": "git",
    "tags": [
      "chromium",
      "embedded",
      "framework",
      "cef",
      "wrapper"
    ],
    "description": "Nim wrapper for the Chromium Embedded Framework",
    "license": "MIT",
    "web": "https://github.com/jangko/nimCEF"
  },
  {
    "name": "migrate",
    "url": "https://github.com/euantorano/migrate.nim",
    "method": "git",
    "tags": [
      "migrate",
      "database",
      "db"
    ],
    "description": "A simple database migration utility for Nim.",
    "license": "BSD3",
    "web": "https://github.com/euantorano/migrate.nim"
  },
  {
    "name": "subfield",
    "url": "https://github.com/jyapayne/subfield",
    "method": "git",
    "tags": [
      "subfield",
      "macros"
    ],
    "description": "Override the dot operator to access nested subfields of a Nim object.",
    "license": "MIT",
    "web": "https://github.com/jyapayne/subfield"
  },
  {
    "name": "semver",
    "url": "https://github.com/euantorano/semver.nim",
    "method": "git",
    "tags": [
      "semver",
      "version",
      "parser"
    ],
    "description": "Semantic versioning parser for Nim. Allows the parsing of version strings into objects and the comparing of version objects.",
    "license": "BSD3",
    "web": "https://github.com/euantorano/semver.nim"
  },
  {
    "name": "ad",
    "tags": [
      "calculator",
      "rpn"
    ],
    "method": "git",
    "license": "MIT",
    "web": "https://github.com/subsetpark/ad",
    "url": "https://github.com/subsetpark/ad",
    "description": "A simple RPN calculator"
  },
  {
    "name": "asyncpg",
    "url": "https://github.com/cheatfate/asyncpg",
    "method": "git",
    "tags": [
      "async",
      "database",
      "postgres",
      "postgresql",
      "asyncdispatch",
      "asynchronous",
      "library"
    ],
    "description": "Asynchronous PostgreSQL driver for Nim Language.",
    "license": "MIT",
    "web": "https://github.com/cheatfate/asyncpg"
  },
  {
    "name": "winregistry",
    "description": "Deal with Windows Registry from Nim.",
    "tags": [
      "registry",
      "windows",
      "library"
    ],
    "url": "https://github.com/miere43/nim-registry",
    "web": "https://github.com/miere43/nim-registry",
    "license": "MIT",
    "method": "git"
  },
  {
    "name": "luna",
    "description": "Lua convenience library for nim",
    "tags": [
      "lua",
      "scripting"
    ],
    "url": "https://github.com/smallfx/luna.nim",
    "web": "https://github.com/smallfx/luna.nim",
    "license": "MIT",
    "method": "git"
  },
  {
    "name": "qrcode",
    "description": "module for creating and reading QR codes using http://goqr.me/",
    "tags": [
      "qr",
      "qrcode",
      "api"
    ],
    "url": "https://github.com/achesak/nim-qrcode",
    "web": "https://github.com/achesak/nim-qrcode",
    "license": "MIT",
    "method": "git"
  },
  {
    "name": "circleci_client",
    "tags": [
      "circleci",
      "client"
    ],
    "method": "git",
    "license": "LGPLv3",
    "web": "https://github.com/FedericoCeratto/nim-circleci",
    "url": "https://github.com/FedericoCeratto/nim-circleci",
    "description": "CircleCI API client"
  },
  {
    "name": "iup",
    "description": "Bindings for the IUP widget toolkit",
    "tags": [
      "GUI",
      "IUP"
    ],
    "url": "https://github.com/nim-lang/iup",
    "web": "https://github.com/nim-lang/iup",
    "license": "MIT",
    "method": "git"
  },
  {
    "name": "barbarus",
    "tags": [
      "i18n",
      "internationalization"
    ],
    "method": "git",
    "license": "MIT",
    "web": "https://github.com/cjxgm/barbarus",
    "url": "https://github.com/cjxgm/barbarus",
    "description": "A simple extensible i18n engine."
  },
  {
    "name": "jsonob",
    "tags": [
      "json",
      "object",
      "marshal"
    ],
    "method": "git",
    "license": "MIT",
    "web": "https://github.com/cjxgm/jsonob",
    "url": "https://github.com/cjxgm/jsonob",
    "description": "JSON / Object mapper"
  },
  {
    "name": "autome",
    "description": "Write GUI automation scripts with Nim",
    "tags": [
      "gui",
      "automation",
      "windows"
    ],
    "license": "MIT",
    "web": "https://github.com/miere43/autome",
    "url": "https://github.com/miere43/autome",
    "method": "git"
  },
  {
    "name": "wox",
    "description": "Helper library for writing Wox plugins in Nim",
    "tags": [
      "wox",
      "plugins"
    ],
    "license": "MIT",
    "web": "https://github.com/roose/nim-wox",
    "url": "https://github.com/roose/nim-wox",
    "method": "git"
  },
  {
    "name": "seccomp",
    "description": "Linux Seccomp sandbox library",
    "tags": [
      "linux",
      "security",
      "sandbox",
      "seccomp"
    ],
    "license": "LGPLv2.1",
    "web": "https://github.com/FedericoCeratto/nim-seccomp",
    "url": "https://github.com/FedericoCeratto/nim-seccomp",
    "method": "git"
  },
  {
    "name": "AntTweakBar",
    "tags": [
      "gui",
      "opengl",
      "rendering"
    ],
    "method": "git",
    "license": "MIT",
    "web": "https://github.com/krux02/nimAntTweakBar",
    "url": "https://github.com/krux02/nimAntTweakBar",
    "description": "nim wrapper around the AntTweakBar c library"
  },
  {
    "name": "slimdown",
    "tags": [
      "markdown",
      "parser",
      "library"
    ],
    "method": "git",
    "license": "MIT",
    "web": "https://github.com/ruivieira/nim-slimdown",
    "url": "https://github.com/ruivieira/nim-slimdown",
    "description": "Nim module that converts Markdown text to HTML using only regular expressions. Based on jbroadway's Slimdown."
  },
  {
    "name": "taglib",
    "description": "TagLib Audio Meta-Data Library wrapper",
    "license": "MIT",
    "tags": [
      "audio",
      "metadata",
      "tags",
      "library",
      "wrapper"
    ],
    "url": "https://github.com/alex-laskin/nim-taglib",
    "web": "https://github.com/alex-laskin/nim-taglib",
    "method": "git"
  },
  {
    "name": "des",
    "description": "3DES native library for Nim",
    "tags": [
      "library",
      "encryption",
      "crypto"
    ],
    "license": "MIT",
    "web": "https://github.com/LucaWolf/des.nim",
    "url": "https://github.com/LucaWolf/des.nim",
    "method": "git"
  },
  {
    "name": "bgfx",
    "url": "https://github.com/Halsys/nim-bgfx",
    "method": "git",
    "tags": [
      "wrapper",
      "media",
      "graphics",
      "3d",
      "rendering",
      "opengl"
    ],
    "description": "BGFX wrapper for the nim programming language.",
    "license": "BSD2",
    "web": "https://github.com/Halsys/nim-bgfx"
  },
  {
    "name": "json_builder",
    "tags": [
      "json",
      "generator",
      "builder"
    ],
    "method": "git",
    "license": "MIT",
    "web": "https://github.com/undecided/json_builder",
    "url": "https://github.com/undecided/json_builder",
    "description": "Easy and fast generator for valid json in nim"
  },
  {
    "name": "mapbits",
    "tags": [
      "map",
      "bits",
      "byte",
      "word",
      "binary"
    ],
    "method": "git",
    "license": "MIT",
    "description": "Access bit mapped portions of bytes in binary data as int variables",
    "web": "https://github.com/jlp765/mapbits",
    "url": "https://github.com/jlp765/mapbits"
  },
  {
    "name": "faststack",
    "tags": [
      "collection"
    ],
    "method": "git",
    "license": "MIT",
    "description": "Dynamically resizable data structure optimized for fast iteration.",
    "web": "https://github.com/Vladar4/FastStack",
    "url": "https://github.com/Vladar4/FastStack"
  },
  {
    "name": "gpx",
    "tags": [
      "GPX",
      "GPS",
      "waypoint",
      "route"
    ],
    "method": "git",
    "license": "MIT",
    "description": "Nim module for parsing GPX (GPS Exchange format) files",
    "web": "https://github.com/achesak/nim-gpx",
    "url": "https://github.com/achesak/nim-gpx"
  },
  {
    "name": "itn",
    "tags": [
      "GPS",
      "intinerary",
      "tomtom",
      "ITN"
    ],
    "method": "git",
    "license": "MIT",
    "description": "Nim module for parsing ITN (TomTom intinerary) files",
    "web": "https://github.com/achesak/nim-itn",
    "url": "https://github.com/achesak/nim-itn"
  },
  {
    "name": "foliant",
    "tags": [
      "foliant",
      "docs",
      "pdf",
      "docx",
      "word",
      "latex",
      "tex",
      "pandoc",
      "markdown",
      "md",
      "restream"
    ],
    "method": "git",
    "license": "MIT",
    "web": "https://github.com/foliant-docs/foliant-nim",
    "url": "https://github.com/foliant-docs/foliant-nim",
    "description": "Documentation generator that produces pdf and docx from Markdown. Uses Pandoc and LaTeX behind the scenes."
  },
  {
    "name": "gemf",
    "url": "https://bitbucket.org/abudden/gemf.nim",
    "method": "hg",
    "license": "MIT",
    "description": "Library for reading GEMF map tile stores",
    "web": "http://www.cgtk.co.uk/gemf",
    "tags": [
      "maps",
      "gemf",
      "parser"
    ]
  },
  {
    "name": "Remotery",
    "url": "https://github.com/Halsys/Nim-Remotery",
    "method": "git",
    "tags": [
      "wrapper",
      "opengl",
      "direct3d",
      "cuda",
      "profiler"
    ],
    "description": "Nim wrapper for (and with) Celtoys's Remotery",
    "license": "Apache License 2.0",
    "web": "https://github.com/Halsys/Nim-Remotery"
  },
  {
    "name": "picohttpparser",
    "tags": [
      "web",
      "http"
    ],
    "method": "git",
    "license": "MIT",
    "description": "Bindings for picohttpparser.",
    "web": "https://github.com/philip-wernersbach/nim-picohttpparser",
    "url": "https://github.com/philip-wernersbach/nim-picohttpparser"
  },
  {
    "name": "microasynchttpserver",
    "tags": [
      "web",
      "http",
      "async",
      "server"
    ],
    "method": "git",
    "license": "MIT",
    "description": "A thin asynchronous HTTP server library, API compatible with Nim's built-in asynchttpserver.",
    "web": "https://github.com/philip-wernersbach/microasynchttpserver",
    "url": "https://github.com/philip-wernersbach/microasynchttpserver"
  },
  {
    "name": "react",
    "url": "https://github.com/andreaferretti/react.nim",
    "method": "git",
    "tags": [
      "js",
      "react",
      "frontend",
      "ui",
      "single page application"
    ],
    "description": "React.js bindings for Nim",
    "license": "Apache License 2.0",
    "web": "https://github.com/andreaferretti/react.nim"
  },
  {
    "name": "oauth",
    "url": "https://github.com/CORDEA/oauth",
    "method": "git",
    "tags": [
      "library",
      "oauth",
      "oauth2",
      "authorization"
    ],
    "description": "OAuth library for nim",
    "license": "Apache License 2.0",
    "web": "http://cordea.github.io/oauth"
  },
  {
    "name": "jsbind",
    "url": "https://github.com/yglukhov/jsbind",
    "method": "git",
    "tags": [
      "bindings",
      "emscripten",
      "javascript"
    ],
    "description": "Define bindings to JavaScript and Emscripten",
    "license": "MIT",
    "web": "https://github.com/yglukhov/jsbind"
  },
  {
    "name": "uuids",
    "url": "https://github.com/pragmagic/uuids/",
    "method": "git",
    "tags": [
      "library",
      "uuid",
      "id"
    ],
    "description": "UUID library for Nim",
    "license": "MIT",
    "web": "https://github.com/pragmagic/uuids/"
  },
  {
    "name": "isaac",
    "url": "https://github.com/pragmagic/isaac/",
    "method": "git",
    "tags": [
      "library",
      "algorithms",
      "random",
      "crypto"
    ],
    "description": "ISAAC PRNG implementation on Nim",
    "license": "MIT",
    "web": "https://github.com/pragmagic/isaac/"
  },
  {
    "name": "SDF",
    "url": "https://github.com/Halsys/SDF.nim",
    "method": "git",
    "tags": [
      "sdf",
      "text",
      "contour",
      "texture",
      "signed",
      "distance",
      "transform"
    ],
    "description": "Signed Distance Field builder for contour texturing in Nim",
    "license": "MIT",
    "web": "https://github.com/Halsys/SDF.nim"
  },
  {
    "name": "WebGL",
    "url": "https://github.com/stisa/webgl",
    "method": "git",
    "tags": [
      "webgl",
      "graphic",
      "js",
      "javascript",
      "wrapper",
      "3D",
      "2D"
    ],
    "description": "Experimental wrapper to webgl for Nim",
    "license": "MIT",
    "web": "http://stisa.space/webgl/"
  },
  {
    "name": "fileinput",
    "url": "https://github.com/achesak/nim-fileinput",
    "method": "git",
    "tags": [
      "file",
      "io",
      "input"
    ],
    "description": "iterate through files and lines",
    "license": "MIT",
    "web": "https://github.com/achesak/nim-fileinput"
  },
  {
    "name": "classy",
    "url": "https://github.com/nigredo-tori/classy",
    "method": "git",
    "tags": [
      "library",
      "typeclasses",
      "macros"
    ],
    "description": "typeclasses for Nim",
    "license": "Unlicense",
    "web": "https://github.com/nigredo-tori/classy"
  },
  {
    "name": "MiNiM",
    "url": "https://github.com/h3rald/minim",
    "method": "git",
    "tags": [
      "concatenative",
      "language",
      "shell"
    ],
    "description": "A tiny concatenative programming language and shell.",
    "license": "MIT",
    "web": "https://h3rald.com/minim"
  },
  {
    "name": "boneIO",
    "url": "https://github.com/xyz32/boneIO",
    "method": "git",
    "tags": [
      "library",
      "GPIO",
      "BeagleBone"
    ],
    "description": "A low level GPIO library for the BeagleBone board family",
    "license": "MIT",
    "web": "https://github.com/xyz32/boneIO"
  },
  {
    "name": "ui",
    "url": "https://github.com/nim-lang/ui",
    "method": "git",
    "tags": [
      "library",
      "GUI",
      "libui",
      "toolkit"
    ],
    "description": "A wrapper for libui",
    "license": "MIT",
    "web": "https://github.com/nim-lang/ui"
  },
  {
    "name": "fractions",
    "url": "https://github.com/konqoro/fractions",
    "method": "git",
    "tags": [
      "library",
      "rationals",
      "arithmetic",
      "tuple"
    ],
    "description": "Implements rational number arithmetic",
    "license": "MIT",
    "web": "https://github.com/konqoro/fractions"
  },
  {
    "name": "mmgeoip",
    "url": "https://github.com/FedericoCeratto/nim-mmgeoip",
    "method": "git",
    "tags": [
      "geoip"
    ],
    "description": "MaxMind GeoIP library",
    "license": "LGPLv2.1",
    "web": "https://github.com/FedericoCeratto/nim-mmgeoip"
  },
  {
    "name": "libjwt",
    "url": "https://github.com/nimscale/nim-libjwt",
    "method": "git",
    "tags": [
      "jwt",
      "libjwt"
    ],
    "description": "Bindings for libjwt",
    "license": "LGPLv2.1",
    "web": "https://github.com/nimscale/nim-libjwt"
  },
  {
    "name": "forestdb",
    "url": "https://github.com/nimscale/forestdb",
    "method": "git",
    "tags": [
      "library",
      "bTree",
      "HB+-Trie",
      "db",
      "forestdb"
    ],
    "description": "ForestDB is fast key-value storage engine that is based on a Hierarchical B+-Tree based Trie, or HB+-Trie.",
    "license": "Apache License 2.0",
    "web": "https://github.com/nimscale/forestdb"
  },
  {
    "name": "nimbox",
    "url": "https://notabug.org/vktec/nimbox.git",
    "method": "git",
    "tags": [
      "library",
      "wrapper",
      "termbox",
      "commandline",
      "ui",
      "tui",
      "gui"
    ],
    "description": "A Rustbox-inspired termbox wrapper",
    "license": "MIT",
    "web": "https://notabug.org/vktec/nimbox"
  },
  {
    "name": "psutil",
    "url": "https://github.com/johnscillieri/psutil-nim",
    "method": "git",
    "tags": [
      "psutil",
      "process",
      "network",
      "system",
      "disk",
      "cpu"
    ],
    "description": "psutil is a cross-platform library for retrieving information on running processes and system utilization (CPU, memory, disks, network)",
    "license": "BSD",
    "web": "https://github.com/johnscillieri/psutil-nim"
  },
  {
    "name": "gapbuffer",
    "url": "https://notabug.org/vktec/nim-gapbuffer.git",
    "method": "git",
    "tags": [
      "buffer",
      "seq",
      "sequence",
      "string",
      "gapbuffer"
    ],
    "description": "A simple gap buffer implementation",
    "license": "MIT",
    "web": "https://notabug.org/vktec/nim-gapbuffer"
  },
  {
    "name": "pudge",
    "url": "https://github.com/recoilme/pudge.git",
    "method": "git",
    "tags": [
      "wrapper",
      "database",
      "sophia"
    ],
    "description": "Pudge Db - it's modern key/value storage with memcached protocol support. Pudge Db implements a high-level cross-platform sockets interface to sophia db.",
    "license": "MIT",
    "web": "https://github.com/recoilme/pudge"
  },
  {
    "name": "etcd_client",
    "url": "https://github.com/FedericoCeratto/nim-etcd-client",
    "method": "git",
    "tags": [
      "library",
      "etcd"
    ],
    "description": "etcd client library",
    "license": "LGPLv3",
    "web": "https://github.com/FedericoCeratto/nim-etcd-client"
  },
  {
    "name": "ranges",
    "url": "https://github.com/status-im/nim-ranges",
    "method": "git",
    "tags": [
      "library",
      "ranges"
    ],
    "description": "Exploration of various implementations of memory range types",
    "license": "Apache License 2.0",
    "web": "https://github.com/status-im/nim-ranges"
  },
  {
    "name": "rlp",
    "url": "https://github.com/status-im/nim-rlp",
    "method": "git",
    "tags": [
      "library",
      "ethereum",
      "rlp"
    ],
    "description": "RLP serialization library for Nim",
    "license": "Apache License 2.0",
    "web": "https://github.com/status-im/nim-rlp"
  },
  {
    "name": "eth_keys",
    "url": "https://github.com/status-im/nim-eth-keys",
    "method": "git",
    "tags": [
      "library",
      "ethereum",
      "cryptography"
    ],
    "description": "A reimplementation in pure Nim of eth-keys, the common API for Ethereum key operations.",
    "license": "Apache License 2.0",
    "web": "https://github.com/status-im/nim-eth-keys"
  },
  {
    "name": "ethash",
    "url": "https://github.com/status-im/nim-ethash",
    "method": "git",
    "tags": [
      "library",
      "ethereum",
      "ethash",
      "cryptography",
      "proof-of-work"
    ],
    "description": "A Nim implementation of Ethash, the ethereum proof-of-work hashing function",
    "license": "Apache License 2.0",
    "web": "https://github.com/status-im/nim-ethash"
  },
  {
    "name": "evmjit",
    "url": "https://github.com/status-im/nim-evmjit",
    "method": "git",
    "tags": [
      "library",
      "ethereum",
      "evm",
      "jit",
      "wrapper"
    ],
    "description": "A wrapper for the The Ethereum EVM JIT library",
    "license": "Apache License 2.0",
    "web": "https://github.com/status-im/nim-evmjit"
  },
  {
    "name": "keccak_tiny",
    "url": "https://github.com/status-im/nim-keccak-tiny",
    "method": "git",
    "tags": [
      "library",
      "sha3",
      "keccak",
      "cryptography"
    ],
    "description": "A wrapper for the keccak-tiny C library",
    "license": "Apache License 2.0",
    "web": "https://github.com/status-im/nim-keccak-tiny"
  },
  {
    "name": "rocksdb",
    "url": "https://github.com/status-im/nim-rocksdb",
    "method": "git",
    "tags": [
      "library",
      "wrapper",
      "database"
    ],
    "description": "A wrapper for Facebook's RocksDB, an embeddable, persistent key-value store for fast storage",
    "license": "Apache License 2.0 or GPLv2",
    "web": "https://github.com/status-im/nim-rocksdb"
  },
  {
    "name": "secp256k1",
    "url": "https://github.com/status-im/nim-secp256k1",
    "method": "git",
    "tags": [
      "library",
      "cryptography",
      "secp256k1"
    ],
    "description": "A wrapper for the libsecp256k1 C library",
    "license": "Apache License 2.0",
    "web": "https://github.com/status-im/nim-secp256k1"
  },
  {
    "name": "ethereum_trie",
    "url": "https://github.com/status-im/nim-trie",
    "method": "git",
    "tags": [
      "library",
      "ethereum",
      "trie",
      "patricia-trie"
    ],
    "description": "Merkle Patricia Tries as specified by Ethereum",
    "license": "Apache License 2.0",
    "web": "https://github.com/status-im/nim-trie"
  },
  {
    "name": "ttmath",
    "url": "https://github.com/status-im/nim-ttmath",
    "method": "git",
    "tags": [
      "library",
      "math",
      "numbers"
    ],
    "description": "A Nim wrapper for ttmath: big numbers with fixed size",
    "license": "Apache License 2.0",
    "web": "https://github.com/status-im/nim-ttmath"
  },
  {
    "name": "nimbus",
    "url": "https://github.com/status-im/nimbus",
    "method": "git",
    "tags": [
      "ethereum"
    ],
    "description": "An Ethereum 2.0 Sharding Client for Resource-Restricted Devices",
    "license": "Apache License 2.0",
    "web": "https://github.com/status-im/nimbus"
  },
  {
    "name": "mpint",
    "url": "https://github.com/status-im/mpint",
    "method": "git",
    "tags": [
      "library",
      "math",
      "numbers"
    ],
    "description": "Efficient multiprecision int in Nim",
    "license": "Apache License 2.0",
    "web": "https://github.com/status-im/mpint"
  },
  {
    "name": "stb_image",
    "url": "https://gitlab.com/define-private-public/stb_image-Nim",
    "method": "git",
    "tags": [
      "stb",
      "image",
      "graphics",
      "io",
      "wrapper"
    ],
    "description": "A wrapper for stb_image and stb_image_write.",
    "license": "Unlicense (Public Domain)",
    "web": "https://gitlab.com/define-private-public/stb_image-Nim"
  },
  {
    "name": "mutableseqs",
    "url": "https://github.com/iourinski/mutableseqs",
    "method": "git",
    "tags": [
      "sequences",
      "mapreduce"
    ],
    "description": "utilities for transforming sequences",
    "license": "MIT",
    "web": "https://github.com/iourinski/mutableseqs"
  },
  {
    "name": "stor",
    "url": "https://github.com/nimscale/stor",
    "method": "git",
    "tags": [
      "storage",
      "io"
    ],
    "description": "Efficient object storage system",
    "license": "MIT",
    "web": "https://github.com/nimscale/stor"
  },
  {
    "name": "linuxfb",
    "url": "https://github.com/luked99/linuxfb.nim",
    "method": "git",
    "tags": [
      "wrapper",
      "graphics",
      "linux"
    ],
    "description": "Wrapper around the Linux framebuffer driver ioctl API",
    "license": "MIT",
    "web": "https://github.com/luked99/linuxfb.nim"
  },
  {
    "name": "nimactors",
    "url": "https://github.com/vegansk/nimactors",
    "method": "git",
    "tags": [
      "actors",
      "library"
    ],
    "description": "Actors library for Nim inspired by akka-actors",
    "license": "MIT",
    "web": "https://github.com/vegansk/nimactors"
  },
  {
    "name": "porter",
    "url": "https://github.com/iourinski/porter",
    "method": "git",
    "tags": [
      "stemmer",
      "multilanguage",
      "snowball"
    ],
    "description": "Simple extensible implementation of Porter stemmer algorithm",
    "license": "MIT",
    "web": "https://github.com/iourinski/porter"
  },
  {
    "name": "kiwi",
    "url": "https://github.com/yglukhov/kiwi",
    "method": "git",
    "tags": [
      "cassowary",
      "constraint",
      "solving"
    ],
    "description": "Cassowary constraint solving",
    "license": "MIT",
    "web": "https://github.com/yglukhov/kiwi"
  },
  {
    "name": "ArrayFireNim",
    "url": "https://github.com/bitstormGER/ArrayFire-Nim",
    "method": "git",
    "tags": [
      "array",
      "linear",
      "algebra",
      "scientific",
      "computing"
    ],
    "description": "A nim wrapper for ArrayFire",
    "license": "BSD",
    "web": "https://github.com/bitstormGER/ArrayFire-Nim"
  },
  {
    "name": "statsd_client",
    "url": "https://github.com/FedericoCeratto/nim-statsd-client",
    "method": "git",
    "tags": [
      "library",
      "statsd",
      "client",
      "statistics",
      "metrics"
    ],
    "description": "A simple, stateless StatsD client library",
    "license": "LGPLv3",
    "web": "https://github.com/FedericoCeratto/nim-statsd-client"
  },
  {
    "name": "html5_canvas",
    "url": "https://gitlab.com/define-private-public/HTML5-Canvas-Nim",
    "method": "git",
    "tags": [
      "html5",
      "canvas",
      "drawing",
      "graphics",
      "rendering",
      "browser",
      "javascript"
    ],
    "description": "HTML5 Canvas and drawing for the JavaScript backend.",
    "license": "MIT",
    "web": "https://gitlab.com/define-private-public/HTML5-Canvas-Nim"
  },
  {
    "name": "alea",
    "url": "https://github.com/unicredit/alea",
    "method": "git",
    "tags": [
      "random variables",
      "distributions",
      "probability",
      "gaussian",
      "sampling"
    ],
    "description": "Define and compose random variables",
    "license": "Apache License 2.0",
    "web": "https://github.com/unicredit/alea"
  },
  {
    "name": "winim",
    "url": "https://github.com/khchen/winim",
    "method": "git",
    "tags": [
      "library",
      "windows",
      "api",
      "com"
    ],
    "description": "Nim's Windows API and COM Library",
    "license": "MIT",
    "web": "https://github.com/khchen/winim"
  },
  {
    "name": "ed25519",
    "url": "https://github.com/niv/ed25519.nim",
    "method": "git",
    "tags": [
      "ed25519",
      "cryptography",
      "crypto",
      "publickey",
      "privatekey",
      "signing",
      "keyexchange",
      "native"
    ],
    "description": "ed25519 key crypto bindings",
    "license": "MIT",
    "web": "https://github.com/niv/ed25519.nim"
  },
  {
    "name": "libevdev",
    "url": "https://github.com/luked99/libevdev.nim",
    "method": "git",
    "tags": [
      "wrapper",
      "os",
      "linux"
    ],
    "description": "Wrapper for libevdev, Linux input device processing library",
    "license": "MIT",
    "web": "https://github.com/luked99/libevdev.nim"
  },
  {
    "name": "nesm",
    "url": "https://github.com/xomachine/NESM.git",
    "method": "git",
    "tags": [
      "metaprogramming",
      "parser",
      "pure",
      "serialization"
    ],
    "description": "A macro for generating [de]serializers for given objects",
    "license": "MIT",
    "web": "https://xomachine.github.io/NESM/"
  },
  {
    "name": "sdnotify",
    "url": "https://github.com/FedericoCeratto/nim-sdnotify",
    "method": "git",
    "tags": [
      "os",
      "linux",
      "systemd",
      "sdnotify"
    ],
    "description": "Systemd service notification helper",
    "license": "MIT",
    "web": "https://github.com/FedericoCeratto/nim-sdnotify"
  },
  {
    "name": "cmd",
    "url": "https://github.com/samdmarshall/cmd.nim",
    "method": "git",
    "tags": [
      "cmd",
      "command",
      "prompt",
      "interactive"
    ],
    "description": "interactive command prompt",
    "license": "BSD 3-Clause",
    "web": "https://github.com/samdmarshall/cmd.nim"
  },
  {
    "name": "csvtable",
    "url": "https://github.com/apahl/csvtable",
    "method": "git",
    "tags": [
      "csv",
      "table"
    ],
    "description": "tools for handling CSV files (comma or tab-separated) with an API similar to Python's CSVDictReader and -Writer.",
    "license": "MIT",
    "web": "https://github.com/apahl/csvtable"
  },
  {
    "name": "gnuplot",
    "url": "https://github.com/konqoro/gnuplot.nim",
    "method": "git",
    "tags": [
      "plot",
      "graphing",
      "data"
    ],
    "description": "Nim interface to gnuplot",
    "license": "MIT",
    "web": "https://github.com/konqoro/gnuplot.nim"
  },
  {
    "name": "ustring",
    "url": "https://github.com/rokups/nim-ustring",
    "method": "git",
    "tags": [
      "string",
      "text",
      "unicode",
      "uft8",
      "utf-8"
    ],
    "description": "utf-8 string",
    "license": "MIT",
    "web": "https://github.com/rokups/nim-ustring"
  },
  {
    "name": "imap",
    "url": "https://github.com/ehmry/imap",
    "method": "git",
    "tags": [
      "imap",
      "email"
    ],
    "description": "IMAP client library",
    "license": "GPL2",
    "web": "https://github.com/ehmry/imap"
  },
  {
    "name": "isa",
    "url": "https://github.com/nimscale/isa",
    "method": "git",
    "tags": [
      "erasure",
      "hash",
      "crypto",
      "compression"
    ],
    "description": "Binding for Intel Storage Acceleration library",
    "license": "Apache License 2.0",
    "web": "https://github.com/nimscale/isa"
  },
  {
    "name": "untar",
    "url": "https://github.com/dom96/untar",
    "method": "git",
    "tags": [
      "library",
      "tar",
      "gz",
      "compression",
      "archive",
      "decompression"
    ],
    "description": "Library for decompressing tar.gz files.",
    "license": "MIT",
    "web": "https://github.com/dom96/untar"
  },
  {
    "name": "nimcx",
    "url": "https://github.com/qqtop/nimcx",
    "method": "git",
    "tags": [
      "library",
      "linux"
    ],
    "description": "Color and utilities library for linux terminal.",
    "license": "MIT",
    "web": "https://github.com/qqtop/nimcx"
  },
  {
    "name": "dpdk",
    "url": "https://github.com/nimscale/dpdk",
    "method": "git",
    "tags": [
      "library",
      "dpdk",
      "packet",
      "processing"
    ],
    "description": "Library for fast packet processing",
    "license": "Apache License 2.0",
    "web": "http://dpdk.org/"
  },
  {
    "name": "libserialport",
    "alias": "serial"
  },
  {
    "name": "serial",
    "url": "https://github.com/euantorano/serial.nim",
    "method": "git",
    "tags": [
      "serial",
      "rs232",
      "io",
      "serialport"
    ],
    "description": "A library to operate serial ports using pure Nim.",
    "license": "BSD3",
    "web": "https://github.com/euantorano/serial.nim"
  },
  {
    "name": "spdk",
    "url": "https://github.com/nimscale/spdk.git",
    "method": "git",
    "tags": [
      "library",
      "SSD",
      "NVME",
      "io",
      "storage"
    ],
    "description": "The Storage Performance Development Kit(SPDK) provides a set of tools and libraries for writing high performance, scalable, user-mode storage applications.",
    "license": "MIT",
    "web": "https://github.com/nimscale/spdk.git"
  },
  {
    "name": "NimData",
    "url": "https://github.com/bluenote10/NimData",
    "method": "git",
    "tags": [
      "library",
      "dataframe"
    ],
    "description": "DataFrame API enabling fast out-of-core data analytics",
    "license": "MIT",
    "web": "https://github.com/bluenote10/NimData"
  },
  {
    "name": "testrunner",
    "url": "https://github.com/FedericoCeratto/nim-testrunner",
    "method": "git",
    "tags": [
      "test",
      "tests",
      "unittest",
      "utility",
      "tdd"
    ],
    "description": "Test runner with file monitoring and desktop notification capabilities",
    "license": "GPLv3",
    "web": "https://github.com/FedericoCeratto/nim-testrunner"
  },
  {
    "name": "reactorfuse",
    "url": "https://github.com/zielmicha/reactorfuse",
    "method": "git",
    "tags": [
      "filesystem",
      "fuse"
    ],
    "description": "Filesystem in userspace (FUSE) for Nim (for reactor.nim library)",
    "license": "MIT",
    "web": "https://github.com/zielmicha/reactorfuse"
  },
  {
    "name": "nimr",
    "url": "https://github.com/Jeff-Ciesielski/nimr",
    "method": "git",
    "tags": [
      "script",
      "utils"
    ],
    "description": "Helper to run nim code like a script",
    "license": "MIT",
    "web": "https://github.com/Jeff-Ciesielski/nimr"
  },
  {
    "name": "neverwinter",
    "url": "https://github.com/niv/neverwinter.nim",
    "method": "git",
    "tags": [
      "nwn",
      "neverwinternights",
      "neverwinter",
      "game",
      "bioware",
      "fileformats",
      "reader",
      "writer"
    ],
    "description": "Neverwinter Nights 1 data accessor library",
    "license": "MIT",
    "web": "https://github.com/niv/neverwinter.nim"
  },
  {
    "name": "snail",
    "url": "https://github.com/stisa/snail",
    "method": "git",
    "tags": [
      "js",
      "matrix",
      "linear algebra"
    ],
    "description": "Simple linear algebra for nim. Js too.",
    "license": "MIT",
    "web": "http://stisa.space/snail/"
  },
  {
    "name": "jswebsockets",
    "url": "https://github.com/stisa/jswebsockets",
    "method": "git",
    "tags": [
      "js",
      "javascripts",
      "ws",
      "websockets"
    ],
    "description": "Websockets wrapper for nim js backend.",
    "license": "MIT",
    "web": "http://stisa.space/jswebsockets/"
  },
  {
    "name": "morelogging",
    "url": "https://github.com/FedericoCeratto/nim-morelogging",
    "method": "git",
    "tags": [
      "log",
      "logging",
      "library",
      "systemd",
      "journald"
    ],
    "description": "Logging library with support for async IO, multithreading, Journald.",
    "license": "LGPLv3",
    "web": "https://github.com/FedericoCeratto/nim-morelogging"
  },
  {
    "name": "ajax",
    "url": "https://github.com/stisa/ajax",
    "method": "git",
    "tags": [
      "js",
      "javascripts",
      "ajax",
      "xmlhttprequest"
    ],
    "description": "AJAX wrapper for nim js backend.",
    "license": "MIT",
    "web": "http://stisa.space/ajax/"
  },
  {
    "name": "recaptcha",
    "url": "https://github.com/euantorano/recaptcha.nim",
    "method": "git",
    "tags": [
      "recaptcha",
      "captcha"
    ],
    "description": "reCAPTCHA support for Nim, supporting rendering a capctcha and verifying a user's response.",
    "license": "BSD3",
    "web": "https://github.com/euantorano/recaptcha.nim"
  },
  {
    "name": "influx",
    "url": "https://github.com/samdmarshall/influx.nim",
    "method": "git",
    "tags": [
      "influx",
      "influxdb"
    ],
    "description": "wrapper for communicating with InfluxDB over the REST interface",
    "license": "BSD 3-Clause",
    "web": "https://github.com/samdmarshall/influx.nim"
  },
  {
    "name": "gamelight",
    "url": "https://github.com/dom96/gamelight",
    "method": "git",
    "tags": [
      "js",
      "library",
      "graphics",
      "collision",
      "2d"
    ],
    "description": "A set of simple modules for writing a JavaScript 2D game.",
    "license": "MIT",
    "web": "https://github.com/dom96/gamelight"
  },
  {
    "name": "storage",
    "url": "https://bitbucket.org/moigagoo/storage/",
    "method": "hg",
    "tags": [
      "JavaScript",
      "Storage",
      "localStorage",
      "sessionStorage"
    ],
    "description": "Storage, localStorage, and sessionStorage bindigs for Nim's JavaScript backend.",
    "license": "MIT",
    "web": "https://bitbucket.org/moigagoo/storage/"
  },
  {
    "name": "fontconfig",
    "url": "https://github.com/Parashurama/fontconfig",
    "method": "git",
    "tags": [
      "fontconfig",
      "font"
    ],
    "description": "Low level wrapper for the fontconfig library.",
    "license": "Fontconfig License",
    "web": "https://github.com/Parashurama/fontconfig"
  },
  {
    "name": "sysrandom",
    "url": "https://github.com/euantorano/sysrandom.nim",
    "method": "git",
    "tags": [
      "random",
      "RNG",
      "PRNG"
    ],
    "description": "A simple library to generate random data, using the system's PRNG.",
    "license": "BSD3",
    "web": "https://github.com/euantorano/sysrandom.nim"
  },
  {
    "name": "colorize",
    "url": "https://github.com/molnarmark/colorize",
    "method": "git",
    "tags": [
      "color",
      "colors",
      "colorize"
    ],
    "description": "A simple and lightweight terminal coloring library.",
    "license": "MIT",
    "web": "https://github.com/molnarmark/colorize"
  },
  {
    "name": "cello",
    "url": "https://github.com/unicredit/cello",
    "method": "git",
    "tags": [
      "string",
      "succinct-data-structure",
      "rank",
      "select",
      "Burrows-Wheeler",
      "FM-index",
      "wavelet-tree"
    ],
    "description": "String algorithms with succinct data structures",
    "license": "Apache2",
    "web": "https://unicredit.github.io/cello/"
  },
  {
    "name": "notmuch",
    "url": "https://github.com/samdmarshall/notmuch.nim",
    "method": "git",
    "tags": [
      "notmuch",
      "wrapper",
      "email",
      "tagging"
    ],
    "description": "wrapper for the notmuch mail library",
    "license": "BSD 3-Clause",
    "web": "https://github.com/samdmarshall/notmuch.nim"
  },
  {
    "name": "pluginmanager",
    "url": "https://github.com/samdmarshall/plugin-manager",
    "method": "git",
    "tags": [
      "plugin",
      "dylib",
      "manager"
    ],
    "description": "Simple plugin implementation",
    "license": "BSD 3-Clause",
    "web": "https://github.com/samdmarshall/plugin-manager"
  },
  {
    "name": "node",
    "url": "https://github.com/tulayang/nimnode",
    "method": "git",
    "tags": [
      "async",
      "io",
      "socket",
      "net",
      "tcp",
      "http",
      "libuv"
    ],
    "description": "Library for async programming and communication. This Library uses a future/promise, non-blocking I/O model based on libuv.",
    "license": "MIT",
    "web": "http://tulayang.github.io/node/"
  },
  {
    "name": "tempdir",
    "url": "https://github.com/euantorano/tempdir.nim",
    "method": "git",
    "tags": [
      "temp",
      "io",
      "tmp"
    ],
    "description": "A Nim library to create and manage temporary directories.",
    "license": "BSD3",
    "web": "https://github.com/euantorano/tempdir.nim"
  },
  {
    "name": "mathexpr",
    "url": "https://github.com/Yardanico/nim-mathexpr",
    "method": "git",
    "tags": [
      "math",
      "mathparser",
      "tinyexpr"
    ],
    "description": "MathExpr - wrapper around TinyExpr C library",
    "license": "MIT",
    "web": "https://github.com/Yardanico/nim-mathexpr"
  },
  {
    "name": "frag",
    "url": "https://github.com/fragworks/frag",
    "method": "git",
    "tags": [
      "game",
      "game-dev",
      "2d",
      "3d"
    ],
    "description": "A 2D|3D game engine",
    "license": "MIT",
    "web": "https://github.com/fragworks/frag"
  },
  {
    "name": "freetype",
    "url": "https://github.com/jangko/freetype",
    "method": "git",
    "tags": [
      "font",
      "renderint",
      "library"
    ],
    "description": "wrapper for FreeType2 library",
    "license": "MIT",
    "web": "https://github.com/jangko/freetype"
  },
  {
    "name": "polyBool",
    "url": "https://github.com/jangko/polyBool",
    "method": "git",
    "tags": [
      "polygon",
      "clipper",
      "library"
    ],
    "description": "Polygon Clipper Library (Martinez Algorithm)",
    "license": "MIT",
    "web": "https://github.com/jangko/polyBool"
  },
  {
    "name": "nimAGG",
    "url": "https://github.com/jangko/nimAGG",
    "method": "git",
    "tags": [
      "renderer",
      "rasterizer",
      "library",
      "2D",
      "graphics"
    ],
    "description": "Hi Fidelity Rendering Engine",
    "license": "MIT",
    "web": "https://github.com/jangko/nimAGG"
  },
  {
    "name": "primme",
    "url": "https://github.com/jxy/primme",
    "method": "git",
    "tags": [
      "library",
      "eigenvalues",
      "high-performance",
      "singular-value-decomposition"
    ],
    "description": "Nim interface for PRIMME: PReconditioned Iterative MultiMethod Eigensolver",
    "license": "MIT",
    "web": "https://github.com/jxy/primme"
  },
  {
    "name": "sitmo",
    "url": "https://github.com/jxy/sitmo",
    "method": "git",
    "tags": [
      "RNG",
      "Sitmo",
      "high-performance",
      "random"
    ],
    "description": "Sitmo parallel random number generator in Nim",
    "license": "MIT",
    "web": "https://github.com/jxy/sitmo"
  },
  {
    "name": "webaudio",
    "url": "https://github.com/ftsf/nim-webaudio",
    "method": "git",
    "tags": [
      "javascript",
      "js",
      "web",
      "audio",
      "sound",
      "music"
    ],
    "description": "API for Web Audio (JS)",
    "license": "MIT",
    "web": "https://github.com/ftsf/nim-webaudio"
  },
  {
    "name": "nimcuda",
    "url": "https://github.com/unicredit/nimcuda",
    "method": "git",
    "tags": [
      "CUDA",
      "GPU"
    ],
    "description": "CUDA bindings",
    "license": "Apache2",
    "web": "https://github.com/unicredit/nimcuda"
  },
  {
    "name": "gifwriter",
    "url": "https://github.com/rxi/gifwriter",
    "method": "git",
    "tags": [
      "gif",
      "image",
      "library"
    ],
    "description": "Animated GIF writing library based on jo_gif",
    "license": "MIT",
    "web": "https://github.com/rxi/gifwriter"
  },
  {
    "name": "libplist",
    "url": "https://github.com/samdmarshall/libplist.nim",
    "method": "git",
    "tags": [
      "libplist",
      "property",
      "list",
      "property-list",
      "parsing",
      "binary",
      "xml",
      "format"
    ],
    "description": "wrapper around libplist https://github.com/libimobiledevice/libplist",
    "license": "MIT",
    "web": "https://github.com/samdmarshall/libplist.nim"
  },
  {
    "name": "getch",
    "url": "https://github.com/6A/getch",
    "method": "git",
    "tags": [
      "getch",
      "char"
    ],
    "description": "getch() for Windows and Unix",
    "license": "MIT",
    "web": "https://github.com/6A/getch"
  },
  {
    "name": "gifenc",
    "url": "https://github.com/ftsf/gifenc",
    "method": "git",
    "tags": [
      "gif",
      "encoder"
    ],
    "description": "Gif Encoder",
    "license": "Public Domain",
    "web": "https://github.com/ftsf/gifenc"
  },
  {
    "name": "nimlapack",
    "url": "https://github.com/unicredit/nimlapack",
    "method": "git",
    "tags": [
      "LAPACK",
      "linear-algebra"
    ],
    "description": "LAPACK bindings",
    "license": "Apache2",
    "web": "https://github.com/unicredit/nimlapack"
  },
  {
    "name": "jack",
    "url": "https://github.com/Skrylar/nim-jack",
    "method": "git",
    "tags": [
      "jack",
      "audio",
      "binding",
      "wrapper"
    ],
    "description": "Shiny bindings to the JACK Audio Connection Kit.",
    "license": "MIT",
    "web": "https://github.com/Skrylar/nim-jack"
  },
  {
    "name": "serializetools",
    "url": "https://github.com/JeffersonLab/serializetools",
    "method": "git",
    "tags": [
      "serialization",
      "xml"
    ],
    "description": "Support for serialization of objects",
    "license": "MIT",
    "web": "https://github.com/JeffersonLab/serializetools"
  },
  {
    "name": "neo",
    "url": "https://github.com/unicredit/neo",
    "method": "git",
    "tags": [
      "vector",
      "matrix",
      "linear-algebra",
      "BLAS",
      "LAPACK",
      "CUDA"
    ],
    "description": "Linear algebra for Nim",
    "license": "Apache License 2.0",
    "web": "https://unicredit.github.io/neo/"
  },
  {
    "name": "httpkit",
    "url": "https://github.com/tulayang/httpkit",
    "method": "git",
    "tags": [
      "http",
      "request",
      "response",
      "stream",
      "bigfile",
      "async"
    ],
    "description": "An efficient HTTP tool suite written in pure nim. Help you to write HTTP services or clients via TCP, UDP, or even Unix Domain socket, etc.",
    "license": "MIT",
    "web": "https://github.com/tulayang/httpkit"
  },
  {
    "name": "ulid",
    "url": "https://github.com/adelq/ulid",
    "method": "git",
    "tags": [
      "library",
      "id",
      "ulid",
      "uuid",
      "guid"
    ],
    "description": "Universally Unique Lexicographically Sortable Identifier",
    "license": "MIT",
    "web": "https://github.com/adelq/ulid"
  },
  {
    "name": "osureplay",
    "url": "https://github.com/Yardanico/nim-osureplay",
    "method": "git",
    "tags": [
      "library",
      "osu!",
      "parser",
      "osugame",
      "replay"
    ],
    "description": "osu! replay parser",
    "license": "MIT",
    "web": "https://github.com/Yardanico/nim-osureplay"
  },
  {
    "name": "tiger",
    "url": "https://github.com/ehmry/tiger",
    "method": "git",
    "tags": [
      "hash"
    ],
    "description": "Tiger hash function",
    "license": "MIT",
    "web": "https://github.com/ehmry/tiger"
  },
  {
    "name": "pipe",
    "url": "https://github.com/5paceToast/pipe",
    "method": "git",
    "tags": [
      "pipe",
      "macro",
      "operator",
      "functional"
    ],
    "description": "Pipe operator for nim.",
    "license": "MIT",
    "web": "https://github.com/5paceToast/pipe"
  },
  {
    "name": "flatdb",
    "url": "https://github.com/enthus1ast/flatdb",
    "method": "git",
    "tags": [
      "database",
      "json",
      "pure"
    ],
    "description": "small/tiny, flatfile, jsonl based, inprogress database for nim",
    "license": "MIT",
    "web": "https://github.com/enthus1ast/flatdb"
  },
  {
    "name": "nwt",
    "url": "https://github.com/enthus1ast/nimWebTemplates",
    "method": "git",
    "tags": [
      "template",
      "html",
      "pure",
      "jinja"
    ],
    "description": "experiment to build a jinja like template parser",
    "license": "MIT",
    "web": "https://github.com/enthus1ast/nimWebTemplates"
  },
  {
    "name": "cmixer",
    "url": "https://github.com/rxi/cmixer-nim",
    "method": "git",
    "tags": [
      "library",
      "audio",
      "mixer",
      "sound",
      "wav",
      "ogg"
    ],
    "description": "Lightweight audio mixer for games",
    "license": "MIT",
    "web": "https://github.com/rxi/cmixer-nim"
  },
  {
    "name": "cmixer_sdl2",
    "url": "https://github.com/rxi/cmixer_sdl2-nim",
    "method": "git",
    "tags": [
      "library",
      "audio",
      "mixer",
      "sound",
      "wav",
      "ogg"
    ],
    "description": "Lightweight audio mixer for SDL2",
    "license": "MIT",
    "web": "https://github.com/rxi/cmixer_sdl2-nim"
  },
  {
    "name": "chebyshev",
    "url": "https://github.com/jxy/chebyshev",
    "method": "git",
    "tags": [
      "math",
      "approximation",
      "numerical"
    ],
    "description": "Chebyshev approximation.",
    "license": "MIT",
    "web": "https://github.com/jxy/chebyshev"
  },
  {
    "name": "scram",
    "url": "https://github.com/rgv151/scram",
    "method": "git",
    "tags": [
      "scram",
      "sasl",
      "authentication",
      "salted",
      "challenge",
      "response"
    ],
    "description": "Salted Challenge Response Authentication Mechanism (SCRAM) ",
    "license": "MIT",
    "web": "https://github.com/rgv151/scram"
  },
  {
    "name": "blake2",
    "url": "https://bitbucket.org/mihailp/blake2/",
    "method": "hg",
    "tags": [
      "crypto",
      "cryptography",
      "hash",
      "security"
    ],
    "description": "blake2 - cryptographic hash function",
    "license": "CC0",
    "web": "https://bitbucket.org/mihailp/blake2/"
  },
  {
    "name": "spinny",
    "url": "https://github.com/molnarmark/spinny",
    "method": "git",
    "tags": [
      "terminal",
      "spinner",
      "spinny",
      "load"
    ],
    "description": "Spinny is a tiny terminal spinner package for the Nim Programming Language.",
    "license": "MIT",
    "web": "https://github.com/molnarmark/spinny"
  },
  {
    "name": "nigui",
    "url": "https://github.com/trustable-code/NiGui",
    "method": "git",
    "tags": [
      "gui",
      "windows",
      "gtk"
    ],
    "description": "NiGui is a cross-platform, desktop GUI toolkit using native widgets.",
    "license": "MIT",
    "web": "https://github.com/trustable-code/NiGui"
  },
  {
    "name": "nimcalcal",
    "url": "https://github.com/skilchen/nimcalcal",
    "method": "git",
    "tags": [
      "calendar",
      "library"
    ],
    "description": "nimcalcal - PyCalCal translated to Nim, Calendrical Calculations from Reingold/Dershowitz",
    "license": "MIT",
    "web": "http://www3.cs.stonybrook.edu/~algorith/implement/reingold/implement.shtml"
  },
  {
    "name": "currying",
    "url": "https://github.com/t8m8/currying",
    "method": "git",
    "tags": [
      "library",
      "functional",
      "currying"
    ],
    "description": "Currying library for Nim",
    "license": "MIT",
    "web": "https://github.com/t8m8/currying"
  },
  {
    "name": "rect_packer",
    "url": "https://github.com/yglukhov/rect_packer",
    "method": "git",
    "tags": [
      "library",
      "geometry",
      "packing"
    ],
    "description": "Pack rects into bigger rect",
    "license": "MIT",
    "web": "https://github.com/yglukhov/rect_packer"
  },
  {
    "name": "gintro",
    "url": "https://github.com/stefansalewski/gintro",
    "method": "git",
    "tags": [
      "library",
      "gtk",
      "wrapper",
      "gui"
    ],
    "description": "High level GObject-Introspection based GTK3 bindings",
    "license": "MIT",
    "web": "https://github.com/stefansalewski/gintro"
  },
  {
    "name": "arraymancer",
    "url": "https://github.com/mratsim/Arraymancer",
    "method": "git",
    "tags": [
      "vector",
      "matrix",
      "array",
      "ndarray",
      "multidimensional-array",
      "linear-algebra",
      "tensor"
    ],
    "description": "A tensor (multidimensional array) library for Nim",
    "license": "Apache License 2.0",
    "web": "https://mratsim.github.io/Arraymancer/"
  },
  {
    "name": "sha3",
    "url": "https://bitbucket.org/mihailp/sha3/",
    "method": "hg",
    "tags": [
      "crypto",
      "cryptography",
      "hash",
      "security"
    ],
    "description": "sha3 - cryptographic hash function",
    "license": "CC0",
    "web": "https://bitbucket.org/mihailp/sha3/"
  },
  {
    "name": "coalesce",
    "url": "https://github.com/piedar/coalesce",
    "method": "git",
    "tags": [
      "nil",
      "null",
      "options",
      "operator"
    ],
    "description": "A nil coalescing operator ?? for Nim",
    "license": "MIT",
    "web": "https://github.com/piedar/coalesce"
  },
  {
    "name": "asyncmysql",
    "url": "https://github.com/tulayang/asyncmysql",
    "method": "git",
    "tags": [
      "mysql",
      "async",
      "asynchronous"
    ],
    "description": "Asynchronous MySQL connector written in pure Nim",
    "license": "MIT",
    "web": "https://github.com/tulayang/asyncmysql"
  },
  {
    "name": "cassandra",
    "url": "https://github.com/yglukhov/cassandra",
    "method": "git",
    "tags": [
      "cassandra",
      "database",
      "wrapper",
      "bindings",
      "driver"
    ],
    "description": "Bindings to Cassandra DB driver",
    "license": "MIT",
    "web": "https://github.com/yglukhov/cassandra"
  },
  {
    "name": "tf2plug",
    "url": "https://gitlab.com/waylon531/tf2plug",
    "method": "git",
    "tags": [
      "app",
      "binary",
      "tool",
      "tf2"
    ],
    "description": "A mod manager for TF2",
    "license": "GPLv3",
    "web": "https://gitlab.com/waylon531/tf2plug"
  },
  {
    "name": "oldgtk3",
    "url": "https://github.com/stefansalewski/oldgtk3",
    "method": "git",
    "tags": [
      "library",
      "gtk",
      "wrapper",
      "gui"
    ],
    "description": "Low level bindings for GTK3 related libraries",
    "license": "MIT",
    "web": "https://github.com/stefansalewski/oldgtk3"
  },
  {
    "name": "godot",
    "url": "https://github.com/pragmagic/godot-nim",
    "method": "git",
    "tags": [
      "game",
      "engine",
      "2d",
      "3d"
    ],
    "description": "Nim bindings for Godot Engine",
    "license": "MIT",
    "web": "https://github.com/pragmagic/godot-nim"
  },
  {
    "name": "vkapi",
    "url": "https://github.com/Yardanico/nimvkapi",
    "method": "git",
    "tags": [
      "wrapper",
      "vkontakte",
      "vk",
      "library",
      "api"
    ],
    "description": "A wrapper for the vk.com API (russian social network)",
    "license": "MIT",
    "web": "https://github.com/Yardanico/nimvkapi"
  },
  {
    "name": "slacklib",
    "url": "https://github.com/ThomasTJdev/nim_slacklib",
    "method": "git",
    "tags": [
      "library",
      "wrapper",
      "slack",
      "slackapp",
      "api"
    ],
    "description": "Library for working with a slack app or sending messages to a slack channel (slack.com)",
    "license": "MIT",
    "web": "https://github.com/ThomasTJdev/nim_slacklib"
  },
  {
    "name": "calendar",
    "url": "https://github.com/skilchen/calendar",
    "method": "git",
    "tags": [
      "calendar",
      "dates",
      "library"
    ],
    "description": "calendar.py from Pythons stdlib translated to Nim",
    "license": "MIT",
    "web": "https://docs.python.org/2/library/calendar.html"
  },
  {
    "name": "wiringPiNim",
    "url": "https://github.com/ThomasTJdev/nim_wiringPiNim",
    "method": "git",
    "tags": [
      "wrapper",
      "raspberry",
      "rpi",
      "wiringpi",
      "pi"
    ],
    "description": "Wrapper that implements some of wiringPi's function for controlling a Raspberry Pi",
    "license": "MIT",
    "web": "https://github.com/ThomasTJdev/nim_wiringPiNim"
  },
  {
    "name": "redux",
    "url": "https://github.com/pragmagic/redux.nim",
    "method": "git",
    "tags": [
      "redux"
    ],
    "description": "Predictable state container.",
    "license": "MIT",
    "web": "https://github.com/pragmagic/redux.nim"
  },
  {
    "name": "skEasing",
    "url": "https://github.com/Skrylar/skEasing",
    "method": "git",
    "tags": [
      "math",
      "curves",
      "animation"
    ],
    "description": "A collection of easing curves for animation purposes.",
    "license": "BSD",
    "web": "https://github.com/Skrylar/skEasing"
  },
  {
    "name": "nimquery",
    "url": "https://github.com/GULPF/nimquery",
    "method": "git",
    "tags": [
      "html",
      "scraping",
      "web"
    ],
    "description": "Library for querying HTML using CSS-selectors, like JavaScripts document.querySelector",
    "license": "MIT",
    "web": "https://github.com/GULPF/nimquery"
  },
  {
    "name": "usha",
    "url": "https://github.com/subsetpark/untitled-shell-history-application",
    "method": "git",
    "tags": [
      "shell",
      "utility"
    ],
    "description": "untitled shell history application",
    "license": "MIT",
    "web": "https://github.com/subsetpark/untitled-shell-history-application"
  },
  {
    "name": "libgit2",
    "url": "https://github.com/barcharcraz/libgit2-nim",
    "method": "git",
    "tags": [
      "git",
      "libgit",
      "libgit2",
      "vcs",
      "wrapper"
    ],
    "description": "Libgit2 low level wrapper",
    "license": "MIT",
    "web": "https://github.com/barcharcraz/libgit2-nim"
  },
  {
    "name": "multicast",
    "url": "https://github.com/enthus1ast/nimMulticast",
    "method": "git",
    "tags": [
      "multicast",
      "udp",
      "socket",
      "net"
    ],
    "description": "proc to join (and leave) a multicast group",
    "license": "MIT",
    "web": "https://github.com/enthus1ast/nimMulticast"
  },
  {
    "name": "mysqlparser",
    "url": "https://github.com/tulayang/mysqlparser.git",
    "method": "git",
    "tags": [
      "mysql",
      "protocol",
      "parser"
    ],
    "description": "An efficient packet parser for MySQL Client/Server Protocol. Help you to write Mysql communication in either BLOCKIONG-IO or NON-BLOCKING-IO.",
    "license": "MIT",
    "web": "https://github.com/tulayang/mysqlparser"
  },
  {
    "name": "fugitive",
    "url": "https://github.com/citycide/fugitive",
    "method": "git",
    "tags": [
      "git",
      "github",
      "cli",
      "extras",
      "utility",
      "tool"
    ],
    "description": "Simple command line tool to make git more intuitive, along with useful GitHub addons.",
    "license": "MIT",
    "web": "https://github.com/citycide/fugitive"
  },
  {
    "name": "dbg",
    "url": "https://github.com/enthus1ast/nimDbg",
    "method": "git",
    "tags": [
      "template",
      "echo",
      "dbg",
      "debug"
    ],
    "description": "dbg template; in debug echo",
    "license": "MIT",
    "web": "https://github.com/enthus1ast/nimDbg"
  },
  {
    "name": "pylib",
    "url": "https://github.com/Yardanico/nimpylib",
    "method": "git",
    "tags": [
      "python",
      "compatibility",
      "library",
      "pure"
    ],
    "description": "Nim library with python-like functions and operators",
    "license": "MIT",
    "web": "https://github.com/Yardanico/nimpylib"
  },
  {
    "name": "graphemes",
    "url": "https://github.com/nitely/nim-graphemes",
    "method": "git",
    "tags": [
      "graphemes",
      "grapheme-cluster",
      "unicode"
    ],
    "description": "Grapheme aware string handling (Unicode tr29)",
    "license": "MIT",
    "web": "https://github.com/nitely/nim-graphemes"
  },
  {
    "name": "rfc3339",
    "url": "https://github.com/Skrylar/rfc3339",
    "method": "git",
    "tags": [
      "rfc3339",
      "datetime"
    ],
    "description": "RFC3339 (dates and times) implementation for Nim.",
    "license": "BSD",
    "web": "https://github.com/Skrylar/rfc3339"
  },
  {
    "name": "monero",
    "url": "https://github.com/ehmry/nim-monero",
    "method": "git",
    "tags": [
      "monero",
      "cryptonote",
      "vanity"
    ],
    "description": "Libraries and utilites related to Monero, a CryptoNote cryptocurrency.",
    "license": "MIT",
    "web": "https://github.com/ehmry/nim-monero"
  },
  {
    "name": "db_presto",
    "url": "https://github.com/Bennyelg/nimPresto",
    "method": "git",
    "tags": [
      "prestodb",
      "connector",
      "database"
    ],
    "description": "prestodb simple connector",
    "license": "MIT",
    "web": "https://github.com/Bennyelg/nimPresto"
  },
  {
    "name": "nimbomb",
    "url": "https://github.com/Tyler-Yocolano/nimbomb",
    "method": "git",
    "tags": [
      "giant",
      "bomb",
      "wiki",
      "api"
    ],
    "description": "A GiantBomb-wiki wrapper for nim",
    "license": "MIT",
    "web": "https://github.com/Tyler-Yocolano/nimbomb"
  },
  {
    "name": "csvql",
    "url": "https://github.com/Bennyelg/csvql",
    "method": "git",
    "tags": [
      "csv",
      "read",
      "ansisql",
      "query",
      "database",
      "files"
    ],
    "description": "csvql.",
    "license": "MIT",
    "web": "https://github.com/Bennyelg/csvql"
  },
  {
    "name": "contracts",
    "url": "https://github.com/Udiknedormin/NimContracts",
    "method": "git",
    "tags": [
      "library",
      "pure",
      "contract",
      "contracts",
      "DbC",
      "utility",
      "automation",
      "documentation",
      "safety",
      "test",
      "tests",
      "testing",
      "unittest"
    ],
    "description": "Design by Contract (DbC) library with minimal runtime.",
    "license": "MIT",
    "web": "https://github.com/Udiknedormin/NimContracts"
  },
  {
    "name": "syphus",
    "url": "https://github.com/makingspace/syphus-nim",
    "method": "git",
    "tags": [
      "optimization",
      "tabu"
    ],
    "description": "An implementation of the tabu search heuristic in Nim.",
    "license": "BSD-3",
    "web": "https://github.com/makingspace/syphus-nim"
  },
  {
    "name": "analytics",
    "url": "https://github.com/dom96/analytics",
    "method": "git",
    "tags": [
      "google",
      "telemetry",
      "statistics"
    ],
    "description": "Allows statistics to be sent to and recorded in Google Analytics.",
    "license": "MIT",
    "web": "https://github.com/dom96/analytics"
  },
  {
    "name": "arraymancer_vision",
    "url": "https://github.com/edubart/arraymancer-vision",
    "method": "git",
    "tags": [
      "arraymancer",
      "image",
      "vision"
    ],
    "description": "Image transformation and visualization utilities for arraymancer",
    "license": "Apache License 2.0",
    "web": "https://github.com/edubart/arraymancer-vision"
  },
  {
    "name": "hts",
    "url": "https://github.com/brentp/hts-nim",
    "method": "git",
    "tags": [
      "kmer",
      "dna",
      "sequence",
      "bam",
      "vcf",
      "genomics"
    ],
    "description": "htslib wrapper for nim",
    "license": "MIT",
    "web": "https://brentp.github.io/hts-nim/"
  },
  {
    "name": "kmer",
    "url": "https://github.com/brentp/nim-kmer",
    "method": "git",
    "tags": [
      "kmer",
      "dna",
      "sequence"
    ],
    "description": "encoded kmer library for fast operations on kmers up to 31",
    "license": "MIT",
    "web": "https://github.com/brentp/nim-kmer"
  },
  {
    "name": "kexpr",
    "url": "https://github.com/brentp/kexpr-nim",
    "method": "git",
    "tags": [
      "math",
      "expression",
      "evalute"
    ],
    "description": "wrapper for kexpr math expression evaluation library",
    "license": "MIT",
    "web": "https://github.com/brentp/kexpr-nim"
  },
  {
    "name": "lapper",
    "url": "https://github.com/brentp/nim-lapper",
    "method": "git",
    "tags": [
      "interval"
    ],
    "description": "fast interval overlaps",
    "license": "MIT",
    "web": "https://github.com/brentp/nim-lapper"
  },
  {
    "name": "gplay",
    "url": "https://github.com/yglukhov/gplay",
    "method": "git",
    "tags": [
      "google",
      "play",
      "apk",
      "publish",
      "upload"
    ],
    "description": "Google Play APK Uploader",
    "license": "MIT",
    "web": "https://github.com/yglukhov/gplay"
  },
  {
    "name": "huenim",
    "url": "https://github.com/IoTone/huenim",
    "method": "git",
    "tags": [
      "hue",
      "iot",
      "lighting",
      "philips",
      "library"
    ],
    "description": "Huenim",
    "license": "MIT",
    "web": "https://github.com/IoTone/huenim"
  },
  {
    "name": "drand48",
    "url": "https://github.com/JeffersonLab/drand48",
    "method": "git",
    "tags": [
      "random",
      "number",
      "generator"
    ],
    "description": "Nim implementation of the standard unix drand48 pseudo random number generator",
    "license": "BSD3",
    "web": "https://github.com/JeffersonLab/drand48"
  },
  {
    "name": "ensem",
    "url": "https://github.com/JeffersonLab/ensem",
    "method": "git",
    "tags": [
      "jackknife",
      "statistics"
    ],
    "description": "Support for ensemble file format and arithmetic using jackknife/bootstrap propagation of errors",
    "license": "BSD3",
    "web": "https://github.com/JeffersonLab/ensem"
  },
  {
    "name": "basic2d",
    "url": "https://github.com/nim-lang/basic2d",
    "method": "git",
    "tags": [
      "deprecated",
      "vector",
      "stdlib",
      "library"
    ],
    "description": "Deprecated module for vector/matrices operations.",
    "license": "MIT",
    "web": "https://github.com/nim-lang/basic2d"
  },
  {
    "name": "basic3d",
    "url": "https://github.com/nim-lang/basic3d",
    "method": "git",
    "tags": [
      "deprecated",
      "vector",
      "stdlib",
      "library"
    ],
    "description": "Deprecated module for vector/matrices operations.",
    "license": "MIT",
    "web": "https://github.com/nim-lang/basic3d"
  },
  {
    "name": "shiori",
    "url": "https://github.com/Narazaka/shiori-nim",
    "method": "git",
    "tags": [
      "ukagaka",
      "shiori",
      "protocol"
    ],
    "description": "SHIORI Protocol Parser/Builder",
    "license": "MIT",
    "web": "https://github.com/Narazaka/shiori-nim"
  },
  {
    "name": "shioridll",
    "url": "https://github.com/Narazaka/shioridll-nim",
    "method": "git",
    "tags": [
      "shiori",
      "ukagaka"
    ],
    "description": "The SHIORI DLL interface",
    "license": "MIT",
    "web": "https://github.com/Narazaka/shioridll-nim"
  },
  {
    "name": "httpauth",
    "url": "https://github.com/FedericoCeratto/nim-httpauth",
    "method": "git",
    "tags": [
      "http",
      "authentication",
      "authorization",
      "library",
      "security"
    ],
    "description": "HTTP Authentication and Authorization",
    "license": "LGPLv3",
    "web": "https://github.com/FedericoCeratto/nim-httpauth"
  },
  {
    "name": "cbor",
    "url": "https://github.com/ehmry/nim-cbor",
    "method": "git",
    "tags": [
      "library",
      "cbor",
      "binary",
      "encoding"
    ],
    "description": "Concise Binary Object Representation decoder (RFC7049).",
    "license": "MIT",
    "web": "https://github.com/ehmry/nim-cbor"
  },
  {
    "name": "base58",
    "url": "https://github.com/ehmry/nim-base58",
    "method": "git",
    "tags": [
      "base58",
      "bitcoin",
      "cryptonote",
      "monero",
      "encoding",
      "library"
    ],
    "description": "Base58 encoders and decoders for Bitcoin and CryptoNote addresses.",
    "license": "MIT",
    "web": "https://github.com/ehmry/nim-base58"
  },
  {
    "name": "webdriver",
    "url": "https://github.com/dom96/webdriver",
    "method": "git",
    "tags": [
      "webdriver",
      "selenium",
      "library",
      "firefox"
    ],
    "description": "Implementation of the WebDriver w3c spec.",
    "license": "MIT",
    "web": "https://github.com/dom96/webdriver"
  },
  {
    "name": "interfaced",
    "url": "https://github.com/andreaferretti/interfaced",
    "method": "git",
    "tags": [
      "interface"
    ],
    "description": "Go-like interfaces",
    "license": "Apache License 2.0",
    "web": "https://github.com/andreaferretti/interfaced"
  },
  {
    "name": "vla",
    "url": "https://github.com/bpr/vla",
    "method": "git",
    "tags": [
      "vla",
      "alloca"
    ],
    "description": "Variable length arrays for Nim",
    "license": "MIT",
    "web": "https://github.com/bpr/vla"
  },
  {
    "name": "metatools",
    "url": "https://github.com/jxy/metatools",
    "method": "git",
    "tags": [
      "macros",
      "metaprogramming"
    ],
    "description": "Metaprogramming tools for Nim",
    "license": "MIT",
    "web": "https://github.com/jxy/metatools"
  },
  {
    "name": "pdcurses",
    "url": "https://github.com/lcrees/pdcurses",
    "method": "git",
    "tags": [
      "pdcurses",
      "curses",
      "console",
      "gui"
    ],
    "description": "Nim wrapper for PDCurses",
    "license": "MIT",
    "web": "https://github.com/lcrees/pdcurses"
  },
  {
    "name": "libuv",
    "url": "https://github.com/lcrees/libuv",
    "method": "git",
    "tags": [
      "libuv",
      "wrapper",
      "node",
      "networking"
    ],
    "description": "libuv bindings for Nim",
    "license": "MIT",
    "web": "https://github.com/lcrees/libuv"
  },
  {
    "name": "romans",
    "url": "https://github.com/lcrees/romans",
    "method": "git",
    "tags": [
      "roman",
      "numerals"
    ],
    "description": "Conversion between integers and Roman numerals",
    "license": "MIT",
    "web": "https://github.com/lcrees/romans"
  },
  {
    "name": "simpleAST",
    "url": "https://github.com/lguzzon/simpleAST",
    "method": "git",
    "tags": [
      "ast"
    ],
    "description": "Simple AST in NIM",
    "license": "MIT",
    "web": "https://github.com/lguzzon/simpleAST"
  },
  {
    "name": "timerpool",
    "url": "https://github.com/mikra01/timerpool/",
    "method": "git",
    "tags": [
      "timer",
      "pool",
      "events",
      "thread"
    ],
    "description": "threadsafe timerpool implementation for event purpose",
    "license": "MIT",
    "web": "https://github.com/mikra01/timerpool"
  },
  {
    "name": "zero_functional",
    "url": "https://github.com/alehander42/zero-functional",
    "method": "git",
    "tags": [
      "functional",
      "dsl",
      "chaining",
      "seq"
    ],
    "description": "A library providing zero-cost chaining for functional abstractions in Nim",
    "license": "MIT",
    "web": "https://github.com/alehander42/zero-functional"
  },
  {
    "name": "ormin",
    "url": "https://github.com/Araq/ormin",
    "method": "git",
    "tags": [
      "ORM",
      "SQL",
      "db",
      "database"
    ],
    "description": "Prepared SQL statement generator. A lightweight ORM.",
    "license": "MIT",
    "web": "https://github.com/Araq/ormin"
  },
  {
    "name": "karax",
    "url": "https://github.com/pragmagic/karax",
    "method": "git",
    "tags": [
      "browser",
      "DOM",
      "virtual-DOM",
      "UI"
    ],
    "description": "Karax is a framework for developing single page applications in Nim.",
    "license": "MIT",
    "web": "https://github.com/pragmagic/karax"
  },
  {
    "name": "cascade",
    "url": "https://github.com/citycide/cascade",
    "method": "git",
    "tags": [
      "macro",
      "cascade",
      "operator",
      "dart",
      "with"
    ],
    "description": "Method & assignment cascades for Nim, inspired by Smalltalk & Dart.",
    "license": "MIT",
    "web": "https://github.com/citycide/cascade"
  },
  {
    "name": "chrono",
    "url": "https://github.com/treeform/chrono",
    "method": "git",
    "tags": [
      "library",
      "timestamp",
      "calendar",
      "timezone"
    ],
    "description": "Calendars, Timestamps and Timezones utilities.",
    "license": "MIT",
    "web": "https://github.com/treeform/chrono"
  },
  {
    "name": "dbschema",
    "url": "https://github.com/vegansk/dbschema",
    "method": "git",
    "tags": [
      "library",
      "database",
      "db"
    ],
    "description": "Database schema migration library for Nim language.",
    "license": "MIT",
    "web": "https://github.com/vegansk/dbschema"
  },
  {
    "name": "gentabs",
    "url": "https://github.com/lcrees/gentabs",
    "method": "git",
    "tags": [
      "table",
      "string",
      "key",
      "value"
    ],
    "description": "Efficient hash table that is a key-value mapping (removed from stdlib)",
    "license": "MIT",
    "web": "https://github.com/lcrees/gentabs"
  },
  {
    "name": "libgraph",
    "url": "https://github.com/Mnenmenth/libgraphnim",
    "method": "git",
    "tags": [
      "graph",
      "math",
      "conversion",
      "pixels",
      "coordinates"
    ],
    "description": "Converts 2D linear graph coordinates to pixels on screen",
    "license": "MIT",
    "web": "https://github.com/Mnenmenth/libgraphnim"
  },
  {
    "name": "polynumeric",
    "url": "https://github.com/lcrees/polynumeric",
    "method": "git",
    "tags": [
      "polynomial",
      "numeric"
    ],
    "description": "Polynomial operations",
    "license": "MIT",
    "web": "https://github.com/lcrees/polynumeric"
  },
  {
    "name": "unicodedb",
    "url": "https://github.com/nitely/nim-unicodedb",
    "method": "git",
    "tags": [
      "unicode",
      "UCD",
      "unicodedata"
    ],
    "description": "Unicode Character Database (UCD) access for Nim",
    "license": "MIT",
    "web": "https://github.com/nitely/nim-unicodedb"
  },
  {
    "name": "normalize",
    "url": "https://github.com/nitely/nim-normalize",
    "method": "git",
    "tags": [
      "unicode",
      "normalization",
      "nfc",
      "nfd"
    ],
    "description": "Unicode normalization forms (tr15)",
    "license": "MIT",
    "web": "https://github.com/nitely/nim-normalize"
  },
  {
    "name": "nico",
    "url": "https://github.com/ftsf/nico",
    "method": "git",
    "tags": [
      "pico-8",
      "game",
      "library",
      "ludum",
      "dare"
    ],
    "description": "Nico game engine",
    "license": "MIT",
    "web": "https://github.com/ftsf/nico"
  },
  {
    "name": "os_files",
    "url": "https://github.com/tormund/os_files",
    "method": "git",
    "tags": [
      "dialogs",
      "file",
      "icon"
    ],
    "description": "Crossplatform (x11, windows, osx) native file dialogs; sytem file/folder icons in any resolution; open file with default application",
    "license": "MIT",
    "web": "https://github.com/tormund/os_files"
  },
  {
    "name": "sprymicro",
    "url": "https://github.com/gokr/sprymicro",
    "method": "git",
    "tags": [
      "spry",
      "demo"
    ],
    "description": "Small demo Spry interpreters",
    "license": "MIT",
    "web": "https://github.com/gokr/sprymicro"
  },
  {
    "name": "spryvm",
    "url": "https://github.com/gokr/spryvm",
    "method": "git",
    "tags": [
      "interpreter",
      "language",
      "spry"
    ],
    "description": "Homoiconic dynamic language interpreter in Nim",
    "license": "MIT",
    "web": "https://github.com/gokr/spryvm"
  },
  {
    "name": "netpbm",
    "url": "https://github.com/barcharcraz/nim-netpbm",
    "method": "git",
    "tags": [
      "pbm",
      "image",
      "wrapper",
      "netpbm"
    ],
    "description": "Wrapper for libnetpbm",
    "license": "MIT",
    "web": "https://github.com/barcharcraz/nim-netpbm"
  },
  {
    "name": "nimgen",
    "url": "https://github.com/genotrance/nimgen",
    "method": "git",
    "tags": [
      "c2nim",
      "library",
      "wrapper",
      "c",
      "c++"
    ],
    "description": "C2nim helper to simplify and automate wrapping C libraries",
    "license": "MIT",
    "web": "https://github.com/genotrance/nimgen"
  },
  {
    "name": "sksbox",
    "url": "https://github.com/Skrylar/sksbox",
    "method": "git",
    "tags": [
      "sbox",
      "binary",
      "binaryformat",
      "nothings",
      "container"
    ],
    "description": "A native-nim implementaton of the sBOX generic container format.",
    "license": "MIT",
    "web": "https://github.com/Skrylar/sksbox"
  },
  {
    "name": "avbin",
    "url": "https://github.com/Vladar4/avbin",
    "method": "git",
    "tags": [
      "audio",
      "video",
      "media",
      "library",
      "wrapper"
    ],
    "description": "Wrapper of the AVbin library for the Nim language.",
    "license": "LGPL",
    "web": "https://github.com/Vladar4/avbin"
  },
  {
    "name": "fsm",
    "url": "https://github.com/ba0f3/fsm.nim",
    "method": "git",
    "tags": [
      "fsm",
      "finite",
      "state",
      "machine"
    ],
    "description": "A simple finite-state machine for @nim-lang",
    "license": "MIT",
    "web": "https://github.com/ba0f3/fsm.nim"
  },
  {
    "name": "timezones",
    "url": "https://github.com/GULPF/timezones",
    "method": "git",
    "tags": [
      "timezone",
      "time",
      "tzdata"
    ],
    "description": "Timezone library compatible with the standard library. ",
    "license": "MIT",
    "web": "https://github.com/GULPF/timezones"
  },
  {
    "name": "ndf",
    "url": "https://github.com/rustomax/ndf",
    "method": "git",
    "tags": [
      "app",
      "binary",
      "duplicates",
      "utility",
      "filesystem"
    ],
    "description": "Duplicate files finder",
    "license": "MIT",
    "web": "https://github.com/rustomax/ndf"
  },
  {
    "name": "unicodeplus",
    "url": "https://github.com/nitely/nim-unicodeplus",
    "method": "git",
    "tags": [
      "unicode",
      "isdigit",
      "isalpha"
    ],
    "description": "Common unicode operations",
    "license": "MIT",
    "web": "https://github.com/nitely/nim-unicodeplus"
  },
  {
    "name": "libsvm",
    "url": "https://github.com/genotrance/libsvm",
    "method": "git",
    "tags": [
      "scientific",
      "svm",
      "vector"
    ],
    "description": "libsvm wrapper for Nim",
    "license": "MIT",
    "web": "https://github.com/genotrance/libsvm"
  },
  {
    "name": "lilt",
    "url": "https://github.com/quelklef/lilt",
    "method": "git",
    "tags": [
      "language",
      "parser",
      "parsing"
    ],
    "description": "Parsing language",
    "license": "MIT",
    "web": "https://github.com/quelklef/lilt"
  },
  {
    "name": "shiori_charset_convert",
    "url": "https://github.com/Narazaka/shiori_charset_convert-nim",
    "method": "git",
    "tags": [
      "shiori",
      "ukagaka"
    ],
    "description": "The SHIORI Message charset convert utility",
    "license": "MIT",
    "web": "https://github.com/Narazaka/shiori_charset_convert-nim"
  },
  {
    "name": "grafanim",
    "url": "https://github.com/jamesalbert/grafanim",
    "method": "git",
    "tags": [
      "library",
      "grafana",
      "dashboards"
    ],
    "description": "Grafana module for Nim",
    "license": "GPL",
    "web": "https://github.com/jamesalbert/grafanim"
  },
  {
    "name": "nimpy",
    "url": "https://github.com/yglukhov/nimpy",
    "method": "git",
    "tags": [
      "python",
      "bridge"
    ],
    "description": "Nim - Python bridge",
    "license": "MIT",
    "web": "https://github.com/yglukhov/nimpy"
  },
  {
    "name": "simple_graph",
    "url": "https://github.com/erhlee-bird/simple_graph",
    "method": "git",
    "tags": [
      "datastructures",
      "library"
    ],
    "description": "Simple Graph Library",
    "license": "MIT",
    "web": "https://github.com/erhlee-bird/simple_graph"
  },
  {
    "name": "controlStructures",
    "url": "https://github.com/TakeYourFreedom/Additional-Control-Structures-for-Nim",
    "method": "git",
    "tags": [
      "library",
      "control",
      "structure"
    ],
    "description": "Additional control structures",
    "license": "MIT",
    "web": "http://htmlpreview.github.io/?https://github.com/TakeYourFreedom/Additional-Control-Structures-for-Nim/blob/master/controlStructures.html"
  },
  {
    "name": "notetxt",
    "url": "https://github.com/mrshu/nim-notetxt",
    "method": "git",
    "tags": [
      "notetxt,",
      "note",
      "taking"
    ],
    "description": "A library that implements the note.txt specification for note taking.",
    "license": "MIT",
    "web": "https://github.com/mrshu/nim-notetxt"
  },
  {
    "name": "breeze",
    "url": "https://github.com/alehander42/breeze",
    "method": "git",
    "tags": [
      "dsl",
      "macro",
      "metaprogramming"
    ],
    "description": "A dsl for writing macros in Nim",
    "license": "MIT",
    "web": "https://github.com/alehander42/breeze"
  },
  {
    "name": "joyent_http_parser",
    "url": "https://github.com/nim-lang/joyent_http_parser",
    "method": "git",
    "tags": [
      "wrapper",
      "library",
      "parsing"
    ],
    "description": "Wrapper for high performance HTTP parsing library.",
    "license": "MIT",
    "web": "https://github.com/nim-lang/joyent_http_parser"
  },
  {
    "name": "libsvm_legacy",
    "url": "https://github.com/nim-lang/libsvm_legacy",
    "method": "git",
    "tags": [
      "wrapper",
      "library",
      "scientific"
    ],
    "description": "Wrapper for libsvm.",
    "license": "MIT",
    "web": "https://github.com/nim-lang/libsvm_legacy"
  },
  {
    "name": "clblast",
    "url": "https://github.com/numforge/nim-clblast",
    "method": "git",
    "tags": [
      "BLAS",
      "linear",
      "algebra",
      "vector",
      "matrix",
      "opencl",
      "high",
      "performance",
      "computing",
      "GPU",
      "wrapper"
    ],
    "description": "Wrapper for CLBlast, an OpenCL BLAS library",
    "license": "Apache License 2.0",
    "web": "https://github.com/numforge/nim-clblast"
  },
  {
    "name": "nimp5",
    "url": "https://github.com/Foldover/nim-p5",
    "method": "git",
    "tags": [
      "p5",
      "javascript",
      "creative",
      "coding",
      "processing",
      "library"
    ],
    "description": "Nim bindings for p5.js.",
    "license": "MIT",
    "web": "https://github.com/Foldover/nim-p5"
  },
  {
    "name": "names",
    "url": "https://github.com/pragmagic/names",
    "method": "git",
    "tags": [
      "strings"
    ],
    "description": "String interning library",
    "license": "MIT",
    "web": "https://github.com/pragmagic/names"
  },
  {
    "name": "sha1ext",
    "url": "https://github.com/CORDEA/sha1ext",
    "method": "git",
    "tags": [
      "sha1",
      "extension"
    ],
    "description": "std / sha1 extension",
    "license": "Apache License 2.0",
    "web": "https://github.com/CORDEA/sha1ext"
  },
  {
    "name": "libsha",
    "url": "https://github.com/forlan-ua/nim-libsha",
    "method": "git",
    "tags": [
      "sha1",
      "sha224",
      "sha256",
      "sha384",
      "sha512"
    ],
    "description": "Sha1 and Sha2 implementations",
    "license": "MIT",
    "web": "https://github.com/forlan-ua/nim-libsha"
  },
  {
    "name": "pwned",
    "url": "https://github.com/dom96/pwned",
    "method": "git",
    "tags": [
      "application",
      "passwords",
      "security",
      "binary"
    ],
    "description": "A client for the Pwned passwords API.",
    "license": "MIT",
    "web": "https://github.com/dom96/pwned"
  },
  {
    "name": "suffer",
    "url": "https://github.com/emekoi/suffer",
    "method": "git",
    "tags": [
      "graphics",
      "font",
      "software"
    ],
    "description": "a nim library for drawing 2d shapes, text, and images to 32bit software pixel buffers",
    "license": "MIT",
    "web": "https://github.com/emekoi/suffer"
  },
  {
    "name": "metric",
    "url": "https://github.com/mjendrusch/metric",
    "method": "git",
    "tags": [
      "library",
      "units",
      "scientific",
      "dimensional-analysis"
    ],
    "description": "Dimensionful types and dimensional analysis.",
    "license": "MIT",
    "web": "https://github.com/mjendrusch/metric"
  },
  {
    "name": "useragents",
    "url": "https://github.com/treeform/useragents",
    "method": "git",
    "tags": [
      "library",
      "useragent"
    ],
    "description": "User Agent parser for nim.",
    "license": "MIT",
    "web": "https://github.com/treeform/useragents"
  },
  {
    "name": "nimna",
    "url": "https://github.com/mjendrusch/nimna",
    "method": "git",
    "tags": [
      "library",
      "nucleic-acid-folding",
      "scientific",
      "biology"
    ],
    "description": "Nucleic acid folding and design.",
    "license": "MIT",
    "web": "https://github.com/mjendrusch/nimna"
  },
  {
    "name": "bencode",
    "url": "https://github.com/FedericoCeratto/nim-bencode",
    "method": "git",
    "tags": [
      "library",
      "bencode"
    ],
    "description": "Bencode serialization/deserialization library",
    "license": "LGPLv3",
    "web": "https://github.com/FedericoCeratto/nim-bencode"
  },
  {
    "name": "i3ipc",
    "url": "https://github.com/FedericoCeratto/nim-i3ipc",
    "method": "git",
    "tags": [
      "library",
      "i3"
    ],
    "description": "i3 IPC client library",
    "license": "LGPLv3",
    "web": "https://github.com/FedericoCeratto/nim-i3ipc"
  },
  {
    "name": "chroma",
    "url": "https://github.com/treeform/chroma",
    "method": "git",
    "tags": [
      "colors",
      "cmyk",
      "hsl",
      "hsv"
    ],
    "description": "Everything you want to do with colors.",
    "license": "MIT",
    "web": "https://github.com/treeform/chroma"
  },
  {
    "name": "nimrax",
    "url": "https://github.com/genotrance/nimrax",
    "method": "git",
    "tags": [
      "rax",
      "radix",
      "tree",
      "data",
      "structure"
    ],
    "description": "Radix tree wrapper for Nim",
    "license": "MIT",
    "web": "https://github.com/genotrance/nimrax"
  },
  {
    "name": "nimbass",
    "url": "https://github.com/genotrance/nimbass",
    "method": "git",
    "tags": [
      "bass",
      "audio",
      "wrapper"
    ],
    "description": "Bass wrapper for Nim",
    "license": "MIT",
    "web": "https://github.com/genotrance/nimbass"
  },
  {
    "name": "nimkerberos",
    "url": "https://github.com/genotrance/nimkerberos",
    "method": "git",
    "tags": [
      "kerberos",
      "ntlm",
      "authentication",
      "auth",
      "sspi"
    ],
    "description": "WinKerberos wrapper for Nim",
    "license": "MIT",
    "web": "https://github.com/genotrance/nimkerberos"
  },
  {
    "name": "nimssh2",
    "url": "https://github.com/genotrance/nimssh2",
    "method": "git",
    "tags": [
      "ssh",
      "library",
      "wrapper"
    ],
    "description": "libssh2 wrapper for Nim",
    "license": "MIT",
    "web": "https://github.com/genotrance/nimssh2"
  },
  {
    "name": "nimssl",
    "url": "https://github.com/genotrance/nimssl",
    "method": "git",
    "tags": [
      "openssl",
      "sha",
      "sha1",
      "hash",
      "sha256",
      "sha512"
    ],
    "description": "OpenSSL wrapper for Nim",
    "license": "MIT",
    "web": "https://github.com/genotrance/nimssl"
  },
  {
    "name": "snip",
    "url": "https://github.com/genotrance/snip",
    "method": "git",
    "tags": [
      "console",
      "editor",
      "text",
      "cli"
    ],
    "description": "Text editor to speed up testing code snippets",
    "license": "MIT",
    "web": "https://github.com/genotrance/snip"
  },
  {
    "name": "moduleinit",
    "url": "https://github.com/skunkiferous/moduleinit",
    "method": "git",
    "tags": [
      "library",
      "parallelism",
      "threads"
    ],
    "description": "Nim module/thread initialisation ordering library",
    "license": "MIT",
    "web": "https://github.com/skunkiferous/moduleinit"
  },
  {
    "name": "mofuw",
    "url": "https://github.com/2vg/mofuw",
    "method": "git",
    "tags": [
      "web",
      "http",
      "framework"
    ],
    "description": "mofuw is *MO*re *F*aster, *U*ltra *W*ebserver",
    "license": "MIT",
    "web": "https://github.com/2vg/mofuw"
  },
  {
    "name": "scnim",
    "url": "https://github.com/capocasa/scnim",
    "method": "git",
    "tags": [
      "music",
      "synthesizer",
      "realtime",
      "supercollider",
      "ugen",
      "plugin",
      "binding",
      "audio"
    ],
    "description": "Develop SuperCollider UGens in Nim",
    "license": "MIT",
    "web": "https://github.com/capocasa/scnim"
  },
  {
    "name": "nimgl",
    "url": "https://github.com/cavariux/nimgl",
    "method": "git",
    "tags": [
      "glfw",
      "glew",
      "math",
      "opengl",
      "bindings",
      "gl"
    ],
    "description": "Nim Game Library",
    "license": "MIT",
    "web": "https://github.com/cavariux/nimgl"
  },
  {
    "name": "inim",
    "url": "https://github.com/AndreiRegiani/INim",
    "method": "git",
    "tags": [
      "repl",
      "playground",
      "shell"
    ],
    "description": "Interactive Nim Shell",
    "license": "MIT",
    "web": "https://github.com/AndreiRegiani/INim"
  },
  {
    "name": "nimbigwig",
    "url": "https://github.com/genotrance/nimbigwig",
    "method": "git",
    "tags": [
      "bigwig",
      "bigbend",
      "genome"
    ],
    "description": "libBigWig wrapper for Nim",
    "license": "MIT",
    "web": "https://github.com/genotrance/nimbigwig"
  },
  {
    "name": "regex",
    "url": "https://github.com/nitely/nim-regex",
    "method": "git",
    "tags": [
      "regex"
    ],
    "description": "Linear time regex matching",
    "license": "MIT",
    "web": "https://github.com/nitely/nim-regex"
  },
  {
    "name": "tsundoku",
    "url": "https://github.com/FedericoCeratto/tsundoku",
    "method": "git",
    "tags": [
      "OPDS",
      "ebook",
      "server"
    ],
    "description": "Simple and lightweight OPDS ebook server",
    "license": "GPLv3",
    "web": "https://github.com/FedericoCeratto/tsundoku"
  },
  {
<<<<<<< HEAD
    "name": "nimlibxlsxwriter",
    "url": "https://github.com/KeepCoolWithCoolidge/nimlibxlsxwriter",
    "method": "git",
    "tags": [
      "Excel",
      "wrapper",
      "nim",
      "xlsx"
    ],
    "description": "libxslxwriter wrapper for Nim",
    "license": "MIT",
    "web": "https://github.com/KeepCoolWithCoolidge/nimlibxlsxwriter"
=======
    "name": "msqueue",
    "url": "https://github.com/2vg/MSQueue",
    "method": "git",
    "tags": [
      "algorithm",
      "queue",
      "MichaelScott",
      "fast",
      "concurrent"
    ],
    "description": "Michael-Scott queue implemented in Nim",
    "license": "MIT",
    "web": "https://github.com/2vg/MSQueue"
>>>>>>> 46a1890d
  }
]<|MERGE_RESOLUTION|>--- conflicted
+++ resolved
@@ -8705,7 +8705,6 @@
     "web": "https://github.com/FedericoCeratto/tsundoku"
   },
   {
-<<<<<<< HEAD
     "name": "nimlibxlsxwriter",
     "url": "https://github.com/KeepCoolWithCoolidge/nimlibxlsxwriter",
     "method": "git",
@@ -8718,7 +8717,8 @@
     "description": "libxslxwriter wrapper for Nim",
     "license": "MIT",
     "web": "https://github.com/KeepCoolWithCoolidge/nimlibxlsxwriter"
-=======
+  },
+  {
     "name": "msqueue",
     "url": "https://github.com/2vg/MSQueue",
     "method": "git",
@@ -8732,6 +8732,5 @@
     "description": "Michael-Scott queue implemented in Nim",
     "license": "MIT",
     "web": "https://github.com/2vg/MSQueue"
->>>>>>> 46a1890d
   }
 ]