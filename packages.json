--- conflicted
+++ resolved
@@ -17384,7 +17384,6 @@
     "web": "https://github.com/ThomasTJdev/choosenim_gui"
   },
   {
-<<<<<<< HEAD
     "name": "hsluv",
     "url": "https://github.com/isthisnagee/hsluv-nim",
     "method": "git",
@@ -17397,7 +17396,8 @@
     "description": "A port of HSLuv, a human friendly alternative to HSL.",
     "license": "MIT",
     "web": "https://github.com/isthisnagee/hsluv-nim"
-=======
+  },
+  {
     "name": "lrucache",
     "url": "https://github.com/jackhftang/lrucache",
     "method": "git",
@@ -17409,6 +17409,5 @@
     "description": "Least recently used (LRU) cache",
     "license": "MIT",
     "web": "https://github.com/jackhftang/lrucache"
->>>>>>> f0aa0c2f
   }
 ]