[
  {
    "name": "QuickJS4nim",
    "url": "https://github.com/ImVexed/quickjs4nim",
    "method": "git",
    "tags": [
      "QuickJS",
      "Javascript",
      "Runtime",
      "Wrapper"
    ],
    "description": "A QuickJS wrapper for Nim",
    "license": "MIT",
    "web": "https://github.com/ImVexed/quickjs4nim"
  },
  {
    "name": "BitVector",
    "url": "https://github.com/MarcAzar/BitVector",
    "method": "git",
    "tags": [
      "Bit",
      "Array",
      "Vector",
      "Bloom"
    ],
    "description": "A high performance Nim implementation of BitVector with base SomeUnsignedInt(i.e: uint8-64) with support for slices, and seq supported operations",
    "license": "MIT",
    "web": "https://marcazar.github.io/BitVector"
  },
  {
    "name": "RollingHash",
    "url": "https://github.com/MarcAzar/RollingHash",
    "method": "git",
    "tags": [
      "Cyclic",
      "Hash",
      "BuzHash",
      "Rolling",
      "Rabin",
      "Karp",
      "CRC",
      "Fingerprint",
      "n-gram"
    ],
    "description": "A high performance Nim implementation of a Cyclic Polynomial Hash, aka BuzHash, and the Rabin-Karp algorithm",
    "license": "MIT",
    "web": "https://marcazar.github.io/RollingHash"
  },
  {
    "name": "BipBuffer",
    "url": "https://github.com/MarcAzar/BipBuffer",
    "method": "git",
    "tags": [
      "Bip Buffer",
      "Circular",
      "Ring",
      "Buffer",
      "nim"
    ],
    "description": "A Nim implementation of Simon Cooke's Bip Buffer. A type of circular buffer ensuring contiguous blocks of memory",
    "license": "MIT",
    "web": "https://marcazar.github.io/BipBuffer"
  },
  {
    "name": "whip",
    "url": "https://github.com/mattaylor/whip",
    "method": "git",
    "tags": [
      "http",
      "rest",
      "server",
      "httpbeast",
      "nest",
      "fast"
    ],
    "description": "Whip is high performance web application server based on httpbeast a nest for redix tree based routing with some extra opmtizations.",
    "license": "MIT",
    "web": "https://github.com/mattaylor/whip"
  },
  {
    "name": "elvis",
    "url": "https://github.com/mattaylor/elvis",
    "method": "git",
    "tags": [
      "operator",
      "elvis",
      "ternary",
      "template",
      "truthy",
      "falsy",
      "exception",
      "none",
      "null",
      "nil",
      "0",
      "NaN",
      "coalesce"
    ],
    "description": "The elvis package implements a 'truthy', 'ternary' and a 'coalesce' operator to Nim as syntactic sugar for working with conditional expressions",
    "license": "MIT",
    "web": "https://github.com/mattaylor/elvis"
  },
  {
    "name": "nimrun",
    "url": "https://github.com/lee-b/nimrun",
    "method": "git",
    "tags": [
      "shebang",
      "unix",
      "linux",
      "bsd",
      "mac",
      "shell",
      "script",
      "nimble",
      "nimcr",
      "compile",
      "run",
      "standalone"
    ],
    "description": "Shebang frontend for running nim code as scripts. Does not require .nim extensions.",
    "license": "MIT",
    "web": "https://github.com/lee-b/nimrun"
  },
  {
    "name": "sequtils2",
    "url": "https://github.com/Michedev/sequtils2",
    "method": "git",
    "tags": [
      "library",
      "sequence",
      "string",
      "openArray",
      "functional"
    ],
    "description": "Additional functions for sequences that are not present in sequtils",
    "license": "MIT",
    "web": "http://htmlpreview.github.io/?https://github.com/Michedev/sequtils2/blob/master/sequtils2.html"
  },
  {
    "name": "github_api",
    "url": "https://github.com/watzon/github-api-nim",
    "method": "git",
    "tags": [
      "library",
      "api",
      "github",
      "client"
    ],
    "description": "Nim wrapper for the GitHub API",
    "license": "WTFPL",
    "web": "https://github.com/watzon/github-api-nim"
  },
  {
    "name": "extensions",
    "url": "https://github.com/jyapayne/nim-extensions",
    "method": "git",
    "tags": [
      "library",
      "extensions",
      "addons"
    ],
    "description": "A library that will add useful tools to Nim's arsenal.",
    "license": "MIT",
    "web": "https://github.com/jyapayne/nim-extensions"
  },
  {
    "name": "nimates",
    "url": "https://github.com/jamesalbert/nimates",
    "method": "git",
    "tags": [
      "library",
      "postmates",
      "delivery"
    ],
    "description": "Client library for the Postmates API",
    "license": "Apache",
    "web": "https://github.com/jamesalbert/nimates"
  },
  {
    "name": "discordnim",
    "url": "https://github.com/Krognol/discordnim",
    "method": "git",
    "tags": [
      "library",
      "discord"
    ],
    "description": "Discord library for Nim",
    "license": "MIT",
    "web": "https://github.com/Krognol/discordnim"
  },
  {
    "name": "argument_parser",
    "url": "https://github.com/Xe/argument_parser/",
    "method": "git",
    "tags": [
      "library",
      "command-line",
      "arguments",
      "switches",
      "parsing"
    ],
    "description": "Provides a complex command-line parser",
    "license": "MIT",
    "web": "https://github.com/Xe/argument_parser"
  },
  {
    "name": "genieos",
    "url": "https://github.com/Araq/genieos/",
    "method": "git",
    "tags": [
      "library",
      "command-line",
      "sound",
      "recycle",
      "os"
    ],
    "description": "Too awesome procs to be included in nimrod.os module",
    "license": "MIT",
    "web": "https://github.com/Araq/genieos/"
  },
  {
    "name": "jester",
    "url": "https://github.com/dom96/jester/",
    "method": "git",
    "tags": [
      "web",
      "http",
      "framework",
      "dsl"
    ],
    "description": "A sinatra-like web framework for Nim.",
    "license": "MIT",
    "web": "https://github.com/dom96/jester"
  },
  {
    "name": "templates",
    "url": "https://github.com/onionhammer/nim-templates.git",
    "method": "git",
    "tags": [
      "web",
      "html",
      "template"
    ],
    "description": "A simple string templating library for Nim.",
    "license": "BSD",
    "web": "https://github.com/onionhammer/nim-templates"
  },
  {
    "name": "murmur",
    "url": "https://github.com/olahol/nimrod-murmur/",
    "method": "git",
    "tags": [
      "hash",
      "murmur"
    ],
    "description": "MurmurHash in pure Nim.",
    "license": "MIT",
    "web": "https://github.com/olahol/nimrod-murmur"
  },
  {
    "name": "libtcod_nim",
    "url": "https://github.com/Vladar4/libtcod_nim/",
    "method": "git",
    "tags": [
      "roguelike",
      "game",
      "library",
      "engine",
      "sdl",
      "opengl",
      "glsl"
    ],
    "description": "Wrapper of the libtcod library for the Nim language.",
    "license": "zlib",
    "web": "https://github.com/Vladar4/libtcod_nim"
  },
  {
    "name": "nimgame",
    "url": "https://github.com/Vladar4/nimgame/",
    "method": "git",
    "tags": [
      "deprecated",
      "game",
      "engine",
      "sdl"
    ],
    "description": "A simple 2D game engine for Nim language. Deprecated, use nimgame2 instead.",
    "license": "MIT",
    "web": "https://github.com/Vladar4/nimgame"
  },
  {
    "name": "nimgame2",
    "url": "https://github.com/Vladar4/nimgame2/",
    "method": "git",
    "tags": [
      "game",
      "engine",
      "sdl",
      "sdl2"
    ],
    "description": "A simple 2D game engine for Nim language.",
    "license": "MIT",
    "web": "https://github.com/Vladar4/nimgame2"
  },
  {
    "name": "sfml",
    "url": "https://github.com/fowlmouth/nimrod-sfml/",
    "method": "git",
    "tags": [
      "game",
      "library",
      "opengl"
    ],
    "description": "High level OpenGL-based Game Library",
    "license": "MIT",
    "web": "https://github.com/fowlmouth/nimrod-sfml"
  },
  {
    "name": "enet",
    "url": "https://github.com/fowlmouth/nimrod-enet/",
    "method": "git",
    "tags": [
      "game",
      "networking",
      "udp"
    ],
    "description": "Wrapper for ENet UDP networking library",
    "license": "MIT",
    "web": "https://github.com/fowlmouth/nimrod-enet"
  },
  {
    "name": "nim-locale",
    "alias": "locale"
  },
  {
    "name": "locale",
    "url": "https://github.com/Amrykid/nim-locale/",
    "method": "git",
    "tags": [
      "library",
      "locale",
      "i18n",
      "localization",
      "localisation",
      "globalization"
    ],
    "description": "A simple library for localizing Nim applications.",
    "license": "MIT",
    "web": "https://github.com/Amrykid/nim-locale"
  },
  {
    "name": "fowltek",
    "url": "https://github.com/fowlmouth/nimlibs/",
    "method": "git",
    "tags": [
      "game",
      "opengl",
      "wrappers",
      "library",
      "assorted"
    ],
    "description": "A collection of reusable modules and wrappers.",
    "license": "MIT",
    "web": "https://github.com/fowlmouth/nimlibs"
  },
  {
    "name": "nake",
    "url": "https://github.com/fowlmouth/nake/",
    "method": "git",
    "tags": [
      "build",
      "automation",
      "sortof"
    ],
    "description": "make-like for Nim. Describe your builds as tasks!",
    "license": "MIT",
    "web": "https://github.com/fowlmouth/nake"
  },
  {
    "name": "nimrod-glfw",
    "url": "https://github.com/rafaelvasco/nimrod-glfw/",
    "method": "git",
    "tags": [
      "library",
      "glfw",
      "opengl",
      "windowing",
      "game"
    ],
    "description": "Nim bindings for GLFW library.",
    "license": "MIT",
    "web": "https://github.com/rafaelvasco/nimrod-glfw"
  },
  {
    "name": "chipmunk",
    "alias": "chipmunk6"
  },
  {
    "name": "chipmunk6",
    "url": "https://github.com/fowlmouth/nimrod-chipmunk/",
    "method": "git",
    "tags": [
      "library",
      "physics",
      "game"
    ],
    "description": "Bindings for Chipmunk2D 6.x physics library",
    "license": "MIT",
    "web": "https://github.com/fowlmouth/nimrod-chipmunk"
  },
  {
    "name": "chipmunk7_demos",
    "url": "https://github.com/matkuki/chipmunk7_demos/",
    "method": "git",
    "tags": [
      "demos",
      "physics",
      "game"
    ],
    "description": "Chipmunk7 demos for Nim",
    "license": "MIT",
    "web": "https://github.com/matkuki/chipmunk7_demos"
  },
  {
    "name": "nim-glfw",
    "alias": "glfw"
  },
  {
    "name": "glfw",
    "url": "https://github.com/ephja/nim-glfw",
    "method": "git",
    "tags": [
      "library",
      "glfw",
      "opengl",
      "windowing",
      "game"
    ],
    "description": "A high-level GLFW 3 wrapper",
    "license": "MIT",
    "web": "https://github.com/ephja/nim-glfw"
  },
  {
    "name": "nim-ao",
    "alias": "ao"
  },
  {
    "name": "ao",
    "url": "https://github.com/ephja/nim-ao",
    "method": "git",
    "tags": [
      "library",
      "audio"
    ],
    "description": "A high-level libao wrapper",
    "license": "MIT",
    "web": "https://github.com/ephja/nim-ao"
  },
  {
    "name": "termbox",
    "url": "https://github.com/fowlmouth/nim-termbox",
    "method": "git",
    "tags": [
      "library",
      "terminal",
      "io"
    ],
    "description": "Termbox wrapper.",
    "license": "MIT",
    "web": "https://github.com/fowlmouth/nim-termbox"
  },
  {
    "name": "linagl",
    "url": "https://bitbucket.org/BitPuffin/linagl",
    "method": "hg",
    "tags": [
      "library",
      "opengl",
      "math",
      "game"
    ],
    "description": "OpenGL math library",
    "license": "CC0",
    "web": "https://bitbucket.org/BitPuffin/linagl"
  },
  {
    "name": "kwin",
    "url": "https://github.com/reactormonk/nim-kwin",
    "method": "git",
    "tags": [
      "library",
      "javascript",
      "kde"
    ],
    "description": "KWin JavaScript API wrapper",
    "license": "MIT",
    "web": "https://github.com/reactormonk/nim-kwin"
  },
  {
    "name": "opencv",
    "url": "https://github.com/dom96/nim-opencv",
    "method": "git",
    "tags": [
      "library",
      "wrapper",
      "opencv",
      "image",
      "processing"
    ],
    "description": "OpenCV wrapper",
    "license": "MIT",
    "web": "https://github.com/dom96/nim-opencv"
  },
  {
    "name": "nimble",
    "url": "https://github.com/nim-lang/nimble",
    "method": "git",
    "tags": [
      "app",
      "binary",
      "package",
      "manager"
    ],
    "description": "Nimble package manager",
    "license": "BSD",
    "web": "https://github.com/nim-lang/nimble"
  },
  {
    "name": "libnx",
    "url": "https://github.com/jyapayne/nim-libnx",
    "method": "git",
    "tags": [
      "switch",
      "nintendo",
      "libnx",
      "nx"
    ],
    "description": "A port of libnx to Nim",
    "license": "Unlicense",
    "web": "https://github.com/jyapayne/nim-libnx"
  },
  {
    "name": "switch_build",
    "url": "https://github.com/jyapayne/switch-build",
    "method": "git",
    "tags": [
      "switch",
      "nintendo",
      "build",
      "builder"
    ],
    "description": "An easy way to build homebrew files for the Nintendo Switch",
    "license": "MIT",
    "web": "https://github.com/jyapayne/switch-build"
  },
  {
    "name": "aporia",
    "url": "https://github.com/nim-lang/Aporia",
    "method": "git",
    "tags": [
      "app",
      "binary",
      "ide",
      "gtk"
    ],
    "description": "A Nim IDE.",
    "license": "GPLv2",
    "web": "https://github.com/nim-lang/Aporia"
  },
  {
    "name": "c2nim",
    "url": "https://github.com/nim-lang/c2nim",
    "method": "git",
    "tags": [
      "app",
      "binary",
      "tool",
      "header",
      "C"
    ],
    "description": "c2nim is a tool to translate Ansi C code to Nim.",
    "license": "MIT",
    "web": "https://github.com/nim-lang/c2nim"
  },
  {
    "name": "pas2nim",
    "url": "https://github.com/nim-lang/pas2nim",
    "method": "git",
    "tags": [
      "app",
      "binary",
      "tool",
      "Pascal"
    ],
    "description": "pas2nim is a tool to translate Pascal code to Nim.",
    "license": "MIT",
    "web": "https://github.com/nim-lang/pas2nim"
  },
  {
    "name": "ipsumgenera",
    "url": "https://github.com/dom96/ipsumgenera",
    "method": "git",
    "tags": [
      "app",
      "binary",
      "blog",
      "static",
      "generator"
    ],
    "description": "Static blog generator ala Jekyll.",
    "license": "MIT",
    "web": "https://github.com/dom96/ipsumgenera"
  },
  {
    "name": "clibpp",
    "url": "https://github.com/onionhammer/clibpp.git",
    "method": "git",
    "tags": [
      "import",
      "C++",
      "library",
      "wrap"
    ],
    "description": "Easy way to 'Mock' C++ interface",
    "license": "MIT",
    "web": "https://github.com/onionhammer/clibpp"
  },
  {
    "name": "pastebin",
    "url": "https://github.com/achesak/nim-pastebin",
    "method": "git",
    "tags": [
      "library",
      "wrapper",
      "pastebin"
    ],
    "description": "Pastebin API wrapper",
    "license": "MIT",
    "web": "https://github.com/achesak/nim-pastebin"
  },
  {
    "name": "yahooweather",
    "url": "https://github.com/achesak/nim-yahooweather",
    "method": "git",
    "tags": [
      "library",
      "wrapper",
      "weather"
    ],
    "description": "Yahoo! Weather API wrapper",
    "license": "MIT",
    "web": "https://github.com/achesak/nim-yahooweather"
  },
  {
    "name": "noaa",
    "url": "https://github.com/achesak/nim-noaa",
    "method": "git",
    "tags": [
      "library",
      "wrapper",
      "weather"
    ],
    "description": "NOAA weather API wrapper",
    "license": "MIT",
    "web": "https://github.com/achesak/nim-noaa"
  },
  {
    "name": "rss",
    "url": "https://github.com/achesak/nim-rss",
    "method": "git",
    "tags": [
      "library",
      "rss",
      "xml",
      "syndication"
    ],
    "description": "RSS library",
    "license": "MIT",
    "web": "https://github.com/achesak/nim-rss"
  },
  {
    "name": "extmath",
    "url": "https://github.com/achesak/extmath.nim",
    "method": "git",
    "tags": [
      "library",
      "math",
      "trigonometry"
    ],
    "description": "Nim math library",
    "license": "MIT",
    "web": "https://github.com/achesak/extmath.nim"
  },
  {
    "name": "gtk2",
    "url": "https://github.com/nim-lang/gtk2",
    "method": "git",
    "tags": [
      "wrapper",
      "gui",
      "gtk"
    ],
    "description": "Wrapper for gtk2, a feature rich toolkit for creating graphical user interfaces",
    "license": "MIT",
    "web": "https://github.com/nim-lang/gtk2"
  },
  {
    "name": "cairo",
    "url": "https://github.com/nim-lang/cairo",
    "method": "git",
    "tags": [
      "wrapper"
    ],
    "description": "Wrapper for cairo, a vector graphics library with display and print output",
    "license": "MIT",
    "web": "https://github.com/nim-lang/cairo"
  },
  {
    "name": "x11",
    "url": "https://github.com/nim-lang/x11",
    "method": "git",
    "tags": [
      "wrapper"
    ],
    "description": "Wrapper for X11",
    "license": "MIT",
    "web": "https://github.com/nim-lang/x11"
  },
  {
    "name": "opengl",
    "url": "https://github.com/nim-lang/opengl",
    "method": "git",
    "tags": [
      "wrapper"
    ],
    "description": "High-level and low-level wrapper for OpenGL",
    "license": "MIT",
    "web": "https://github.com/nim-lang/opengl"
  },
  {
    "name": "lua",
    "url": "https://github.com/nim-lang/lua",
    "method": "git",
    "tags": [
      "wrapper"
    ],
    "description": "Wrapper to interface with the Lua interpreter",
    "license": "MIT",
    "web": "https://github.com/nim-lang/lua"
  },
  {
    "name": "tcl",
    "url": "https://github.com/nim-lang/tcl",
    "method": "git",
    "tags": [
      "wrapper"
    ],
    "description": "Wrapper for the TCL programming language",
    "license": "MIT",
    "web": "https://github.com/nim-lang/tcl"
  },
  {
    "name": "glm",
    "url": "https://github.com/stavenko/nim-glm",
    "method": "git",
    "tags": [
      "opengl",
      "math",
      "matrix",
      "vector",
      "glsl"
    ],
    "description": "Port of c++ glm library with shader-like syntax",
    "license": "MIT",
    "web": "https://github.com/stavenko/nim-glm"
  },
  {
    "name": "python",
    "url": "https://github.com/nim-lang/python",
    "method": "git",
    "tags": [
      "wrapper"
    ],
    "description": "Wrapper to interface with Python interpreter",
    "license": "MIT",
    "web": "https://github.com/nim-lang/python"
  },
  {
    "name": "NimBorg",
    "url": "https://github.com/micklat/NimBorg",
    "method": "git",
    "tags": [
      "wrapper"
    ],
    "description": "High-level and low-level interfaces to python and lua",
    "license": "MIT",
    "web": "https://github.com/micklat/NimBorg"
  },
  {
    "name": "sha1",
    "url": "https://github.com/onionhammer/sha1",
    "method": "git",
    "tags": [
      "port",
      "hash",
      "sha1"
    ],
    "description": "SHA-1 produces a 160-bit (20-byte) hash value from arbitrary input",
    "license": "BSD"
  },
  {
    "name": "dropbox_filename_sanitizer",
    "url": "https://github.com/Araq/dropbox_filename_sanitizer/",
    "method": "git",
    "tags": [
      "dropbox"
    ],
    "description": "Tool to clean up filenames shared on Dropbox",
    "license": "MIT",
    "web": "https://github.com/Araq/dropbox_filename_sanitizer/"
  },
  {
    "name": "csv",
    "url": "https://github.com/achesak/nim-csv",
    "method": "git",
    "tags": [
      "csv",
      "parsing",
      "stringify",
      "library"
    ],
    "description": "Library for parsing, stringifying, reading, and writing CSV (comma separated value) files",
    "license": "MIT",
    "web": "https://github.com/achesak/nim-csv"
  },
  {
    "name": "geonames",
    "url": "https://github.com/achesak/nim-geonames",
    "method": "git",
    "tags": [
      "library",
      "wrapper",
      "geography"
    ],
    "description": "GeoNames API wrapper",
    "license": "MIT",
    "web": "https://github.com/achesak/nim-geonames"
  },
  {
    "name": "gravatar",
    "url": "https://github.com/achesak/nim-gravatar",
    "method": "git",
    "tags": [
      "library",
      "wrapper",
      "gravatar"
    ],
    "description": "Gravatar API wrapper",
    "license": "MIT",
    "web": "https://github.com/achesak/nim-gravatar"
  },
  {
    "name": "coverartarchive",
    "url": "https://github.com/achesak/nim-coverartarchive",
    "method": "git",
    "tags": [
      "library",
      "wrapper",
      "cover art",
      "music",
      "metadata"
    ],
    "description": "Cover Art Archive API wrapper",
    "license": "MIT",
    "web": "https://github.com/achesak/nim-coverartarchive"
  },
  {
    "name": "nim-ogg",
    "alias": "ogg"
  },
  {
    "name": "ogg",
    "url": "https://bitbucket.org/BitPuffin/nim-ogg",
    "method": "hg",
    "tags": [
      "library",
      "wrapper",
      "binding",
      "audio",
      "sound",
      "video",
      "metadata",
      "media"
    ],
    "description": "Binding to libogg",
    "license": "CC0"
  },
  {
    "name": "nim-vorbis",
    "alias": "vorbis"
  },
  {
    "name": "vorbis",
    "url": "https://bitbucket.org/BitPuffin/nim-vorbis",
    "method": "hg",
    "tags": [
      "library",
      "wrapper",
      "binding",
      "audio",
      "sound",
      "metadata",
      "media"
    ],
    "description": "Binding to libvorbis",
    "license": "CC0"
  },
  {
    "name": "nim-portaudio",
    "alias": "portaudio"
  },
  {
    "name": "portaudio",
    "url": "https://bitbucket.org/BitPuffin/nim-portaudio",
    "method": "hg",
    "tags": [
      "library",
      "wrapper",
      "binding",
      "audio",
      "sound",
      "media",
      "io"
    ],
    "description": "Binding to portaudio",
    "license": "CC0"
  },
  {
    "name": "commandeer",
    "url": "https://github.com/fenekku/commandeer",
    "method": "git",
    "tags": [
      "library",
      "command-line",
      "arguments",
      "switches",
      "parsing",
      "options"
    ],
    "description": "Provides a small command line parsing DSL (domain specific language)",
    "license": "MIT",
    "web": "https://github.com/fenekku/commandeer"
  },
  {
    "name": "scrypt.nim",
    "url": "https://bitbucket.org/BitPuffin/scrypt.nim",
    "method": "hg",
    "tags": [
      "library",
      "wrapper",
      "binding",
      "crypto",
      "cryptography",
      "hash",
      "password",
      "security"
    ],
    "description": "Binding and utilities for scrypt",
    "license": "CC0"
  },
  {
    "name": "bloom",
    "url": "https://github.com/boydgreenfield/nimrod-bloom",
    "method": "git",
    "tags": [
      "bloom-filter",
      "bloom",
      "probabilistic",
      "data structure",
      "set membership",
      "MurmurHash",
      "MurmurHash3"
    ],
    "description": "Efficient Bloom filter implementation in Nim using MurmurHash3.",
    "license": "MIT",
    "web": "https://www.github.com/boydgreenfield/nimrod-bloom"
  },
  {
    "name": "awesome_rmdir",
    "url": "https://github.com/Araq/awesome_rmdir/",
    "method": "git",
    "tags": [
      "rmdir",
      "awesome",
      "command-line"
    ],
    "description": "Command to remove acceptably empty directories.",
    "license": "MIT",
    "web": "https://github.com/Araq/awesome_rmdir/"
  },
  {
    "name": "nimalpm",
    "url": "https://github.com/barcharcraz/nimalpm/",
    "method": "git",
    "tags": [
      "alpm",
      "wrapper",
      "binding",
      "library"
    ],
    "description": "A nimrod wrapper for libalpm",
    "license": "GPLv2",
    "web": "https://www.github.com/barcharcraz/nimalpm/"
  },
  {
    "name": "png",
    "url": "https://github.com/barcharcraz/nimlibpng",
    "method": "git",
    "tags": [
      "png",
      "wrapper",
      "library",
      "libpng",
      "image"
    ],
    "description": "Nim wrapper for the libpng library",
    "license": "libpng",
    "web": "https://github.com/barcharcraz/nimlibpng"
  },
  {
    "name": "nimlibpng",
    "alias": "png"
  },
  {
    "name": "sdl2",
    "url": "https://github.com/nim-lang/sdl2",
    "method": "git",
    "tags": [
      "wrapper",
      "media",
      "audio",
      "video"
    ],
    "description": "Wrapper for SDL 2.x",
    "license": "MIT",
    "web": "https://github.com/nim-lang/sdl2"
  },
  {
    "name": "gamelib",
    "url": "https://github.com/PMunch/SDLGamelib",
    "method": "git",
    "tags": [
      "sdl",
      "game",
      "library"
    ],
    "description": "A library of functions to make creating games using Nim and SDL2 easier. This does not intend to be a full blown engine and tries to keep all the components loosely coupled so that individual parts can be used separately.",
    "license": "MIT",
    "web": "https://github.com/PMunch/SDLGamelib"
  },
  {
    "name": "nimcr",
    "url": "https://github.com/PMunch/nimcr",
    "method": "git",
    "tags": [
      "shebang",
      "utility"
    ],
    "description": "A small program to make Nim shebang-able without the overhead of compiling each time",
    "license": "MIT",
    "web": "https://github.com/PMunch/nimcr"
  },
  {
    "name": "gtkgenui",
    "url": "https://github.com/PMunch/gtkgenui",
    "method": "git",
    "tags": [
      "gtk2",
      "utility"
    ],
    "description": "This module provides the genui macro for the Gtk2 toolkit. Genui is a way to specify graphical interfaces in a hierarchical way to more clearly show the structure of the interface as well as simplifying the code.",
    "license": "MIT",
    "web": "https://github.com/PMunch/gtkgenui"
  },
  {
    "name": "persvector",
    "url": "https://github.com/PMunch/nim-persistent-vector",
    "method": "git",
    "tags": [
      "datastructures",
      "immutable",
      "persistent"
    ],
    "description": "This is an implementation of Clojures persistent vectors in Nim.",
    "license": "MIT",
    "web": "https://github.com/PMunch/nim-persistent-vector"
  },
  {
    "name": "pcap",
    "url": "https://github.com/PMunch/nim-pcap",
    "method": "git",
    "tags": [
      "pcap",
      "fileformats"
    ],
    "description": "Tiny pure Nim library to read PCAP files used by TcpDump/WinDump/Wireshark.",
    "license": "MIT",
    "web": "https://github.com/PMunch/nim-pcap"
  },
  {
    "name": "drawille",
    "url": "https://github.com/PMunch/drawille-nim",
    "method": "git",
    "tags": [
      "drawile",
      "terminal",
      "graphics"
    ],
    "description": "Drawing in terminal with Unicode Braille characters.",
    "license": "MIT",
    "web": "https://github.com/PMunch/drawille-nim"
  },
  {
    "name": "binaryparse",
    "url": "https://github.com/PMunch/binaryparse",
    "method": "git",
    "tags": [
      "parsing",
      "binary"
    ],
    "description": "Binary parser (and writer) in pure Nim. Generates efficient parsing procedures that handle many commonly seen patterns seen in binary files and does sub-byte field reading.",
    "license": "MIT",
    "web": "https://github.com/PMunch/binaryparse"
  },
  {
    "name": "libkeepass",
    "url": "https://github.com/PMunch/libkeepass",
    "method": "git",
    "tags": [
      "keepass",
      "password",
      "library"
    ],
    "description": "Library for reading KeePass files and decrypt the passwords within it",
    "license": "MIT",
    "web": "https://github.com/PMunch/libkeepass"
  },
  {
    "name": "zhsh",
    "url": "https://github.com/PMunch/zhangshasha",
    "method": "git",
    "tags": [
      "algorithm",
      "edit-distance"
    ],
    "description": "This module is a port of the Java implementation of the Zhang-Shasha algorithm for tree edit distance",
    "license": "MIT",
    "web": "https://github.com/PMunch/zhangshasha"
  },
  {
    "name": "termstyle",
    "url": "https://github.com/PMunch/termstyle",
    "method": "git",
    "tags": [
      "terminal",
      "colour",
      "style"
    ],
    "description": "Easy to use styles for terminal output",
    "license": "MIT",
    "web": "https://github.com/PMunch/termstyle"
  },
  {
    "name": "combparser",
    "url": "https://github.com/PMunch/combparser",
    "method": "git",
    "tags": [
      "parser",
      "combinator"
    ],
    "description": "A parser combinator library for easy generation of complex parsers",
    "license": "MIT",
    "web": "https://github.com/PMunch/combparser"
  },
  {
    "name": "protobuf",
    "url": "https://github.com/PMunch/protobuf-nim",
    "method": "git",
    "tags": [
      "protobuf",
      "serialization"
    ],
    "description": "Protobuf implementation in pure Nim that leverages the power of the macro system to not depend on any external tools",
    "license": "MIT",
    "web": "https://github.com/PMunch/protobuf-nim"
  },
  {
    "name": "strslice",
    "url": "https://github.com/PMunch/strslice",
    "method": "git",
    "tags": [
      "optimization",
      "strings",
      "library"
    ],
    "description": "Simple implementation of string slices with some of the strutils ported or wrapped to work on them. String slices offer a performance enhancement when working with large amounts of slices from one base string",
    "license": "MIT",
    "web": "https://github.com/PMunch/strslice"
  },
  {
    "name": "jsonschema",
    "url": "https://github.com/PMunch/jsonschema",
    "method": "git",
    "tags": [
      "json",
      "schema",
      "library",
      "validation"
    ],
    "description": "JSON schema validation and creation.",
    "license": "MIT",
    "web": "https://github.com/PMunch/jsonschema"
  },
  {
    "name": "nimlsp",
    "url": "https://github.com/PMunch/nimlsp",
    "method": "git",
    "tags": [
      "lsp",
      "nimsuggest",
      "editor"
    ],
    "description": "Language Server Protocol implementation for Nim",
    "license": "MIT",
    "web": "https://github.com/PMunch/nimlsp"
  },
  {
    "name": "optionsutils",
    "url": "https://github.com/PMunch/nim-optionsutils",
    "method": "git",
    "tags": [
      "options",
      "library",
      "safety"
    ],
    "description": "Utility macros for easier handling of options in Nim",
    "license": "MIT",
    "web": "https://github.com/PMunch/nim-optionsutils"
  },
  {
    "name": "sdl2_nim",
    "url": "https://github.com/Vladar4/sdl2_nim",
    "method": "git",
    "tags": [
      "library",
      "wrapper",
      "sdl2",
      "game",
      "video",
      "image",
      "audio",
      "network",
      "ttf"
    ],
    "description": "Wrapper of the SDL 2 library for the Nim language.",
    "license": "zlib",
    "web": "https://github.com/Vladar4/sdl2_nim"
  },
  {
    "name": "assimp",
    "url": "https://github.com/barcharcraz/nim-assimp",
    "method": "git",
    "tags": [
      "wrapper",
      "media",
      "mesh",
      "import",
      "game"
    ],
    "description": "Wrapper for the assimp library",
    "license": "MIT",
    "web": "https://github.com/barcharcraz/nim-assimp"
  },
  {
    "name": "freeimage",
    "url": "https://github.com/barcharcraz/nim-freeimage",
    "method": "git",
    "tags": [
      "wrapper",
      "media",
      "image",
      "import",
      "game"
    ],
    "description": "Wrapper for the FreeImage library",
    "license": "MIT",
    "web": "https://github.com/barcharcraz/nim-freeimage"
  },
  {
    "name": "bcrypt",
    "url": "https://github.com/ithkuil/bcryptnim/",
    "method": "git",
    "tags": [
      "hash",
      "crypto",
      "password",
      "bcrypt",
      "library"
    ],
    "description": "Wraps the bcrypt (blowfish) library for creating encrypted hashes (useful for passwords)",
    "license": "BSD",
    "web": "https://www.github.com/ithkuil/bcryptnim/"
  },
  {
    "name": "opencl",
    "url": "https://github.com/nim-lang/opencl",
    "method": "git",
    "tags": [
      "library"
    ],
    "description": "Low-level wrapper for OpenCL",
    "license": "MIT",
    "web": "https://github.com/nim-lang/opencl"
  },
  {
    "name": "DevIL",
    "url": "https://github.com/Varriount/DevIL",
    "method": "git",
    "tags": [
      "image",
      "library",
      "graphics",
      "wrapper"
    ],
    "description": "Wrapper for the DevIL image library",
    "license": "MIT",
    "web": "https://github.com/Varriount/DevIL"
  },
  {
    "name": "signals",
    "url": "https://github.com/fowlmouth/signals.nim",
    "method": "git",
    "tags": [
      "event-based",
      "observer pattern",
      "library"
    ],
    "description": "Signals/slots library.",
    "license": "MIT",
    "web": "https://github.com/fowlmouth/signals.nim"
  },
  {
    "name": "sling",
    "url": "https://github.com/Druage/sling",
    "method": "git",
    "tags": [
      "signal",
      "slots",
      "eventloop",
      "callback"
    ],
    "description": "Signal and Slot library for Nim.",
    "license": "unlicense",
    "web": "https://github.com/Druage/sling"
  },
  {
    "name": "number_files",
    "url": "https://github.com/Araq/number_files/",
    "method": "git",
    "tags": [
      "rename",
      "filename",
      "finder"
    ],
    "description": "Command to add counter suffix/prefix to a list of files.",
    "license": "MIT",
    "web": "https://github.com/Araq/number_files/"
  },
  {
    "name": "redissessions",
    "url": "https://github.com/ithkuil/redissessions/",
    "method": "git",
    "tags": [
      "jester",
      "sessions",
      "redis"
    ],
    "description": "Redis-backed sessions for jester",
    "license": "MIT",
    "web": "https://github.com/ithkuil/redissessions/"
  },
  {
    "name": "horde3d",
    "url": "https://github.com/fowlmouth/horde3d",
    "method": "git",
    "tags": [
      "graphics",
      "3d",
      "rendering",
      "wrapper"
    ],
    "description": "Wrapper for Horde3D, a small open source 3D rendering engine.",
    "license": "WTFPL",
    "web": "https://github.com/fowlmouth/horde3d"
  },
  {
    "name": "mongo",
    "url": "https://github.com/nim-lang/mongo",
    "method": "git",
    "tags": [
      "library",
      "wrapper",
      "database"
    ],
    "description": "Bindings and a high-level interface for MongoDB",
    "license": "MIT",
    "web": "https://github.com/nim-lang/mongo"
  },
  {
    "name": "allegro5",
    "url": "https://github.com/fowlmouth/allegro5",
    "method": "git",
    "tags": [
      "wrapper",
      "graphics",
      "games",
      "opengl",
      "audio"
    ],
    "description": "Wrapper for Allegro version 5.X",
    "license": "MIT",
    "web": "https://github.com/fowlmouth/allegro5"
  },
  {
    "name": "physfs",
    "url": "https://github.com/fowlmouth/physfs",
    "method": "git",
    "tags": [
      "wrapper",
      "filesystem",
      "archives"
    ],
    "description": "A library to provide abstract access to various archives.",
    "license": "WTFPL",
    "web": "https://github.com/fowlmouth/physfs"
  },
  {
    "name": "shoco",
    "url": "https://github.com/onionhammer/shoconim.git",
    "method": "git",
    "tags": [
      "compression",
      "shoco"
    ],
    "description": "A fast compressor for short strings",
    "license": "MIT",
    "web": "https://github.com/onionhammer/shoconim"
  },
  {
    "name": "murmur3",
    "url": "https://github.com/boydgreenfield/nimrod-murmur",
    "method": "git",
    "tags": [
      "MurmurHash",
      "MurmurHash3",
      "murmur",
      "hash",
      "hashing"
    ],
    "description": "A simple MurmurHash3 wrapper for Nim",
    "license": "MIT",
    "web": "https://github.com/boydgreenfield/nimrod-murmur"
  },
  {
    "name": "hex",
    "url": "https://github.com/esbullington/nimrod-hex",
    "method": "git",
    "tags": [
      "hex",
      "encoding"
    ],
    "description": "A simple hex package for Nim",
    "license": "MIT",
    "web": "https://github.com/esbullington/nimrod-hex"
  },
  {
    "name": "strfmt",
    "url": "https://bitbucket.org/lyro/strfmt",
    "method": "hg",
    "tags": [
      "library"
    ],
    "description": "A string formatting library inspired by Python's `format`.",
    "license": "MIT",
    "web": "https://lyro.bitbucket.org/strfmt"
  },
  {
    "name": "jade-nim",
    "url": "https://github.com/idlewan/jade-nim",
    "method": "git",
    "tags": [
      "template",
      "jade",
      "web",
      "dsl",
      "html"
    ],
    "description": "Compiles jade templates to Nim procedures.",
    "license": "MIT",
    "web": "https://github.com/idlewan/jade-nim"
  },
  {
    "name": "gh_nimrod_doc_pages",
    "url": "https://github.com/Araq/gh_nimrod_doc_pages",
    "method": "git",
    "tags": [
      "command-line",
      "web",
      "automation",
      "documentation"
    ],
    "description": "Generates a GitHub documentation website for Nim projects.",
    "license": "MIT",
    "web": "https://github.com/Araq/gh_nimrod_doc_pages"
  },
  {
    "name": "midnight_dynamite",
    "url": "https://github.com/Araq/midnight_dynamite",
    "method": "git",
    "tags": [
      "wrapper",
      "library",
      "html",
      "markdown",
      "md"
    ],
    "description": "Wrapper for the markdown rendering hoedown library",
    "license": "MIT",
    "web": "https://github.com/Araq/midnight_dynamite"
  },
  {
    "name": "rsvg",
    "url": "https://github.com/def-/rsvg",
    "method": "git",
    "tags": [
      "wrapper",
      "library",
      "graphics"
    ],
    "description": "Wrapper for librsvg, a Scalable Vector Graphics (SVG) rendering library",
    "license": "MIT",
    "web": "https://github.com/def-/rsvg"
  },
  {
    "name": "emerald",
    "url": "https://github.com/flyx/emerald",
    "method": "git",
    "tags": [
      "dsl",
      "html",
      "template",
      "web"
    ],
    "description": "macro-based HTML templating engine",
    "license": "WTFPL",
    "web": "https://flyx.github.io/emerald/"
  },
  {
    "name": "niminst",
    "url": "https://github.com/nim-lang/niminst",
    "method": "git",
    "tags": [
      "app",
      "binary",
      "tool",
      "installation",
      "generator"
    ],
    "description": "tool to generate installers for Nim programs",
    "license": "MIT",
    "web": "https://github.com/nim-lang/niminst"
  },
  {
    "name": "redis",
    "url": "https://github.com/nim-lang/redis",
    "method": "git",
    "tags": [
      "redis",
      "client",
      "library"
    ],
    "description": "official redis client for Nim",
    "license": "MIT",
    "web": "https://github.com/nim-lang/redis"
  },
  {
    "name": "dialogs",
    "url": "https://github.com/nim-lang/dialogs",
    "method": "git",
    "tags": [
      "library",
      "ui",
      "gui",
      "dialog",
      "file"
    ],
    "description": "wraps GTK+ or Windows' open file dialogs",
    "license": "MIT",
    "web": "https://github.com/nim-lang/dialogs"
  },
  {
    "name": "vectors",
    "url": "https://github.com/blamestross/nimrod-vectors",
    "method": "git",
    "tags": [
      "math",
      "vectors",
      "library"
    ],
    "description": "Simple multidimensional vector math",
    "license": "MIT",
    "web": "https://github.com/blamestross/nimrod-vectors"
  },
  {
    "name": "bitarray",
    "url": "https://github.com/onecodex/nim-bitarray",
    "method": "git",
    "tags": [
      "Bit arrays",
      "Bit sets",
      "Bit vectors",
      "Data structures"
    ],
    "description": "mmap-backed bitarray implementation in Nim.",
    "license": "MIT",
    "web": "https://www.github.com/onecodex/nim-bitarray"
  },
  {
    "name": "appdirs",
    "url": "https://github.com/MrJohz/appdirs",
    "method": "git",
    "tags": [
      "utility",
      "filesystem"
    ],
    "description": "A utility library to find the directory you need to app in.",
    "license": "MIT",
    "web": "https://github.com/MrJohz/appdirs"
  },
  {
    "name": "sndfile",
    "url": "https://github.com/julienaubert/nim-sndfile",
    "method": "git",
    "tags": [
      "audio",
      "wav",
      "wrapper",
      "libsndfile"
    ],
    "description": "A wrapper of libsndfile",
    "license": "MIT",
    "web": "https://github.com/julienaubert/nim-sndfile"
  },
  {
    "name": "nim-sndfile",
    "alias": "sndfile"
  },
  {
    "name": "bigints",
    "url": "https://github.com/def-/bigints",
    "method": "git",
    "tags": [
      "math",
      "library",
      "numbers"
    ],
    "description": "Arbitrary-precision integers",
    "license": "MIT",
    "web": "https://github.com/def-/bigints"
  },
  {
    "name": "iterutils",
    "url": "https://github.com/def-/iterutils",
    "method": "git",
    "tags": [
      "library",
      "iterators"
    ],
    "description": "Functional operations for iterators and slices, similar to sequtils",
    "license": "MIT",
    "web": "https://github.com/def-/iterutils"
  },
  {
    "name": "hastyscribe",
    "url": "https://github.com/h3rald/hastyscribe",
    "method": "git",
    "tags": [
      "markdown",
      "html",
      "publishing"
    ],
    "description": "Self-contained markdown compiler generating self-contained HTML documents",
    "license": "MIT",
    "web": "https://h3rald.com/hastyscribe"
  },
  {
    "name": "nanomsg",
    "url": "https://github.com/def-/nim-nanomsg",
    "method": "git",
    "tags": [
      "library",
      "wrapper",
      "networking"
    ],
    "description": "Wrapper for the nanomsg socket library that provides several common communication patterns",
    "license": "MIT",
    "web": "https://github.com/def-/nim-nanomsg"
  },
  {
    "name": "directnimrod",
    "url": "https://bitbucket.org/barcharcraz/directnimrod",
    "method": "git",
    "tags": [
      "library",
      "wrapper",
      "graphics",
      "windows"
    ],
    "description": "Wrapper for microsoft's DirectX libraries",
    "license": "MS-PL",
    "web": "https://bitbucket.org/barcharcraz/directnimrod"
  },
  {
    "name": "imghdr",
    "url": "https://github.com/achesak/nim-imghdr",
    "method": "git",
    "tags": [
      "image",
      "formats",
      "files"
    ],
    "description": "Library for detecting the format of an image",
    "license": "MIT",
    "web": "https://github.com/achesak/nim-imghdr"
  },
  {
    "name": "csv2json",
    "url": "https://github.com/achesak/nim-csv2json",
    "method": "git",
    "tags": [
      "csv",
      "json"
    ],
    "description": "Convert CSV files to JSON",
    "license": "MIT",
    "web": "https://github.com/achesak/nim-csv2json"
  },
  {
    "name": "vecmath",
    "url": "https://github.com/barcharcraz/vecmath",
    "method": "git",
    "tags": [
      "library",
      "math",
      "vector"
    ],
    "description": "various vector maths utils for nimrod",
    "license": "MIT",
    "web": "https://github.com/barcharcraz/vecmath"
  },
  {
    "name": "lazy_rest",
    "url": "https://github.com/Araq/lazy_rest",
    "method": "git",
    "tags": [
      "library",
      "rst",
      "rest",
      "text",
      "html"
    ],
    "description": "Simple reST HTML generation with some extras.",
    "license": "MIT",
    "web": "https://github.com/Araq/lazy_rest"
  },
  {
    "name": "Phosphor",
    "url": "https://github.com/barcharcraz/Phosphor",
    "method": "git",
    "tags": [
      "library",
      "opengl",
      "graphics"
    ],
    "description": "eaiser use of OpenGL and GLSL shaders",
    "license": "MIT",
    "web": "https://github.com/barcharcraz/Phosphor"
  },
  {
    "name": "colorsys",
    "url": "https://github.com/achesak/nim-colorsys",
    "method": "git",
    "tags": [
      "library",
      "colors",
      "rgb",
      "yiq",
      "hls",
      "hsv"
    ],
    "description": "Convert between RGB, YIQ, HLS, and HSV color systems.",
    "license": "MIT",
    "web": "https://github.com/achesak/nim-colorsys"
  },
  {
    "name": "pythonfile",
    "url": "https://github.com/achesak/nim-pythonfile",
    "method": "git",
    "tags": [
      "library",
      "python",
      "files",
      "file"
    ],
    "description": "Wrapper of the file procedures to provide an interface as similar as possible to that of Python",
    "license": "MIT",
    "web": "https://github.com/achesak/nim-pythonfile"
  },
  {
    "name": "sndhdr",
    "url": "https://github.com/achesak/nim-sndhdr",
    "method": "git",
    "tags": [
      "library",
      "formats",
      "files",
      "sound",
      "audio"
    ],
    "description": "Library for detecting the format of a sound file",
    "license": "MIT",
    "web": "https://github.com/achesak/nim-sndhdr"
  },
  {
    "name": "irc",
    "url": "https://github.com/nim-lang/irc",
    "method": "git",
    "tags": [
      "library",
      "irc",
      "network"
    ],
    "description": "Implements a simple IRC client.",
    "license": "MIT",
    "web": "https://github.com/nim-lang/irc"
  },
  {
    "name": "random",
    "url": "https://github.com/oprypin/nim-random",
    "method": "git",
    "tags": [
      "library",
      "algorithms",
      "random"
    ],
    "description": "Pseudo-random number generation library inspired by Python",
    "license": "MIT",
    "web": "https://github.com/oprypin/nim-random"
  },
  {
    "name": "zmq",
    "url": "https://github.com/nim-lang/nim-zmq",
    "method": "git",
    "tags": [
      "library",
      "wrapper",
      "zeromq",
      "messaging",
      "queue"
    ],
    "description": "ZeroMQ 4 wrapper",
    "license": "MIT",
    "web": "https://github.com/nim-lang/nim-zmq"
  },
  {
    "name": "uuid",
    "url": "https://github.com/idlewan/nim-uuid",
    "method": "git",
    "tags": [
      "library",
      "wrapper",
      "uuid"
    ],
    "description": "UUID wrapper",
    "license": "MIT",
    "web": "https://github.com/idlewan/nim-uuid"
  },
  {
    "name": "robotparser",
    "url": "https://github.com/achesak/nim-robotparser",
    "method": "git",
    "tags": [
      "library",
      "useragent",
      "robots",
      "robot.txt"
    ],
    "description": "Determine if a useragent can access a URL using robots.txt",
    "license": "MIT",
    "web": "https://github.com/achesak/nim-robotparser"
  },
  {
    "name": "epub",
    "url": "https://github.com/achesak/nim-epub",
    "method": "git",
    "tags": [
      "library",
      "epub",
      "e-book"
    ],
    "description": "Module for working with EPUB e-book files",
    "license": "MIT",
    "web": "https://github.com/achesak/nim-epub"
  },
  {
    "name": "hashids",
    "url": "https://github.com/achesak/nim-hashids",
    "method": "git",
    "tags": [
      "library",
      "hashids"
    ],
    "description": "Nim implementation of Hashids",
    "license": "MIT",
    "web": "https://github.com/achesak/nim-hashids"
  },
  {
    "name": "openssl_evp",
    "url": "https://github.com/cowboy-coders/nim-openssl-evp",
    "method": "git",
    "tags": [
      "library",
      "crypto",
      "openssl"
    ],
    "description": "Wrapper for OpenSSL's EVP interface",
    "license": "OpenSSL and SSLeay",
    "web": "https://github.com/cowboy-coders/nim-openssl-evp"
  },
  {
    "name": "monad",
    "alias": "maybe"
  },
  {
    "name": "maybe",
    "url": "https://github.com/superfunc/maybe",
    "method": "git",
    "tags": [
      "library",
      "functional",
      "optional",
      "monad"
    ],
    "description": "basic monadic maybe type for Nim",
    "license": "BSD3",
    "web": "https://github.com/superfunc/maybe"
  },
  {
    "name": "eternity",
    "url": "https://github.com/hiteshjasani/nim-eternity",
    "method": "git",
    "tags": [
      "library",
      "time",
      "format"
    ],
    "description": "Humanize elapsed time",
    "license": "MIT",
    "web": "https://github.com/hiteshjasani/nim-eternity"
  },
  {
    "name": "gmp",
    "url": "https://github.com/subsetpark/nim-gmp",
    "method": "git",
    "tags": [
      "library",
      "bignum",
      "numbers",
      "math"
    ],
    "description": "wrapper for the GNU multiple precision arithmetic library (GMP)",
    "license": "LGPLv3 or GPLv2",
    "web": "https://github.com/subsetpark/nim-gmp"
  },
  {
    "name": "ludens",
    "url": "https://github.com/rnentjes/nim-ludens",
    "method": "git",
    "tags": [
      "library",
      "game",
      "opengl",
      "sfml"
    ],
    "description": "Little game library using opengl and sfml",
    "license": "MIT",
    "web": "https://github.com/rnentjes/nim-ludens"
  },
  {
    "name": "ffbookmarks",
    "url": "https://github.com/achesak/nim-ffbookmarks",
    "method": "git",
    "tags": [
      "firefox",
      "bookmarks",
      "library"
    ],
    "description": "Nim module for working with Firefox bookmarks",
    "license": "MIT",
    "web": "https://github.com/achesak/nim-ffbookmarks"
  },
  {
    "name": "moustachu",
    "url": "https://github.com/fenekku/moustachu.git",
    "method": "git",
    "tags": [
      "web",
      "html",
      "template",
      "mustache"
    ],
    "description": "Mustache templating for Nim.",
    "license": "MIT",
    "web": "https://github.com/fenekku/moustachu"
  },
  {
    "name": "easy_bcrypt",
    "url": "https://github.com/Akito13/easy-bcrypt.git",
    "method": "git",
    "tags": [
      "hash",
      "crypto",
      "password",
      "bcrypt"
    ],
    "description": "A simple wrapper providing a convenient reentrant interface for the bcrypt password hashing algorithm.",
    "license": "CC0"
  },
  {
    "name": "libclang",
    "url": "https://github.com/cowboy-coders/nim-libclang.git",
    "method": "git",
    "tags": [
      "wrapper",
      "bindings",
      "clang"
    ],
    "description": "wrapper for libclang (the C-interface of the clang LLVM frontend)",
    "license": "MIT",
    "web": "https://github.com/cowboy-coders/nim-libclang"
  },
  {
    "name": "nim-libclang",
    "alias": "libclang"
  },
  {
    "name": "nimqml",
    "url": "https://github.com/filcuc/nimqml",
    "method": "git",
    "tags": [
      "Qt",
      "Qml",
      "UI",
      "GUI"
    ],
    "description": "Qt Qml bindings",
    "license": "GPLv3",
    "web": "https://github.com/filcuc/nimqml"
  },
  {
    "name": "XPLM-Nim",
    "url": "https://github.com/jpoirier/XPLM-Nim",
    "method": "git",
    "tags": [
      "X-Plane",
      "XPLM",
      "Plugin",
      "SDK"
    ],
    "description": "X-Plane XPLM SDK wrapper",
    "license": "BSD",
    "web": "https://github.com/jpoirier/XPLM-Nim"
  },
  {
    "name": "csfml",
    "url": "https://github.com/oprypin/nim-csfml",
    "method": "git",
    "tags": [
      "sfml",
      "binding",
      "game",
      "media",
      "library",
      "opengl"
    ],
    "description": "Bindings for Simple and Fast Multimedia Library (through CSFML)",
    "license": "zlib",
    "web": "https://github.com/oprypin/nim-csfml"
  },
  {
    "name": "optional_t",
    "url": "https://github.com/flaviut/optional_t",
    "method": "git",
    "tags": [
      "option",
      "functional"
    ],
    "description": "Basic Option[T] library",
    "license": "MIT",
    "web": "https://github.com/flaviut/optional_t"
  },
  {
    "name": "nimrtlsdr",
    "url": "https://github.com/jpoirier/nimrtlsdr",
    "method": "git",
    "tags": [
      "rtl-sdr",
      "wrapper",
      "bindings",
      "rtlsdr"
    ],
    "description": "A Nim wrapper for librtlsdr",
    "license": "BSD",
    "web": "https://github.com/jpoirier/nimrtlsdr"
  },
  {
    "name": "lapp",
    "url": "https://gitlab.3dicc.com/gokr/lapp.git",
    "method": "git",
    "tags": [
      "args",
      "cmd",
      "opt",
      "parse",
      "parsing"
    ],
    "description": "Opt parser using synopsis as specification, ported from Lua.",
    "license": "MIT",
    "web": "https://gitlab.3dicc.com/gokr/lapp"
  },
  {
    "name": "blimp",
    "url": "https://gitlab.3dicc.com/gokr/blimp.git",
    "method": "git",
    "tags": [
      "app",
      "binary",
      "utility",
      "git",
      "git-fat"
    ],
    "description": "Utility that helps with big files in git, very similar to git-fat, s3annnex etc.",
    "license": "MIT",
    "web": "https://gitlab.3dicc.com/gokr/blimp"
  },
  {
    "name": "parsetoml",
    "url": "https://github.com/NimParsers/parsetoml.git",
    "method": "git",
    "tags": [
      "library",
      "parse"
    ],
    "description": "Library for parsing TOML files.",
    "license": "MIT",
    "web": "https://github.com/NimParsers/parsetoml"
  },
  {
    "name": "compiler",
    "url": "https://github.com/nim-lang/Nim.git",
    "method": "git",
    "tags": [
      "library"
    ],
    "description": "Compiler package providing the compiler sources as a library.",
    "license": "MIT",
    "web": "https://github.com/nim-lang/Nim"
  },
  {
    "name": "nre",
    "url": "https://github.com/flaviut/nre.git",
    "method": "git",
    "tags": [
      "library",
      "pcre",
      "regex"
    ],
    "description": "A better regular expression library",
    "license": "MIT",
    "web": "https://github.com/flaviut/nre"
  },
  {
    "name": "docopt",
    "url": "https://github.com/docopt/docopt.nim",
    "method": "git",
    "tags": [
      "command-line",
      "arguments",
      "parsing",
      "library"
    ],
    "description": "Command-line args parser based on Usage message",
    "license": "MIT",
    "web": "https://github.com/docopt/docopt.nim"
  },
  {
    "name": "bpg",
    "url": "https://github.com/def-/nim-bpg.git",
    "method": "git",
    "tags": [
      "image",
      "library",
      "wrapper"
    ],
    "description": "BPG (Better Portable Graphics) for Nim",
    "license": "MIT",
    "web": "https://github.com/def-/nim-bpg"
  },
  {
    "name": "io-spacenav",
    "url": "https://github.com/nimious/io-spacenav.git",
    "method": "git",
    "tags": [
      "binding",
      "3dx",
      "3dconnexion",
      "libspnav",
      "spacenav",
      "spacemouse",
      "spacepilot",
      "spacenavigator"
    ],
    "description": "Obsolete - please use spacenav instead!",
    "license": "MIT",
    "web": "https://github.com/nimious/io-spacenav"
  },
  {
    "name": "optionals",
    "url": "https://github.com/MasonMcGill/optionals.git",
    "method": "git",
    "tags": [
      "library",
      "option",
      "optional",
      "maybe"
    ],
    "description": "Option types",
    "license": "MIT",
    "web": "https://github.com/MasonMcGill/optionals"
  },
  {
    "name": "tuples",
    "url": "https://github.com/MasonMcGill/tuples.git",
    "method": "git",
    "tags": [
      "library",
      "tuple",
      "metaprogramming"
    ],
    "description": "Tuple manipulation utilities",
    "license": "MIT",
    "web": "https://github.com/MasonMcGill/tuples"
  },
  {
    "name": "fuse",
    "url": "https://github.com/akiradeveloper/nim-fuse.git",
    "method": "git",
    "tags": [
      "fuse",
      "library",
      "wrapper"
    ],
    "description": "A FUSE binding for Nim",
    "license": "MIT",
    "web": "https://github.com/akiradeveloper/nim-fuse"
  },
  {
    "name": "brainfuck",
    "url": "https://github.com/def-/nim-brainfuck.git",
    "method": "git",
    "tags": [
      "library",
      "binary",
      "app",
      "interpreter",
      "compiler",
      "language"
    ],
    "description": "A brainfuck interpreter and compiler",
    "license": "MIT",
    "web": "https://github.com/def-/nim-brainfuck"
  },
  {
    "name": "nimsuggest",
    "url": "https://github.com/nim-lang/nimsuggest.git",
    "method": "git",
    "tags": [
      "binary",
      "app",
      "suggest",
      "compiler",
      "autocomplete"
    ],
    "description": "Tool for providing auto completion data for Nim source code.",
    "license": "MIT",
    "web": "https://github.com/nim-lang/nimsuggest"
  },
  {
    "name": "jwt",
    "url": "https://github.com/yglukhov/nim-jwt.git",
    "method": "git",
    "tags": [
      "library",
      "crypto",
      "hash"
    ],
    "description": "JSON Web Tokens for Nim",
    "license": "MIT",
    "web": "https://github.com/yglukhov/nim-jwt"
  },
  {
    "name": "pythonpathlib",
    "url": "https://github.com/achesak/nim-pythonpathlib.git",
    "method": "git",
    "tags": [
      "path",
      "directory",
      "python",
      "library"
    ],
    "description": "Module for working with paths that is as similar as possible to Python's pathlib",
    "license": "MIT",
    "web": "https://github.com/achesak/nim-pythonpathlib"
  },
  {
    "name": "RingBuffer",
    "url": "git@github.com:megawac/RingBuffer.nim.git",
    "method": "git",
    "tags": [
      "sequence",
      "seq",
      "circular",
      "ring",
      "buffer"
    ],
    "description": "Circular buffer implementation",
    "license": "MIT",
    "web": "https://github.com/megawac/RingBuffer.nim"
  },
  {
    "name": "nimrat",
    "url": "https://github.com/apense/nimrat",
    "method": "git",
    "tags": [
      "library",
      "math",
      "numbers"
    ],
    "description": "Module for working with rational numbers (fractions)",
    "license": "MIT",
    "web": "https://github.com/apense/nimrat"
  },
  {
    "name": "io-isense",
    "url": "https://github.com/nimious/io-isense.git",
    "method": "git",
    "tags": [
      "binding",
      "isense",
      "intersense",
      "inertiacube",
      "intertrax",
      "microtrax",
      "thales",
      "tracking",
      "sensor"
    ],
    "description": "Obsolete - please use isense instead!",
    "license": "MIT",
    "web": "https://github.com/nimious/io-isense"
  },
  {
    "name": "io-usb",
    "url": "https://github.com/nimious/io-usb.git",
    "method": "git",
    "tags": [
      "binding",
      "usb",
      "libusb"
    ],
    "description": "Obsolete - please use libusb instead!",
    "license": "MIT",
    "web": "https://github.com/nimious/io-usb"
  },
  {
    "name": "nimcfitsio",
    "url": "https://github.com/ziotom78/nimcfitsio.git",
    "method": "git",
    "tags": [
      "library",
      "binding",
      "cfitsio",
      "fits",
      "io"
    ],
    "description": "Bindings for CFITSIO, a library to read/write FITSIO images and tables.",
    "license": "MIT",
    "web": "https://github.com/ziotom78/nimcfitsio"
  },
  {
    "name": "glossolalia",
    "url": "https://github.com/fowlmouth/glossolalia",
    "method": "git",
    "tags": [
      "parser",
      "peg"
    ],
    "description": "A DSL for quickly writing parsers",
    "license": "CC0",
    "web": "https://github.com/fowlmouth/glossolalia"
  },
  {
    "name": "entoody",
    "url": "https://bitbucket.org/fowlmouth/entoody",
    "method": "git",
    "tags": [
      "component",
      "entity",
      "composition"
    ],
    "description": "A component/entity system",
    "license": "CC0",
    "web": "https://bitbucket.org/fowlmouth/entoody"
  },
  {
    "name": "msgpack",
    "url": "https://github.com/akiradeveloper/msgpack-nim.git",
    "method": "git",
    "tags": [
      "msgpack",
      "library",
      "serialization"
    ],
    "description": "A MessagePack binding for Nim",
    "license": "MIT",
    "web": "https://github.com/akiradeveloper/msgpack-nim"
  },
  {
    "name": "osinfo",
    "url": "https://github.com/nim-lang/osinfo.git",
    "method": "git",
    "tags": [
      "os",
      "library",
      "info"
    ],
    "description": "Modules providing information about the OS.",
    "license": "MIT",
    "web": "https://github.com/nim-lang/osinfo"
  },
  {
    "name": "io-myo",
    "url": "https://github.com/nimious/io-myo.git",
    "method": "git",
    "tags": [
      "binding",
      "myo",
      "thalmic",
      "armband",
      "gesture"
    ],
    "description": "Obsolete - please use myo instead!",
    "license": "MIT",
    "web": "https://github.com/nimious/io-myo"
  },
  {
    "name": "io-oculus",
    "url": "https://github.com/nimious/io-oculus.git",
    "method": "git",
    "tags": [
      "binding",
      "oculus",
      "rift",
      "vr",
      "libovr",
      "ovr",
      "dk1",
      "dk2",
      "gearvr"
    ],
    "description": "Obsolete - please use oculus instead!",
    "license": "MIT",
    "web": "https://github.com/nimious/io-oculus"
  },
  {
    "name": "closure_compiler",
    "url": "https://github.com/yglukhov/closure_compiler.git",
    "method": "git",
    "tags": [
      "binding",
      "closure",
      "compiler",
      "javascript"
    ],
    "description": "Bindings for Closure Compiler web API.",
    "license": "MIT",
    "web": "https://github.com/yglukhov/closure_compiler"
  },
  {
    "name": "io-serialport",
    "url": "https://github.com/nimious/io-serialport.git",
    "method": "git",
    "tags": [
      "binding",
      "libserialport",
      "serial",
      "communication"
    ],
    "description": "Obsolete - please use serialport instead!",
    "license": "MIT",
    "web": "https://github.com/nimious/io-serialport"
  },
  {
    "name": "beanstalkd",
    "url": "https://github.com/tormaroe/beanstalkd.nim.git",
    "method": "git",
    "tags": [
      "library",
      "queue",
      "messaging"
    ],
    "description": "A beanstalkd work queue client library.",
    "license": "MIT",
    "web": "https://github.com/tormaroe/beanstalkd.nim"
  },
  {
    "name": "wiki2text",
    "url": "https://github.com/rspeer/wiki2text.git",
    "method": "git",
    "tags": [
      "nlp",
      "wiki",
      "xml",
      "text"
    ],
    "description": "Quickly extracts natural-language text from a MediaWiki XML file.",
    "license": "MIT",
    "web": "https://github.com/rspeer/wiki2text"
  },
  {
    "name": "qt5_qtsql",
    "url": "https://github.com/philip-wernersbach/nim-qt5_qtsql.git",
    "method": "git",
    "tags": [
      "library",
      "wrapper",
      "database",
      "qt",
      "qt5",
      "qtsql",
      "sqlite",
      "postgres",
      "mysql"
    ],
    "description": "Binding for Qt 5's Qt SQL library that integrates with the features of the Nim language. Uses one API for multiple database engines.",
    "license": "MIT",
    "web": "https://github.com/philip-wernersbach/nim-qt5_qtsql"
  },
  {
    "name": "orient",
    "url": "https://github.com/philip-wernersbach/nim-orient",
    "method": "git",
    "tags": [
      "library",
      "wrapper",
      "database",
      "orientdb",
      "pure"
    ],
    "description": "OrientDB driver written in pure Nim, uses the OrientDB 2.0 Binary Protocol with Binary Serialization.",
    "license": "MPL",
    "web": "https://github.com/philip-wernersbach/nim-orient"
  },
  {
    "name": "syslog",
    "url": "https://github.com/FedericoCeratto/nim-syslog",
    "method": "git",
    "tags": [
      "library",
      "pure"
    ],
    "description": "Syslog module.",
    "license": "LGPLv3",
    "web": "https://github.com/FedericoCeratto/nim-syslog"
  },
  {
    "name": "nimes",
    "url": "https://github.com/def-/nimes",
    "method": "git",
    "tags": [
      "emulator",
      "nes",
      "game",
      "sdl",
      "javascript"
    ],
    "description": "NES emulator using SDL2, also compiles to JavaScript with emscripten.",
    "license": "MPL",
    "web": "https://github.com/def-/nimes"
  },
  {
    "name": "syscall",
    "url": "https://github.com/def-/nim-syscall",
    "method": "git",
    "tags": [
      "library"
    ],
    "description": "Raw system calls for Nim",
    "license": "MPL",
    "web": "https://github.com/def-/nim-syscall"
  },
  {
    "name": "jnim",
    "url": "https://github.com/yglukhov/jnim",
    "method": "git",
    "tags": [
      "library",
      "java",
      "jvm",
      "bridge",
      "bindings"
    ],
    "description": "Nim - Java bridge",
    "license": "MIT",
    "web": "https://github.com/yglukhov/jnim"
  },
  {
    "name": "nimPDF",
    "url": "https://github.com/jangko/nimpdf",
    "method": "git",
    "tags": [
      "library",
      "PDF",
      "document"
    ],
    "description": "library for generating PDF files",
    "license": "MIT",
    "web": "https://github.com/jangko/nimpdf"
  },
  {
    "name": "LLVM",
    "url": "https://github.com/FedeOmoto/llvm",
    "method": "git",
    "tags": [
      "LLVM",
      "bindings",
      "wrapper"
    ],
    "description": "LLVM bindings for the Nim language.",
    "license": "MIT",
    "web": "https://github.com/FedeOmoto/llvm"
  },
  {
    "name": "nshout",
    "url": "https://github.com/Senketsu/nshout",
    "method": "git",
    "tags": [
      "library",
      "shouter",
      "libshout",
      "wrapper",
      "bindings",
      "audio",
      "web"
    ],
    "description": "Nim bindings for libshout",
    "license": "MIT",
    "web": "https://github.com/Senketsu/nshout"
  },
  {
    "name": "nsu",
    "url": "https://github.com/Senketsu/nsu",
    "method": "git",
    "tags": [
      "library",
      "tool",
      "utility",
      "screenshot"
    ],
    "description": "Simple screenshot library & cli tool made in Nim",
    "license": "MIT",
    "web": "https://github.com/Senketsu/nsu"
  },
  {
    "name": "nuuid",
    "url": "https://github.com/yglukhov/nim-only-uuid",
    "method": "git",
    "tags": [
      "library",
      "uuid",
      "guid"
    ],
    "description": "A Nim source only UUID generator",
    "license": "MIT",
    "web": "https://github.com/yglukhov/nim-only-uuid"
  },
  {
    "name": "fftw3",
    "url": "https://github.com/ziotom78/nimfftw3",
    "method": "git",
    "tags": [
      "library",
      "math",
      "fft"
    ],
    "description": "Bindings to the FFTW library",
    "license": "MIT",
    "web": "https://github.com/ziotom78/nimfftw3"
  },
  {
    "name": "nrpl",
    "url": "https://github.com/vegansk/nrpl",
    "method": "git",
    "tags": [
      "REPL",
      "application"
    ],
    "description": "A rudimentary Nim REPL",
    "license": "MIT",
    "web": "https://github.com/vegansk/nrpl"
  },
  {
    "name": "nim-geocoding",
    "alias": "geocoding"
  },
  {
    "name": "geocoding",
    "url": "https://github.com/saratchandra92/nim-geocoding",
    "method": "git",
    "tags": [
      "library",
      "geocoding",
      "maps"
    ],
    "description": "A simple library for Google Maps Geocoding API",
    "license": "MIT",
    "web": "https://github.com/saratchandra92/nim-geocoding"
  },
  {
    "name": "io-gles",
    "url": "https://github.com/nimious/io-gles.git",
    "method": "git",
    "tags": [
      "binding",
      "khronos",
      "gles",
      "opengl es"
    ],
    "description": "Obsolete - please use gles instead!",
    "license": "MIT",
    "web": "https://github.com/nimious/io-gles"
  },
  {
    "name": "io-egl",
    "url": "https://github.com/nimious/io-egl.git",
    "method": "git",
    "tags": [
      "binding",
      "khronos",
      "egl",
      "opengl",
      "opengl es",
      "openvg"
    ],
    "description": "Obsolete - please use egl instead!",
    "license": "MIT",
    "web": "https://github.com/nimious/io-egl"
  },
  {
    "name": "io-sixense",
    "url": "https://github.com/nimious/io-sixense.git",
    "method": "git",
    "tags": [
      "binding",
      "sixense",
      "razer hydra",
      "stem system",
      "vr"
    ],
    "description": "Obsolete - please use sixense instead!",
    "license": "MIT",
    "web": "https://github.com/nimious/io-sixense"
  },
  {
    "name": "tnetstring",
    "url": "https://mahlon@bitbucket.org/mahlon/nim-tnetstring",
    "method": "hg",
    "tags": [
      "tnetstring",
      "library",
      "serialization"
    ],
    "description": "Parsing and serializing for the TNetstring format.",
    "license": "MIT",
    "web": "http://bitbucket.org/mahlon/nim-tnetstring"
  },
  {
    "name": "msgpack4nim",
    "url": "https://github.com/jangko/msgpack4nim",
    "method": "git",
    "tags": [
      "msgpack",
      "library",
      "serialization",
      "deserialization"
    ],
    "description": "Another MessagePack implementation written in pure nim",
    "license": "MIT",
    "web": "https://github.com/jangko/msgpack4nim"
  },
  {
    "name": "binaryheap",
    "url": "https://github.com/bluenote10/nim-heap",
    "method": "git",
    "tags": [
      "heap",
      "priority queue"
    ],
    "description": "Simple binary heap implementation",
    "license": "MIT",
    "web": "https://github.com/bluenote10/nim-heap"
  },
  {
    "name": "stringinterpolation",
    "url": "https://github.com/bluenote10/nim-stringinterpolation",
    "method": "git",
    "tags": [
      "string formatting",
      "string interpolation"
    ],
    "description": "String interpolation with printf syntax",
    "license": "MIT",
    "web": "https://github.com/bluenote10/nim-stringinterpolation"
  },
  {
    "name": "libovr",
    "url": "https://github.com/bluenote10/nim-ovr",
    "method": "git",
    "tags": [
      "Oculus Rift",
      "virtual reality"
    ],
    "description": "Nim bindings for libOVR (Oculus Rift)",
    "license": "MIT",
    "web": "https://github.com/bluenote10/nim-ovr"
  },
  {
    "name": "delaunay",
    "url": "https://github.com/Nycto/DelaunayNim",
    "method": "git",
    "tags": [
      "delaunay",
      "library",
      "algorithms",
      "graph"
    ],
    "description": "2D Delaunay triangulations",
    "license": "MIT",
    "web": "https://github.com/Nycto/DelaunayNim"
  },
  {
    "name": "linenoise",
    "url": "https://github.com/fallingduck/linenoise-nim",
    "method": "git",
    "tags": [
      "linenoise",
      "readline",
      "library",
      "wrapper",
      "command-line"
    ],
    "description": "Wrapper for linenoise, a free, self-contained alternative to GNU readline.",
    "license": "BSD",
    "web": "https://github.com/fallingduck/linenoise-nim"
  },
  {
    "name": "struct",
    "url": "https://github.com/OpenSystemsLab/struct.nim",
    "method": "git",
    "tags": [
      "struct",
      "library",
      "python",
      "pack",
      "unpack"
    ],
    "description": "Python-like 'struct' for Nim",
    "license": "MIT",
    "web": "https://github.com/OpenSystemsLab/struct.nim"
  },
  {
    "name": "uri2",
    "url": "https://github.com/achesak/nim-uri2",
    "method": "git",
    "tags": [
      "uri",
      "url",
      "library"
    ],
    "description": "Nim module for better URI handling",
    "license": "MIT",
    "web": "https://github.com/achesak/nim-uri2"
  },
  {
    "name": "hmac",
    "url": "https://github.com/OpenSystemsLab/hmac.nim",
    "method": "git",
    "tags": [
      "hmac",
      "authentication",
      "hash",
      "sha1",
      "md5"
    ],
    "description": "HMAC-SHA1 and HMAC-MD5 hashing in Nim",
    "license": "MIT",
    "web": "https://github.com/OpenSystemsLab/hmac.nim"
  },
  {
    "name": "mongrel2",
    "url": "https://mahlon@bitbucket.org/mahlon/nim-mongrel2",
    "method": "hg",
    "tags": [
      "mongrel2",
      "library",
      "www"
    ],
    "description": "Handler framework for the Mongrel2 web server.",
    "license": "MIT",
    "web": "http://bitbucket.org/mahlon/nim-mongrel2"
  },
  {
    "name": "shimsham",
    "url": "https://github.com/apense/shimsham",
    "method": "git",
    "tags": [
      "crypto",
      "hash",
      "hashing",
      "digest"
    ],
    "description": "Hashing/Digest collection in pure Nim",
    "license": "MIT",
    "web": "https://github.com/apense/shimsham"
  },
  {
    "name": "base32",
    "url": "https://github.com/OpenSystemsLab/base32.nim",
    "method": "git",
    "tags": [
      "base32",
      "encode",
      "decode"
    ],
    "description": "Base32 library for Nim",
    "license": "MIT",
    "web": "https://github.com/OpenSystemsLab/base32.nim"
  },
  {
    "name": "otp",
    "url": "https://github.com/OpenSystemsLab/otp.nim",
    "method": "git",
    "tags": [
      "otp",
      "hotp",
      "totp",
      "time",
      "password",
      "one",
      "google",
      "authenticator"
    ],
    "description": "One Time Password library for Nim",
    "license": "MIT",
    "web": "https://github.com/OpenSystemsLab/otp.nim"
  },
  {
    "name": "q",
    "url": "https://github.com/OpenSystemsLab/q.nim",
    "method": "git",
    "tags": [
      "css",
      "selector",
      "query",
      "match",
      "find",
      "html",
      "xml",
      "jquery"
    ],
    "description": "Simple package for query HTML/XML elements using a CSS3 or jQuery-like selector syntax",
    "license": "MIT",
    "web": "https://github.com/OpenSystemsLab/q.nim"
  },
  {
    "name": "bignum",
    "url": "https://github.com/kaushalmodi/bignum",
    "method": "git",
    "tags": [
      "bignum",
      "gmp",
      "wrapper"
    ],
    "description": "Wrapper around the GMP bindings for the Nim language.",
    "license": "MIT",
    "web": "https://github.com/kaushalmodi/bignum"
  },
  {
    "name": "rbtree",
    "url": "https://github.com/Nycto/RBTreeNim",
    "method": "git",
    "tags": [
      "tree",
      "binary search tree",
      "rbtree",
      "red black tree"
    ],
    "description": "Red/Black Trees",
    "license": "MIT",
    "web": "https://github.com/Nycto/RBTreeNim"
  },
  {
    "name": "anybar",
    "url": "https://github.com/ba0f3/anybar.nim",
    "method": "git",
    "tags": [
      "anybar",
      "menubar",
      "status",
      "indicator"
    ],
    "description": "Control AnyBar instances with Nim",
    "license": "MIT",
    "web": "https://github.com/ba0f3/anybar.nim"
  },
  {
    "name": "astar",
    "url": "https://github.com/Nycto/AStarNim",
    "method": "git",
    "tags": [
      "astar",
      "A*",
      "pathfinding",
      "algorithm"
    ],
    "description": "A* Pathfinding",
    "license": "MIT",
    "web": "https://github.com/Nycto/AStarNim"
  },
  {
    "name": "lazy",
    "url": "https://github.com/petermora/nimLazy/",
    "method": "git",
    "tags": [
      "library",
      "iterator",
      "lazy list"
    ],
    "description": "Iterator library for Nim",
    "license": "MIT",
    "web": "https://github.com/petermora/nimLazy"
  },
  {
    "name": "asyncpythonfile",
    "url": "https://github.com/fallingduck/asyncpythonfile-nim",
    "method": "git",
    "tags": [
      "async",
      "asynchronous",
      "library",
      "python",
      "file",
      "files"
    ],
    "description": "High level, asynchronous file API mimicking Python's file interface.",
    "license": "ISC",
    "web": "https://github.com/fallingduck/asyncpythonfile-nim"
  },
  {
    "name": "nimfuzz",
    "url": "https://github.com/apense/nimfuzz",
    "method": "git",
    "tags": [
      "fuzzing",
      "testing",
      "hacking",
      "security"
    ],
    "description": "Simple and compact fuzzing",
    "license": "Apache License 2.0",
    "web": "https://apense.github.io/nimfuzz"
  },
  {
    "name": "linalg",
    "url": "https://github.com/unicredit/linear-algebra",
    "method": "git",
    "tags": [
      "vector",
      "matrix",
      "linear-algebra",
      "BLAS",
      "LAPACK"
    ],
    "description": "Linear algebra for Nim",
    "license": "Apache License 2.0",
    "web": "https://github.com/unicredit/linear-algebra"
  },
  {
    "name": "sequester",
    "url": "https://github.com/fallingduck/sequester",
    "method": "git",
    "tags": [
      "library",
      "seq",
      "sequence",
      "strings",
      "iterators",
      "php"
    ],
    "description": "Library for converting sequences to strings. Also has PHP-inspired explode and implode procs.",
    "license": "ISC",
    "web": "https://github.com/fallingduck/sequester"
  },
  {
    "name": "options",
    "url": "https://github.com/fallingduck/options-nim",
    "method": "git",
    "tags": [
      "library",
      "option",
      "optionals",
      "maybe"
    ],
    "description": "Temporary package to fix broken code in 0.11.2 stable.",
    "license": "MIT",
    "web": "https://github.com/fallingduck/options-nim"
  },
  {
    "name": "oldwinapi",
    "url": "https://github.com/nim-lang/oldwinapi",
    "method": "git",
    "tags": [
      "library",
      "windows",
      "api"
    ],
    "description": "Old Win API library for Nim",
    "license": "LGPL with static linking exception",
    "web": "https://github.com/nim-lang/oldwinapi"
  },
  {
    "name": "nimx",
    "url": "https://github.com/yglukhov/nimx",
    "method": "git",
    "tags": [
      "gui",
      "ui",
      "library"
    ],
    "description": "Cross-platform GUI framework",
    "license": "MIT",
    "web": "https://github.com/yglukhov/nimx"
  },
  {
    "name": "webview",
    "url": "https://github.com/oskca/webview",
    "method": "git",
    "tags": [
      "gui",
      "ui",
      "webview",
      "cross",
      "web",
      "library"
    ],
    "description": "Nim bindings for https://github.com/zserge/webview, a cross platform single header webview library",
    "license": "MIT",
    "web": "https://github.com/oskca/webview"
  },
  {
    "name": "memo",
    "url": "https://github.com/andreaferretti/memo",
    "method": "git",
    "tags": [
      "memo",
      "memoization",
      "memoize",
      "cache"
    ],
    "description": "Memoize Nim functions",
    "license": "Apache License 2.0",
    "web": "https://github.com/andreaferretti/memo"
  },
  {
    "name": "base62",
    "url": "https://github.com/singularperturbation/base62-encode",
    "method": "git",
    "tags": [
      "base62",
      "encode",
      "decode"
    ],
    "description": "Arbitrary base encoding-decoding functions, defaulting to Base-62.",
    "license": "MIT",
    "web": "https://github.com/singularperturbation/base62-encode"
  },
  {
    "name": "telebot",
    "url": "https://github.com/ba0f3/telebot.nim",
    "method": "git",
    "tags": [
      "telebot",
      "telegram",
      "bot",
      "api",
      "client",
      "async"
    ],
    "description": "Async Telegram Bot API Client",
    "license": "MIT",
    "web": "https://github.com/ba0f3/telebot.nim"
  },
  {
    "name": "tempfile",
    "url": "https://github.com/OpenSystemsLab/tempfile.nim",
    "method": "git",
    "tags": [
      "temp",
      "mktemp",
      "make",
      "mk",
      "mkstemp",
      "mkdtemp"
    ],
    "description": "Temporary files and directories",
    "license": "MIT",
    "web": "https://github.com/OpenSystemsLab/tempfile.nim"
  },
  {
    "name": "AstroNimy",
    "url": "https://github.com/super-massive-black-holes/AstroNimy",
    "method": "git",
    "tags": [
      "science",
      "astronomy",
      "library"
    ],
    "description": "Astronomical library for Nim",
    "license": "MIT",
    "web": "https://github.com/super-massive-black-holes/AstroNimy"
  },
  {
    "name": "patty",
    "url": "https://github.com/andreaferretti/patty",
    "method": "git",
    "tags": [
      "pattern",
      "adt",
      "variant",
      "pattern matching",
      "algebraic data type"
    ],
    "description": "Algebraic data types and pattern matching",
    "license": "Apache License 2.0",
    "web": "https://github.com/andreaferretti/patty"
  },
  {
    "name": "einheit",
    "url": "https://github.com/jyapayne/einheit",
    "method": "git",
    "tags": [
      "unit",
      "tests",
      "unittest",
      "unit tests",
      "unit test macro"
    ],
    "description": "Pretty looking, full featured, Python-inspired unit test library.",
    "license": "MIT",
    "web": "https://github.com/jyapayne/einheit"
  },
  {
    "name": "plists",
    "url": "https://github.com/yglukhov/plists",
    "method": "git",
    "tags": [
      "plist",
      "property",
      "list"
    ],
    "description": "Generate and parse Mac OS X .plist files in Nim.",
    "license": "MIT",
    "web": "https://github.com/yglukhov/plists"
  },
  {
    "name": "ncurses",
    "url": "https://github.com/rnowley/nim-ncurses/",
    "method": "git",
    "tags": [
      "library",
      "terminal",
      "graphics",
      "wrapper"
    ],
    "description": "A wrapper for NCurses",
    "license": "MIT",
    "web": "https://github.com/rnowley/nim-ncurses"
  },
  {
    "name": "nanovg.nim",
    "url": "https://github.com/fowlmouth/nanovg.nim",
    "method": "git",
    "tags": [
      "wrapper",
      "GUI",
      "vector graphics",
      "opengl"
    ],
    "description": "A wrapper for NanoVG vector graphics rendering",
    "license": "MIT",
    "web": "https://github.com/fowlmouth/nanovg.nim"
  },
  {
    "name": "pwd",
    "url": "https://github.com/achesak/nim-pwd",
    "method": "git",
    "tags": [
      "library",
      "unix",
      "pwd",
      "password"
    ],
    "description": "Nim port of Python's pwd module for working with the UNIX password file",
    "license": "MIT",
    "web": "https://github.com/achesak/nim-pwd"
  },
  {
    "name": "spwd",
    "url": "https://github.com/achesak/nim-spwd",
    "method": "git",
    "tags": [
      "library",
      "unix",
      "spwd",
      "password",
      "shadow"
    ],
    "description": "Nim port of Python's spwd module for working with the UNIX shadow password file",
    "license": "MIT",
    "web": "https://github.com/achesak/nim-spwd"
  },
  {
    "name": "grp",
    "url": "https://github.com/achesak/nim-grp",
    "method": "git",
    "tags": [
      "library",
      "unix",
      "grp",
      "group"
    ],
    "description": "Nim port of Python's grp module for working with the UNIX group database file",
    "license": "MIT",
    "web": "https://github.com/achesak/nim-grp"
  },
  {
    "name": "stopwatch",
    "url": "https://gitlab.com/define-private-public/stopwatch",
    "method": "git",
    "tags": [
      "timer",
      "timing",
      "benchmarking",
      "watch",
      "clock"
    ],
    "description": "A simple timing library for benchmarking code and other things.",
    "license": "MIT",
    "web": "https://gitlab.com/define-private-public/stopwatch"
  },
  {
    "name": "nimFinLib",
    "url": "https://github.com/qqtop/NimFinLib",
    "method": "git",
    "tags": [
      "financial"
    ],
    "description": "Financial Library for Nim",
    "license": "MIT",
    "web": "https://github.com/qqtop/NimFinLib"
  },
  {
    "name": "libssh2",
    "url": "https://github.com/ba0f3/libssh2.nim",
    "method": "git",
    "tags": [
      "lib",
      "ssh",
      "ssh2",
      "openssh",
      "client",
      "sftp",
      "scp"
    ],
    "description": "Nim wrapper for libssh2",
    "license": "MIT",
    "web": "https://github.com/ba0f3/libssh2.nim"
  },
  {
    "name": "rethinkdb",
    "url": "https://github.com/OpenSystemsLab/rethinkdb.nim",
    "method": "git",
    "tags": [
      "rethinkdb",
      "driver",
      "client",
      "json"
    ],
    "description": "RethinkDB driver for Nim",
    "license": "MIT",
    "web": "https://github.com/OpenSystemsLab/rethinkdb.nim"
  },
  {
    "name": "dbus",
    "url": "https://github.com/zielmicha/nim-dbus",
    "method": "git",
    "tags": [
      "dbus"
    ],
    "description": "dbus bindings for Nim",
    "license": "MIT",
    "web": "https://github.com/zielmicha/nim-dbus"
  },
  {
    "name": "lmdb",
    "url": "https://github.com/FedericoCeratto/nim-lmdb",
    "method": "git",
    "tags": [
      "wrapper",
      "lmdb",
      "key-value"
    ],
    "description": "A wrapper for LMDB the Lightning Memory-Mapped Database",
    "license": "OpenLDAP",
    "web": "https://github.com/FedericoCeratto/nim-lmdb"
  },
  {
    "name": "zip",
    "url": "https://github.com/nim-lang/zip",
    "method": "git",
    "tags": [
      "wrapper",
      "zip"
    ],
    "description": "A wrapper for the zip library",
    "license": "MIT",
    "web": "https://github.com/nim-lang/zip"
  },
  {
    "name": "csvtools",
    "url": "https://github.com/unicredit/csvtools",
    "method": "git",
    "tags": [
      "CSV",
      "comma separated values",
      "TSV"
    ],
    "description": "Manage CSV files",
    "license": "Apache License 2.0",
    "web": "https://github.com/unicredit/csvtools"
  },
  {
    "name": "httpform",
    "url": "https://github.com/tulayang/httpform",
    "method": "git",
    "tags": [
      "request parser",
      "upload",
      "html5 file"
    ],
    "description": "Http request form parser",
    "license": "MIT",
    "web": "https://github.com/tulayang/httpform"
  },
  {
    "name": "quadtree",
    "url": "https://github.com/Nycto/QuadtreeNim",
    "method": "git",
    "tags": [
      "quadtree",
      "algorithm"
    ],
    "description": "A Quadtree implementation",
    "license": "MIT",
    "web": "https://github.com/Nycto/QuadtreeNim"
  },
  {
    "name": "expat",
    "url": "https://github.com/nim-lang/expat",
    "method": "git",
    "tags": [
      "expat",
      "xml",
      "parsing"
    ],
    "description": "Expat wrapper for Nim",
    "license": "MIT",
    "web": "https://github.com/nim-lang/expat"
  },
  {
    "name": "sphinx",
    "url": "https://github.com/Araq/sphinx",
    "method": "git",
    "tags": [
      "sphinx",
      "wrapper",
      "search",
      "engine"
    ],
    "description": "Sphinx wrapper for Nim",
    "license": "LGPL",
    "web": "https://github.com/Araq/sphinx"
  },
  {
    "name": "sdl1",
    "url": "https://github.com/nim-lang/sdl1",
    "method": "git",
    "tags": [
      "graphics",
      "library",
      "multi-media",
      "input",
      "sound",
      "joystick"
    ],
    "description": "SDL 1.2 wrapper for Nim.",
    "license": "LGPL",
    "web": "https://github.com/nim-lang/sdl1"
  },
  {
    "name": "graphics",
    "url": "https://github.com/nim-lang/graphics",
    "method": "git",
    "tags": [
      "library",
      "SDL"
    ],
    "description": "Graphics module for Nim.",
    "license": "MIT",
    "web": "https://github.com/nim-lang/graphics"
  },
  {
    "name": "libffi",
    "url": "https://github.com/Araq/libffi",
    "method": "git",
    "tags": [
      "ffi",
      "library",
      "C",
      "calling",
      "convention"
    ],
    "description": "libffi wrapper for Nim.",
    "license": "MIT",
    "web": "https://github.com/Araq/libffi"
  },
  {
    "name": "libcurl",
    "url": "https://github.com/Araq/libcurl",
    "method": "git",
    "tags": [
      "curl",
      "web",
      "http",
      "download"
    ],
    "description": "Nim wrapper for libcurl.",
    "license": "MIT",
    "web": "https://github.com/Araq/libcurl"
  },
  {
    "name": "perlin",
    "url": "https://github.com/Nycto/PerlinNim",
    "method": "git",
    "tags": [
      "perlin",
      "simplex",
      "noise"
    ],
    "description": "Perlin noise and Simplex noise generation",
    "license": "MIT",
    "web": "https://github.com/Nycto/PerlinNim"
  },
  {
    "name": "pfring",
    "url": "https://github.com/ba0f3/pfring.nim",
    "method": "git",
    "tags": [
      "pf_ring",
      "packet",
      "sniff",
      "pcap",
      "pfring",
      "network",
      "capture",
      "socket"
    ],
    "description": "PF_RING wrapper for Nim",
    "license": "MIT",
    "web": "https://github.com/ba0f3/pfring.nim"
  },
  {
    "name": "xxtea",
    "url": "https://github.com/xxtea/xxtea-nim",
    "method": "git",
    "tags": [
      "xxtea",
      "encrypt",
      "decrypt",
      "crypto"
    ],
    "description": "XXTEA encryption algorithm library written in pure Nim.",
    "license": "MIT",
    "web": "https://github.com/xxtea/xxtea-nim"
  },
  {
    "name": "xxhash",
    "url": "https://github.com/OpenSystemsLab/xxhash.nim",
    "method": "git",
    "tags": [
      "fast",
      "hash",
      "algorithm"
    ],
    "description": "xxhash wrapper for Nim",
    "license": "MIT",
    "web": "https://github.com/OpenSystemsLab/xxhash.nim"
  },
  {
    "name": "libipset",
    "url": "https://github.com/ba0f3/libipset.nim",
    "method": "git",
    "tags": [
      "ipset",
      "firewall",
      "netfilter",
      "mac",
      "ip",
      "network",
      "collection",
      "rule",
      "set"
    ],
    "description": "libipset wrapper for Nim",
    "license": "MIT",
    "web": "https://github.com/ba0f3/libipset.nim"
  },
  {
    "name": "pop3",
    "url": "https://github.com/FedericoCeratto/nim-pop3",
    "method": "git",
    "tags": [
      "network",
      "pop3",
      "email"
    ],
    "description": "POP3 client library",
    "license": "LGPLv3",
    "web": "https://github.com/FedericoCeratto/nim-pop3"
  },
  {
    "name": "nimrpc",
    "url": "https://github.com/rogercloud/nim-rpc",
    "method": "git",
    "tags": [
      "msgpack",
      "library",
      "rpc",
      "nimrpc"
    ],
    "description": "RPC implementation for Nim based on msgpack4nim",
    "license": "MIT",
    "web": "https://github.com/rogercloud/nim-rpc"
  },
  {
    "name": "nimrpc_milis",
    "url": "https://github.com/milisarge/nimrpc_milis",
    "method": "git",
    "tags": [
      "msgpack",
      "library",
      "rpc",
      "nimrpc"
    ],
    "description": "RPC implementation for Nim based on msgpack4nim",
    "license": "MIT",
    "web": "https://github.com/milisarge/nimrpc_milis"
  },
  {
    "name": "asyncevents",
    "url": "https://github.com/tulayang/asyncevents",
    "method": "git",
    "tags": [
      "event",
      "future",
      "asyncdispatch"
    ],
    "description": "Asynchronous event loop for progaming with MVC",
    "license": "MIT",
    "web": "https://github.com/tulayang/asyncevents"
  },
  {
    "name": "nimSHA2",
    "url": "https://github.com/jangko/nimSHA2",
    "method": "git",
    "tags": [
      "hash",
      "crypto",
      "library",
      "sha256",
      "sha224",
      "sha384",
      "sha512"
    ],
    "description": "Secure Hash Algorithm - 2, [224, 256, 384, and 512 bits]",
    "license": "MIT",
    "web": "https://github.com/jangko/nimSHA2"
  },
  {
    "name": "nimAES",
    "url": "https://github.com/jangko/nimAES",
    "method": "git",
    "tags": [
      "crypto",
      "library",
      "aes",
      "encryption",
      "rijndael"
    ],
    "description": "Advanced Encryption Standard, Rijndael Algorithm",
    "license": "MIT",
    "web": "https://github.com/jangko/nimAES"
  },
  {
    "name": "nimeverything",
    "url": "https://github.com/xland/nimeverything/",
    "method": "git",
    "tags": [
      "everything",
      "voidtools",
      "Everything Search Engine"
    ],
    "description": "everything  search engine wrapper",
    "license": "MIT",
    "web": "https://github.com/xland/nimeverything"
  },
  {
    "name": "vidhdr",
    "url": "https://github.com/achesak/nim-vidhdr",
    "method": "git",
    "tags": [
      "video",
      "formats",
      "file"
    ],
    "description": "Library for detecting the format of an video file",
    "license": "MIT",
    "web": "https://github.com/achesak/nim-vidhdr"
  },
  {
    "name": "gitapi",
    "url": "https://github.com/achesak/nim-gitapi",
    "method": "git",
    "tags": [
      "git",
      "version control",
      "library"
    ],
    "description": "Nim wrapper around the git version control software",
    "license": "MIT",
    "web": "https://github.com/achesak/nim-gitapi"
  },
  {
    "name": "ptrace",
    "url": "https://github.com/ba0f3/ptrace.nim",
    "method": "git",
    "tags": [
      "ptrace",
      "trace",
      "process",
      "syscal",
      "system",
      "call"
    ],
    "description": "ptrace wrapper for Nim",
    "license": "MIT",
    "web": "https://github.com/ba0f3/ptrace.nim"
  },
  {
    "name": "ndbex",
    "url": "https://github.com/Senketsu/nim-db-ex",
    "method": "git",
    "tags": [
      "extension",
      "database",
      "convenience",
      "db",
      "mysql",
      "postgres",
      "sqlite"
    ],
    "description": "extension modules for Nim's 'db_*' modules",
    "license": "MIT",
    "web": "https://github.com/Senketsu/nim-db-ex"
  },
  {
    "name": "spry",
    "url": "https://github.com/gokr/spry",
    "method": "git",
    "tags": [
      "language",
      "library",
      "scripting"
    ],
    "description": "A Smalltalk and Rebol inspired language implemented as an AST interpreter",
    "license": "MIT",
    "web": "https://github.com/gokr/spry"
  },
  {
    "name": "nimBMP",
    "url": "https://github.com/jangko/nimBMP",
    "method": "git",
    "tags": [
      "graphics",
      "library",
      "BMP"
    ],
    "description": "BMP encoder and decoder",
    "license": "MIT",
    "web": "https://github.com/jangko/nimBMP"
  },
  {
    "name": "nimPNG",
    "url": "https://github.com/jangko/nimPNG",
    "method": "git",
    "tags": [
      "graphics",
      "library",
      "PNG"
    ],
    "description": "PNG(Portable Network Graphics) encoder and decoder",
    "license": "MIT",
    "web": "https://github.com/jangko/nimPNG"
  },
  {
    "name": "litestore",
    "url": "https://github.com/h3rald/litestore",
    "method": "git",
    "tags": [
      "database",
      "rest",
      "sqlite"
    ],
    "description": "A lightweight, self-contained, RESTful, searchable, multi-format NoSQL document store",
    "license": "MIT",
    "web": "https://h3rald.com/litestore"
  },
  {
    "name": "parseFixed",
    "url": "https://github.com/jlp765/parsefixed",
    "method": "git",
    "tags": [
      "parse",
      "fixed",
      "width",
      "parser",
      "text"
    ],
    "description": "Parse fixed-width fields within lines of text (complementary to parsecsv)",
    "license": "MIT",
    "web": "https://github.com/jlp765/parsefixed"
  },
  {
    "name": "playlists",
    "url": "https://github.com/achesak/nim-playlists",
    "method": "git",
    "tags": [
      "library",
      "playlists",
      "M3U",
      "PLS",
      "XSPF"
    ],
    "description": "Nim library for parsing PLS, M3U, and XSPF playlist files",
    "license": "MIT",
    "web": "https://github.com/achesak/nim-playlists"
  },
  {
    "name": "seqmath",
    "url": "https://github.com/jlp765/seqmath",
    "method": "git",
    "tags": [
      "math",
      "seq",
      "sequence",
      "array",
      "nested",
      "algebra",
      "statistics",
      "lifted",
      "financial"
    ],
    "description": "Nim math library for sequences and nested sequences (extends math library)",
    "license": "MIT",
    "web": "https://github.com/jlp765/seqmath"
  },
  {
    "name": "daemonize",
    "url": "https://github.com/OpenSystemsLab/daemonize.nim",
    "method": "git",
    "tags": [
      "daemonize",
      "background",
      "fork",
      "unix",
      "linux",
      "process"
    ],
    "description": "This library makes your code run as a daemon process on Unix-like systems",
    "license": "MIT",
    "web": "https://github.com/OpenSystemsLab/daemonize.nim"
  },
  {
    "name": "tnim",
    "url": "https://github.com/jlp765/tnim",
    "method": "git",
    "tags": [
      "REPL",
      "sandbox",
      "interactive",
      "compiler",
      "code",
      "language"
    ],
    "description": "tnim is a Nim REPL - an interactive sandbox for testing Nim code",
    "license": "MIT",
    "web": "https://github.com/jlp765/tnim"
  },
  {
    "name": "ris",
    "url": "https://github.com/achesak/nim-ris",
    "method": "git",
    "tags": [
      "RIS",
      "citation",
      "library"
    ],
    "description": "Module for working with RIS citation files",
    "license": "MIT",
    "web": "https://github.com/achesak/nim-ris"
  },
  {
    "name": "geoip",
    "url": "https://github.com/achesak/nim-geoip",
    "method": "git",
    "tags": [
      "IP",
      "address",
      "location",
      "geolocation"
    ],
    "description": "Retrieve info about a location from an IP address",
    "license": "MIT",
    "web": "https://github.com/achesak/nim-geoip"
  },
  {
    "name": "freegeoip",
    "url": "https://github.com/achesak/nim-freegeoip",
    "method": "git",
    "tags": [
      "IP",
      "address",
      "location",
      "geolocation"
    ],
    "description": "Retrieve info about a location from an IP address",
    "license": "MIT",
    "web": "https://github.com/achesak/nim-freegeoip"
  },
  {
    "name": "nimroutine",
    "url": "https://github.com/rogercloud/nim-routine",
    "method": "git",
    "tags": [
      "goroutine",
      "routine",
      "lightweight",
      "thread"
    ],
    "description": "A go routine like nim implementation",
    "license": "MIT",
    "web": "https://github.com/rogercloud/nim-routine"
  },
  {
    "name": "coverage",
    "url": "https://github.com/yglukhov/coverage",
    "method": "git",
    "tags": [
      "code",
      "coverage"
    ],
    "description": "Code coverage library",
    "license": "MIT",
    "web": "https://github.com/yglukhov/coverage"
  },
  {
    "name": "golib",
    "url": "https://github.com/stefantalpalaru/golib-nim",
    "method": "git",
    "tags": [
      "library",
      "wrapper"
    ],
    "description": "Bindings for golib - a library that (ab)uses gccgo to bring Go's channels and goroutines to the rest of the world",
    "license": "BSD",
    "web": "https://github.com/stefantalpalaru/golib-nim"
  },
  {
    "name": "libnotify",
    "url": "https://github.com/FedericoCeratto/nim-libnotify.git",
    "method": "git",
    "tags": [
      "library",
      "wrapper",
      "desktop"
    ],
    "description": "Minimalistic libnotify wrapper for desktop notifications",
    "license": "LGPLv3",
    "web": "https://github.com/FedericoCeratto/nim-libnotify"
  },
  {
    "name": "nimcat",
    "url": "https://github.com/shakna-israel/nimcat",
    "method": "git",
    "tags": [
      "cat",
      "cli"
    ],
    "description": "An implementation of cat in Nim",
    "license": "MIT",
    "web": "https://github.com/shakna-israel/nimcat"
  },
  {
    "name": "sections",
    "url": "https://github.com/c0ffeeartc/nim-sections",
    "method": "git",
    "tags": [
      "BDD",
      "test"
    ],
    "description": "`Section` macro with BDD aliases for testing",
    "license": "MIT",
    "web": "https://github.com/c0ffeeartc/nim-sections"
  },
  {
    "name": "nimfp",
    "url": "https://github.com/vegansk/nimfp",
    "method": "git",
    "tags": [
      "functional",
      "library"
    ],
    "description": "Nim functional programming library",
    "license": "MIT",
    "web": "https://github.com/vegansk/nimfp"
  },
  {
    "name": "nhsl",
    "url": "https://github.com/twist-vector/nhsl.git",
    "method": "git",
    "tags": [
      "library",
      "serialization",
      "pure"
    ],
    "description": "Nim Hessian Serialization Library encodes/decodes data into the Hessian binary protocol",
    "license": "LGPL",
    "web": "https://github.com/twist-vector/nhsl"
  },
  {
    "name": "nimstopwatch",
    "url": "https://github.com/twist-vector/nim-stopwatch.git",
    "method": "git",
    "tags": [
      "app",
      "timer"
    ],
    "description": "A Nim-based, non-graphical application designed to measure the amount of time elapsed from its activation to deactivation, includes total elapsed time, lap, and split times.",
    "license": "LGPL",
    "web": "https://github.com/twist-vector/nim-stopwatch"
  },
  {
    "name": "playground",
    "url": "https://github.com/theduke/nim-playground",
    "method": "git",
    "tags": [
      "webapp",
      "execution",
      "code",
      "sandbox"
    ],
    "description": "Web-based playground for testing Nim code.",
    "license": "MIT",
    "web": "https://github.com/theduke/nim-playground"
  },
  {
    "name": "nimsl",
    "url": "https://github.com/yglukhov/nimsl",
    "method": "git",
    "tags": [
      "shader",
      "opengl",
      "glsl"
    ],
    "description": "Shaders in Nim.",
    "license": "MIT",
    "web": "https://github.com/yglukhov/nimsl"
  },
  {
    "name": "omnilog",
    "url": "https://github.com/nim-appkit/omnilog",
    "method": "git",
    "tags": [
      "library",
      "logging",
      "logs"
    ],
    "description": "Advanced logging library for Nim with structured logging, formatters, filters and writers.",
    "license": "LGPLv3",
    "web": "https://github.com/nim-appkit/omnilog"
  },
  {
    "name": "values",
    "url": "https://github.com/nim-appkit/values",
    "method": "git",
    "tags": [
      "library",
      "values",
      "datastructures"
    ],
    "description": "Library for working with arbitrary values + a map data structure.",
    "license": "MIT",
    "web": "https://github.com/nim-appkit/values"
  },
  {
    "name": "geohash",
    "url": "https://github.com/twist-vector/nim-geohash.git",
    "method": "git",
    "tags": [
      "library",
      "geocoding",
      "pure"
    ],
    "description": "Nim implementation of the geohash latitude/longitude geocode system",
    "license": "Apache License 2.0",
    "web": "https://github.com/twist-vector/nim-geohash"
  },
  {
    "name": "bped",
    "url": "https://github.com/twist-vector/nim-bped.git",
    "method": "git",
    "tags": [
      "library",
      "serialization",
      "pure"
    ],
    "description": "Nim implementation of the Bittorrent ascii serialization protocol",
    "license": "Apache License 2.0",
    "web": "https://github.com/twist-vector/nim-bped"
  },
  {
    "name": "ctrulib",
    "url": "https://github.com/skyforce77/ctrulib-nim.git",
    "method": "git",
    "tags": [
      "library",
      "nintendo",
      "3ds"
    ],
    "description": "ctrulib wrapper",
    "license": "GPLv2",
    "web": "https://github.com/skyforce77/ctrulib-nim"
  },
  {
    "name": "nimrdkafka",
    "url": "https://github.com/dfdeshom/nimrdkafka.git",
    "method": "git",
    "tags": [
      "library",
      "wrapper",
      "kafka"
    ],
    "description": "Nim wrapper for librdkafka",
    "license": "Apache License 2.0",
    "web": "https://github.com/dfdeshom/nimrdkafka"
  },
  {
    "name": "utils",
    "url": "https://github.com/nim-appkit/utils",
    "method": "git",
    "tags": [
      "library",
      "utilities"
    ],
    "description": "Collection of string, parsing, pointer, ... utilities.",
    "license": "MIT",
    "web": "https://github.com/nim-appkit/utils"
  },
  {
    "name": "pymod",
    "url": "https://github.com/jboy/nim-pymod",
    "method": "git",
    "tags": [
      "wrapper",
      "python",
      "module",
      "numpy",
      "array",
      "matrix",
      "ndarray",
      "pyobject",
      "pyarrayobject",
      "iterator",
      "iterators",
      "docstring"
    ],
    "description": "Auto-generate a Python module that wraps a Nim module.",
    "license": "MIT",
    "web": "https://github.com/jboy/nim-pymod"
  },
  {
    "name": "db",
    "url": "https://github.com/jlp765/db",
    "method": "git",
    "tags": [
      "wrapper",
      "database",
      "module",
      "sqlite",
      "mysql",
      "postgres",
      "db_sqlite",
      "db_mysql",
      "db_postgres"
    ],
    "description": "Unified db access module, providing a single library module to access the db_sqlite, db_mysql and db_postgres modules.",
    "license": "MIT",
    "web": "https://github.com/jlp765/db"
  },
  {
    "name": "nimsnappy",
    "url": "https://github.com/dfdeshom/nimsnappy.git",
    "method": "git",
    "tags": [
      "wrapper",
      "compression"
    ],
    "description": "Nim wrapper for the snappy compression library. there is also a high-level API for easy use",
    "license": "BSD",
    "web": "https://github.com/dfdeshom/nimsnappy"
  },
  {
    "name": "nimLUA",
    "url": "https://github.com/jangko/nimLUA",
    "method": "git",
    "tags": [
      "lua",
      "library",
      "bind",
      "glue",
      "macros"
    ],
    "description": "glue code generator to bind Nim and Lua together using Nim's powerful macro",
    "license": "MIT",
    "web": "https://github.com/jangko/nimLUA"
  },
  {
    "name": "sound",
    "url": "https://github.com/yglukhov/sound.git",
    "method": "git",
    "tags": [
      "sound",
      "ogg"
    ],
    "description": "Cross-platform sound mixer library",
    "license": "MIT",
    "web": "https://github.com/yglukhov/sound"
  },
  {
    "name": "nimi3status",
    "url": "https://github.com/FedericoCeratto/nimi3status",
    "method": "git",
    "tags": [
      "i3",
      "i3status"
    ],
    "description": "Lightweight i3 status bar.",
    "license": "GPLv3",
    "web": "https://github.com/FedericoCeratto/nimi3status"
  },
  {
    "name": "native_dialogs",
    "url": "https://github.com/SSPkrolik/nim-native-dialogs.git",
    "method": "git",
    "tags": [
      "ui",
      "gui",
      "cross-platform",
      "library"
    ],
    "description": "Implements framework-agnostic native operating system dialogs calls",
    "license": "MIT",
    "web": "https://github.com/SSPkrolik/nim-native-dialogs"
  },
  {
    "name": "variant",
    "url": "https://github.com/yglukhov/variant.git",
    "method": "git",
    "tags": [
      "variant"
    ],
    "description": "Variant type and type matching",
    "license": "MIT",
    "web": "https://github.com/yglukhov/variant"
  },
  {
    "name": "pythonmath",
    "url": "https://github.com/achesak/nim-pythonmath",
    "method": "git",
    "tags": [
      "library",
      "python",
      "math"
    ],
    "description": "Module to provide an interface as similar as possible to Python's math libary",
    "license": "MIT",
    "web": "https://github.com/achesak/nim-pythonmath"
  },
  {
    "name": "nimlz4",
    "url": "https://github.com/dfdeshom/nimlz4.git",
    "method": "git",
    "tags": [
      "wrapper",
      "compression",
      "lzo",
      "lz4"
    ],
    "description": "Nim wrapper for the LZ4 library. There is also a high-level API for easy use",
    "license": "BSD",
    "web": "https://github.com/dfdeshom/nimlz4"
  },
  {
    "name": "pythonize",
    "url": "https://github.com/marcoapintoo/nim-pythonize.git",
    "method": "git",
    "tags": [
      "python",
      "wrapper"
    ],
    "description": "A higher-level wrapper for the Python Programing Language",
    "license": "MIT",
    "web": "https://github.com/marcoapintoo/nim-pythonize"
  },
  {
    "name": "cligen",
    "url": "https://github.com/c-blake/cligen.git",
    "method": "git",
    "tags": [
      "library",
      "command-line",
      "arguments",
      "switches",
      "parsing",
      "options"
    ],
    "description": "Infer & generate command-line interace/option/argument parsers",
    "license": "MIT",
    "web": "https://github.com/c-blake/cligen"
  },
  {
    "name": "fnmatch",
    "url": "https://github.com/achesak/nim-fnmatch",
    "method": "git",
    "tags": [
      "library",
      "unix",
      "files",
      "matching"
    ],
    "description": "Nim module for filename matching with UNIX shell patterns",
    "license": "MIT",
    "web": "https://github.com/achesak/nim-fnmatch"
  },
  {
    "name": "shorturl",
    "url": "https://github.com/achesak/nim-shorturl",
    "method": "git",
    "tags": [
      "library",
      "url",
      "uid"
    ],
    "description": "Nim module for generating URL identifiers for Tiny URL and bit.ly-like URLs",
    "license": "MIT",
    "web": "https://github.com/achesak/nim-shorturl"
  },
  {
    "name": "teafiles",
    "url": "git@github.com:unicredit/nim-teafiles.git",
    "method": "git",
    "tags": [
      "teafiles",
      "mmap",
      "timeseries"
    ],
    "description": "TeaFiles provide fast read/write access to time series data",
    "license": "Apache2",
    "web": "https://github.com/unicredit/nim-teafiles"
  },
  {
    "name": "emmy",
    "url": "git@github.com:unicredit/emmy.git",
    "method": "git",
    "tags": [
      "algebra",
      "polynomials",
      "primes",
      "ring",
      "quotients"
    ],
    "description": "Algebraic structures and related operations for Nim",
    "license": "Apache2",
    "web": "https://github.com/unicredit/emmy"
  },
  {
    "name": "impulse_engine",
    "url": "https://github.com/matkuki/Nim-Impulse-Engine",
    "method": "git",
    "tags": [
      "physics",
      "engine",
      "2D"
    ],
    "description": "Nim port of a simple 2D physics engine",
    "license": "zlib",
    "web": "https://github.com/matkuki/Nim-Impulse-Engine"
  },
  {
    "name": "notifications",
    "url": "https://github.com/dom96/notifications",
    "method": "git",
    "tags": [
      "notifications",
      "alerts",
      "gui",
      "toasts",
      "macosx",
      "cocoa"
    ],
    "description": "Library for displaying notifications on the desktop",
    "license": "MIT",
    "web": "https://github.com/dom96/notifications"
  },
  {
    "name": "reactor",
    "url": "https://github.com/zielmicha/reactor.nim",
    "method": "git",
    "tags": [
      "async",
      "libuv",
      "http",
      "tcp"
    ],
    "description": "Asynchronous networking engine for Nim",
    "license": "MIT",
    "web": "https://networkos.net/nim/reactor.nim"
  },
  {
    "name": "asynctools",
    "url": "https://github.com/cheatfate/asynctools",
    "method": "git",
    "tags": [
      "async",
      "pipes",
      "processes",
      "ipc",
      "synchronization",
      "dns",
      "pty"
    ],
    "description": "Various asynchronous tools for Nim",
    "license": "MIT",
    "web": "https://github.com/cheatfate/asynctools"
  },
  {
    "name": "nimcrypto",
    "url": "https://github.com/cheatfate/nimcrypto",
    "method": "git",
    "tags": [
      "crypto",
      "hashes",
      "ciphers",
      "keccak",
      "sha3",
      "blowfish",
      "twofish",
      "rijndael",
      "csprng",
      "hmac",
      "ripemd"
    ],
    "description": "Nim cryptographic library",
    "license": "MIT",
    "web": "https://github.com/cheatfate/nimcrypto"
  },
  {
    "name": "collections",
    "url": "https://github.com/zielmicha/collections.nim",
    "method": "git",
    "tags": [
      "iterator",
      "functional"
    ],
    "description": "Various collections and utilities",
    "license": "MIT",
    "web": "https://github.com/zielmicha/collections.nim"
  },
  {
    "name": "capnp",
    "url": "https://github.com/zielmicha/capnp.nim",
    "method": "git",
    "tags": [
      "capnp",
      "serialization",
      "protocol",
      "rpc"
    ],
    "description": "Cap'n Proto implementation for Nim",
    "license": "MIT",
    "web": "https://github.com/zielmicha/capnp.nim"
  },
  {
    "name": "biscuits",
    "url": "https://github.com/achesak/nim-biscuits",
    "method": "git",
    "tags": [
      "cookie",
      "persistence"
    ],
    "description": "better cookie handling",
    "license": "MIT",
    "web": "https://github.com/achesak/nim-biscuits"
  },
  {
    "name": "pari",
    "url": "https://github.com/lompik/pari.nim",
    "method": "git",
    "tags": [
      "number theory",
      "computer algebra system"
    ],
    "description": "Pari/GP C library wrapper",
    "license": "MIT",
    "web": "https://github.com/lompik/pari.nim"
  },
  {
    "name": "spacenav",
    "url": "https://github.com/nimious/spacenav.git",
    "method": "git",
    "tags": [
      "binding",
      "3dx",
      "3dconnexion",
      "libspnav",
      "spacenav",
      "spacemouse",
      "spacepilot",
      "spacenavigator"
    ],
    "description": "Bindings for libspnav, the free 3Dconnexion device driver",
    "license": "MIT",
    "web": "https://github.com/nimious/spacenav"
  },
  {
    "name": "isense",
    "url": "https://github.com/nimious/isense.git",
    "method": "git",
    "tags": [
      "binding",
      "isense",
      "intersense",
      "inertiacube",
      "intertrax",
      "microtrax",
      "thales",
      "tracking",
      "sensor"
    ],
    "description": "Bindings for the InterSense SDK",
    "license": "MIT",
    "web": "https://github.com/nimious/isense"
  },
  {
    "name": "libusb",
    "url": "https://github.com/nimious/libusb.git",
    "method": "git",
    "tags": [
      "binding",
      "usb",
      "libusb"
    ],
    "description": "Bindings for libusb, the cross-platform user library to access USB devices.",
    "license": "MIT",
    "web": "https://github.com/nimious/libusb"
  },
  {
    "name": "myo",
    "url": "https://github.com/nimious/myo.git",
    "method": "git",
    "tags": [
      "binding",
      "myo",
      "thalmic",
      "armband",
      "gesture"
    ],
    "description": "Bindings for the Thalmic Labs Myo gesture control armband SDK.",
    "license": "MIT",
    "web": "https://github.com/nimious/myo"
  },
  {
    "name": "oculus",
    "url": "https://github.com/nimious/oculus.git",
    "method": "git",
    "tags": [
      "binding",
      "oculus",
      "rift",
      "vr",
      "libovr",
      "ovr",
      "dk1",
      "dk2",
      "gearvr"
    ],
    "description": "Bindings for the Oculus VR SDK.",
    "license": "MIT",
    "web": "https://github.com/nimious/oculus"
  },
  {
    "name": "serialport",
    "url": "https://github.com/nimious/serialport.git",
    "method": "git",
    "tags": [
      "binding",
      "libserialport",
      "serial",
      "communication"
    ],
    "description": "Bindings for libserialport, the cross-platform serial communication library.",
    "license": "MIT",
    "web": "https://github.com/nimious/serialport"
  },
  {
    "name": "gles",
    "url": "https://github.com/nimious/gles.git",
    "method": "git",
    "tags": [
      "binding",
      "khronos",
      "gles",
      "opengl es"
    ],
    "description": "Bindings for OpenGL ES, the embedded 3D graphics library.",
    "license": "MIT",
    "web": "https://github.com/nimious/gles"
  },
  {
    "name": "egl",
    "url": "https://github.com/nimious/egl.git",
    "method": "git",
    "tags": [
      "binding",
      "khronos",
      "egl",
      "opengl",
      "opengl es",
      "openvg"
    ],
    "description": "Bindings for EGL, the native platform interface for rendering APIs.",
    "license": "MIT",
    "web": "https://github.com/nimious/egl"
  },
  {
    "name": "sixense",
    "url": "https://github.com/nimious/sixense.git",
    "method": "git",
    "tags": [
      "binding",
      "sixense",
      "razer hydra",
      "stem system",
      "vr"
    ],
    "description": "Bindings for the Sixense Core API.",
    "license": "MIT",
    "web": "https://github.com/nimious/sixense"
  },
  {
    "name": "listsv",
    "url": "https://github.com/srwiley/listsv.git",
    "method": "git",
    "tags": [
      "singly linked list",
      "doubly linked list"
    ],
    "description": "Basic operations on singly and doubly linked lists.",
    "license": "MIT",
    "web": "https://github.com/srwiley/listsv"
  },
  {
    "name": "kissfft",
    "url": "https://github.com/m13253/nim-kissfft",
    "method": "git",
    "tags": [
      "fft",
      "dsp",
      "signal"
    ],
    "description": "Nim binding for KissFFT Fast Fourier Transform library",
    "license": "BSD",
    "web": "https://github.com/m13253/nim-kissfft"
  },
  {
    "name": "nimbench",
    "url": "https://github.com/ivankoster/nimbench.git",
    "method": "git",
    "tags": [
      "benchmark",
      "micro benchmark",
      "timer"
    ],
    "description": "Micro benchmarking tool to measure speed of code, with the goal of optimizing it.",
    "license": "Apache Version 2.0",
    "web": "https://github.com/ivankoster/nimbench"
  },
  {
    "name": "nest",
    "url": "https://github.com/kedean/nest.git",
    "method": "git",
    "tags": [
      "library",
      "api",
      "router",
      "web"
    ],
    "description": "RESTful URI router",
    "license": "MIT",
    "web": "https://github.com/kedean/nest"
  },
  {
    "name": "nimbluez",
    "url": "https://github.com/Electric-Blue/NimBluez.git",
    "method": "git",
    "tags": [
      "bluetooth",
      "library",
      "wrapper",
      "sockets"
    ],
    "description": "Nim modules for access to system Bluetooth resources.",
    "license": "BSD",
    "web": "https://github.com/Electric-Blue/NimBluez"
  },
  {
    "name": "yaml",
    "url": "https://github.com/flyx/NimYAML",
    "method": "git",
    "tags": [
      "serialization",
      "parsing",
      "library",
      "yaml"
    ],
    "description": "YAML 1.2 implementation for Nim",
    "license": "MIT",
    "web": "http://flyx.github.io/NimYAML/"
  },
  {
    "name": "nimyaml",
    "alias": "yaml"
  },
  {
    "name": "jsmn",
    "url": "https://github.com/OpenSystemsLab/jsmn.nim",
    "method": "git",
    "tags": [
      "json",
      "token",
      "tokenizer",
      "parser",
      "jsmn"
    ],
    "description": "Jsmn - a world fastest JSON parser - in pure Nim",
    "license": "MIT",
    "web": "https://github.com/OpenSystemsLab/jsmn.nim"
  },
  {
    "name": "mangle",
    "url": "https://github.com/baabelfish/mangle",
    "method": "git",
    "tags": [
      "functional",
      "iterators",
      "lazy",
      "library"
    ],
    "description": "Yet another iterator library",
    "license": "MIT",
    "web": "https://github.com/baabelfish/mangle"
  },
  {
    "name": "nimshell",
    "url": "https://github.com/vegansk/nimshell",
    "method": "git",
    "tags": [
      "shell",
      "utility"
    ],
    "description": "Library for shell scripting in nim",
    "license": "MIT",
    "web": "https://github.com/vegansk/nimshell"
  },
  {
    "name": "rosencrantz",
    "url": "https://github.com/andreaferretti/rosencrantz",
    "method": "git",
    "tags": [
      "web",
      "server",
      "DSL",
      "combinators"
    ],
    "description": "A web DSL for Nim",
    "license": "MIT",
    "web": "https://github.com/andreaferretti/rosencrantz"
  },
  {
    "name": "sam",
    "url": "https://github.com/OpenSystemsLab/sam.nim",
    "method": "git",
    "tags": [
      "json",
      "binding",
      "map",
      "dump",
      "load"
    ],
    "description": "Fast and just works JSON-Binding for Nim",
    "license": "MIT",
    "web": "https://github.com/OpenSystemsLab/sam.nim"
  },
  {
    "name": "twitter",
    "url": "https://github.com/dchem/twitter.nim",
    "method": "git",
    "tags": [
      "library",
      "wrapper",
      "twitter"
    ],
    "description": "Low-level twitter API wrapper library for Nim.",
    "license": "MIT",
    "web": "https://github.com/dchem/twitter.nim"
  },
  {
    "name": "stomp",
    "url": "https://bitbucket.org/mahlon/nim-stomp",
    "method": "hg",
    "tags": [
      "stomp",
      "library",
      "messaging",
      "events"
    ],
    "description": "A pure-nim implementation of the STOMP protocol for machine messaging.",
    "license": "MIT",
    "web": "http://bitbucket.org/mahlon/nim-stomp"
  },
  {
    "name": "srt",
    "url": "https://github.com/achesak/nim-srt",
    "method": "git",
    "tags": [
      "srt",
      "subrip",
      "subtitle"
    ],
    "description": "Nim module for parsing SRT (SubRip) subtitle files",
    "license": "MIT",
    "web": "https://github.com/achesak/nim-srt"
  },
  {
    "name": "subviewer",
    "url": "https://github.com/achesak/nim-subviewer",
    "method": "git",
    "tags": [
      "subviewer",
      "subtitle"
    ],
    "description": "Nim module for parsing SubViewer subtitle files",
    "license": "MIT",
    "web": "https://github.com/achesak/nim-subviewer"
  },
  {
    "name": "Kinto",
    "url": "https://github.com/OpenSystemsLab/kinto.nim",
    "method": "git",
    "tags": [
      "mozilla",
      "kinto",
      "json",
      "storage",
      "server",
      "client"
    ],
    "description": "Kinto Client for Nim",
    "license": "MIT",
    "web": "https://github.com/OpenSystemsLab/kinto.nim"
  },
  {
    "name": "xmltools",
    "url": "https://github.com/vegansk/xmltools",
    "method": "git",
    "tags": [
      "xml",
      "functional",
      "library",
      "parsing"
    ],
    "description": "High level xml library for Nim",
    "license": "MIT",
    "web": "https://github.com/vegansk/xmltools"
  },
  {
    "name": "nimongo",
    "url": "https://github.com/SSPkrolik/nimongo",
    "method": "git",
    "tags": [
      "mongo",
      "mongodb",
      "database",
      "server",
      "driver",
      "storage"
    ],
    "description": "MongoDB driver in pure Nim language with synchronous and asynchronous I/O support",
    "license": "MIT",
    "web": "https://github.com/SSPkrolik/nimongo"
  },
  {
    "name": "nimboost",
    "url": "https://github.com/vegansk/nimboost",
    "method": "git",
    "tags": [
      "stdlib",
      "library",
      "utility"
    ],
    "description": "Additions to the Nim's standard library, like boost for C++",
    "license": "MIT",
    "web": "http://vegansk.github.io/nimboost/"
  },
  {
    "name": "asyncdocker",
    "url": "https://github.com/tulayang/asyncdocker",
    "method": "git",
    "tags": [
      "async",
      "docker"
    ],
    "description": "Asynchronous docker client written by Nim-lang",
    "license": "MIT",
    "web": "http://tulayang.github.io/asyncdocker.html"
  },
  {
    "name": "python3",
    "url": "https://github.com/matkuki/python3",
    "method": "git",
    "tags": [
      "python",
      "wrapper"
    ],
    "description": "Wrapper to interface with the Python 3 interpreter",
    "license": "MIT",
    "web": "https://github.com/matkuki/python3"
  },
  {
    "name": "jser",
    "url": "https://github.com/niv/jser.nim",
    "method": "git",
    "tags": [
      "json",
      "serialize",
      "tuple"
    ],
    "description": "json de/serializer for tuples and more",
    "license": "MIT",
    "web": "https://github.com/niv/jser.nim"
  },
  {
    "name": "pledge",
    "url": "https://github.com/euantorano/pledge.nim",
    "method": "git",
    "tags": [
      "pledge",
      "openbsd"
    ],
    "description": "OpenBSDs pledge(2) for Nim.",
    "license": "BSD3",
    "web": "https://github.com/euantorano/pledge.nim"
  },
  {
    "name": "sophia",
    "url": "https://github.com/gokr/nim-sophia",
    "method": "git",
    "tags": [
      "library",
      "wrapper",
      "database"
    ],
    "description": "Nim wrapper of the Sophia key/value store",
    "license": "MIT",
    "web": "https://github.com/gokr/nim-sophia"
  },
  {
    "name": "progress",
    "url": "https://github.com/euantorano/progress.nim",
    "method": "git",
    "tags": [
      "progress",
      "bar",
      "terminal",
      "ui"
    ],
    "description": "A simple progress bar for Nim.",
    "license": "BSD3",
    "web": "https://github.com/euantorano/progress.nim"
  },
  {
    "name": "websocket",
    "url": "https://github.com/niv/websocket.nim",
    "method": "git",
    "tags": [
      "http",
      "websockets",
      "async",
      "client",
      "server"
    ],
    "description": "websockets for nim",
    "license": "MIT",
    "web": "https://github.com/niv/websocket.nim"
  },
  {
    "name": "cucumber",
    "url": "https://github.com/shaunc/cucumber_nim",
    "method": "git",
    "tags": [
      "testing",
      "cucumber",
      "bdd"
    ],
    "description": "implements the cucumber BDD framework in the nim language",
    "license": "MIT",
    "web": "https://github.com/shaunc/cucumber_nim"
  },
  {
    "name": "libmpdclient",
    "url": "https://github.com/lompik/libmpdclient.nim",
    "method": "git",
    "tags": [
      "MPD",
      "Music Player Daemon"
    ],
    "description": "Bindings for the Music Player Daemon C client library",
    "license": "BSD",
    "web": "https://github.com/lompik/libmpdclient.nim"
  },
  {
    "name": "awk",
    "url": "https://github.com/greencardamom/awk",
    "method": "git",
    "tags": [
      "awk"
    ],
    "description": "Nim for awk programmers",
    "license": "MIT",
    "web": "https://github.com/greencardamom/awk"
  },
  {
    "name": "dotenv",
    "url": "https://github.com/euantorano/dotenv.nim",
    "method": "git",
    "tags": [
      "env",
      "dotenv",
      "configuration",
      "environment"
    ],
    "description": "Loads environment variables from `.env`.",
    "license": "BSD3",
    "web": "https://github.com/euantorano/dotenv.nim"
  },
  {
    "name": "sph",
    "url": "https://github.com/aidansteele/sph",
    "method": "git",
    "tags": [
      "crypto",
      "hashes",
      "md5",
      "sha"
    ],
    "description": "Large number of cryptographic hashes for Nim",
    "license": "MIT",
    "web": "https://github.com/aidansteele/sph"
  },
  {
    "name": "libsodium",
    "url": "https://github.com/FedericoCeratto/nim-libsodium",
    "method": "git",
    "tags": [
      "wrapper",
      "library",
      "security",
      "crypto"
    ],
    "description": "libsodium wrapper",
    "license": "LGPLv3",
    "web": "https://github.com/FedericoCeratto/nim-libsodium"
  },
  {
    "name": "aws_sdk",
    "url": "https://github.com/aidansteele/aws_sdk.nim",
    "method": "git",
    "tags": [
      "aws",
      "amazon"
    ],
    "description": "Library for interacting with Amazon Web Services (AWS)",
    "license": "MIT",
    "web": "https://github.com/aidansteele/aws_sdk.nim"
  },
  {
    "name": "i18n",
    "url": "https://github.com/Parashurama/nim-i18n",
    "method": "git",
    "tags": [
      "gettext",
      "i18n",
      "internationalisation"
    ],
    "description": "Bring a gettext-like internationalisation module to Nim",
    "license": "MIT",
    "web": "https://github.com/Parashurama/nim-i18n"
  },
  {
    "name": "persistent_enums",
    "url": "https://github.com/yglukhov/persistent_enums",
    "method": "git",
    "tags": [
      "enum",
      "binary",
      "protocol"
    ],
    "description": "Define enums which values preserve their binary representation upon inserting or reordering",
    "license": "MIT",
    "web": "https://github.com/yglukhov/persistent_enums"
  },
  {
    "name": "nimcl",
    "url": "https://github.com/unicredit/nimcl",
    "method": "git",
    "tags": [
      "OpenCL",
      "GPU"
    ],
    "description": "High level wrapper over OpenCL",
    "license": "Apache License 2.0",
    "web": "https://github.com/unicredit/nimcl"
  },
  {
    "name": "nimblas",
    "url": "https://github.com/unicredit/nimblas",
    "method": "git",
    "tags": [
      "BLAS",
      "linear algebra",
      "vector",
      "matrix"
    ],
    "description": "BLAS for Nim",
    "license": "Apache License 2.0",
    "web": "https://github.com/unicredit/nimblas"
  },
  {
    "name": "fixmath",
    "url": "https://github.com/Jeff-Ciesielski/fixmath",
    "method": "git",
    "tags": [
      "math"
    ],
    "description": "LibFixMath 16:16 fixed point support for nim",
    "license": "MIT",
    "web": "https://github.com/Jeff-Ciesielski/fixmath"
  },
  {
    "name": "nimzend",
    "url": "https://github.com/metatexx/nimzend",
    "method": "git",
    "tags": [
      "zend",
      "php",
      "binding",
      "extension"
    ],
    "description": "Native Nim Zend API glue for easy PHP extension development.",
    "license": "MIT",
    "web": "https://github.com/metatexx/nimzend"
  },
  {
    "name": "spills",
    "url": "https://github.com/andreaferretti/spills",
    "method": "git",
    "tags": [
      "disk-based",
      "sequence",
      "memory-mapping"
    ],
    "description": "Disk-based sequences",
    "license": "Apache License 2.0",
    "web": "https://github.com/andreaferretti/spills"
  },
  {
    "name": "platformer",
    "url": "https://github.com/def-/nim-platformer",
    "method": "git",
    "tags": [
      "game",
      "sdl",
      "2d"
    ],
    "description": "Writing a 2D Platform Game in Nim with SDL2",
    "license": "MIT",
    "web": "https://github.com/def-/nim-platformer"
  },
  {
    "name": "nimCEF",
    "url": "https://github.com/jangko/nimCEF",
    "method": "git",
    "tags": [
      "chromium",
      "embedded",
      "framework",
      "cef",
      "wrapper"
    ],
    "description": "Nim wrapper for the Chromium Embedded Framework",
    "license": "MIT",
    "web": "https://github.com/jangko/nimCEF"
  },
  {
    "name": "migrate",
    "url": "https://github.com/euantorano/migrate.nim",
    "method": "git",
    "tags": [
      "migrate",
      "database",
      "db"
    ],
    "description": "A simple database migration utility for Nim.",
    "license": "BSD3",
    "web": "https://github.com/euantorano/migrate.nim"
  },
  {
    "name": "subfield",
    "url": "https://github.com/jyapayne/subfield",
    "method": "git",
    "tags": [
      "subfield",
      "macros"
    ],
    "description": "Override the dot operator to access nested subfields of a Nim object.",
    "license": "MIT",
    "web": "https://github.com/jyapayne/subfield"
  },
  {
    "name": "semver",
    "url": "https://github.com/euantorano/semver.nim",
    "method": "git",
    "tags": [
      "semver",
      "version",
      "parser"
    ],
    "description": "Semantic versioning parser for Nim. Allows the parsing of version strings into objects and the comparing of version objects.",
    "license": "BSD3",
    "web": "https://github.com/euantorano/semver.nim"
  },
  {
    "name": "ad",
    "tags": [
      "calculator",
      "rpn"
    ],
    "method": "git",
    "license": "MIT",
    "web": "https://github.com/subsetpark/ad",
    "url": "https://github.com/subsetpark/ad",
    "description": "A simple RPN calculator"
  },
  {
    "name": "asyncpg",
    "url": "https://github.com/cheatfate/asyncpg",
    "method": "git",
    "tags": [
      "async",
      "database",
      "postgres",
      "postgresql",
      "asyncdispatch",
      "asynchronous",
      "library"
    ],
    "description": "Asynchronous PostgreSQL driver for Nim Language.",
    "license": "MIT",
    "web": "https://github.com/cheatfate/asyncpg"
  },
  {
    "name": "winregistry",
    "description": "Deal with Windows Registry from Nim.",
    "tags": [
      "registry",
      "windows",
      "library"
    ],
    "url": "https://github.com/miere43/nim-registry",
    "web": "https://github.com/miere43/nim-registry",
    "license": "MIT",
    "method": "git"
  },
  {
    "name": "luna",
    "description": "Lua convenience library for nim",
    "tags": [
      "lua",
      "scripting"
    ],
    "url": "https://github.com/smallfx/luna.nim",
    "web": "https://github.com/smallfx/luna.nim",
    "license": "MIT",
    "method": "git"
  },
  {
    "name": "qrcode",
    "description": "module for creating and reading QR codes using http://goqr.me/",
    "tags": [
      "qr",
      "qrcode",
      "api"
    ],
    "url": "https://github.com/achesak/nim-qrcode",
    "web": "https://github.com/achesak/nim-qrcode",
    "license": "MIT",
    "method": "git"
  },
  {
    "name": "circleci_client",
    "tags": [
      "circleci",
      "client"
    ],
    "method": "git",
    "license": "LGPLv3",
    "web": "https://github.com/FedericoCeratto/nim-circleci",
    "url": "https://github.com/FedericoCeratto/nim-circleci",
    "description": "CircleCI API client"
  },
  {
    "name": "iup",
    "description": "Bindings for the IUP widget toolkit",
    "tags": [
      "GUI",
      "IUP"
    ],
    "url": "https://github.com/nim-lang/iup",
    "web": "https://github.com/nim-lang/iup",
    "license": "MIT",
    "method": "git"
  },
  {
    "name": "barbarus",
    "tags": [
      "i18n",
      "internationalization"
    ],
    "method": "git",
    "license": "MIT",
    "web": "https://github.com/cjxgm/barbarus",
    "url": "https://github.com/cjxgm/barbarus",
    "description": "A simple extensible i18n engine."
  },
  {
    "name": "jsonob",
    "tags": [
      "json",
      "object",
      "marshal"
    ],
    "method": "git",
    "license": "MIT",
    "web": "https://github.com/cjxgm/jsonob",
    "url": "https://github.com/cjxgm/jsonob",
    "description": "JSON / Object mapper"
  },
  {
    "name": "autome",
    "description": "Write GUI automation scripts with Nim",
    "tags": [
      "gui",
      "automation",
      "windows"
    ],
    "license": "MIT",
    "web": "https://github.com/miere43/autome",
    "url": "https://github.com/miere43/autome",
    "method": "git"
  },
  {
    "name": "wox",
    "description": "Helper library for writing Wox plugins in Nim",
    "tags": [
      "wox",
      "plugins"
    ],
    "license": "MIT",
    "web": "https://github.com/roose/nim-wox",
    "url": "https://github.com/roose/nim-wox",
    "method": "git"
  },
  {
    "name": "seccomp",
    "description": "Linux Seccomp sandbox library",
    "tags": [
      "linux",
      "security",
      "sandbox",
      "seccomp"
    ],
    "license": "LGPLv2.1",
    "web": "https://github.com/FedericoCeratto/nim-seccomp",
    "url": "https://github.com/FedericoCeratto/nim-seccomp",
    "method": "git"
  },
  {
    "name": "AntTweakBar",
    "tags": [
      "gui",
      "opengl",
      "rendering"
    ],
    "method": "git",
    "license": "MIT",
    "web": "https://github.com/krux02/nimAntTweakBar",
    "url": "https://github.com/krux02/nimAntTweakBar",
    "description": "nim wrapper around the AntTweakBar c library"
  },
  {
    "name": "slimdown",
    "tags": [
      "markdown",
      "parser",
      "library"
    ],
    "method": "git",
    "license": "MIT",
    "web": "https://github.com/ruivieira/nim-slimdown",
    "url": "https://github.com/ruivieira/nim-slimdown",
    "description": "Nim module that converts Markdown text to HTML using only regular expressions. Based on jbroadway's Slimdown."
  },
  {
    "name": "taglib",
    "description": "TagLib Audio Meta-Data Library wrapper",
    "license": "MIT",
    "tags": [
      "audio",
      "metadata",
      "tags",
      "library",
      "wrapper"
    ],
    "url": "https://github.com/alex-laskin/nim-taglib",
    "web": "https://github.com/alex-laskin/nim-taglib",
    "method": "git"
  },
  {
    "name": "des",
    "description": "3DES native library for Nim",
    "tags": [
      "library",
      "encryption",
      "crypto"
    ],
    "license": "MIT",
    "web": "https://github.com/LucaWolf/des.nim",
    "url": "https://github.com/LucaWolf/des.nim",
    "method": "git"
  },
  {
    "name": "bgfx",
    "url": "https://github.com/Halsys/nim-bgfx",
    "method": "git",
    "tags": [
      "wrapper",
      "media",
      "graphics",
      "3d",
      "rendering",
      "opengl"
    ],
    "description": "BGFX wrapper for the nim programming language.",
    "license": "BSD2",
    "web": "https://github.com/Halsys/nim-bgfx"
  },
  {
    "name": "json_builder",
    "tags": [
      "json",
      "generator",
      "builder"
    ],
    "method": "git",
    "license": "MIT",
    "web": "https://github.com/undecided/json_builder",
    "url": "https://github.com/undecided/json_builder",
    "description": "Easy and fast generator for valid json in nim"
  },
  {
    "name": "mapbits",
    "tags": [
      "map",
      "bits",
      "byte",
      "word",
      "binary"
    ],
    "method": "git",
    "license": "MIT",
    "description": "Access bit mapped portions of bytes in binary data as int variables",
    "web": "https://github.com/jlp765/mapbits",
    "url": "https://github.com/jlp765/mapbits"
  },
  {
    "name": "faststack",
    "tags": [
      "collection"
    ],
    "method": "git",
    "license": "MIT",
    "description": "Dynamically resizable data structure optimized for fast iteration.",
    "web": "https://github.com/Vladar4/FastStack",
    "url": "https://github.com/Vladar4/FastStack"
  },
  {
    "name": "gpx",
    "tags": [
      "GPX",
      "GPS",
      "waypoint",
      "route"
    ],
    "method": "git",
    "license": "MIT",
    "description": "Nim module for parsing GPX (GPS Exchange format) files",
    "web": "https://github.com/achesak/nim-gpx",
    "url": "https://github.com/achesak/nim-gpx"
  },
  {
    "name": "itn",
    "tags": [
      "GPS",
      "intinerary",
      "tomtom",
      "ITN"
    ],
    "method": "git",
    "license": "MIT",
    "description": "Nim module for parsing ITN (TomTom intinerary) files",
    "web": "https://github.com/achesak/nim-itn",
    "url": "https://github.com/achesak/nim-itn"
  },
  {
    "name": "foliant",
    "tags": [
      "foliant",
      "docs",
      "pdf",
      "docx",
      "word",
      "latex",
      "tex",
      "pandoc",
      "markdown",
      "md",
      "restream"
    ],
    "method": "git",
    "license": "MIT",
    "web": "https://github.com/foliant-docs/foliant-nim",
    "url": "https://github.com/foliant-docs/foliant-nim",
    "description": "Documentation generator that produces pdf and docx from Markdown. Uses Pandoc and LaTeX behind the scenes."
  },
  {
    "name": "gemf",
    "url": "https://bitbucket.org/abudden/gemf.nim",
    "method": "hg",
    "license": "MIT",
    "description": "Library for reading GEMF map tile stores",
    "web": "http://www.cgtk.co.uk/gemf",
    "tags": [
      "maps",
      "gemf",
      "parser"
    ]
  },
  {
    "name": "Remotery",
    "url": "https://github.com/Halsys/Nim-Remotery",
    "method": "git",
    "tags": [
      "wrapper",
      "opengl",
      "direct3d",
      "cuda",
      "profiler"
    ],
    "description": "Nim wrapper for (and with) Celtoys's Remotery",
    "license": "Apache License 2.0",
    "web": "https://github.com/Halsys/Nim-Remotery"
  },
  {
    "name": "picohttpparser",
    "tags": [
      "web",
      "http"
    ],
    "method": "git",
    "license": "MIT",
    "description": "Bindings for picohttpparser.",
    "web": "https://github.com/philip-wernersbach/nim-picohttpparser",
    "url": "https://github.com/philip-wernersbach/nim-picohttpparser"
  },
  {
    "name": "microasynchttpserver",
    "tags": [
      "web",
      "http",
      "async",
      "server"
    ],
    "method": "git",
    "license": "MIT",
    "description": "A thin asynchronous HTTP server library, API compatible with Nim's built-in asynchttpserver.",
    "web": "https://github.com/philip-wernersbach/microasynchttpserver",
    "url": "https://github.com/philip-wernersbach/microasynchttpserver"
  },
  {
    "name": "react",
    "url": "https://github.com/andreaferretti/react.nim",
    "method": "git",
    "tags": [
      "js",
      "react",
      "frontend",
      "ui",
      "single page application"
    ],
    "description": "React.js bindings for Nim",
    "license": "Apache License 2.0",
    "web": "https://github.com/andreaferretti/react.nim"
  },
  {
    "name": "oauth",
    "url": "https://github.com/CORDEA/oauth",
    "method": "git",
    "tags": [
      "library",
      "oauth",
      "oauth2",
      "authorization"
    ],
    "description": "OAuth library for nim",
    "license": "Apache License 2.0",
    "web": "http://cordea.github.io/oauth"
  },
  {
    "name": "jsbind",
    "url": "https://github.com/yglukhov/jsbind",
    "method": "git",
    "tags": [
      "bindings",
      "emscripten",
      "javascript"
    ],
    "description": "Define bindings to JavaScript and Emscripten",
    "license": "MIT",
    "web": "https://github.com/yglukhov/jsbind"
  },
  {
    "name": "uuids",
    "url": "https://github.com/pragmagic/uuids/",
    "method": "git",
    "tags": [
      "library",
      "uuid",
      "id"
    ],
    "description": "UUID library for Nim",
    "license": "MIT",
    "web": "https://github.com/pragmagic/uuids/"
  },
  {
    "name": "isaac",
    "url": "https://github.com/pragmagic/isaac/",
    "method": "git",
    "tags": [
      "library",
      "algorithms",
      "random",
      "crypto"
    ],
    "description": "ISAAC PRNG implementation on Nim",
    "license": "MIT",
    "web": "https://github.com/pragmagic/isaac/"
  },
  {
    "name": "SDF",
    "url": "https://github.com/Halsys/SDF.nim",
    "method": "git",
    "tags": [
      "sdf",
      "text",
      "contour",
      "texture",
      "signed",
      "distance",
      "transform"
    ],
    "description": "Signed Distance Field builder for contour texturing in Nim",
    "license": "MIT",
    "web": "https://github.com/Halsys/SDF.nim"
  },
  {
    "name": "WebGL",
    "url": "https://github.com/stisa/webgl",
    "method": "git",
    "tags": [
      "webgl",
      "graphic",
      "js",
      "javascript",
      "wrapper",
      "3D",
      "2D"
    ],
    "description": "Experimental wrapper to webgl for Nim",
    "license": "MIT",
    "web": "http://stisa.space/webgl/"
  },
  {
    "name": "fileinput",
    "url": "https://github.com/achesak/nim-fileinput",
    "method": "git",
    "tags": [
      "file",
      "io",
      "input"
    ],
    "description": "iterate through files and lines",
    "license": "MIT",
    "web": "https://github.com/achesak/nim-fileinput"
  },
  {
    "name": "classy",
    "url": "https://github.com/nigredo-tori/classy",
    "method": "git",
    "tags": [
      "library",
      "typeclasses",
      "macros"
    ],
    "description": "typeclasses for Nim",
    "license": "Unlicense",
    "web": "https://github.com/nigredo-tori/classy"
  },
  {
    "name": "MiNiM",
    "url": "https://github.com/h3rald/minim",
    "method": "git",
    "tags": [
      "concatenative",
      "language",
      "shell"
    ],
    "description": "A tiny concatenative programming language and shell.",
    "license": "MIT",
    "web": "https://h3rald.com/minim"
  },
  {
    "name": "boneIO",
    "url": "https://github.com/xyz32/boneIO",
    "method": "git",
    "tags": [
      "library",
      "GPIO",
      "BeagleBone"
    ],
    "description": "A low level GPIO library for the BeagleBone board family",
    "license": "MIT",
    "web": "https://github.com/xyz32/boneIO"
  },
  {
    "name": "ui",
    "url": "https://github.com/nim-lang/ui",
    "method": "git",
    "tags": [
      "library",
      "GUI",
      "libui",
      "toolkit"
    ],
    "description": "A wrapper for libui",
    "license": "MIT",
    "web": "https://github.com/nim-lang/ui"
  },
  {
    "name": "mmgeoip",
    "url": "https://github.com/FedericoCeratto/nim-mmgeoip",
    "method": "git",
    "tags": [
      "geoip"
    ],
    "description": "MaxMind GeoIP library",
    "license": "LGPLv2.1",
    "web": "https://github.com/FedericoCeratto/nim-mmgeoip"
  },
  {
    "name": "libjwt",
    "url": "https://github.com/nimscale/nim-libjwt",
    "method": "git",
    "tags": [
      "jwt",
      "libjwt"
    ],
    "description": "Bindings for libjwt",
    "license": "LGPLv2.1",
    "web": "https://github.com/nimscale/nim-libjwt"
  },
  {
    "name": "forestdb",
    "url": "https://github.com/nimscale/forestdb",
    "method": "git",
    "tags": [
      "library",
      "bTree",
      "HB+-Trie",
      "db",
      "forestdb"
    ],
    "description": "ForestDB is fast key-value storage engine that is based on a Hierarchical B+-Tree based Trie, or HB+-Trie.",
    "license": "Apache License 2.0",
    "web": "https://github.com/nimscale/forestdb"
  },
  {
    "name": "nimbox",
    "url": "https://github.com/dom96/nimbox",
    "method": "git",
    "tags": [
      "library",
      "wrapper",
      "termbox",
      "command-line",
      "ui",
      "tui",
      "gui"
    ],
    "description": "A Rustbox-inspired termbox wrapper",
    "license": "MIT",
    "web": "https://github.com/dom96/nimbox"
  },
  {
    "name": "psutil",
    "url": "https://github.com/juancarlospaco/psutil-nim",
    "method": "git",
    "tags": [
      "psutil",
      "process",
      "network",
      "system",
      "disk",
      "cpu"
    ],
    "description": "psutil is a cross-platform library for retrieving information on running processes and system utilization (CPU, memory, disks, network). Since 2018 maintained by Juan Carlos because was abandoned.",
    "license": "BSD",
    "web": "https://github.com/johnscillieri/psutil-nim"
  },
  {
    "name": "gapbuffer",
    "url": "https://notabug.org/vktec/nim-gapbuffer.git",
    "method": "git",
    "tags": [
      "buffer",
      "seq",
      "sequence",
      "string",
      "gapbuffer"
    ],
    "description": "A simple gap buffer implementation",
    "license": "MIT",
    "web": "https://notabug.org/vktec/nim-gapbuffer"
  },
  {
    "name": "pudge",
    "url": "https://github.com/recoilme/pudge.git",
    "method": "git",
    "tags": [
      "wrapper",
      "database",
      "sophia"
    ],
    "description": "Pudge Db - it's modern key/value storage with memcached protocol support. Pudge Db implements a high-level cross-platform sockets interface to sophia db.",
    "license": "MIT",
    "web": "https://github.com/recoilme/pudge"
  },
  {
    "name": "etcd_client",
    "url": "https://github.com/FedericoCeratto/nim-etcd-client",
    "method": "git",
    "tags": [
      "library",
      "etcd"
    ],
    "description": "etcd client library",
    "license": "LGPLv3",
    "web": "https://github.com/FedericoCeratto/nim-etcd-client"
  },
  {
    "name": "package_visible_types",
    "url": "https://github.com/zah/nim-package-visible-types",
    "method": "git",
    "tags": [
      "library",
      "packages",
      "visibility"
    ],
    "description": "A hacky helper lib for authoring Nim packages with package-level visiblity",
    "license": "MIT",
    "web": "https://github.com/zah/nim-package-visible-types"
  },
  {
    "name": "ranges",
    "url": "https://github.com/status-im/nim-ranges",
    "method": "git",
    "tags": [
      "library",
      "ranges"
    ],
    "description": "Exploration of various implementations of memory range types",
    "license": "Apache License 2.0",
    "web": "https://github.com/status-im/nim-ranges"
  },
  {
    "name": "json_rpc",
    "url": "https://github.com/status-im/nim-json-rpc",
    "method": "git",
    "tags": [
      "library",
      "json-rpc",
      "server",
      "client",
      "rpc",
      "json"
    ],
    "description": "Nim library for implementing JSON-RPC clients and servers",
    "license": "Apache License 2.0",
    "web": "https://github.com/status-im/nim-json-rpc"
  },
  {
    "name": "chronos",
    "url": "https://github.com/status-im/nim-chronos",
    "method": "git",
    "tags": [
      "library",
      "networking",
      "async",
      "asynchronous",
      "eventloop",
      "timers",
      "sendfile",
      "tcp",
      "udp"
    ],
    "description": "An efficient library for asynchronous programming",
    "license": "Apache License 2.0",
    "web": "https://github.com/status-im/nim-chronos"
  },
  {
    "name": "asyncdispatch2",
    "alias": "chronos"
  },
  {
    "name": "serialization",
    "url": "https://github.com/status-im/nim-serialization",
    "method": "git",
    "tags": [
      "library",
      "serialization"
    ],
    "description": "A modern and extensible serialization framework for Nim",
    "license": "Apache License 2.0",
    "web": "https://github.com/status-im/nim-serialization"
  },
  {
    "name": "json_serialization",
    "url": "https://github.com/status-im/nim-json-serialization",
    "method": "git",
    "tags": [
      "library",
      "json",
      "serialization"
    ],
    "description": "Flexible JSON serialization not relying on run-time type information",
    "license": "Apache License 2.0",
    "web": "https://github.com/status-im/nim-json-serialization"
  },
  {
    "name": "confutils",
    "url": "https://github.com/status-im/nim-confutils",
    "method": "git",
    "tags": [
      "library",
      "configuration"
    ],
    "description": "Simplified handling of command line options and config files",
    "license": "Apache License 2.0",
    "web": "https://github.com/status-im/nim-confutils"
  },
  {
    "name": "std_shims",
    "url": "https://github.com/status-im/nim-std-shims",
    "method": "git",
    "tags": [
      "library",
      "backports",
      "shims"
    ],
    "description": "APIs available in the latests version of Nim, backported to older stable releases",
    "license": "Apache License 2.0",
    "web": "https://github.com/status-im/nim-std-shims"
  },
  {
    "name": "stew",
    "url": "https://github.com/status-im/nim-stew",
    "method": "git",
    "tags": [
      "library",
      "backports",
      "shims",
      "ranges",
      "bitwise",
      "bitops",
      "endianness",
      "bytes",
      "blobs",
      "pointer-arithmetic"
    ],
    "description": "stew is collection of utilities, std library extensions and budding libraries that are frequently used at Status, but are too small to deserve their own git repository.",
    "license": "Apache License 2.0",
    "web": "https://github.com/status-im/nim-stew"
  },
  {
    "name": "faststreams",
    "url": "https://github.com/status-im/nim-faststreams",
    "method": "git",
    "tags": [
      "library",
      "I/O",
      "memory-mapping",
      "streams"
    ],
    "description": "Nearly zero-overhead input/output streams for Nim",
    "license": "Apache License 2.0",
    "web": "https://github.com/status-im/nim-faststreams"
  },
  {
    "name": "bncurve",
    "url": "https://github.com/status-im/nim-bncurve",
    "method": "git",
    "tags": [
      "library",
      "cryptography",
      "barreto-naehrig",
      "eliptic-curves",
      "pairing"
    ],
    "description": "Nim Barreto-Naehrig pairing-friendly elliptic curve implementation",
    "license": "Apache License 2.0",
    "web": "https://github.com/status-im/nim-bncurve"
  },
  {
    "name": "eth",
    "url": "https://github.com/status-im/nim-eth",
    "method": "git",
    "tags": [
      "library",
      "ethereum",
      "p2p",
      "devp2p",
      "rplx",
      "networking",
      "whisper",
      "swarm",
      "rlp",
      "cryptography",
      "trie",
      "patricia-trie",
      "keyfile",
      "wallet",
      "bloom",
      "bloom-filter"
    ],
    "description": "A collection of Ethereum related libraries",
    "license": "Apache License 2.0",
    "web": "https://github.com/status-im/nim-eth"
  },
  {
    "name": "metrics",
    "url": "https://github.com/status-im/nim-metrics",
    "method": "git",
    "tags": [
      "library",
      "metrics",
      "prometheus",
      "statsd"
    ],
    "description": "Nim metrics client library supporting the Prometheus monitoring toolkit",
    "license": "Apache License 2.0",
    "web": "https://github.com/status-im/nim-metrics"
  },
  {
    "name": "blscurve",
    "url": "https://github.com/status-im/nim-blscurve",
    "method": "git",
    "tags": [
      "library",
      "cryptography",
      "bls",
      "aggregated-signatures"
    ],
    "description": "Nim implementation of  Barreto-Lynn-Scott (BLS) curve BLS12-381.",
    "license": "Apache License 2.0",
    "web": "https://github.com/status-im/nim-blscurve"
  },
  {
    "name": "libp2p",
    "url": "https://github.com/status-im/nim-libp2p",
    "method": "git",
    "tags": [
      "library",
      "networking",
      "libp2p",
      "ipfs",
      "ethereum"
    ],
    "description": "libp2p implementation in Nim",
    "license": "Apache License 2.0",
    "web": "https://github.com/status-im/nim-libp2p"
  },
  {
    "name": "rlp",
    "url": "https://github.com/status-im/nim-rlp",
    "method": "git",
    "tags": [
      "deprecated"
    ],
    "description": "Deprecated RLP serialization library for Nim (now part of the 'eth' module)",
    "license": "Apache License 2.0",
    "web": "https://github.com/status-im/nim-rlp"
  },
  {
    "name": "eth_keys",
    "url": "https://github.com/status-im/nim-eth-keys",
    "method": "git",
    "tags": [
      "deprecated"
    ],
    "description": "A deprecated reimplementation in pure Nim of eth-keys, the common API for Ethereum key operations (now part of the 'eth' package).",
    "license": "Apache License 2.0",
    "web": "https://github.com/status-im/nim-eth-keys"
  },
  {
    "name": "eth_common",
    "url": "https://github.com/status-im/nim-eth-common",
    "method": "git",
    "tags": [
      "library",
      "ethereum"
    ],
    "description": "Definitions of various data structures used in the Ethereum eco-system",
    "license": "Apache License 2.0",
    "web": "https://github.com/status-im/nim-eth-common"
  },
  {
    "name": "ethash",
    "url": "https://github.com/status-im/nim-ethash",
    "method": "git",
    "tags": [
      "library",
      "ethereum",
      "ethash",
      "cryptography",
      "proof-of-work"
    ],
    "description": "A Nim implementation of Ethash, the ethereum proof-of-work hashing function",
    "license": "Apache License 2.0",
    "web": "https://github.com/status-im/nim-ethash"
  },
  {
    "name": "eth_bloom",
    "url": "https://github.com/status-im/nim-eth-bloom",
    "method": "git",
    "tags": [
      "deprecated"
    ],
    "description": "Ethereum bloom filter (deprecated, now part of the 'eth' package)",
    "license": "Apache License 2.0",
    "web": "https://github.com/status-im/nim-eth-bloom"
  },
  {
    "name": "evmjit",
    "url": "https://github.com/status-im/nim-evmjit",
    "method": "git",
    "tags": [
      "library",
      "ethereum",
      "evm",
      "jit",
      "wrapper"
    ],
    "description": "A wrapper for the The Ethereum EVM JIT library",
    "license": "Apache License 2.0",
    "web": "https://github.com/status-im/nim-evmjit"
  },
  {
    "name": "keccak_tiny",
    "url": "https://github.com/status-im/nim-keccak-tiny",
    "method": "git",
    "tags": [
      "library",
      "sha3",
      "keccak",
      "cryptography"
    ],
    "description": "A wrapper for the keccak-tiny C library",
    "license": "Apache License 2.0",
    "web": "https://github.com/status-im/nim-keccak-tiny"
  },
  {
    "name": "httputils",
    "url": "https://github.com/status-im/nim-http-utils",
    "method": "git",
    "tags": [
      "http",
      "parsers",
      "protocols"
    ],
    "description": "Common utilities for implementing HTTP servers",
    "license": "Apache License 2.0",
    "web": "https://github.com/status-im/nim-http-utils"
  },
  {
    "name": "rocksdb",
    "url": "https://github.com/status-im/nim-rocksdb",
    "method": "git",
    "tags": [
      "library",
      "wrapper",
      "database"
    ],
    "description": "A wrapper for Facebook's RocksDB, an embeddable, persistent key-value store for fast storage",
    "license": "Apache 2.0 or GPLv2",
    "web": "https://github.com/status-im/nim-rocksdb"
  },
  {
    "name": "secp256k1",
    "url": "https://github.com/status-im/nim-secp256k1",
    "method": "git",
    "tags": [
      "library",
      "cryptography",
      "secp256k1"
    ],
    "description": "A wrapper for the libsecp256k1 C library",
    "license": "Apache License 2.0",
    "web": "https://github.com/status-im/nim-secp256k1"
  },
  {
    "name": "eth_trie",
    "url": "https://github.com/status-im/nim-eth-trie",
    "method": "git",
    "tags": [
      "deprecated"
    ],
    "description": "Merkle Patricia Tries as specified by Ethereum (deprecated, now part of the 'eth' package)",
    "license": "Apache License 2.0",
    "web": "https://github.com/status-im/nim-eth-trie"
  },
  {
    "name": "eth_p2p",
    "url": "https://github.com/status-im/nim-eth-p2p",
    "method": "git",
    "tags": [
      "deprecated",
      "library",
      "ethereum",
      "p2p",
      "devp2p",
      "rplx",
      "networking",
      "whisper",
      "swarm"
    ],
    "description": "Deprecated implementation of the Ethereum suite of P2P protocols (now part of the 'eth' package)",
    "license": "Apache License 2.0",
    "web": "https://github.com/status-im/nim-eth-p2p"
  },
  {
    "name": "eth_keyfile",
    "url": "https://github.com/status-im/nim-eth-keyfile",
    "method": "git",
    "tags": [
      "deprecated"
    ],
    "description": "A deprecated library for handling Ethereum private keys and wallets (now part of the 'eth' package)",
    "license": "Apache License 2.0",
    "web": "https://github.com/status-im/nim-eth-keyfile"
  },
  {
    "name": "byteutils",
    "url": "https://github.com/status-im/nim-byteutils",
    "method": "git",
    "tags": [
      "library",
      "blobs",
      "hex-dump"
    ],
    "description": "Useful utilities for manipulating and visualizing byte blobs",
    "license": "Apache License 2.0",
    "web": "https://github.com/status-im/nim-byteutils"
  },
  {
    "name": "ttmath",
    "url": "https://github.com/status-im/nim-ttmath",
    "method": "git",
    "tags": [
      "library",
      "math",
      "numbers"
    ],
    "description": "A Nim wrapper for ttmath: big numbers with fixed size",
    "license": "Apache License 2.0",
    "web": "https://github.com/status-im/nim-ttmath"
  },
  {
    "name": "nimbus",
    "url": "https://github.com/status-im/nimbus",
    "method": "git",
    "tags": [
      "ethereum"
    ],
    "description": "An Ethereum 2.0 Sharding Client for Resource-Restricted Devices",
    "license": "Apache License 2.0",
    "web": "https://github.com/status-im/nimbus"
  },
  {
    "name": "stint",
    "url": "https://github.com/status-im/nim-stint",
    "method": "git",
    "tags": [
      "library",
      "math",
      "numbers"
    ],
    "description": "Stack-based arbitrary-precision integers - Fast and portable with natural syntax for resource-restricted devices",
    "license": "Apache License 2.0",
    "web": "https://github.com/status-im/nim-stint"
  },
  {
    "name": "daemon",
    "url": "https://github.com/status-im/nim-daemon",
    "method": "git",
    "tags": [
      "servers",
      "daemonization"
    ],
    "description": "Cross-platform process daemonization library",
    "license": "Apache License 2.0",
    "web": "https://github.com/status-im/nim-daemon"
  },
  {
    "name": "chronicles",
    "url": "https://github.com/status-im/nim-chronicles",
    "method": "git",
    "tags": [
      "logging",
      "json"
    ],
    "description": "A crafty implementation of structured logging for Nim",
    "license": "Apache License 2.0",
    "web": "https://github.com/status-im/nim-chronicles"
  },
  {
    "name": "stb_image",
    "url": "https://gitlab.com/define-private-public/stb_image-Nim",
    "method": "git",
    "tags": [
      "stb",
      "image",
      "graphics",
      "io",
      "wrapper"
    ],
    "description": "A wrapper for stb_image and stb_image_write.",
    "license": "Unlicense",
    "web": "https://gitlab.com/define-private-public/stb_image-Nim"
  },
  {
    "name": "mutableseqs",
    "url": "https://github.com/iourinski/mutableseqs",
    "method": "git",
    "tags": [
      "sequences",
      "mapreduce"
    ],
    "description": "utilities for transforming sequences",
    "license": "MIT",
    "web": "https://github.com/iourinski/mutableseqs"
  },
  {
    "name": "stor",
    "url": "https://github.com/nimscale/stor",
    "method": "git",
    "tags": [
      "storage",
      "io"
    ],
    "description": "Efficient object storage system",
    "license": "MIT",
    "web": "https://github.com/nimscale/stor"
  },
  {
    "name": "linuxfb",
    "url": "https://github.com/luked99/linuxfb.nim",
    "method": "git",
    "tags": [
      "wrapper",
      "graphics",
      "linux"
    ],
    "description": "Wrapper around the Linux framebuffer driver ioctl API",
    "license": "MIT",
    "web": "https://github.com/luked99/linuxfb.nim"
  },
  {
    "name": "nimactors",
    "url": "https://github.com/vegansk/nimactors",
    "method": "git",
    "tags": [
      "actors",
      "library"
    ],
    "description": "Actors library for Nim inspired by akka-actors",
    "license": "MIT",
    "web": "https://github.com/vegansk/nimactors"
  },
  {
    "name": "porter",
    "url": "https://github.com/iourinski/porter",
    "method": "git",
    "tags": [
      "stemmer",
      "multilanguage",
      "snowball"
    ],
    "description": "Simple extensible implementation of Porter stemmer algorithm",
    "license": "MIT",
    "web": "https://github.com/iourinski/porter"
  },
  {
    "name": "kiwi",
    "url": "https://github.com/yglukhov/kiwi",
    "method": "git",
    "tags": [
      "cassowary",
      "constraint",
      "solving"
    ],
    "description": "Cassowary constraint solving",
    "license": "MIT",
    "web": "https://github.com/yglukhov/kiwi"
  },
  {
    "name": "ArrayFireNim",
    "url": "https://github.com/bitstormGER/ArrayFire-Nim",
    "method": "git",
    "tags": [
      "array",
      "linear",
      "algebra",
      "scientific",
      "computing"
    ],
    "description": "A nim wrapper for ArrayFire",
    "license": "BSD",
    "web": "https://github.com/bitstormGER/ArrayFire-Nim"
  },
  {
    "name": "statsd_client",
    "url": "https://github.com/FedericoCeratto/nim-statsd-client",
    "method": "git",
    "tags": [
      "library",
      "statsd",
      "client",
      "statistics",
      "metrics"
    ],
    "description": "A simple, stateless StatsD client library",
    "license": "LGPLv3",
    "web": "https://github.com/FedericoCeratto/nim-statsd-client"
  },
  {
    "name": "html5_canvas",
    "url": "https://gitlab.com/define-private-public/HTML5-Canvas-Nim",
    "method": "git",
    "tags": [
      "html5",
      "canvas",
      "drawing",
      "graphics",
      "rendering",
      "browser",
      "javascript"
    ],
    "description": "HTML5 Canvas and drawing for the JavaScript backend.",
    "license": "MIT",
    "web": "https://gitlab.com/define-private-public/HTML5-Canvas-Nim"
  },
  {
    "name": "alea",
    "url": "https://github.com/unicredit/alea",
    "method": "git",
    "tags": [
      "random variables",
      "distributions",
      "probability",
      "gaussian",
      "sampling"
    ],
    "description": "Define and compose random variables",
    "license": "Apache License 2.0",
    "web": "https://github.com/unicredit/alea"
  },
  {
    "name": "winim",
    "url": "https://github.com/khchen/winim",
    "method": "git",
    "tags": [
      "library",
      "windows",
      "api",
      "com"
    ],
    "description": "Nim's Windows API and COM Library",
    "license": "MIT",
    "web": "https://github.com/khchen/winim"
  },
  {
    "name": "ed25519",
    "url": "https://github.com/niv/ed25519.nim",
    "method": "git",
    "tags": [
      "ed25519",
      "cryptography",
      "crypto",
      "publickey",
      "privatekey",
      "signing",
      "keyexchange",
      "native"
    ],
    "description": "ed25519 key crypto bindings",
    "license": "MIT",
    "web": "https://github.com/niv/ed25519.nim"
  },
  {
    "name": "libevdev",
    "url": "https://github.com/luked99/libevdev.nim",
    "method": "git",
    "tags": [
      "wrapper",
      "os",
      "linux"
    ],
    "description": "Wrapper for libevdev, Linux input device processing library",
    "license": "MIT",
    "web": "https://github.com/luked99/libevdev.nim"
  },
  {
    "name": "nesm",
    "url": "https://gitlab.com/xomachine/NESM.git",
    "method": "git",
    "tags": [
      "metaprogramming",
      "parser",
      "pure",
      "serialization"
    ],
    "description": "A macro for generating [de]serializers for given objects",
    "license": "MIT",
    "web": "https://xomachine.gitlab.io/NESM/"
  },
  {
    "name": "sdnotify",
    "url": "https://github.com/FedericoCeratto/nim-sdnotify",
    "method": "git",
    "tags": [
      "os",
      "linux",
      "systemd",
      "sdnotify"
    ],
    "description": "Systemd service notification helper",
    "license": "MIT",
    "web": "https://github.com/FedericoCeratto/nim-sdnotify"
  },
  {
    "name": "cmd",
    "url": "https://github.com/samdmarshall/cmd.nim",
    "method": "git",
    "tags": [
      "cmd",
      "command-line",
      "prompt",
      "interactive"
    ],
    "description": "interactive command prompt",
    "license": "BSD 3-Clause",
    "web": "https://github.com/samdmarshall/cmd.nim"
  },
  {
    "name": "csvtable",
    "url": "https://github.com/apahl/csvtable",
    "method": "git",
    "tags": [
      "csv",
      "table"
    ],
    "description": "tools for handling CSV files (comma or tab-separated) with an API similar to Python's CSVDictReader and -Writer.",
    "license": "MIT",
    "web": "https://github.com/apahl/csvtable"
  },
  {
    "name": "plotly",
    "url": "https://github.com/brentp/nim-plotly",
    "method": "git",
    "tags": [
      "plot",
      "graphing",
      "chart",
      "data"
    ],
    "description": "Nim interface to plotly",
    "license": "MIT",
    "web": "https://github.com/brentp/nim-plotly"
  },
  {
    "name": "gnuplot",
    "url": "https://github.com/dvolk/gnuplot.nim",
    "method": "git",
    "tags": [
      "plot",
      "graphing",
      "data"
    ],
    "description": "Nim interface to gnuplot",
    "license": "MIT",
    "web": "https://github.com/dvolk/gnuplot.nim"
  },
  {
    "name": "ustring",
    "url": "https://github.com/rokups/nim-ustring",
    "method": "git",
    "tags": [
      "string",
      "text",
      "unicode",
      "uft8",
      "utf-8"
    ],
    "description": "utf-8 string",
    "license": "MIT",
    "web": "https://github.com/rokups/nim-ustring"
  },
  {
    "name": "imap",
    "url": "https://github.com/ehmry/imap",
    "method": "git",
    "tags": [
      "imap",
      "email"
    ],
    "description": "IMAP client library",
    "license": "GPL2",
    "web": "https://github.com/ehmry/imap"
  },
  {
    "name": "isa",
    "url": "https://github.com/nimscale/isa",
    "method": "git",
    "tags": [
      "erasure",
      "hash",
      "crypto",
      "compression"
    ],
    "description": "Binding for Intel Storage Acceleration library",
    "license": "Apache License 2.0",
    "web": "https://github.com/nimscale/isa"
  },
  {
    "name": "untar",
    "url": "https://github.com/dom96/untar",
    "method": "git",
    "tags": [
      "library",
      "tar",
      "gz",
      "compression",
      "archive",
      "decompression"
    ],
    "description": "Library for decompressing tar.gz files.",
    "license": "MIT",
    "web": "https://github.com/dom96/untar"
  },
  {
    "name": "nimcx",
    "url": "https://github.com/qqtop/nimcx",
    "method": "git",
    "tags": [
      "library",
      "linux"
    ],
    "description": "Color and utilities library for linux terminal.",
    "license": "MIT",
    "web": "https://github.com/qqtop/nimcx"
  },
  {
    "name": "dpdk",
    "url": "https://github.com/nimscale/dpdk",
    "method": "git",
    "tags": [
      "library",
      "dpdk",
      "packet",
      "processing"
    ],
    "description": "Library for fast packet processing",
    "license": "Apache License 2.0",
    "web": "http://dpdk.org/"
  },
  {
    "name": "libserialport",
    "alias": "serial"
  },
  {
    "name": "serial",
    "url": "https://github.com/euantorano/serial.nim",
    "method": "git",
    "tags": [
      "serial",
      "rs232",
      "io",
      "serialport"
    ],
    "description": "A library to operate serial ports using pure Nim.",
    "license": "BSD3",
    "web": "https://github.com/euantorano/serial.nim"
  },
  {
    "name": "spdk",
    "url": "https://github.com/nimscale/spdk.git",
    "method": "git",
    "tags": [
      "library",
      "SSD",
      "NVME",
      "io",
      "storage"
    ],
    "description": "The Storage Performance Development Kit(SPDK) provides a set of tools and libraries for writing high performance, scalable, user-mode storage applications.",
    "license": "MIT",
    "web": "https://github.com/nimscale/spdk.git"
  },
  {
    "name": "NimData",
    "url": "https://github.com/bluenote10/NimData",
    "method": "git",
    "tags": [
      "library",
      "dataframe"
    ],
    "description": "DataFrame API enabling fast out-of-core data analytics",
    "license": "MIT",
    "web": "https://github.com/bluenote10/NimData"
  },
  {
    "name": "testrunner",
    "url": "https://github.com/FedericoCeratto/nim-testrunner",
    "method": "git",
    "tags": [
      "test",
      "tests",
      "unittest",
      "utility",
      "tdd"
    ],
    "description": "Test runner with file monitoring and desktop notification capabilities",
    "license": "GPLv3",
    "web": "https://github.com/FedericoCeratto/nim-testrunner"
  },
  {
    "name": "reactorfuse",
    "url": "https://github.com/zielmicha/reactorfuse",
    "method": "git",
    "tags": [
      "filesystem",
      "fuse"
    ],
    "description": "Filesystem in userspace (FUSE) for Nim (for reactor.nim library)",
    "license": "MIT",
    "web": "https://github.com/zielmicha/reactorfuse"
  },
  {
    "name": "nimr",
    "url": "https://github.com/Jeff-Ciesielski/nimr",
    "method": "git",
    "tags": [
      "script",
      "utils"
    ],
    "description": "Helper to run nim code like a script",
    "license": "MIT",
    "web": "https://github.com/Jeff-Ciesielski/nimr"
  },
  {
    "name": "neverwinter",
    "url": "https://github.com/niv/neverwinter.nim",
    "method": "git",
    "tags": [
      "nwn",
      "neverwinternights",
      "neverwinter",
      "game",
      "bioware",
      "fileformats",
      "reader",
      "writer"
    ],
    "description": "Neverwinter Nights 1 data accessor library",
    "license": "MIT",
    "web": "https://github.com/niv/neverwinter.nim"
  },
  {
    "name": "snail",
    "url": "https://github.com/stisa/snail",
    "method": "git",
    "tags": [
      "js",
      "matrix",
      "linear algebra"
    ],
    "description": "Simple linear algebra for nim. Js too.",
    "license": "MIT",
    "web": "http://stisa.space/snail/"
  },
  {
    "name": "jswebsockets",
    "url": "https://github.com/stisa/jswebsockets",
    "method": "git",
    "tags": [
      "js",
      "javascripts",
      "ws",
      "websockets"
    ],
    "description": "Websockets wrapper for nim js backend.",
    "license": "MIT",
    "web": "http://stisa.space/jswebsockets/"
  },
  {
    "name": "morelogging",
    "url": "https://github.com/FedericoCeratto/nim-morelogging",
    "method": "git",
    "tags": [
      "log",
      "logging",
      "library",
      "systemd",
      "journald"
    ],
    "description": "Logging library with support for async IO, multithreading, Journald.",
    "license": "LGPLv3",
    "web": "https://github.com/FedericoCeratto/nim-morelogging"
  },
  {
    "name": "ajax",
    "url": "https://github.com/stisa/ajax",
    "method": "git",
    "tags": [
      "js",
      "javascripts",
      "ajax",
      "xmlhttprequest"
    ],
    "description": "AJAX wrapper for nim js backend.",
    "license": "MIT",
    "web": "http://stisa.space/ajax/"
  },
  {
    "name": "recaptcha",
    "url": "https://github.com/euantorano/recaptcha.nim",
    "method": "git",
    "tags": [
      "recaptcha",
      "captcha"
    ],
    "description": "reCAPTCHA support for Nim, supporting rendering a capctcha and verifying a user's response.",
    "license": "BSD3",
    "web": "https://github.com/euantorano/recaptcha.nim"
  },
  {
    "name": "influx",
    "url": "https://github.com/samdmarshall/influx.nim",
    "method": "git",
    "tags": [
      "influx",
      "influxdb"
    ],
    "description": "wrapper for communicating with InfluxDB over the REST interface",
    "license": "BSD 3-Clause",
    "web": "https://github.com/samdmarshall/influx.nim"
  },
  {
    "name": "gamelight",
    "url": "https://github.com/dom96/gamelight",
    "method": "git",
    "tags": [
      "js",
      "library",
      "graphics",
      "collision",
      "2d"
    ],
    "description": "A set of simple modules for writing a JavaScript 2D game.",
    "license": "MIT",
    "web": "https://github.com/dom96/gamelight"
  },
  {
    "name": "storage",
    "url": "https://bitbucket.org/moigagoo/storage/",
    "method": "hg",
    "tags": [
      "JavaScript",
      "Storage",
      "localStorage",
      "sessionStorage"
    ],
    "description": "Storage, localStorage, and sessionStorage bindigs for Nim's JavaScript backend.",
    "license": "MIT",
    "web": "https://bitbucket.org/moigagoo/storage/"
  },
  {
    "name": "fontconfig",
    "url": "https://github.com/Parashurama/fontconfig",
    "method": "git",
    "tags": [
      "fontconfig",
      "font"
    ],
    "description": "Low level wrapper for the fontconfig library.",
    "license": "Fontconfig",
    "web": "https://github.com/Parashurama/fontconfig"
  },
  {
    "name": "sysrandom",
    "url": "https://github.com/euantorano/sysrandom.nim",
    "method": "git",
    "tags": [
      "random",
      "RNG",
      "PRNG"
    ],
    "description": "A simple library to generate random data, using the system's PRNG.",
    "license": "BSD3",
    "web": "https://github.com/euantorano/sysrandom.nim"
  },
  {
    "name": "colorize",
    "url": "https://github.com/molnarmark/colorize",
    "method": "git",
    "tags": [
      "color",
      "colors",
      "colorize"
    ],
    "description": "A simple and lightweight terminal coloring library.",
    "license": "MIT",
    "web": "https://github.com/molnarmark/colorize"
  },
  {
    "name": "cello",
    "url": "https://github.com/unicredit/cello",
    "method": "git",
    "tags": [
      "string",
      "succinct-data-structure",
      "rank",
      "select",
      "Burrows-Wheeler",
      "FM-index",
      "wavelet-tree"
    ],
    "description": "String algorithms with succinct data structures",
    "license": "Apache2",
    "web": "https://unicredit.github.io/cello/"
  },
  {
    "name": "notmuch",
    "url": "https://github.com/samdmarshall/notmuch.nim",
    "method": "git",
    "tags": [
      "notmuch",
      "wrapper",
      "email",
      "tagging"
    ],
    "description": "wrapper for the notmuch mail library",
    "license": "BSD 3-Clause",
    "web": "https://github.com/samdmarshall/notmuch.nim"
  },
  {
    "name": "pluginmanager",
    "url": "https://github.com/samdmarshall/plugin-manager",
    "method": "git",
    "tags": [
      "plugin",
      "dylib",
      "manager"
    ],
    "description": "Simple plugin implementation",
    "license": "BSD 3-Clause",
    "web": "https://github.com/samdmarshall/plugin-manager"
  },
  {
    "name": "node",
    "url": "https://github.com/tulayang/nimnode",
    "method": "git",
    "tags": [
      "async",
      "io",
      "socket",
      "net",
      "tcp",
      "http",
      "libuv"
    ],
    "description": "Library for async programming and communication. This Library uses a future/promise, non-blocking I/O model based on libuv.",
    "license": "MIT",
    "web": "http://tulayang.github.io/node/"
  },
  {
    "name": "tempdir",
    "url": "https://github.com/euantorano/tempdir.nim",
    "method": "git",
    "tags": [
      "temp",
      "io",
      "tmp"
    ],
    "description": "A Nim library to create and manage temporary directories.",
    "license": "BSD3",
    "web": "https://github.com/euantorano/tempdir.nim"
  },
  {
    "name": "mathexpr",
    "url": "https://github.com/Yardanico/nim-mathexpr",
    "method": "git",
    "tags": [
      "math",
      "mathparser",
      "tinyexpr"
    ],
    "description": "MathExpr - pure-Nim mathematical expression evaluator library",
    "license": "MIT",
    "web": "https://github.com/Yardanico/nim-mathexpr"
  },
  {
    "name": "frag",
    "url": "https://github.com/fragworks/frag",
    "method": "git",
    "tags": [
      "game",
      "game-dev",
      "2d",
      "3d"
    ],
    "description": "A 2D|3D game engine",
    "license": "MIT",
    "web": "https://github.com/fragworks/frag"
  },
  {
    "name": "freetype",
    "url": "https://github.com/jangko/freetype",
    "method": "git",
    "tags": [
      "font",
      "renderint",
      "library"
    ],
    "description": "wrapper for FreeType2 library",
    "license": "MIT",
    "web": "https://github.com/jangko/freetype"
  },
  {
    "name": "polyBool",
    "url": "https://github.com/jangko/polyBool",
    "method": "git",
    "tags": [
      "polygon",
      "clipper",
      "library"
    ],
    "description": "Polygon Clipper Library (Martinez Algorithm)",
    "license": "MIT",
    "web": "https://github.com/jangko/polyBool"
  },
  {
    "name": "nimAGG",
    "url": "https://github.com/jangko/nimAGG",
    "method": "git",
    "tags": [
      "renderer",
      "rasterizer",
      "library",
      "2D",
      "graphics"
    ],
    "description": "Hi Fidelity Rendering Engine",
    "license": "MIT",
    "web": "https://github.com/jangko/nimAGG"
  },
  {
    "name": "primme",
    "url": "https://github.com/jxy/primme",
    "method": "git",
    "tags": [
      "library",
      "eigenvalues",
      "high-performance",
      "singular-value-decomposition"
    ],
    "description": "Nim interface for PRIMME: PReconditioned Iterative MultiMethod Eigensolver",
    "license": "MIT",
    "web": "https://github.com/jxy/primme"
  },
  {
    "name": "sitmo",
    "url": "https://github.com/jxy/sitmo",
    "method": "git",
    "tags": [
      "RNG",
      "Sitmo",
      "high-performance",
      "random"
    ],
    "description": "Sitmo parallel random number generator in Nim",
    "license": "MIT",
    "web": "https://github.com/jxy/sitmo"
  },
  {
    "name": "webaudio",
    "url": "https://github.com/ftsf/nim-webaudio",
    "method": "git",
    "tags": [
      "javascript",
      "js",
      "web",
      "audio",
      "sound",
      "music"
    ],
    "description": "API for Web Audio (JS)",
    "license": "MIT",
    "web": "https://github.com/ftsf/nim-webaudio"
  },
  {
    "name": "nimcuda",
    "url": "https://github.com/unicredit/nimcuda",
    "method": "git",
    "tags": [
      "CUDA",
      "GPU"
    ],
    "description": "CUDA bindings",
    "license": "Apache2",
    "web": "https://github.com/unicredit/nimcuda"
  },
  {
    "name": "gifwriter",
    "url": "https://github.com/rxi/gifwriter",
    "method": "git",
    "tags": [
      "gif",
      "image",
      "library"
    ],
    "description": "Animated GIF writing library based on jo_gif",
    "license": "MIT",
    "web": "https://github.com/rxi/gifwriter"
  },
  {
    "name": "libplist",
    "url": "https://github.com/samdmarshall/libplist.nim",
    "method": "git",
    "tags": [
      "libplist",
      "property",
      "list",
      "property-list",
      "parsing",
      "binary",
      "xml",
      "format"
    ],
    "description": "wrapper around libplist https://github.com/libimobiledevice/libplist",
    "license": "MIT",
    "web": "https://github.com/samdmarshall/libplist.nim"
  },
  {
    "name": "getch",
    "url": "https://github.com/6A/getch",
    "method": "git",
    "tags": [
      "getch",
      "char"
    ],
    "description": "getch() for Windows and Unix",
    "license": "MIT",
    "web": "https://github.com/6A/getch"
  },
  {
    "name": "gifenc",
    "url": "https://github.com/ftsf/gifenc",
    "method": "git",
    "tags": [
      "gif",
      "encoder"
    ],
    "description": "Gif Encoder",
    "license": "Public Domain",
    "web": "https://github.com/ftsf/gifenc"
  },
  {
    "name": "nimlapack",
    "url": "https://github.com/unicredit/nimlapack",
    "method": "git",
    "tags": [
      "LAPACK",
      "linear-algebra"
    ],
    "description": "LAPACK bindings",
    "license": "Apache2",
    "web": "https://github.com/unicredit/nimlapack"
  },
  {
    "name": "jack",
    "url": "https://github.com/Skrylar/nim-jack",
    "method": "git",
    "tags": [
      "jack",
      "audio",
      "binding",
      "wrapper"
    ],
    "description": "Shiny bindings to the JACK Audio Connection Kit.",
    "license": "MIT",
    "web": "https://github.com/Skrylar/nim-jack"
  },
  {
    "name": "serializetools",
    "url": "https://github.com/JeffersonLab/serializetools",
    "method": "git",
    "tags": [
      "serialization",
      "xml"
    ],
    "description": "Support for serialization of objects",
    "license": "MIT",
    "web": "https://github.com/JeffersonLab/serializetools"
  },
  {
    "name": "neo",
    "url": "https://github.com/unicredit/neo",
    "method": "git",
    "tags": [
      "vector",
      "matrix",
      "linear-algebra",
      "BLAS",
      "LAPACK",
      "CUDA"
    ],
    "description": "Linear algebra for Nim",
    "license": "Apache License 2.0",
    "web": "https://unicredit.github.io/neo/"
  },
  {
    "name": "httpkit",
    "url": "https://github.com/tulayang/httpkit",
    "method": "git",
    "tags": [
      "http",
      "request",
      "response",
      "stream",
      "bigfile",
      "async"
    ],
    "description": "An efficient HTTP tool suite written in pure nim. Help you to write HTTP services or clients via TCP, UDP, or even Unix Domain socket, etc.",
    "license": "MIT",
    "web": "https://github.com/tulayang/httpkit"
  },
  {
    "name": "ulid",
    "url": "https://github.com/adelq/ulid",
    "method": "git",
    "tags": [
      "library",
      "id",
      "ulid",
      "uuid",
      "guid"
    ],
    "description": "Universally Unique Lexicographically Sortable Identifier",
    "license": "MIT",
    "web": "https://github.com/adelq/ulid"
  },
  {
    "name": "osureplay",
    "url": "https://github.com/Yardanico/nim-osureplay",
    "method": "git",
    "tags": [
      "library",
      "osu!",
      "parser",
      "osugame",
      "replay"
    ],
    "description": "osu! replay parser",
    "license": "MIT",
    "web": "https://github.com/Yardanico/nim-osureplay"
  },
  {
    "name": "tiger",
    "url": "https://github.com/ehmry/tiger",
    "method": "git",
    "tags": [
      "hash"
    ],
    "description": "Tiger hash function",
    "license": "MIT",
    "web": "https://github.com/ehmry/tiger"
  },
  {
    "name": "pipe",
    "url": "https://github.com/5paceToast/pipe",
    "method": "git",
    "tags": [
      "pipe",
      "macro",
      "operator",
      "functional"
    ],
    "description": "Pipe operator for nim.",
    "license": "MIT",
    "web": "https://github.com/5paceToast/pipe"
  },
  {
    "name": "flatdb",
    "url": "https://github.com/enthus1ast/flatdb",
    "method": "git",
    "tags": [
      "database",
      "json",
      "pure"
    ],
    "description": "small/tiny, flatfile, jsonl based, inprogress database for nim",
    "license": "MIT",
    "web": "https://github.com/enthus1ast/flatdb"
  },
  {
    "name": "nwt",
    "url": "https://github.com/enthus1ast/nimWebTemplates",
    "method": "git",
    "tags": [
      "template",
      "html",
      "pure",
      "jinja"
    ],
    "description": "experiment to build a jinja like template parser",
    "license": "MIT",
    "web": "https://github.com/enthus1ast/nimWebTemplates"
  },
  {
    "name": "cmixer",
    "url": "https://github.com/rxi/cmixer-nim",
    "method": "git",
    "tags": [
      "library",
      "audio",
      "mixer",
      "sound",
      "wav",
      "ogg"
    ],
    "description": "Lightweight audio mixer for games",
    "license": "MIT",
    "web": "https://github.com/rxi/cmixer-nim"
  },
  {
    "name": "cmixer_sdl2",
    "url": "https://github.com/rxi/cmixer_sdl2-nim",
    "method": "git",
    "tags": [
      "library",
      "audio",
      "mixer",
      "sound",
      "wav",
      "ogg"
    ],
    "description": "Lightweight audio mixer for SDL2",
    "license": "MIT",
    "web": "https://github.com/rxi/cmixer_sdl2-nim"
  },
  {
    "name": "chebyshev",
    "url": "https://github.com/jxy/chebyshev",
    "method": "git",
    "tags": [
      "math",
      "approximation",
      "numerical"
    ],
    "description": "Chebyshev approximation.",
    "license": "MIT",
    "web": "https://github.com/jxy/chebyshev"
  },
  {
    "name": "scram",
    "url": "https://github.com/rgv151/scram",
    "method": "git",
    "tags": [
      "scram",
      "sasl",
      "authentication",
      "salted",
      "challenge",
      "response"
    ],
    "description": "Salted Challenge Response Authentication Mechanism (SCRAM) ",
    "license": "MIT",
    "web": "https://github.com/rgv151/scram"
  },
  {
    "name": "blake2",
    "url": "https://github.com/narimiran/blake2",
    "method": "git",
    "tags": [
      "crypto",
      "cryptography",
      "hash",
      "security"
    ],
    "description": "blake2 - cryptographic hash function",
    "license": "CC0",
    "web": "https://github.com/narimiran/blake2"
  },
  {
    "name": "spinny",
    "url": "https://github.com/molnarmark/spinny",
    "method": "git",
    "tags": [
      "terminal",
      "spinner",
      "spinny",
      "load"
    ],
    "description": "Spinny is a tiny terminal spinner package for the Nim Programming Language.",
    "license": "MIT",
    "web": "https://github.com/molnarmark/spinny"
  },
  {
    "name": "nigui",
    "url": "https://github.com/trustable-code/NiGui",
    "method": "git",
    "tags": [
      "gui",
      "windows",
      "gtk"
    ],
    "description": "NiGui is a cross-platform, desktop GUI toolkit using native widgets.",
    "license": "MIT",
    "web": "https://github.com/trustable-code/NiGui"
  },
  {
    "name": "currying",
    "url": "https://github.com/t8m8/currying",
    "method": "git",
    "tags": [
      "library",
      "functional",
      "currying"
    ],
    "description": "Currying library for Nim",
    "license": "MIT",
    "web": "https://github.com/t8m8/currying"
  },
  {
    "name": "rect_packer",
    "url": "https://github.com/yglukhov/rect_packer",
    "method": "git",
    "tags": [
      "library",
      "geometry",
      "packing"
    ],
    "description": "Pack rects into bigger rect",
    "license": "MIT",
    "web": "https://github.com/yglukhov/rect_packer"
  },
  {
    "name": "gintro",
    "url": "https://github.com/stefansalewski/gintro",
    "method": "git",
    "tags": [
      "library",
      "gtk",
      "wrapper",
      "gui"
    ],
    "description": "High level GObject-Introspection based GTK3 bindings",
    "license": "MIT",
    "web": "https://github.com/stefansalewski/gintro"
  },
  {
    "name": "arraymancer",
    "url": "https://github.com/mratsim/Arraymancer",
    "method": "git",
    "tags": [
      "vector",
      "matrix",
      "array",
      "ndarray",
      "multidimensional-array",
      "linear-algebra",
      "tensor"
    ],
    "description": "A tensor (multidimensional array) library for Nim",
    "license": "Apache License 2.0",
    "web": "https://mratsim.github.io/Arraymancer/"
  },
  {
    "name": "sha3",
    "url": "https://github.com/narimiran/sha3",
    "method": "git",
    "tags": [
      "crypto",
      "cryptography",
      "hash",
      "security"
    ],
    "description": "sha3 - cryptographic hash function",
    "license": "CC0",
    "web": "https://github.com/narimiran/sha3"
  },
  {
    "name": "coalesce",
    "url": "https://github.com/piedar/coalesce",
    "method": "git",
    "tags": [
      "nil",
      "null",
      "options",
      "operator"
    ],
    "description": "A nil coalescing operator ?? for Nim",
    "license": "MIT",
    "web": "https://github.com/piedar/coalesce"
  },
  {
    "name": "asyncmysql",
    "url": "https://github.com/tulayang/asyncmysql",
    "method": "git",
    "tags": [
      "mysql",
      "async",
      "asynchronous"
    ],
    "description": "Asynchronous MySQL connector written in pure Nim",
    "license": "MIT",
    "web": "https://github.com/tulayang/asyncmysql"
  },
  {
    "name": "cassandra",
    "url": "https://github.com/yglukhov/cassandra",
    "method": "git",
    "tags": [
      "cassandra",
      "database",
      "wrapper",
      "bindings",
      "driver"
    ],
    "description": "Bindings to Cassandra DB driver",
    "license": "MIT",
    "web": "https://github.com/yglukhov/cassandra"
  },
  {
    "name": "tf2plug",
    "url": "https://gitlab.com/waylon531/tf2plug",
    "method": "git",
    "tags": [
      "app",
      "binary",
      "tool",
      "tf2"
    ],
    "description": "A mod manager for TF2",
    "license": "GPLv3",
    "web": "https://gitlab.com/waylon531/tf2plug"
  },
  {
    "name": "oldgtk3",
    "url": "https://github.com/stefansalewski/oldgtk3",
    "method": "git",
    "tags": [
      "library",
      "gtk",
      "wrapper",
      "gui"
    ],
    "description": "Low level bindings for GTK3 related libraries",
    "license": "MIT",
    "web": "https://github.com/stefansalewski/oldgtk3"
  },
  {
    "name": "godot",
    "url": "https://github.com/pragmagic/godot-nim",
    "method": "git",
    "tags": [
      "game",
      "engine",
      "2d",
      "3d"
    ],
    "description": "Nim bindings for Godot Engine",
    "license": "MIT",
    "web": "https://github.com/pragmagic/godot-nim"
  },
  {
    "name": "vkapi",
    "url": "https://github.com/Yardanico/nimvkapi",
    "method": "git",
    "tags": [
      "wrapper",
      "vkontakte",
      "vk",
      "library",
      "api"
    ],
    "description": "A wrapper for the vk.com API (russian social network)",
    "license": "MIT",
    "web": "https://github.com/Yardanico/nimvkapi"
  },
  {
    "name": "slacklib",
    "url": "https://github.com/ThomasTJdev/nim_slacklib",
    "method": "git",
    "tags": [
      "library",
      "wrapper",
      "slack",
      "slackapp",
      "api"
    ],
    "description": "Library for working with a slack app or sending messages to a slack channel (slack.com)",
    "license": "MIT",
    "web": "https://github.com/ThomasTJdev/nim_slacklib"
  },
  {
    "name": "wiringPiNim",
    "url": "https://github.com/ThomasTJdev/nim_wiringPiNim",
    "method": "git",
    "tags": [
      "wrapper",
      "raspberry",
      "rpi",
      "wiringpi",
      "pi"
    ],
    "description": "Wrapper that implements some of wiringPi's function for controlling a Raspberry Pi",
    "license": "MIT",
    "web": "https://github.com/ThomasTJdev/nim_wiringPiNim"
  },
  {
    "name": "redux",
    "url": "https://github.com/pragmagic/redux.nim",
    "method": "git",
    "tags": [
      "redux"
    ],
    "description": "Predictable state container.",
    "license": "MIT",
    "web": "https://github.com/pragmagic/redux.nim"
  },
  {
    "name": "skEasing",
    "url": "https://github.com/Skrylar/skEasing",
    "method": "git",
    "tags": [
      "math",
      "curves",
      "animation"
    ],
    "description": "A collection of easing curves for animation purposes.",
    "license": "BSD",
    "web": "https://github.com/Skrylar/skEasing"
  },
  {
    "name": "nimquery",
    "url": "https://github.com/GULPF/nimquery",
    "method": "git",
    "tags": [
      "html",
      "scraping",
      "web"
    ],
    "description": "Library for querying HTML using CSS-selectors, like JavaScripts document.querySelector",
    "license": "MIT",
    "web": "https://github.com/GULPF/nimquery"
  },
  {
    "name": "usha",
    "url": "https://github.com/subsetpark/untitled-shell-history-application",
    "method": "git",
    "tags": [
      "shell",
      "utility"
    ],
    "description": "untitled shell history application",
    "license": "MIT",
    "web": "https://github.com/subsetpark/untitled-shell-history-application"
  },
  {
    "name": "libgit2",
    "url": "https://github.com/barcharcraz/libgit2-nim",
    "method": "git",
    "tags": [
      "git",
      "libgit",
      "libgit2",
      "vcs",
      "wrapper"
    ],
    "description": "Libgit2 low level wrapper",
    "license": "MIT",
    "web": "https://github.com/barcharcraz/libgit2-nim"
  },
  {
    "name": "multicast",
    "url": "https://github.com/enthus1ast/nimMulticast",
    "method": "git",
    "tags": [
      "multicast",
      "udp",
      "socket",
      "net"
    ],
    "description": "proc to join (and leave) a multicast group",
    "license": "MIT",
    "web": "https://github.com/enthus1ast/nimMulticast"
  },
  {
    "name": "mysqlparser",
    "url": "https://github.com/tulayang/mysqlparser.git",
    "method": "git",
    "tags": [
      "mysql",
      "protocol",
      "parser"
    ],
    "description": "An efficient packet parser for MySQL Client/Server Protocol. Help you to write Mysql communication in either BLOCKIONG-IO or NON-BLOCKING-IO.",
    "license": "MIT",
    "web": "https://github.com/tulayang/mysqlparser"
  },
  {
    "name": "fugitive",
    "url": "https://github.com/citycide/fugitive",
    "method": "git",
    "tags": [
      "git",
      "github",
      "cli",
      "extras",
      "utility",
      "tool"
    ],
    "description": "Simple command line tool to make git more intuitive, along with useful GitHub addons.",
    "license": "MIT",
    "web": "https://github.com/citycide/fugitive"
  },
  {
    "name": "dbg",
    "url": "https://github.com/enthus1ast/nimDbg",
    "method": "git",
    "tags": [
      "template",
      "echo",
      "dbg",
      "debug"
    ],
    "description": "dbg template; in debug echo",
    "license": "MIT",
    "web": "https://github.com/enthus1ast/nimDbg"
  },
  {
    "name": "pylib",
    "url": "https://github.com/Yardanico/nimpylib",
    "method": "git",
    "tags": [
      "python",
      "compatibility",
      "library",
      "pure"
    ],
    "description": "Nim library with python-like functions and operators",
    "license": "MIT",
    "web": "https://github.com/Yardanico/nimpylib"
  },
  {
    "name": "graphemes",
    "url": "https://github.com/nitely/nim-graphemes",
    "method": "git",
    "tags": [
      "graphemes",
      "grapheme-cluster",
      "unicode"
    ],
    "description": "Grapheme aware string handling (Unicode tr29)",
    "license": "MIT",
    "web": "https://github.com/nitely/nim-graphemes"
  },
  {
    "name": "rfc3339",
    "url": "https://github.com/Skrylar/rfc3339",
    "method": "git",
    "tags": [
      "rfc3339",
      "datetime"
    ],
    "description": "RFC3339 (dates and times) implementation for Nim.",
    "license": "BSD",
    "web": "https://github.com/Skrylar/rfc3339"
  },
  {
    "name": "db_presto",
    "url": "https://github.com/Bennyelg/nimPresto",
    "method": "git",
    "tags": [
      "prestodb",
      "connector",
      "database"
    ],
    "description": "prestodb simple connector",
    "license": "MIT",
    "web": "https://github.com/Bennyelg/nimPresto"
  },
  {
    "name": "nimbomb",
    "url": "https://github.com/Tyler-Yocolano/nimbomb",
    "method": "git",
    "tags": [
      "giant",
      "bomb",
      "wiki",
      "api"
    ],
    "description": "A GiantBomb-wiki wrapper for nim",
    "license": "MIT",
    "web": "https://github.com/Tyler-Yocolano/nimbomb"
  },
  {
    "name": "csvql",
    "url": "https://github.com/Bennyelg/csvql",
    "method": "git",
    "tags": [
      "csv",
      "read",
      "ansisql",
      "query",
      "database",
      "files"
    ],
    "description": "csvql.",
    "license": "MIT",
    "web": "https://github.com/Bennyelg/csvql"
  },
  {
    "name": "contracts",
    "url": "https://github.com/Udiknedormin/NimContracts",
    "method": "git",
    "tags": [
      "library",
      "pure",
      "contract",
      "contracts",
      "DbC",
      "utility",
      "automation",
      "documentation",
      "safety",
      "test",
      "tests",
      "testing",
      "unittest"
    ],
    "description": "Design by Contract (DbC) library with minimal runtime.",
    "license": "MIT",
    "web": "https://github.com/Udiknedormin/NimContracts"
  },
  {
    "name": "syphus",
    "url": "https://github.com/makingspace/syphus",
    "method": "git",
    "tags": [
      "optimization",
      "tabu"
    ],
    "description": "An implementation of the tabu search heuristic in Nim.",
    "license": "BSD-3",
    "web": "https://github.com/makingspace/syphus-nim"
  },
  {
    "name": "analytics",
    "url": "https://github.com/dom96/analytics",
    "method": "git",
    "tags": [
      "google",
      "telemetry",
      "statistics"
    ],
    "description": "Allows statistics to be sent to and recorded in Google Analytics.",
    "license": "MIT",
    "web": "https://github.com/dom96/analytics"
  },
  {
    "name": "arraymancer_vision",
    "url": "https://github.com/edubart/arraymancer-vision",
    "method": "git",
    "tags": [
      "arraymancer",
      "image",
      "vision"
    ],
    "description": "Image transformation and visualization utilities for arraymancer",
    "license": "Apache License 2.0",
    "web": "https://github.com/edubart/arraymancer-vision"
  },
  {
    "name": "variantkey",
    "url": "https://github.com/brentp/variantkey-nim",
    "method": "git",
    "tags": [
      "vcf",
      "variant",
      "genomics"
    ],
    "description": "encode/decode variants to/from uint64",
    "license": "MIT"
  },
  {
    "name": "genoiser",
    "url": "https://github.com/brentp/genoiser",
    "method": "git",
    "tags": [
      "bam",
      "cram",
      "vcf",
      "genomics"
    ],
    "description": "functions to tracks for genomics data files",
    "license": "MIT"
  },
  {
    "name": "hts",
    "url": "https://github.com/brentp/hts-nim",
    "method": "git",
    "tags": [
      "kmer",
      "dna",
      "sequence",
      "bam",
      "vcf",
      "genomics"
    ],
    "description": "htslib wrapper for nim",
    "license": "MIT",
    "web": "https://brentp.github.io/hts-nim/"
  },
  {
    "name": "falas",
    "url": "https://github.com/brentp/falas",
    "method": "git",
    "tags": [
      "assembly",
      "dna",
      "sequence",
      "genomics"
    ],
    "description": "fragment-aware assembler for short reads",
    "license": "MIT",
    "web": "https://brentp.github.io/falas/falas.html"
  },
  {
    "name": "kmer",
    "url": "https://github.com/brentp/nim-kmer",
    "method": "git",
    "tags": [
      "kmer",
      "dna",
      "sequence"
    ],
    "description": "encoded kmer library for fast operations on kmers up to 31",
    "license": "MIT",
    "web": "https://github.com/brentp/nim-kmer"
  },
  {
    "name": "kexpr",
    "url": "https://github.com/brentp/kexpr-nim",
    "method": "git",
    "tags": [
      "math",
      "expression",
      "evalute"
    ],
    "description": "wrapper for kexpr math expression evaluation library",
    "license": "MIT",
    "web": "https://github.com/brentp/kexpr-nim"
  },
  {
    "name": "lapper",
    "url": "https://github.com/brentp/nim-lapper",
    "method": "git",
    "tags": [
      "interval"
    ],
    "description": "fast interval overlaps",
    "license": "MIT",
    "web": "https://github.com/brentp/nim-lapper"
  },
  {
    "name": "gplay",
    "url": "https://github.com/yglukhov/gplay",
    "method": "git",
    "tags": [
      "google",
      "play",
      "apk",
      "publish",
      "upload"
    ],
    "description": "Google Play APK Uploader",
    "license": "MIT",
    "web": "https://github.com/yglukhov/gplay"
  },
  {
    "name": "huenim",
    "url": "https://github.com/IoTone/huenim",
    "method": "git",
    "tags": [
      "hue",
      "iot",
      "lighting",
      "philips",
      "library"
    ],
    "description": "Huenim",
    "license": "MIT",
    "web": "https://github.com/IoTone/huenim"
  },
  {
    "name": "drand48",
    "url": "https://github.com/JeffersonLab/drand48",
    "method": "git",
    "tags": [
      "random",
      "number",
      "generator"
    ],
    "description": "Nim implementation of the standard unix drand48 pseudo random number generator",
    "license": "BSD3",
    "web": "https://github.com/JeffersonLab/drand48"
  },
  {
    "name": "ensem",
    "url": "https://github.com/JeffersonLab/ensem",
    "method": "git",
    "tags": [
      "jackknife",
      "statistics"
    ],
    "description": "Support for ensemble file format and arithmetic using jackknife/bootstrap propagation of errors",
    "license": "BSD3",
    "web": "https://github.com/JeffersonLab/ensem"
  },
  {
    "name": "basic2d",
    "url": "https://github.com/nim-lang/basic2d",
    "method": "git",
    "tags": [
      "deprecated",
      "vector",
      "stdlib",
      "library"
    ],
    "description": "Deprecated module for vector/matrices operations.",
    "license": "MIT",
    "web": "https://github.com/nim-lang/basic2d"
  },
  {
    "name": "basic3d",
    "url": "https://github.com/nim-lang/basic3d",
    "method": "git",
    "tags": [
      "deprecated",
      "vector",
      "stdlib",
      "library"
    ],
    "description": "Deprecated module for vector/matrices operations.",
    "license": "MIT",
    "web": "https://github.com/nim-lang/basic3d"
  },
  {
    "name": "shiori",
    "url": "https://github.com/Narazaka/shiori-nim",
    "method": "git",
    "tags": [
      "ukagaka",
      "shiori",
      "protocol"
    ],
    "description": "SHIORI Protocol Parser/Builder",
    "license": "MIT",
    "web": "https://github.com/Narazaka/shiori-nim"
  },
  {
    "name": "shioridll",
    "url": "https://github.com/Narazaka/shioridll-nim",
    "method": "git",
    "tags": [
      "shiori",
      "ukagaka"
    ],
    "description": "The SHIORI DLL interface",
    "license": "MIT",
    "web": "https://github.com/Narazaka/shioridll-nim"
  },
  {
    "name": "httpauth",
    "url": "https://github.com/FedericoCeratto/nim-httpauth",
    "method": "git",
    "tags": [
      "http",
      "authentication",
      "authorization",
      "library",
      "security"
    ],
    "description": "HTTP Authentication and Authorization",
    "license": "LGPLv3",
    "web": "https://github.com/FedericoCeratto/nim-httpauth"
  },
  {
    "name": "cbor",
    "url": "https://github.com/ehmry/nim-cbor",
    "method": "git",
    "tags": [
      "library",
      "cbor",
      "binary",
      "encoding"
    ],
    "description": "Concise Binary Object Representation decoder (RFC7049).",
    "license": "MIT",
    "web": "https://github.com/ehmry/nim-cbor"
  },
  {
    "name": "base58",
    "url": "https://github.com/ehmry/nim-base58",
    "method": "git",
    "tags": [
      "base58",
      "bitcoin",
      "cryptonote",
      "monero",
      "encoding",
      "library"
    ],
    "description": "Base58 encoders and decoders for Bitcoin and CryptoNote addresses.",
    "license": "MIT",
    "web": "https://github.com/ehmry/nim-base58"
  },
  {
    "name": "webdriver",
    "url": "https://github.com/dom96/webdriver",
    "method": "git",
    "tags": [
      "webdriver",
      "selenium",
      "library",
      "firefox"
    ],
    "description": "Implementation of the WebDriver w3c spec.",
    "license": "MIT",
    "web": "https://github.com/dom96/webdriver"
  },
  {
    "name": "interfaced",
    "url": "https://github.com/andreaferretti/interfaced",
    "method": "git",
    "tags": [
      "interface"
    ],
    "description": "Go-like interfaces",
    "license": "Apache License 2.0",
    "web": "https://github.com/andreaferretti/interfaced"
  },
  {
    "name": "vla",
    "url": "https://github.com/bpr/vla",
    "method": "git",
    "tags": [
      "vla",
      "alloca"
    ],
    "description": "Variable length arrays for Nim",
    "license": "MIT",
    "web": "https://github.com/bpr/vla"
  },
  {
    "name": "metatools",
    "url": "https://github.com/jxy/metatools",
    "method": "git",
    "tags": [
      "macros",
      "metaprogramming"
    ],
    "description": "Metaprogramming tools for Nim",
    "license": "MIT",
    "web": "https://github.com/jxy/metatools"
  },
  {
    "name": "pdcurses",
    "url": "https://github.com/lcrees/pdcurses",
    "method": "git",
    "tags": [
      "pdcurses",
      "curses",
      "console",
      "gui"
    ],
    "description": "Nim wrapper for PDCurses",
    "license": "MIT",
    "web": "https://github.com/lcrees/pdcurses"
  },
  {
    "name": "libuv",
    "url": "https://github.com/lcrees/libuv",
    "method": "git",
    "tags": [
      "libuv",
      "wrapper",
      "node",
      "networking"
    ],
    "description": "libuv bindings for Nim",
    "license": "MIT",
    "web": "https://github.com/lcrees/libuv"
  },
  {
    "name": "romans",
    "url": "https://github.com/lcrees/romans",
    "method": "git",
    "tags": [
      "roman",
      "numerals"
    ],
    "description": "Conversion between integers and Roman numerals",
    "license": "MIT",
    "web": "https://github.com/lcrees/romans"
  },
  {
    "name": "simpleAST",
    "url": "https://github.com/lguzzon-NIM/simpleAST",
    "method": "git",
    "tags": [
      "ast"
    ],
    "description": "Simple AST in NIM",
    "license": "MIT",
    "web": "https://github.com/lguzzon-NIM/simpleAST"
  },
  {
    "name": "timerpool",
    "url": "https://github.com/mikra01/timerpool/",
    "method": "git",
    "tags": [
      "timer",
      "pool",
      "events",
      "thread"
    ],
    "description": "threadsafe timerpool implementation for event purpose",
    "license": "MIT",
    "web": "https://github.com/mikra01/timerpool"
  },
  {
    "name": "zero_functional",
    "url": "https://github.com/zero-functional/zero-functional",
    "method": "git",
    "tags": [
      "functional",
      "dsl",
      "chaining",
      "seq"
    ],
    "description": "A library providing zero-cost chaining for functional abstractions in Nim",
    "license": "MIT",
    "web": "https://github.com/zero-functional/zero-functional"
  },
  {
    "name": "ormin",
    "url": "https://github.com/Araq/ormin",
    "method": "git",
    "tags": [
      "ORM",
      "SQL",
      "db",
      "database"
    ],
    "description": "Prepared SQL statement generator. A lightweight ORM.",
    "license": "MIT",
    "web": "https://github.com/Araq/ormin"
  },
  {
    "name": "karax",
    "url": "https://github.com/pragmagic/karax",
    "method": "git",
    "tags": [
      "browser",
      "DOM",
      "virtual-DOM",
      "UI"
    ],
    "description": "Karax is a framework for developing single page applications in Nim.",
    "license": "MIT",
    "web": "https://github.com/pragmagic/karax"
  },
  {
    "name": "cascade",
    "url": "https://github.com/citycide/cascade",
    "method": "git",
    "tags": [
      "macro",
      "cascade",
      "operator",
      "dart",
      "with"
    ],
    "description": "Method & assignment cascades for Nim, inspired by Smalltalk & Dart.",
    "license": "MIT",
    "web": "https://github.com/citycide/cascade"
  },
  {
    "name": "chrono",
    "url": "https://github.com/treeform/chrono",
    "method": "git",
    "tags": [
      "library",
      "timestamp",
      "calendar",
      "timezone"
    ],
    "description": "Calendars, Timestamps and Timezones utilities.",
    "license": "MIT",
    "web": "https://github.com/treeform/chrono"
  },
  {
    "name": "dbschema",
    "url": "https://github.com/vegansk/dbschema",
    "method": "git",
    "tags": [
      "library",
      "database",
      "db"
    ],
    "description": "Database schema migration library for Nim language.",
    "license": "MIT",
    "web": "https://github.com/vegansk/dbschema"
  },
  {
    "name": "gentabs",
    "url": "https://github.com/lcrees/gentabs",
    "method": "git",
    "tags": [
      "table",
      "string",
      "key",
      "value"
    ],
    "description": "Efficient hash table that is a key-value mapping (removed from stdlib)",
    "license": "MIT",
    "web": "https://github.com/lcrees/gentabs"
  },
  {
    "name": "libgraph",
    "url": "https://github.com/Mnenmenth/libgraphnim",
    "method": "git",
    "tags": [
      "graph",
      "math",
      "conversion",
      "pixels",
      "coordinates"
    ],
    "description": "Converts 2D linear graph coordinates to pixels on screen",
    "license": "MIT",
    "web": "https://github.com/Mnenmenth/libgraphnim"
  },
  {
    "name": "polynumeric",
    "url": "https://github.com/lcrees/polynumeric",
    "method": "git",
    "tags": [
      "polynomial",
      "numeric"
    ],
    "description": "Polynomial operations",
    "license": "MIT",
    "web": "https://github.com/lcrees/polynumeric"
  },
  {
    "name": "unicodedb",
    "url": "https://github.com/nitely/nim-unicodedb",
    "method": "git",
    "tags": [
      "unicode",
      "UCD",
      "unicodedata"
    ],
    "description": "Unicode Character Database (UCD) access for Nim",
    "license": "MIT",
    "web": "https://github.com/nitely/nim-unicodedb"
  },
  {
    "name": "normalize",
    "url": "https://github.com/nitely/nim-normalize",
    "method": "git",
    "tags": [
      "unicode",
      "normalization",
      "nfc",
      "nfd"
    ],
    "description": "Unicode normalization forms (tr15)",
    "license": "MIT",
    "web": "https://github.com/nitely/nim-normalize"
  },
  {
    "name": "nico",
    "url": "https://github.com/ftsf/nico",
    "method": "git",
    "tags": [
      "pico-8",
      "game",
      "library",
      "ludum",
      "dare"
    ],
    "description": "Nico game engine",
    "license": "MIT",
    "web": "https://github.com/ftsf/nico"
  },
  {
    "name": "os_files",
    "url": "https://github.com/tormund/os_files",
    "method": "git",
    "tags": [
      "dialogs",
      "file",
      "icon"
    ],
    "description": "Crossplatform (x11, windows, osx) native file dialogs; sytem file/folder icons in any resolution; open file with default application",
    "license": "MIT",
    "web": "https://github.com/tormund/os_files"
  },
  {
    "name": "sprymicro",
    "url": "https://github.com/gokr/sprymicro",
    "method": "git",
    "tags": [
      "spry",
      "demo"
    ],
    "description": "Small demo Spry interpreters",
    "license": "MIT",
    "web": "https://github.com/gokr/sprymicro"
  },
  {
    "name": "spryvm",
    "url": "https://github.com/gokr/spryvm",
    "method": "git",
    "tags": [
      "interpreter",
      "language",
      "spry"
    ],
    "description": "Homoiconic dynamic language interpreter in Nim",
    "license": "MIT",
    "web": "https://github.com/gokr/spryvm"
  },
  {
    "name": "netpbm",
    "url": "https://github.com/barcharcraz/nim-netpbm",
    "method": "git",
    "tags": [
      "pbm",
      "image",
      "wrapper",
      "netpbm"
    ],
    "description": "Wrapper for libnetpbm",
    "license": "MIT",
    "web": "https://github.com/barcharcraz/nim-netpbm"
  },
  {
    "name": "nimgen",
    "url": "https://github.com/genotrance/nimgen",
    "method": "git",
    "tags": [
      "c2nim",
      "library",
      "wrapper",
      "c",
      "c++"
    ],
    "description": "C2nim helper to simplify and automate wrapping C libraries",
    "license": "MIT",
    "web": "https://github.com/genotrance/nimgen"
  },
  {
    "name": "sksbox",
    "url": "https://github.com/Skrylar/sksbox",
    "method": "git",
    "tags": [
      "sbox",
      "binary",
      "binaryformat",
      "nothings",
      "container"
    ],
    "description": "A native-nim implementaton of the sBOX generic container format.",
    "license": "MIT",
    "web": "https://github.com/Skrylar/sksbox"
  },
  {
    "name": "avbin",
    "url": "https://github.com/Vladar4/avbin",
    "method": "git",
    "tags": [
      "audio",
      "video",
      "media",
      "library",
      "wrapper"
    ],
    "description": "Wrapper of the AVbin library for the Nim language.",
    "license": "LGPL",
    "web": "https://github.com/Vladar4/avbin"
  },
  {
    "name": "fsm",
    "url": "https://github.com/ba0f3/fsm.nim",
    "method": "git",
    "tags": [
      "fsm",
      "finite",
      "state",
      "machine"
    ],
    "description": "A simple finite-state machine for @nim-lang",
    "license": "MIT",
    "web": "https://github.com/ba0f3/fsm.nim"
  },
  {
    "name": "timezones",
    "url": "https://github.com/GULPF/timezones",
    "method": "git",
    "tags": [
      "timezone",
      "time",
      "tzdata"
    ],
    "description": "Timezone library compatible with the standard library. ",
    "license": "MIT",
    "web": "https://github.com/GULPF/timezones"
  },
  {
    "name": "ndf",
    "url": "https://github.com/rustomax/ndf",
    "method": "git",
    "tags": [
      "app",
      "binary",
      "duplicates",
      "utility",
      "filesystem"
    ],
    "description": "Duplicate files finder",
    "license": "MIT",
    "web": "https://github.com/rustomax/ndf"
  },
  {
    "name": "unicodeplus",
    "url": "https://github.com/nitely/nim-unicodeplus",
    "method": "git",
    "tags": [
      "unicode",
      "isdigit",
      "isalpha"
    ],
    "description": "Common unicode operations",
    "license": "MIT",
    "web": "https://github.com/nitely/nim-unicodeplus"
  },
  {
    "name": "libsvm",
    "url": "https://github.com/genotrance/libsvm",
    "method": "git",
    "tags": [
      "scientific",
      "svm",
      "vector"
    ],
    "description": "libsvm wrapper for Nim",
    "license": "MIT",
    "web": "https://github.com/genotrance/libsvm"
  },
  {
    "name": "lilt",
    "url": "https://github.com/quelklef/lilt",
    "method": "git",
    "tags": [
      "language",
      "parser",
      "parsing"
    ],
    "description": "Parsing language",
    "license": "MIT",
    "web": "https://github.com/quelklef/lilt"
  },
  {
    "name": "shiori_charset_convert",
    "url": "https://github.com/Narazaka/shiori_charset_convert-nim",
    "method": "git",
    "tags": [
      "shiori",
      "ukagaka"
    ],
    "description": "The SHIORI Message charset convert utility",
    "license": "MIT",
    "web": "https://github.com/Narazaka/shiori_charset_convert-nim"
  },
  {
    "name": "grafanim",
    "url": "https://github.com/jamesalbert/grafanim",
    "method": "git",
    "tags": [
      "library",
      "grafana",
      "dashboards"
    ],
    "description": "Grafana module for Nim",
    "license": "GPL",
    "web": "https://github.com/jamesalbert/grafanim"
  },
  {
    "name": "nimpy",
    "url": "https://github.com/yglukhov/nimpy",
    "method": "git",
    "tags": [
      "python",
      "bridge"
    ],
    "description": "Nim - Python bridge",
    "license": "MIT",
    "web": "https://github.com/yglukhov/nimpy"
  },
  {
    "name": "simple_graph",
    "url": "https://github.com/erhlee-bird/simple_graph",
    "method": "git",
    "tags": [
      "datastructures",
      "library"
    ],
    "description": "Simple Graph Library",
    "license": "MIT",
    "web": "https://github.com/erhlee-bird/simple_graph"
  },
  {
    "name": "controlStructures",
    "url": "https://github.com/TakeYourFreedom/Additional-Control-Structures-for-Nim",
    "method": "git",
    "tags": [
      "library",
      "control",
      "structure"
    ],
    "description": "Additional control structures",
    "license": "MIT",
    "web": "http://htmlpreview.github.io/?https://github.com/TakeYourFreedom/Additional-Control-Structures-for-Nim/blob/master/controlStructures.html"
  },
  {
    "name": "notetxt",
    "url": "https://github.com/mrshu/nim-notetxt",
    "method": "git",
    "tags": [
      "notetxt,",
      "note",
      "taking"
    ],
    "description": "A library that implements the note.txt specification for note taking.",
    "license": "MIT",
    "web": "https://github.com/mrshu/nim-notetxt"
  },
  {
    "name": "breeze",
    "url": "https://github.com/alehander42/breeze",
    "method": "git",
    "tags": [
      "dsl",
      "macro",
      "metaprogramming"
    ],
    "description": "A dsl for writing macros in Nim",
    "license": "MIT",
    "web": "https://github.com/alehander42/breeze"
  },
  {
    "name": "joyent_http_parser",
    "url": "https://github.com/nim-lang/joyent_http_parser",
    "method": "git",
    "tags": [
      "wrapper",
      "library",
      "parsing"
    ],
    "description": "Wrapper for high performance HTTP parsing library.",
    "license": "MIT",
    "web": "https://github.com/nim-lang/joyent_http_parser"
  },
  {
    "name": "libsvm_legacy",
    "url": "https://github.com/nim-lang/libsvm_legacy",
    "method": "git",
    "tags": [
      "wrapper",
      "library",
      "scientific"
    ],
    "description": "Wrapper for libsvm.",
    "license": "MIT",
    "web": "https://github.com/nim-lang/libsvm_legacy"
  },
  {
    "name": "clblast",
    "url": "https://github.com/numforge/nim-clblast",
    "method": "git",
    "tags": [
      "BLAS",
      "linear",
      "algebra",
      "vector",
      "matrix",
      "opencl",
      "high",
      "performance",
      "computing",
      "GPU",
      "wrapper"
    ],
    "description": "Wrapper for CLBlast, an OpenCL BLAS library",
    "license": "Apache License 2.0",
    "web": "https://github.com/numforge/nim-clblast"
  },
  {
    "name": "nimp5",
    "url": "https://github.com/Foldover/nim-p5",
    "method": "git",
    "tags": [
      "p5",
      "javascript",
      "creative",
      "coding",
      "processing",
      "library"
    ],
    "description": "Nim bindings for p5.js.",
    "license": "MIT",
    "web": "https://github.com/Foldover/nim-p5"
  },
  {
    "name": "names",
    "url": "https://github.com/pragmagic/names",
    "method": "git",
    "tags": [
      "strings"
    ],
    "description": "String interning library",
    "license": "MIT",
    "web": "https://github.com/pragmagic/names"
  },
  {
    "name": "sha1ext",
    "url": "https://github.com/CORDEA/sha1ext",
    "method": "git",
    "tags": [
      "sha1",
      "extension"
    ],
    "description": "std / sha1 extension",
    "license": "Apache License 2.0",
    "web": "https://github.com/CORDEA/sha1ext"
  },
  {
    "name": "libsha",
    "url": "https://github.com/forlan-ua/nim-libsha",
    "method": "git",
    "tags": [
      "sha1",
      "sha224",
      "sha256",
      "sha384",
      "sha512"
    ],
    "description": "Sha1 and Sha2 implementations",
    "license": "MIT",
    "web": "https://github.com/forlan-ua/nim-libsha"
  },
  {
    "name": "pwned",
    "url": "https://github.com/dom96/pwned",
    "method": "git",
    "tags": [
      "application",
      "passwords",
      "security",
      "binary"
    ],
    "description": "A client for the Pwned passwords API.",
    "license": "MIT",
    "web": "https://github.com/dom96/pwned"
  },
  {
    "name": "suffer",
    "url": "https://github.com/emekoi/suffer",
    "method": "git",
    "tags": [
      "graphics",
      "font",
      "software"
    ],
    "description": "a nim library for drawing 2d shapes, text, and images to 32bit software pixel buffers",
    "license": "MIT",
    "web": "https://github.com/emekoi/suffer"
  },
  {
    "name": "metric",
    "url": "https://github.com/mjendrusch/metric",
    "method": "git",
    "tags": [
      "library",
      "units",
      "scientific",
      "dimensional-analysis"
    ],
    "description": "Dimensionful types and dimensional analysis.",
    "license": "MIT",
    "web": "https://github.com/mjendrusch/metric"
  },
  {
    "name": "useragents",
    "url": "https://github.com/treeform/useragents",
    "method": "git",
    "tags": [
      "library",
      "useragent"
    ],
    "description": "User Agent parser for nim.",
    "license": "MIT",
    "web": "https://github.com/treeform/useragents"
  },
  {
    "name": "nimna",
    "url": "https://github.com/mjendrusch/nimna",
    "method": "git",
    "tags": [
      "library",
      "nucleic-acid-folding",
      "scientific",
      "biology"
    ],
    "description": "Nucleic acid folding and design.",
    "license": "MIT",
    "web": "https://github.com/mjendrusch/nimna"
  },
  {
    "name": "bencode",
    "url": "https://github.com/FedericoCeratto/nim-bencode",
    "method": "git",
    "tags": [
      "library",
      "bencode"
    ],
    "description": "Bencode serialization/deserialization library",
    "license": "LGPLv3",
    "web": "https://github.com/FedericoCeratto/nim-bencode"
  },
  {
    "name": "i3ipc",
    "url": "https://github.com/FedericoCeratto/nim-i3ipc",
    "method": "git",
    "tags": [
      "library",
      "i3"
    ],
    "description": "i3 IPC client library",
    "license": "LGPLv3",
    "web": "https://github.com/FedericoCeratto/nim-i3ipc"
  },
  {
    "name": "chroma",
    "url": "https://github.com/treeform/chroma",
    "method": "git",
    "tags": [
      "colors",
      "cmyk",
      "hsl",
      "hsv"
    ],
    "description": "Everything you want to do with colors.",
    "license": "MIT",
    "web": "https://github.com/treeform/chroma"
  },
  {
    "name": "nimrax",
    "url": "https://github.com/genotrance/nimrax",
    "method": "git",
    "tags": [
      "rax",
      "radix",
      "tree",
      "data",
      "structure"
    ],
    "description": "Radix tree wrapper for Nim",
    "license": "MIT",
    "web": "https://github.com/genotrance/nimrax"
  },
  {
    "name": "nimbass",
    "url": "https://github.com/genotrance/nimbass",
    "method": "git",
    "tags": [
      "bass",
      "audio",
      "wrapper"
    ],
    "description": "Bass wrapper for Nim",
    "license": "MIT",
    "web": "https://github.com/genotrance/nimbass"
  },
  {
    "name": "nimkerberos",
    "url": "https://github.com/genotrance/nimkerberos",
    "method": "git",
    "tags": [
      "kerberos",
      "ntlm",
      "authentication",
      "auth",
      "sspi"
    ],
    "description": "WinKerberos wrapper for Nim",
    "license": "MIT",
    "web": "https://github.com/genotrance/nimkerberos"
  },
  {
    "name": "nimssh2",
    "url": "https://github.com/genotrance/nimssh2",
    "method": "git",
    "tags": [
      "ssh",
      "library",
      "wrapper"
    ],
    "description": "libssh2 wrapper for Nim",
    "license": "MIT",
    "web": "https://github.com/genotrance/nimssh2"
  },
  {
    "name": "nimssl",
    "url": "https://github.com/genotrance/nimssl",
    "method": "git",
    "tags": [
      "openssl",
      "sha",
      "sha1",
      "hash",
      "sha256",
      "sha512"
    ],
    "description": "OpenSSL wrapper for Nim",
    "license": "MIT",
    "web": "https://github.com/genotrance/nimssl"
  },
  {
    "name": "snip",
    "url": "https://github.com/genotrance/snip",
    "method": "git",
    "tags": [
      "console",
      "editor",
      "text",
      "cli"
    ],
    "description": "Text editor to speed up testing code snippets",
    "license": "MIT",
    "web": "https://github.com/genotrance/snip"
  },
  {
    "name": "moduleinit",
    "url": "https://github.com/skunkiferous/moduleinit",
    "method": "git",
    "tags": [
      "library",
      "parallelism",
      "threads"
    ],
    "description": "Nim module/thread initialisation ordering library",
    "license": "MIT",
    "web": "https://github.com/skunkiferous/moduleinit"
  },
  {
    "name": "mofuw",
    "url": "https://github.com/2vg/mofuw",
    "method": "git",
    "tags": [
      "web",
      "http",
      "framework",
      "abandoned"
    ],
    "description": "mofuw is *MO*re *F*aster, *U*ltra *W*ebserver",
    "license": "MIT",
    "web": "https://github.com/2vg/mofuw"
  },
  {
    "name": "scnim",
    "url": "https://github.com/capocasa/scnim",
    "method": "git",
    "tags": [
      "music",
      "synthesizer",
      "realtime",
      "supercollider",
      "ugen",
      "plugin",
      "binding",
      "audio"
    ],
    "description": "Develop SuperCollider UGens in Nim",
    "license": "MIT",
    "web": "https://github.com/capocasa/scnim"
  },
  {
    "name": "nimgl",
    "url": "https://github.com/nimgl/nimgl",
    "method": "git",
    "tags": [
      "glfw",
      "imgui",
      "opengl",
      "bindings",
      "gl",
      "graphics"
    ],
    "description": "Nim Game Library",
    "license": "MIT",
    "web": "https://github.com/lmariscal/nimgl"
  },
  {
    "name": "inim",
    "url": "https://github.com/AndreiRegiani/INim",
    "method": "git",
    "tags": [
      "repl",
      "playground",
      "shell"
    ],
    "description": "Interactive Nim Shell",
    "license": "MIT",
    "web": "https://github.com/AndreiRegiani/INim"
  },
  {
    "name": "nimbigwig",
    "url": "https://github.com/genotrance/nimbigwig",
    "method": "git",
    "tags": [
      "bigwig",
      "bigbend",
      "genome"
    ],
    "description": "libBigWig wrapper for Nim",
    "license": "MIT",
    "web": "https://github.com/genotrance/nimbigwig"
  },
  {
    "name": "regex",
    "url": "https://github.com/nitely/nim-regex",
    "method": "git",
    "tags": [
      "regex"
    ],
    "description": "Linear time regex matching",
    "license": "MIT",
    "web": "https://github.com/nitely/nim-regex"
  },
  {
    "name": "tsundoku",
    "url": "https://github.com/FedericoCeratto/tsundoku",
    "method": "git",
    "tags": [
      "OPDS",
      "ebook",
      "server"
    ],
    "description": "Simple and lightweight OPDS ebook server",
    "license": "GPLv3",
    "web": "https://github.com/FedericoCeratto/tsundoku"
  },
  {
    "name": "nim_exodus",
    "url": "https://github.com/shinriyo/nim_exodus",
    "method": "git",
    "tags": [
      "web",
      "html",
      "template"
    ],
    "description": "Template generator for gester",
    "license": "MIT",
    "web": "https://github.com/shinriyo/nim_exodus"
  },
  {
    "name": "nimlibxlsxwriter",
    "url": "https://github.com/KeepCoolWithCoolidge/nimlibxlsxwriter",
    "method": "git",
    "tags": [
      "Excel",
      "wrapper",
      "xlsx"
    ],
    "description": "libxslxwriter wrapper for Nim",
    "license": "MIT",
    "web": "https://github.com/KeepCoolWithCoolidge/nimlibxlsxwriter"
  },
  {
    "name": "nimclutter",
    "url": "https://github.com/KeepCoolWithCoolidge/nimclutter",
    "method": "git",
    "tags": [
      "clutter",
      "gtk",
      "gui"
    ],
    "description": "Nim bindings for Clutter toolkit.",
    "license": "LGPLv2.1",
    "web": "https://github.com/KeepCoolWithCoolidge/nimclutter"
  },
  {
    "name": "nimhdf5",
    "url": "https://github.com/Vindaar/nimhdf5",
    "method": "git",
    "tags": [
      "library",
      "wrapper",
      "binding",
      "libhdf5",
      "hdf5",
      "ndarray",
      "storage"
    ],
    "description": "Bindings for the HDF5 data format C library",
    "license": "MIT",
    "web": "https://github.com/Vindaar/nimhdf5"
  },
  {
    "name": "mpfit",
    "url": "https://github.com/Vindaar/nim-mpfit",
    "method": "git",
    "tags": [
      "library",
      "wrapper",
      "binding",
      "nonlinear",
      "least-squares",
      "fitting",
      "levenberg-marquardt",
      "regression"
    ],
    "description": "A wrapper for the cMPFIT non-linear least squares fitting library",
    "license": "MIT",
    "web": "https://github.com/Vindaar/nim-mpfit"
  },
  {
    "name": "nlopt",
    "url": "https://github.com/Vindaar/nimnlopt",
    "method": "git",
    "tags": [
      "library",
      "wrapper",
      "binding",
      "nonlinear-optimization"
    ],
    "description": "A wrapper for the non-linear optimization C library Nlopt",
    "license": "MIT",
    "web": "https://github.com/Vindaar/nimnlopt"
  },
  {
    "name": "itertools",
    "url": "https://github.com/narimiran/itertools",
    "method": "git",
    "tags": [
      "itertools",
      "iterutils",
      "python",
      "iter",
      "iterator",
      "iterators"
    ],
    "description": "Itertools for Nim",
    "license": "MIT",
    "web": "https://github.com/narimiran/itertools"
  },
  {
    "name": "typelists",
    "url": "https://github.com/yglukhov/typelists",
    "method": "git",
    "tags": [
      "metaprogramming"
    ],
    "description": "Typelists in Nim",
    "license": "MIT",
    "web": "https://github.com/yglukhov/typelists"
  },
  {
    "name": "sol",
    "url": "https://github.com/davidgarland/sol",
    "method": "git",
    "tags": [
      "c99",
      "c11",
      "c",
      "vector",
      "simd",
      "avx",
      "avx2",
      "neon"
    ],
    "description": "A SIMD-accelerated vector library written in C99 with Nim bindings.",
    "license": "MIT",
    "web": "https://github.com/davidgarland/sol"
  },
  {
    "name": "simdX86",
    "url": "https://github.com/nimlibs/simdX86",
    "method": "git",
    "tags": [
      "simd"
    ],
    "description": "Wrappers for X86 SIMD intrinsics",
    "license": "MIT",
    "web": "https://github.com/nimlibs/simdX86"
  },
  {
    "name": "loopfusion",
    "url": "https://github.com/numforge/loopfusion",
    "method": "git",
    "tags": [
      "loop",
      "iterator",
      "zip",
      "forEach",
      "variadic"
    ],
    "description": "Loop efficiently over a variadic number of containers",
    "license": "MIT or Apache 2.0",
    "web": "https://github.com/numforge/loopfusion"
  },
  {
    "name": "tinamou",
    "url": "https://github.com/Double-oxygeN/tinamou",
    "method": "git",
    "tags": [
      "game",
      "sdl2"
    ],
    "description": "Game Library in Nim with SDL2",
    "license": "MIT",
    "web": "https://github.com/Double-oxygeN/tinamou"
  },
  {
    "name": "cittadino",
    "url": "https://github.com/makingspace/cittadino",
    "method": "git",
    "tags": [
      "pubsub",
      "stomp",
      "rabbitmq",
      "amqp"
    ],
    "description": "A simple PubSub framework using STOMP.",
    "license": "BSD2",
    "web": "https://github.com/makingspace/cittadino"
  },
  {
    "name": "consul",
    "url": "https://github.com/makingspace/nim_consul",
    "method": "git",
    "tags": [
      "consul"
    ],
    "description": "A simple interface to a running Consul agent.",
    "license": "BSD2",
    "web": "https://github.com/makingspace/nim_consul"
  },
  {
    "name": "keystone",
    "url": "https://github.com/6A/Keystone.nim",
    "method": "git",
    "tags": [
      "binding",
      "keystone",
      "asm",
      "assembler",
      "x86",
      "arm"
    ],
    "description": "Bindings to the Keystone Assembler.",
    "license": "MIT",
    "web": "https://github.com/6A/Keystone.nim"
  },
  {
    "name": "units",
    "url": "https://github.com/Udiknedormin/NimUnits",
    "method": "git",
    "tags": [
      "library",
      "pure",
      "units",
      "physics",
      "science",
      "documentation",
      "safety"
    ],
    "description": " Statically-typed quantity units.",
    "license": "MIT",
    "web": "https://github.com/Udiknedormin/NimUnits"
  },
  {
    "name": "ast_pattern_matching",
    "url": "https://github.com/krux02/ast-pattern-matching",
    "method": "git",
    "tags": [
      "macros",
      "pattern-matching",
      "ast"
    ],
    "description": "a general ast pattern matching library with a focus on correctness and good error messages",
    "license": "MIT",
    "web": "https://github.com/krux02/ast-pattern-matching"
  },
  {
    "name": "tissue",
    "url": "https://github.com/genotrance/tissue",
    "method": "git",
    "tags": [
      "github",
      "issue",
      "debug",
      "test",
      "testament"
    ],
    "description": "Test failing snippets from Nim's issues",
    "license": "MIT",
    "web": "https://github.com/genotrance/tissue"
  },
  {
    "name": "sphincs",
    "url": "https://github.com/ehmry/nim-sphincs",
    "method": "git",
    "tags": [
      "crypto",
      "pqcrypto",
      "signing"
    ],
    "description": "SPHINCS⁺ stateless hash-based signature scheme",
    "license": "MIT",
    "web": "https://github.com/ehmry/nim-sphincs"
  },
  {
    "name": "nimpb",
    "url": "https://github.com/oswjk/nimpb",
    "method": "git",
    "tags": [
      "serialization",
      "protocol-buffers",
      "protobuf",
      "library"
    ],
    "description": "A Protocol Buffers library for Nim",
    "license": "MIT",
    "web": "https://github.com/oswjk/nimpb"
  },
  {
    "name": "nimpb_protoc",
    "url": "https://github.com/oswjk/nimpb_protoc",
    "method": "git",
    "tags": [
      "serialization",
      "protocol-buffers",
      "protobuf"
    ],
    "description": "Protocol Buffers compiler support package for nimpb",
    "license": "MIT",
    "web": "https://github.com/oswjk/nimpb_protoc"
  },
  {
    "name": "strunicode",
    "url": "https://github.com/nitely/nim-strunicode",
    "method": "git",
    "tags": [
      "string",
      "unicode",
      "grapheme"
    ],
    "description": "Swift-like unicode string handling",
    "license": "MIT",
    "web": "https://github.com/nitely/nim-strunicode"
  },
  {
    "name": "turn_based_game",
    "url": "https://github.com/JohnAD/turn_based_game",
    "method": "git",
    "tags": [
      "rules-engine",
      "game",
      "turn-based"
    ],
    "description": "Game rules engine for simulating or playing turn-based games",
    "license": "MIT",
    "web": "https://github.com/JohnAD/turn_based_game/wiki"
  },
  {
    "name": "negamax",
    "url": "https://github.com/JohnAD/negamax",
    "method": "git",
    "tags": [
      "negamax",
      "minimax",
      "game",
      "ai",
      "turn-based"
    ],
    "description": "Negamax AI search-tree algorithm for two player games",
    "license": "MIT",
    "web": "https://github.com/JohnAD/negamax"
  },
  {
    "name": "translation",
    "url": "https://github.com/juancarlospaco/nim-tinyslation",
    "method": "git",
    "tags": [
      "translation",
      "tinyslation",
      "api",
      "strings",
      "minimalism"
    ],
    "description": "Text string translation from free online crowdsourced API. Tinyslation a tiny translation.",
    "license": "LGPLv3",
    "web": "https://github.com/juancarlospaco/nim-tinyslation"
  },
  {
    "name": "magic",
    "url": "https://github.com/xmonader/nim-magic",
    "method": "git",
    "tags": [
      "libmagic",
      "magic",
      "guessfile"
    ],
    "description": "libmagic for nim",
    "license": "MIT",
    "web": "https://github.com/xmonader/nim-magic"
  },
  {
    "name": "configparser",
    "url": "https://github.com/xmonader/nim-configparser",
    "method": "git",
    "tags": [
      "configparser",
      "ini",
      "parser"
    ],
    "description": "pure Ini configurations parser",
    "license": "MIT",
    "web": "https://github.com/xmonader/nim-configparser"
  },
  {
    "name": "random_font_color",
    "url": "https://github.com/juancarlospaco/nim-random-font-color",
    "method": "git",
    "tags": [
      "fonts",
      "colors",
      "pastel",
      "design",
      "random"
    ],
    "description": "Random curated Fonts and pastel Colors for your UI/UX design, design for non-designers.",
    "license": "LGPLv3",
    "web": "https://github.com/juancarlospaco/nim-random-font-color"
  },
  {
    "name": "bytes2human",
    "url": "https://github.com/juancarlospaco/nim-bytes2human",
    "method": "git",
    "tags": [
      "bytes",
      "human",
      "minimalism",
      "size"
    ],
    "description": "Convert bytes to kilobytes, megabytes, gigabytes, etc.",
    "license": "LGPLv3",
    "web": "https://github.com/juancarlospaco/nim-bytes2human"
  },
  {
    "name": "nimhttpd",
    "url": "https://github.com/h3rald/nimhttpd",
    "method": "git",
    "tags": [
      "web-server",
      "static-file-server",
      "server",
      "http"
    ],
    "description": "A tiny static file web server.",
    "license": "MIT",
    "web": "https://github.com/h3rald/nimhttpd"
  },
  {
    "name": "crc32",
    "url": "https://github.com/juancarlospaco/nim-crc32",
    "method": "git",
    "tags": [
      "crc32",
      "checksum",
      "minimalism"
    ],
    "description": "CRC32, 2 proc, copied from RosettaCode.",
    "license": "MIT",
    "web": "https://github.com/juancarlospaco/nim-crc32"
  },
  {
    "name": "httpbeast",
    "url": "https://github.com/dom96/httpbeast",
    "method": "git",
    "tags": [
      "http",
      "server",
      "parallel",
      "linux",
      "unix"
    ],
    "description": "A performant and scalable HTTP server.",
    "license": "MIT",
    "web": "https://github.com/dom96/httpbeast"
  },
  {
    "name": "datetime2human",
    "url": "https://github.com/juancarlospaco/nim-datetime2human",
    "method": "git",
    "tags": [
      "date",
      "time",
      "datetime",
      "ISO-8601",
      "human",
      "minimalism"
    ],
    "description": "Human friendly DateTime string representations, seconds to millenniums.",
    "license": "LGPLv3",
    "web": "https://github.com/juancarlospaco/nim-datetime2human"
  },
  {
    "name": "sass",
    "url": "https://github.com/dom96/sass",
    "method": "git",
    "tags": [
      "css",
      "compiler",
      "wrapper",
      "library",
      "scss",
      "web"
    ],
    "description": "A wrapper for the libsass library.",
    "license": "MIT",
    "web": "https://github.com/dom96/sass"
  },
  {
    "name": "osutil",
    "url": "https://github.com/juancarlospaco/nim-osutil",
    "method": "git",
    "tags": [
      "utils",
      "helpers",
      "minimalism",
      "process",
      "mobile",
      "battery"
    ],
    "description": "OS Utils for Nim, simple tiny but useful procs for OS. Turn Display OFF and set Process Name.",
    "license": "LGPLv3",
    "web": "https://github.com/juancarlospaco/nim-osutil"
  },
  {
    "name": "binance",
    "url": "https://github.com/Imperator26/binance",
    "method": "git",
    "tags": [
      "library",
      "api",
      "binance"
    ],
    "description": "A Nim library to access the Binance API.",
    "license": "Apache License 2.0",
    "web": "https://github.com/Imperator26/binance"
  },
  {
    "name": "jdec",
    "tags": [
      "json",
      "marshal",
      "helper",
      "utils"
    ],
    "method": "git",
    "license": "MIT",
    "web": "https://github.com/diegogub/jdec",
    "url": "https://github.com/diegogub/jdec",
    "description": "Flexible JSON manshal/unmarshal library for nim"
  },
  {
    "name": "nimsnappyc",
    "url": "https://github.com/NimCompression/nimsnappyc",
    "method": "git",
    "tags": [
      "snappy",
      "compression",
      "wrapper",
      "library"
    ],
    "description": "Wrapper for the Snappy-C compression library",
    "license": "MIT",
    "web": "https://github.com/NimCompression/nimsnappyc"
  },
  {
    "name": "websitecreator",
    "alias": "nimwc"
  },
  {
    "name": "nimwc",
    "url": "https://github.com/ThomasTJdev/nim_websitecreator",
    "method": "git",
    "tags": [
      "website",
      "webpage",
      "blog",
      "binary"
    ],
    "description": "A website management tool. Run the file and access your webpage.",
    "license": "PPL",
    "web": "https://nimwc.org/"
  },
  {
    "name": "shaname",
    "url": "https://github.com/Torro/nimble-packages?subdir=shaname",
    "method": "git",
    "tags": [
      "sha1",
      "command-line",
      "utilities"
    ],
    "description": "Rename files to their sha1sums",
    "license": "BSD",
    "web": "https://github.com/Torro/nimble-packages/tree/master/shaname"
  },
  {
    "name": "about",
    "url": "https://github.com/aleandros/about",
    "method": "git",
    "tags": [
      "cli",
      "tool"
    ],
    "description": "Executable for finding information about programs in PATH",
    "license": "MIT",
    "web": "https://github.com/aleandros/about"
  },
  {
    "name": "findtests",
    "url": "https://github.com/jackvandrunen/findtests",
    "method": "git",
    "tags": [
      "test",
      "tests",
      "testing",
      "unit"
    ],
    "description": "A helper module for writing unit tests in Nim with nake or similar build system.",
    "license": "ISC",
    "web": "https://github.com/jackvandrunen/findtests"
  },
  {
    "name": "packedjson",
    "url": "https://github.com/Araq/packedjson",
    "method": "git",
    "tags": [
      "json"
    ],
    "description": "packedjson is an alternative Nim implementation for JSON. The JSON is essentially kept as a single string in order to save memory over a more traditional tree representation.",
    "license": "MIT",
    "web": "https://github.com/Araq/packedjson"
  },
  {
    "name": "unicode_numbers",
    "url": "https://github.com/Aearnus/unicode_numbers",
    "method": "git",
    "tags": [
      "library",
      "string",
      "format",
      "unicode"
    ],
    "description": "Converts a number into a specially formatted Unicode string",
    "license": "MIT",
    "web": "https://github.com/Aearnus/unicode_numbers"
  },
  {
    "name": "glob",
    "url": "https://github.com/citycide/glob",
    "method": "git",
    "tags": [
      "glob",
      "pattern",
      "match",
      "walk",
      "filesystem",
      "pure"
    ],
    "description": "Pure library for matching file paths against Unix style glob patterns.",
    "license": "MIT",
    "web": "https://github.com/citycide/glob"
  },
  {
    "name": "lda",
    "url": "https://github.com/unicredit/lda",
    "method": "git",
    "tags": [
      "LDA",
      "topic-modeling",
      "text-clustering",
      "NLP"
    ],
    "description": "Latent Dirichlet Allocation",
    "license": "Apache License 2.0",
    "web": "https://github.com/unicredit/lda"
  },
  {
    "name": "mdevolve",
    "url": "https://github.com/jxy/MDevolve",
    "method": "git",
    "tags": [
      "MD",
      "integrator",
      "numerical",
      "evolution"
    ],
    "description": "Integrator framework for Molecular Dynamic evolutions",
    "license": "MIT",
    "web": "https://github.com/jxy/MDevolve"
  },
  {
    "name": "sctp",
    "url": "https://github.com/metacontainer/sctp.nim",
    "method": "git",
    "tags": [
      "sctp",
      "networking",
      "userspace"
    ],
    "description": "Userspace SCTP bindings",
    "license": "BSD",
    "web": "https://github.com/metacontainer/sctp.nim"
  },
  {
    "name": "sodium",
    "url": "https://github.com/zielmicha/libsodium.nim",
    "method": "git",
    "tags": [
      "crypto",
      "security",
      "sodium"
    ],
    "description": "High-level libsodium bindings",
    "license": "MIT",
    "web": "https://github.com/zielmicha/libsodium.nim"
  },
  {
    "name": "db_clickhouse",
    "url": "https://github.com/leonardoce/nim-clickhouse",
    "method": "git",
    "tags": [
      "wrapper",
      "database",
      "clickhouse"
    ],
    "description": "ClickHouse Nim interface",
    "license": "MIT",
    "web": "https://github.com/leonardoce/nim-clickhouse"
  },
  {
    "name": "webterminal",
    "url": "https://github.com/JohnAD/webterminal",
    "method": "git",
    "tags": [
      "javascript",
      "terminal",
      "tty"
    ],
    "description": "Very simple browser Javascript TTY web terminal",
    "license": "MIT",
    "web": "https://github.com/JohnAD/webterminal"
  },
  {
    "name": "hpack",
    "url": "https://github.com/nitely/nim-hpack",
    "method": "git",
    "tags": [
      "http2",
      "hpack"
    ],
    "description": "HPACK (Header Compression for HTTP/2)",
    "license": "MIT",
    "web": "https://github.com/nitely/nim-hpack"
  },
  {
    "name": "cobs",
    "url": "https://github.com/keyme/nim_cobs",
    "method": "git",
    "tags": [
      "serialization",
      "encoding",
      "wireline",
      "framing",
      "cobs"
    ],
    "description": "Consistent Overhead Byte Stuffing for Nim",
    "license": "MIT",
    "web": "https://github.com/keyme/nim_cobs"
  },
  {
    "name": "bitvec",
    "url": "https://github.com/keyme/nim_bitvec",
    "method": "git",
    "tags": [
      "serialization",
      "encoding",
      "wireline"
    ],
    "description": "Extensible bit vector integer encoding library",
    "license": "MIT",
    "web": "https://github.com/keyme/nim_bitvec"
  },
  {
    "name": "nimsvg",
    "url": "https://github.com/bluenote10/NimSvg",
    "method": "git",
    "tags": [
      "svg"
    ],
    "description": "Nim-based DSL allowing to generate SVG files and GIF animations.",
    "license": "MIT",
    "web": "https://github.com/bluenote10/NimSvg"
  },
  {
    "name": "validation",
    "url": "https://github.com/captainbland/nim-validation",
    "method": "git",
    "tags": [
      "validation",
      "library"
    ],
    "description": "Nim object validation using type field pragmas",
    "license": "GPLv3",
    "web": "https://github.com/captainbland/nim-validation"
  },
  {
    "name": "nimgraphviz",
    "url": "https://github.com/QuinnFreedman/nimgraphviz",
    "method": "git",
    "tags": [
      "graph",
      "viz",
      "graphviz",
      "dot",
      "pygraphviz"
    ],
    "description": "Nim bindings for the GraphViz tool and the DOT graph language",
    "license": "MIT",
    "web": "https://github.com/QuinnFreedman/nimgraphviz"
  },
  {
    "name": "fab",
    "url": "https://github.com/icyphox/fab",
    "method": "git",
    "tags": [
      "colors",
      "terminal",
      "formatting",
      "text",
      "fun"
    ],
    "description": "Print fabulously in your terminal",
    "license": "MIT",
    "web": "https://github.com/icyphox/fab"
  },
  {
    "name": "kdialog",
    "url": "https://github.com/juancarlospaco/nim-kdialog",
    "method": "git",
    "tags": [
      "kdialog",
      "qt5",
      "kde",
      "gui",
      "easy",
      "qt"
    ],
    "description": "KDialog Qt5 Wrapper, easy API, KISS design",
    "license": "LGPLv3",
    "web": "https://github.com/juancarlospaco/nim-kdialog"
  },
  {
    "name": "nim7z",
    "url": "https://github.com/genotrance/nim7z",
    "method": "git",
    "tags": [
      "7zip",
      "7z",
      "extract",
      "archive"
    ],
    "description": "7z extraction for Nim",
    "license": "MIT",
    "web": "https://github.com/genotrance/nim7z"
  },
  {
    "name": "nimarchive",
    "url": "https://github.com/genotrance/nimarchive",
    "method": "git",
    "tags": [
      "7z",
      "zip",
      "tar",
      "rar",
      "gz",
      "libarchive",
      "compress",
      "extract",
      "archive"
    ],
    "description": "libarchive wrapper for Nim",
    "license": "MIT",
    "web": "https://github.com/genotrance/nimarchive"
  },
  {
    "name": "nimpcre",
    "url": "https://github.com/genotrance/nimpcre",
    "method": "git",
    "tags": [
      "pcre",
      "regex"
    ],
    "description": "PCRE wrapper for Nim",
    "license": "MIT",
    "web": "https://github.com/genotrance/nimpcre"
  },
  {
    "name": "nimdeps",
    "url": "https://github.com/genotrance/nimdeps",
    "method": "git",
    "tags": [
      "dependency",
      "bundle",
      "installer",
      "package"
    ],
    "description": "Nim library to bundle dependency files into executable",
    "license": "MIT",
    "web": "https://github.com/genotrance/nimdeps"
  },
  {
    "name": "intel_hex",
    "url": "https://github.com/keyme/nim_intel_hex",
    "method": "git",
    "tags": [
      "utils",
      "parsing",
      "hex"
    ],
    "description": "Intel hex file utility library",
    "license": "MIT",
    "web": "https://github.com/keyme/nim_intel_hex"
  },
  {
    "name": "nimha",
    "url": "https://github.com/ThomasTJdev/nim_homeassistant",
    "method": "git",
    "tags": [
      "smarthome",
      "automation",
      "mqtt",
      "xiaomi"
    ],
    "description": "Nim Home Assistant (NimHA) is a hub for combining multiple home automation devices and automating jobs",
    "license": "GPLv3",
    "web": "https://github.com/ThomasTJdev/nim_homeassistant"
  },
  {
    "name": "fmod",
    "url": "https://github.com/johnnovak/nim-fmod",
    "method": "git",
    "tags": [
      "library",
      "fmod",
      "audio",
      "game",
      "sound"
    ],
    "description": "Nim wrapper for the FMOD Low Level C API",
    "license": "MIT",
    "web": "https://github.com/johnnovak/nim-fmod"
  },
  {
    "name": "figures",
    "url": "https://github.com/lmariscal/figures",
    "method": "git",
    "tags": [
      "unicode",
      "cli",
      "figures"
    ],
    "description": "unicode symbols",
    "license": "MIT",
    "web": "https://github.com/lmariscal/figures"
  },
  {
    "name": "ur",
    "url": "https://github.com/JohnAD/ur",
    "method": "git",
    "tags": [
      "library",
      "universal",
      "result",
      "return"
    ],
    "description": "A Universal Result macro/object that normalizes the information returned from a procedure",
    "license": "MIT",
    "web": "https://github.com/JohnAD/ur",
    "doc": "https://github.com/JohnAD/ur/blob/master/docs/ur.rst"
  },
  {
    "name": "blosc",
    "url": "https://github.com/Skrylar/nblosc",
    "method": "git",
    "tags": [
      "blosc",
      "wrapper",
      "compression"
    ],
    "description": "Bit Shuffling Block Compressor (C-Blosc)",
    "license": "BSD",
    "web": "https://github.com/Skrylar/nblosc"
  },
  {
    "name": "fltk",
    "url": "https://github.com/Skrylar/nfltk",
    "method": "git",
    "tags": [
      "gui",
      "fltk",
      "wrapper",
      "c++"
    ],
    "description": "The Fast-Light Tool Kit",
    "license": "LGPL",
    "web": "https://github.com/Skrylar/nfltk"
  },
  {
    "name": "nim_cexc",
    "url": "https://github.com/metasyn/nim-cexc-splunk",
    "method": "git",
    "tags": [
      "splunk",
      "command",
      "cexc",
      "chunked"
    ],
    "description": "A simple chunked external protocol interface for Splunk custom search commands.",
    "license": "Apache2",
    "web": "https://github.com/metasyn/nim-cexc-splunk"
  },
  {
    "name": "nimclipboard",
    "url": "https://github.com/genotrance/nimclipboard",
    "method": "git",
    "tags": [
      "clipboard",
      "wrapper",
      "clip",
      "copy",
      "paste",
      "nimgen"
    ],
    "description": "Nim wrapper for libclipboard",
    "license": "MIT",
    "web": "https://github.com/genotrance/nimclipboard"
  },
  {
    "name": "skinterpolate",
    "url": "https://github.com/Skrylar/skInterpolate",
    "method": "git",
    "tags": [
      "interpolation",
      "animation"
    ],
    "description": "Interpolation routines for data and animation.",
    "license": "MIT",
    "web": "https://github.com/Skrylar/skInterpolate"
  },
  {
    "name": "nimspice",
    "url": "https://github.com/CodeDoes/nimspice",
    "method": "git",
    "tags": [
      "macro",
      "template",
      "class",
      "collection"
    ],
    "description": "A bunch of macros. sugar if you would",
    "license": "MIT",
    "web": "https://github.com/CodeDoes/nimspice"
  },
  {
    "name": "BN",
    "url": "https://github.com/MerosCrypto/BN",
    "method": "git",
    "tags": [
      "bignumber",
      "multiprecision",
      "imath"
    ],
    "description": "A Nim Wrapper of the imath BigNumber library.",
    "license": "MIT"
  },
  {
    "name": "nimbioseq",
    "url": "https://github.com/jhbadger/nimbioseq",
    "method": "git",
    "tags": [
      "bioinformatics",
      "fasta",
      "fastq"
    ],
    "description": "Nim Library for sequence (protein/nucleotide) bioinformatics",
    "license": "BSD-3",
    "web": "https://github.com/jhbadger/nimbioseq"
  },
  {
    "name": "subhook",
    "url": "https://github.com/ba0f3/subhook.nim",
    "method": "git",
    "tags": [
      "hook",
      "hooking",
      "subhook",
      "x86",
      "windows",
      "linux",
      "unix"
    ],
    "description": "subhook wrapper",
    "license": "BSD2",
    "web": "https://github.com/ba0f3/subhook.nim"
  },
  {
    "name": "timecop",
    "url": "https://github.com/ba0f3/timecop.nim",
    "method": "git",
    "tags": [
      "time",
      "travel",
      "timecop"
    ],
    "description": "Time travelling for Nim",
    "license": "MIT",
    "web": "https://github.com/ba0f3/timecop.nim"
  },
  {
    "name": "openexchangerates",
    "url": "https://github.com/juancarlospaco/nim-openexchangerates",
    "method": "git",
    "tags": [
      "money",
      "exchange",
      "openexchangerates",
      "bitcoin",
      "gold",
      "dollar",
      "euro",
      "prices"
    ],
    "description": "OpenExchangeRates API Client for Nim. Works with/without SSL. Partially works with/without Free API Key.",
    "license": "MIT",
    "web": "https://github.com/juancarlospaco/nim-openexchangerates"
  },
  {
    "name": "clr",
    "url": "https://github.com/Calinou/clr",
    "method": "git",
    "tags": [
      "command-line",
      "color",
      "rgb",
      "hsl",
      "hsv"
    ],
    "description": "Get information about colors and convert them in the command line",
    "license": "MIT",
    "web": "https://github.com/Calinou/clr"
  },
  {
    "name": "duktape",
    "url": "https://github.com/manguluka/duktape-nim",
    "method": "git",
    "tags": [
      "js",
      "javascript",
      "scripting",
      "language",
      "interpreter"
    ],
    "description": "wrapper for the Duktape embeddable Javascript engine",
    "license": "MIT",
    "web": "https://github.com/manguluka/duktape-nim"
  },
  {
    "name": "polypbren",
    "url": "https://github.com/guibar64/polypbren",
    "method": "git",
    "tags": [
      "science",
      "equation"
    ],
    "description": "Renormalization of colloidal charges of polydipserse dispersions using the Poisson-Boltzmann equation",
    "license": "MIT",
    "web": "https://github.com/guibar64/polypbren"
  },
  {
    "name": "spdx_licenses",
    "url": "https://github.com/euantorano/spdx_licenses.nim",
    "method": "git",
    "tags": [
      "spdx",
      "license"
    ],
    "description": "A library to retrieve the list of commonly used licenses from the SPDX License List.",
    "license": "BSD3",
    "web": "https://github.com/euantorano/spdx_licenses.nim"
  },
  {
    "name": "texttospeech",
    "url": "https://github.com/dom96/texttospeech",
    "method": "git",
    "tags": [
      "tts",
      "text-to-speech",
      "google-cloud",
      "gcloud",
      "api"
    ],
    "description": "A client for the Google Cloud Text to Speech API.",
    "license": "MIT",
    "web": "https://github.com/dom96/texttospeech"
  },
  {
    "name": "nim_tiled",
    "url": "https://github.com/SkyVault/nim-tiled",
    "method": "git",
    "tags": [
      "tiled",
      "gamedev",
      "tmx",
      "indie"
    ],
    "description": "Tiled map loader for the Nim programming language",
    "license": "MIT",
    "web": "https://github.com/SkyVault/nim-tiled"
  },
  {
    "name": "fragments",
    "url": "https://github.com/fragcolor-xyz/fragments",
    "method": "git",
    "tags": [
      "ffi",
      "math",
      "threading",
      "dsl",
      "memory",
      "serialization",
      "cpp",
      "utilities"
    ],
    "description": "Our very personal collection of utilities",
    "license": "MIT",
    "web": "https://github.com/fragcolor-xyz/fragments"
  },
  {
    "name": "nimline",
    "url": "https://github.com/fragcolor-xyz/nimline",
    "method": "git",
    "tags": [
      "c",
      "c++",
      "interop",
      "ffi",
      "wrappers"
    ],
    "description": "Wrapper-less C/C++ interop for Nim",
    "license": "MIT",
    "web": "https://github.com/fragcolor-xyz/nimline"
  },
  {
    "name": "nim_telegram_bot",
    "url": "https://github.com/juancarlospaco/nim-telegram-bot",
    "method": "git",
    "tags": [
      "telegram",
      "bot",
      "telebot",
      "async",
      "multipurpose",
      "chat"
    ],
    "description": "Generic Configurable Telegram Bot for Nim, with builtin basic functionality and Plugins",
    "license": "MIT",
    "web": "https://github.com/juancarlospaco/nim-telegram-bot"
  },
  {
    "name": "xiaomi",
    "url": "https://github.com/ThomasTJdev/nim_xiaomi.git",
    "method": "git",
    "tags": [
      "xiaomi",
      "iot"
    ],
    "description": "Read and write to Xiaomi IOT devices.",
    "license": "MIT",
    "web": "https://github.com/ThomasTJdev/nim_xiaomi"
  },
  {
    "name": "vecio",
    "url": "https://github.com/emekoi/vecio.nim",
    "method": "git",
    "tags": [
      "writev",
      "readv",
      "scatter",
      "gather",
      "vectored",
      "vector",
      "io",
      "networking"
    ],
    "description": "vectored io for nim",
    "license": "MIT",
    "web": "https://github.com/emekoi/vecio.nim"
  },
  {
    "name": "nmiline",
    "url": "https://github.com/mzteruru52/NmiLine",
    "method": "git",
    "tags": [
      "graph"
    ],
    "description": "Plotting tool using NiGui",
    "license": "MIT",
    "web": "https://github.com/mzteruru52/NmiLine"
  },
  {
    "name": "c_alikes",
    "url": "https://github.com/ReneSac/c_alikes",
    "method": "git",
    "tags": [
      "library",
      "bitwise",
      "bitops",
      "pointers",
      "shallowCopy",
      "C"
    ],
    "description": "Operators, commands and functions more c-like, plus a few other utilities",
    "license": "MIT",
    "web": "https://github.com/ReneSac/c_alikes"
  },
  {
    "name": "memviews",
    "url": "https://github.com/ReneSac/memviews",
    "method": "git",
    "tags": [
      "library",
      "slice",
      "slicing",
      "shallow",
      "array",
      "vector"
    ],
    "description": "Unsafe in-place slicing",
    "license": "MIT",
    "web": "https://github.com/ReneSac/memviews"
  },
  {
    "name": "espeak",
    "url": "https://github.com/juancarlospaco/nim-espeak",
    "method": "git",
    "tags": [
      "espeak",
      "voice",
      "texttospeech"
    ],
    "description": "Nim Espeak NG wrapper, for super easy Voice and Text-To-Speech",
    "license": "MIT",
    "web": "https://github.com/juancarlospaco/nim-espeak"
  },
  {
    "name": "wstp",
    "url": "https://github.com/oskca/nim-wstp",
    "method": "git",
    "tags": [
      "wolfram",
      "mathematica",
      "bindings",
      "wstp"
    ],
    "description": "Nim bindings for WSTP",
    "license": "MIT",
    "web": "https://github.com/oskca/nim-wstp"
  },
  {
    "name": "uibuilder",
    "url": "https://github.com/ba0f3/uibuilder.nim",
    "method": "git",
    "tags": [
      "ui",
      "builder",
      "libui",
      "designer",
      "gtk",
      "gnome",
      "glade",
      "interface",
      "gui",
      "linux",
      "windows",
      "osx",
      "mac",
      "native",
      "generator"
    ],
    "description": "UI building with Gnome's Glade",
    "license": "MIT",
    "web": "https://github.com/ba0f3/uibuilder.nim"
  },
  {
    "name": "webp",
    "url": "https://github.com/juancarlospaco/nim-webp",
    "method": "git",
    "tags": [
      "webp"
    ],
    "description": "WebP Tools wrapper for Nim",
    "license": "MIT",
    "web": "https://github.com/juancarlospaco/nim-webp"
  },
  {
    "name": "print",
    "url": "https://github.com/treeform/print.git",
    "method": "git",
    "tags": [
      "pretty"
    ],
    "description": "Print is a set of pretty print macros, useful for print-debugging.",
    "license": "MIT",
    "web": "https://github.com/treeform/print"
  },
  {
    "name": "vmath",
    "url": "https://github.com/treeform/vmath.git",
    "method": "git",
    "tags": [
      "math",
      "graphics",
      "2d",
      "3d"
    ],
    "description": "Collection of math routines for 2d and 3d graphics.",
    "license": "MIT",
    "web": "https://github.com/treeform/vmath"
  },
  {
    "name": "flippy",
    "url": "https://github.com/treeform/flippy.git",
    "method": "git",
    "tags": [
      "image",
      "graphics",
      "2d"
    ],
    "description": "Flippy is a simple 2d image and drawing library.",
    "license": "MIT",
    "web": "https://github.com/treeform/flippy"
  },
  {
    "name": "typography",
    "url": "https://github.com/treeform/typography.git",
    "method": "git",
    "tags": [
      "font",
      "text",
      "2d"
    ],
    "description": "Fonts, Typesetting and Rasterization.",
    "license": "MIT",
    "web": "https://github.com/treeform/typography"
  },
  {
    "name": "xdo",
    "url": "https://github.com/juancarlospaco/nim-xdo",
    "method": "git",
    "tags": [
      "automation",
      "linux",
      "gui",
      "keyboard",
      "mouse",
      "typing",
      "clicker"
    ],
    "description": "Nim GUI Automation Linux, simulate user interaction, mouse and keyboard.",
    "license": "MIT",
    "web": "https://github.com/juancarlospaco/nim-xdo"
  },
  {
    "name": "nimblegui",
    "url": "https://github.com/ThomasTJdev/nim_nimble_gui",
    "method": "git",
    "tags": [
      "nimble",
      "gui",
      "packages"
    ],
    "description": "A simple GUI front for Nimble.",
    "license": "MIT",
    "web": "https://github.com/ThomasTJdev/nim_nimble_gui"
  },
  {
    "name": "xml",
    "url": "https://github.com/ba0f3/xml.nim",
    "method": "git",
    "tags": [
      "xml",
      "parser",
      "compile",
      "tokenizer",
      "html",
      "cdata"
    ],
    "description": "Pure Nim XML parser",
    "license": "MIT",
    "web": "https://github.com/ba0f3/xml.nim"
  },
  {
    "name": "soundio",
    "url": "https://github.com/ul/soundio",
    "method": "git",
    "tags": [
      "library",
      "wrapper",
      "binding",
      "audio",
      "sound",
      "media",
      "io"
    ],
    "description": "Bindings for libsoundio",
    "license": "MIT"
  },
  {
    "name": "miniz",
    "url": "https://github.com/treeform/miniz",
    "method": "git",
    "tags": [
      "zlib",
      "zip",
      "wrapper",
      "compression"
    ],
    "description": "Bindings for Miniz lib.",
    "license": "MIT"
  },
  {
    "name": "nim_cjson",
    "url": "https://github.com/muxueqz/nim_cjson",
    "method": "git",
    "tags": [
      "cjson",
      "json"
    ],
    "description": "cjson wrapper for Nim",
    "license": "MIT",
    "web": "https://github.com/muxueqz/nim_cjson"
  },
  {
    "name": "nimobserver",
    "url": "https://github.com/Tangdongle/nimobserver",
    "method": "git",
    "tags": [
      "observer",
      "patterns",
      "library"
    ],
    "description": "An implementation of the observer pattern",
    "license": "MIT",
    "web": "https://github.com/Tangdongle/nimobserver"
  },
  {
    "name": "nominatim",
    "url": "https://github.com/juancarlospaco/nim-nominatim",
    "method": "git",
    "tags": [
      "openstreetmap",
      "nominatim",
      "multisync",
      "async"
    ],
    "description": "OpenStreetMap Nominatim API Lib for Nim",
    "license": "MIT",
    "web": "https://github.com/juancarlospaco/nim-nominatim"
  },
  {
    "name": "systimes",
    "url": "https://github.com/GULPF/systimes",
    "method": "git",
    "tags": [
      "time",
      "timezone",
      "datetime"
    ],
    "description": "An alternative DateTime implementation",
    "license": "MIT",
    "web": "https://github.com/GULPF/systimes"
  },
  {
    "name": "overpass",
    "url": "https://github.com/juancarlospaco/nim-overpass",
    "method": "git",
    "tags": [
      "openstreetmap",
      "overpass",
      "multisync",
      "async"
    ],
    "description": "OpenStreetMap Overpass API Lib",
    "license": "MIT",
    "web": "https://github.com/juancarlospaco/nim-overpass"
  },
  {
    "name": "openstreetmap",
    "url": "https://github.com/juancarlospaco/nim-openstreetmap",
    "method": "git",
    "tags": [
      "openstreetmap",
      "multisync",
      "async",
      "geo",
      "map"
    ],
    "description": "OpenStreetMap API Lib for Nim",
    "license": "MIT",
    "web": "https://github.com/juancarlospaco/nim-openstreetmap"
  },
  {
    "name": "daemonim",
    "url": "https://github.com/bung87/daemon",
    "method": "git",
    "tags": [
      "unix",
      "library"
    ],
    "description": "daemonizer for Unix, Linux and OS X",
    "license": "MIT",
    "web": "https://github.com/bung87/daemon"
  },
  {
    "name": "nimtorch",
    "alias": "torch"
  },
  {
    "name": "torch",
    "url": "https://github.com/fragcolor-xyz/nimtorch",
    "method": "git",
    "tags": [
      "machine-learning",
      "nn",
      "neural",
      "networks",
      "cuda",
      "wasm",
      "pytorch",
      "torch"
    ],
    "description": "A nim flavor of pytorch",
    "license": "MIT",
    "web": "https://github.com/fragcolor-xyz/nimtorch"
  },
  {
    "name": "openweathermap",
    "url": "https://github.com/juancarlospaco/nim-openweathermap",
    "method": "git",
    "tags": [
      "OpenWeatherMap",
      "weather",
      "CreativeCommons",
      "OpenData",
      "multisync"
    ],
    "description": "OpenWeatherMap API Lib for Nim, Free world wide Creative Commons & Open Data Licensed Weather data",
    "license": "MIT",
    "web": "https://github.com/juancarlospaco/nim-openweathermap"
  },
  {
    "name": "finalseg",
    "url": "https://github.com/bung87/finalseg",
    "method": "git",
    "tags": [
      "library",
      "chinese",
      "words"
    ],
    "description": "jieba's finalseg port to nim",
    "license": "MIT",
    "web": "https://github.com/bung87/finalseg"
  },
  {
    "name": "openal",
    "url": "https://github.com/treeform/openal",
    "method": "git",
    "tags": [
      "sound",
      "OpenAL",
      "wrapper"
    ],
    "description": "An OpenAL wrapper.",
    "license": "MIT"
  },
  {
    "name": "ec_events",
    "alias": "mc_events"
  },
  {
    "name": "mc_events",
    "url": "https://github.com/MerosCrypto/mc_events",
    "method": "git",
    "tags": [
      "events",
      "emitter"
    ],
    "description": "Event Based Programming for Nim.",
    "license": "MIT"
  },
  {
    "name": "wNim",
    "url": "https://github.com/khchen/wNim",
    "method": "git",
    "tags": [
      "library",
      "windows",
      "gui",
      "ui"
    ],
    "description": "Nim's Windows GUI Framework.",
    "license": "MIT",
    "web": "https://github.com/khchen/wNim",
    "doc": "https://khchen.github.io/wNim/wNim.html"
  },
  {
    "name": "redisparser",
    "url": "https://github.com/xmonader/nim-redisparser",
    "method": "git",
    "tags": [
      "redis",
      "resp",
      "parser",
      "protocol"
    ],
    "description": "RESP(REdis Serialization Protocol) Serialization for Nim",
    "license": "Apache2",
    "web": "https://github.com/xmonader/nim-redisparser"
  },
  {
    "name": "redisclient",
    "url": "https://github.com/xmonader/nim-redisclient",
    "method": "git",
    "tags": [
      "redis",
      "client",
      "protocol",
      "resp"
    ],
    "description": "Redis client for Nim",
    "license": "Apache2",
    "web": "https://github.com/xmonader/nim-redisclient"
  },
  {
    "name": "hackpad",
    "url": "https://github.com/juancarlospaco/nim-hackpad",
    "method": "git",
    "tags": [
      "web",
      "jester",
      "lan",
      "wifi",
      "hackathon",
      "hackatton",
      "pastebin",
      "crosscompilation",
      "teaching",
      "zip"
    ],
    "description": "Hackathon Web Scratchpad for teaching Nim on events using Wifi with limited or no Internet",
    "license": "MIT",
    "web": "https://github.com/juancarlospaco/nim-hackpad"
  },
  {
    "name": "redux_nim",
    "url": "https://github.com/M4RC3L05/redux-nim",
    "method": "git",
    "tags": [
      "redux"
    ],
    "description": "Redux Implementation in nim",
    "license": "MIT",
    "web": "https://github.com/M4RC3L05/redux-nim"
  },
  {
    "name": "simpledecimal",
    "url": "https://github.com/pigmej/nim-simple-decimal",
    "method": "git",
    "tags": [
      "decimal",
      "library"
    ],
    "description": "A simple decimal library",
    "license": "MIT",
    "web": "https://github.com/pigmej/nim-simple-decimal"
  },
  {
    "name": "calibre",
    "url": "https://github.com/juancarlospaco/nim-calibre",
    "method": "git",
    "tags": [
      "calibre",
      "ebook",
      "database"
    ],
    "description": "Calibre Database Lib for Nim",
    "license": "MIT",
    "web": "https://github.com/juancarlospaco/nim-calibre"
  },
  {
    "name": "nimcb",
    "url": "https://github.com/AdrianV/nimcb",
    "method": "git",
    "tags": [
      "c++-builder",
      "msbuild"
    ],
    "description": "Integrate nim projects in the C++Builder build process",
    "license": "MIT",
    "web": "https://github.com/AdrianV/nimcb"
  },
  {
    "name": "finals",
    "url": "https://github.com/quelklef/nim-finals",
    "method": "git",
    "tags": [
      "types"
    ],
    "description": "Transparently declare single-set attributes on types.",
    "license": "MIT",
    "web": "https://github.com/Quelklef/nim-finals"
  },
  {
    "name": "printdebug",
    "url": "https://github.com/juancarlospaco/nim-printdebug",
    "method": "git",
    "tags": [
      "debug",
      "print",
      "helper",
      "util"
    ],
    "description": "Print Debug for Nim, tiny 3 lines Lib, C Target",
    "license": "MIT",
    "web": "https://github.com/juancarlospaco/nim-printdebug"
  },
  {
    "name": "tinyfiledialogs",
    "url": "https://github.com/juancarlospaco/nim-tinyfiledialogs",
    "method": "git",
    "tags": [
      "gui",
      "wrapper",
      "gtk",
      "qt",
      "linux",
      "windows",
      "mac",
      "osx"
    ],
    "description": "TinyFileDialogs for Nim.",
    "license": "MIT",
    "web": "https://github.com/juancarlospaco/nim-tinyfiledialogs"
  },
  {
    "name": "spotify",
    "url": "https://github.com/CORDEA/spotify",
    "method": "git",
    "tags": [
      "spotify"
    ],
    "description": "A Nim wrapper for the Spotify Web API",
    "license": "Apache License 2.0",
    "web": "https://github.com/CORDEA/spotify"
  },
  {
    "name": "noise",
    "url": "https://github.com/jangko/nim-noise",
    "method": "git",
    "tags": [
      "linenoise",
      "readline",
      "command-line",
      "repl"
    ],
    "description": "Nim implementation of linenoise command line editor",
    "license": "MIT",
    "web": "https://github.com/jangko/nim-noise"
  },
  {
    "name": "prompt",
    "url": "https://github.com/surf1nb1rd/nim-prompt",
    "method": "git",
    "tags": [
      "command-line",
      "readline",
      "repl"
    ],
    "description": "Feature-rich readline replacement",
    "license": "BSD2",
    "web": "https://github.com/surf1nb1rd/nim-prompt"
  },
  {
    "name": "proxyproto",
    "url": "https://github.com/ba0f3/libproxy.nim",
    "method": "git",
    "tags": [
      "proxy",
      "protocol",
      "proxy-protocol",
      "haproxy",
      "tcp",
      "ipv6",
      "ipv4",
      "linux",
      "unix",
      "hook",
      "load-balancer",
      "socket",
      "udp",
      "ipv6-support",
      "preload"
    ],
    "description": "PROXY Protocol enabler for aged programs",
    "license": "MIT",
    "web": "https://github.com/ba0f3/libproxy.nim"
  },
  {
    "name": "criterion",
    "url": "https://github.com/LemonBoy/criterion.nim",
    "method": "git",
    "tags": [
      "benchmark"
    ],
    "description": "Statistic-driven microbenchmark framework",
    "license": "MIT",
    "web": "https://github.com/LemonBoy/criterion.nim"
  },
  {
    "name": "nanoid",
    "url": "https://github.com/icyphox/nanoid.nim",
    "method": "git",
    "tags": [
      "nanoid",
      "random",
      "generator"
    ],
    "description": "The Nim implementation of NanoID",
    "license": "MIT",
    "web": "https://github.com/icyphox/nanoid.nim"
  },
  {
    "name": "ndb",
    "url": "https://github.com/xzfc/ndb.nim",
    "method": "git",
    "tags": [
      "binding",
      "database",
      "db",
      "library",
      "sqlite"
    ],
    "description": "A db_sqlite fork with a proper typing",
    "license": "MIT",
    "web": "https://github.com/xzfc/ndb.nim"
  },
  {
    "name": "github_release",
    "url": "https://github.com/kdheepak/github-release",
    "method": "git",
    "tags": [
      "github",
      "release",
      "upload",
      "create",
      "delete"
    ],
    "description": "github-release package",
    "license": "MIT",
    "web": "https://github.com/kdheepak/github-release"
  },
  {
    "name": "nimmonocypher",
    "url": "https://github.com/genotrance/nimmonocypher",
    "method": "git",
    "tags": [
      "monocypher",
      "crypto",
      "crypt",
      "hash",
      "sha512",
      "wrapper"
    ],
    "description": "monocypher wrapper for Nim",
    "license": "MIT",
    "web": "https://github.com/genotrance/nimmonocypher"
  },
  {
    "name": "dtoa",
    "url": "https://github.com/LemonBoy/dtoa.nim",
    "method": "git",
    "tags": [
      "algorithms",
      "serialization",
      "fast",
      "grisu",
      "dtoa",
      "double",
      "float",
      "string"
    ],
    "description": "Port of Milo Yip's fast dtoa() implementation",
    "license": "MIT",
    "web": "https://github.com/LemonBoy/dtoa.nim"
  },
  {
    "name": "ntangle",
    "url": "https://github.com/OrgTangle/ntangle",
    "method": "git",
    "tags": [
      "literate-programming",
      "org-mode",
      "org",
      "tangling",
      "emacs"
    ],
    "description": "Command-line utility for Tangling of Org mode documents",
    "license": "MIT",
    "web": "https://github.com/OrgTangle/ntangle"
  },
  {
    "name": "nimtess2",
    "url": "https://github.com/genotrance/nimtess2",
    "method": "git",
    "tags": [
      "glu",
      "tesselator",
      "libtess2",
      "opengl"
    ],
    "description": "Nim wrapper for libtess2",
    "license": "MIT",
    "web": "https://github.com/genotrance/nimtess2"
  },
  {
    "name": "sequoia",
    "url": "https://github.com/ba0f3/sequoia.nim",
    "method": "git",
    "tags": [
      "sequoia",
      "pgp",
      "openpgp",
      "wrapper"
    ],
    "description": "Sequoia PGP wrapper for Nim",
    "license": "GPLv3",
    "web": "https://github.com/ba0f3/sequoia.nim"
  },
  {
    "name": "pykot",
    "url": "https://github.com/jabbalaci/nimpykot",
    "method": "git",
    "tags": [
      "library",
      "python",
      "kotlin"
    ],
    "description": "Porting some Python / Kotlin features to Nim",
    "license": "MIT",
    "web": "https://github.com/jabbalaci/nimpykot"
  },
  {
    "name": "witai",
    "url": "https://github.com/xmonader/witai-nim",
    "method": "git",
    "tags": [
      "witai",
      "wit.ai",
      "client",
      "speech",
      "freetext",
      "voice"
    ],
    "description": "wit.ai client",
    "license": "MIT",
    "web": "https://github.com/xmonader/witai-nim"
  },
  {
    "name": "xmldom",
    "url": "https://github.com/nim-lang/graveyard?subdir=xmldom",
    "method": "git",
    "tags": [
      "graveyard",
      "xml",
      "dom"
    ],
    "description": "Implementation of XML DOM Level 2 Core specification (http://www.w3.org/TR/2000/REC-DOM-Level-2-Core-20001113/core.html)",
    "license": "MIT",
    "web": "https://github.com/nim-lang/graveyard/tree/master/xmldom"
  },
  {
    "name": "xmldomparser",
    "url": "https://github.com/nim-lang/graveyard?subdir=xmldomparser",
    "method": "git",
    "tags": [
      "graveyard",
      "xml",
      "dom",
      "parser"
    ],
    "description": "Parses an XML Document into a XML DOM Document representation.",
    "license": "MIT",
    "web": "https://github.com/nim-lang/graveyard/tree/master/xmldomparser"
  },
  {
    "name": "result",
    "url": "https://github.com/arnetheduck/nim-result",
    "method": "git",
    "tags": [
      "library",
      "result",
      "errors",
      "functional"
    ],
    "description": "Friendly, exception-free value-or-error returns, similar to Option[T]",
    "license": "MIT",
    "web": "https://github.com/arnetheduck/nim-result"
  },
  {
    "name": "asciigraph",
    "url": "https://github.com/KeepCoolWithCoolidge/asciigraph",
    "method": "git",
    "tags": [
      "graph",
      "plot",
      "terminal",
      "io"
    ],
    "description": "Console ascii line charts in pure nim",
    "license": "MIT",
    "web": "https://github.com/KeepCoolWithCoolidge/asciigraph"
  },
  {
    "name": "bearlibterminal",
    "url": "https://github.com/irskep/BearLibTerminal-Nim",
    "method": "git",
    "tags": [
      "roguelike",
      "terminal",
      "bearlibterminal",
      "tcod",
      "libtcod",
      "tdl"
    ],
    "description": "Wrapper for the C[++] library BearLibTerminal",
    "license": "MIT",
    "web": "https://github.com/irskep/BearLibTerminal-Nim"
  },
  {
    "name": "rexpaint",
    "url": "https://github.com/irskep/rexpaint_nim",
    "method": "git",
    "tags": [
      "rexpaint",
      "roguelike",
      "xp"
    ],
    "description": "REXPaint .xp parser",
    "license": "MIT",
    "web": "https://github.com/irskep/rexpaint_nim"
  },
  {
    "name": "crosscompile",
    "url": "https://github.com/juancarlospaco/nim-crosscompile",
    "method": "git",
    "tags": [
      "crosscompile",
      "compile"
    ],
    "description": "Crosscompile Nim source code into multiple targets on Linux with this proc.",
    "license": "MIT",
    "web": "https://github.com/juancarlospaco/nim-crosscompile"
  },
  {
    "name": "rodcli",
    "url": "https://github.com/jabbalaci/NimCliHelper",
    "method": "git",
    "tags": [
      "cli",
      "compile",
      "run",
      "command-line",
      "init",
      "project",
      "skeleton"
    ],
    "description": "making Nim development easier in the command-line",
    "license": "MIT",
    "web": "https://github.com/jabbalaci/NimCliHelper"
  },
  {
    "name": "ngxcmod",
    "url": "https://github.com/ba0f3/ngxcmod.nim",
    "method": "git",
    "tags": [
      "nginx",
      "module",
      "nginx-c-function",
      "wrapper"
    ],
    "description": "High level wrapper for build nginx module w/ nginx-c-function",
    "license": "MIT",
    "web": "https://github.com/ba0f3/ngxcmod.nim"
  },
  {
    "name": "usagov",
    "url": "https://github.com/juancarlospaco/nim-usagov",
    "method": "git",
    "tags": [
      "gov",
      "opendata"
    ],
    "description": "USA Code.Gov MultiSync API Client for Nim",
    "license": "MIT",
    "web": "https://github.com/juancarlospaco/nim-usagov"
  },
  {
    "name": "argparse",
    "url": "https://github.com/iffy/nim-argparse",
    "method": "git",
    "tags": [
      "cli",
      "argparse",
      "optparse"
    ],
    "description": "WIP strongly-typed argument parser with sub command support",
    "license": "MIT",
    "doc": "https://www.iffycan.com/nim-argparse/argparse.html"
  },
  {
    "name": "markdown",
    "url": "https://github.com/soasme/nim-markdown",
    "method": "git",
    "tags": [
      "markdown",
      "md",
      "docs",
      "html"
    ],
    "description": "A Beautiful Markdown Parser in the Nim World.",
    "license": "MIT",
    "web": "https://github.com/soasme/nim-markdown"
  },
  {
    "name": "nimtomd",
    "url": "https://github.com/ThomasTJdev/nimtomd",
    "method": "git",
    "tags": [
      "markdown",
      "md"
    ],
    "description": "Convert a Nim file or string to Markdown",
    "license": "MIT",
    "web": "https://github.com/ThomasTJdev/nimtomd"
  },
  {
    "name": "nifty",
    "url": "https://github.com/h3rald/nifty",
    "method": "git",
    "tags": [
      "package-manager",
      "script-runner"
    ],
    "description": "A decentralized (pseudo) package manager and script runner.",
    "license": "MIT",
    "web": "https://github.com/h3rald/nifty"
  },
  {
    "name": "urlshortener",
    "url": "https://github.com/jabbalaci/UrlShortener",
    "method": "git",
    "tags": [
      "url",
      "shorten",
      "shortener",
      "bitly",
      "cli",
      "shrink",
      "shrinker"
    ],
    "description": "A URL shortener cli app. using bit.ly",
    "license": "MIT",
    "web": "https://github.com/jabbalaci/UrlShortener"
  },
  {
    "name": "seriesdetiempoar",
    "url": "https://github.com/juancarlospaco/nim-seriesdetiempoar",
    "method": "git",
    "tags": [
      "async",
      "multisync",
      "gov",
      "opendata"
    ],
    "description": "Series de Tiempo de Argentina Government MultiSync API Client for Nim",
    "license": "MIT",
    "web": "https://github.com/juancarlospaco/nim-seriesdetiempoar"
  },
  {
    "name": "usigar",
    "url": "https://github.com/juancarlospaco/nim-usigar",
    "method": "git",
    "tags": [
      "geo",
      "opendata",
      "openstreemap",
      "multisync",
      "async"
    ],
    "description": "USIG Argentina Government MultiSync API Client for Nim",
    "license": "MIT",
    "web": "https://github.com/juancarlospaco/nim-usigar"
  },
  {
    "name": "georefar",
    "url": "https://github.com/juancarlospaco/nim-georefar",
    "method": "git",
    "tags": [
      "geo",
      "openstreetmap",
      "async",
      "multisync",
      "opendata",
      "gov"
    ],
    "description": "GeoRef Argentina Government MultiSync API Client for Nim",
    "license": "MIT",
    "web": "https://github.com/juancarlospaco/nim-georefar"
  },
  {
    "name": "sugerror",
    "url": "https://github.com/quelklef/nim-sugerror",
    "method": "git",
    "tags": [
      "errors",
      "expr"
    ],
    "description": "Terse and composable error handling.",
    "license": "MIT",
    "web": "https://github.com/quelklef/nim-sugerror"
  },
  {
    "name": "sermon",
    "url": "https://github.com/ThomasTJdev/nim_sermon",
    "method": "git",
    "tags": [
      "monitor",
      "storage",
      "memory",
      "process"
    ],
    "description": "Monitor the state and memory of processes and URL response.",
    "license": "MIT",
    "web": "https://github.com/ThomasTJdev/nim_sermon"
  },
  {
    "name": "vmvc",
    "url": "https://github.com/kobi2187/vmvc",
    "method": "git",
    "tags": [
      "vmvc",
      "dci"
    ],
    "description": "a skeleton/structure for a variation on the mvc pattern, similar to dci. For command line and gui programs. it's a middle ground between rapid application development and handling software complexity.",
    "license": "MIT",
    "web": "https://github.com/kobi2187/vmvc"
  },
  {
    "name": "arksys",
    "url": "https://github.com/wolfadex/arksys",
    "method": "git",
    "tags": [
      "ECS",
      "library"
    ],
    "description": "An entity component system package",
    "license": "MIT",
    "web": "https://github.com/wolfadex/arksys"
  },
  {
    "name": "coco",
    "url": "https://github.com/samuelroy/coco",
    "method": "git",
    "tags": [
      "code",
      "coverage",
      "test"
    ],
    "description": "Code coverage CLI + library for Nim using LCOV",
    "license": "MIT",
    "web": "https://github.com/samuelroy/coco",
    "doc": "https://samuelroy.github.io/coco/"
  },
  {
    "name": "nimetry",
    "url": "https://github.com/ijneb/nimetry",
    "method": "git",
    "tags": [
      "plot",
      "graph",
      "chart"
    ],
    "description": "Plotting module in pure nim",
    "license": "CC0",
    "web": "https://github.com/ijneb/nimetry",
    "doc": "https://ijneb.github.io/nimetry"
  },
  {
    "name": "snappy",
    "url": "https://github.com/jangko/snappy",
    "method": "git",
    "tags": [
      "compression",
      "snappy",
      "lzw"
    ],
    "description": "Nim implementation of Snappy compression algorithm",
    "license": "MIT",
    "web": "https://github.com/jangko/snappy"
  },
  {
    "name": "loadenv",
    "url": "https://github.com/xmonader/nim-loadenv",
    "method": "git",
    "tags": [
      "environment",
      "variables",
      "env"
    ],
    "description": "load .env variables",
    "license": "MIT",
    "web": "https://github.com/xmonader/nim-loadenv"
  },
  {
    "name": "osrm",
    "url": "https://github.com/juancarlospaco/nim-osrm",
    "method": "git",
    "tags": [
      "openstreetmap",
      "geo",
      "gis",
      "opendata",
      "routing",
      "async",
      "multisync"
    ],
    "description": "Open Source Routing Machine for OpenStreetMap API Lib and App",
    "license": "MIT",
    "web": "https://github.com/juancarlospaco/nim-osrm"
  },
  {
    "name": "sharedmempool",
    "url": "https://github.com/mikra01/sharedmempool",
    "method": "git",
    "tags": [
      "pool",
      "memory",
      "thread"
    ],
    "description": "threadsafe memory pool ",
    "license": "MIT",
    "web": "https://github.com/mikra01/sharedmempool"
  },
  {
    "name": "css_html_minify",
    "url": "https://github.com/juancarlospaco/nim-css-html-minify",
    "method": "git",
    "tags": [
      "css",
      "html",
      "minify"
    ],
    "description": "HTML & CSS Minify Lib & App based on Regexes & parallel MultiReplaces",
    "license": "MIT",
    "web": "https://github.com/juancarlospaco/nim-css-html-minify"
  },
  {
    "name": "crap",
    "url": "https://github.com/icyphox/crap",
    "method": "git",
    "tags": [
      "rm",
      "delete",
      "trash",
      "files"
    ],
    "description": "`rm` files without fear",
    "license": "MIT",
    "web": "https://github.com/icyphox/crap"
  },
  {
    "name": "algebra",
    "url": "https://github.com/ijneb/nim-algebra",
    "method": "git",
    "tags": [
      "algebra",
      "parse",
      "evaluate",
      "mathematics"
    ],
    "description": "Algebraic expression parser and evaluator",
    "license": "CC0",
    "web": "https://github.com/ijneb/nim-algebra"
  },
  {
    "name": "biblioteca_guarrilla",
    "url": "https://github.com/juancarlospaco/biblioteca-guarrilla",
    "method": "git",
    "tags": [
      "books",
      "calibre",
      "jester"
    ],
    "description": "Simple web to share books, Calibre, Jester, Spectre CSS, No JavaScript, WebP & ZIP to reduce bandwidth",
    "license": "GPL",
    "web": "https://github.com/juancarlospaco/biblioteca-guarrilla"
  },
  {
    "name": "nimzbar",
    "url": "https://github.com/genotrance/nimzbar",
    "method": "git",
    "tags": [
      "zbar",
      "barcode",
      "bar",
      "code"
    ],
    "description": "zbar wrapper for Nim",
    "license": "MIT",
    "web": "https://github.com/genotrance/nimzbar"
  },
  {
    "name": "nicy",
    "url": "https://github.com/icyphox/nicy",
    "method": "git",
    "tags": [
      "zsh",
      "shell",
      "prompt",
      "git"
    ],
    "description": "A nice and icy ZSH prompt in Nim",
    "license": "MIT",
    "web": "https://github.com/icyphox/nicy"
  },
  {
    "name": "replim",
    "url": "https://github.com/gmshiba/replim",
    "method": "git",
    "tags": [
      "repl",
      "binary",
      "program"
    ],
    "description": "most quick REPL of nim",
    "license": "MIT",
    "web": "https://github.com/gmshiba/replim"
  },
  {
    "name": "nish",
    "url": "https://github.com/owlinux1000/nish",
    "method": "git",
    "tags": [
      "nish",
      "shell"
    ],
    "description": "A Toy Shell Application",
    "license": "MIT",
    "web": "https://github.com/owlinux1000/nish"
  },
  {
    "name": "backoff",
    "url": "https://github.com/CORDEA/backoff",
    "method": "git",
    "tags": [
      "exponential-backoff",
      "backoff"
    ],
    "description": "Implementation of exponential backoff for nim",
    "license": "Apache License 2.0",
    "web": "https://github.com/CORDEA/backoff"
  },
  {
    "name": "asciitables",
    "url": "https://github.com/xmonader/nim-asciitables",
    "method": "git",
    "tags": [
      "ascii",
      "terminal",
      "tables",
      "cli"
    ],
    "description": "terminal ascii tables for nim",
    "license": "BSD-3-Clause",
    "web": "https://github.com/xmonader/nim-asciitables"
  },
  {
    "name": "open_elevation",
    "url": "https://github.com/juancarlospaco/nim-open-elevation",
    "method": "git",
    "tags": [
      "openstreetmap",
      "geo",
      "elevation",
      "multisync",
      "async"
    ],
    "description": "OpenStreetMap Elevation API MultiSync Client for Nim",
    "license": "MIT",
    "web": "https://github.com/juancarlospaco/nim-open-elevation"
  },
  {
    "name": "gara",
    "url": "https://github.com/alehander42/gara",
    "method": "git",
    "tags": [
      "nim",
      "pattern"
    ],
    "description": "A pattern matching library",
    "license": "MIT",
    "web": "https://github.com/alehander42/gara"
  },
  {
    "name": "ws",
    "url": "https://github.com/treeform/ws",
    "method": "git",
    "tags": [
      "websocket"
    ],
    "description": "Simple WebSocket library for nim.",
    "license": "MIT",
    "web": "https://github.com/treeform/ws"
  },
  {
    "name": "pg",
    "url": "https://github.com/treeform/pg",
    "method": "git",
    "tags": [
      "postgresql",
      "db"
    ],
    "description": "Very simple PostgreSQL async api for nim.",
    "license": "MIT",
    "web": "https://github.com/treeform/pg"
  },
  {
    "name": "bgfxdotnim",
    "url": "https://github.com/zacharycarter/bgfx.nim",
    "method": "git",
    "tags": [
      "bgfx",
      "3d",
      "vulkan",
      "opengl",
      "metal",
      "directx"
    ],
    "description": "bindings to bgfx c99 api",
    "license": "MIT",
    "web": "https://github.com/zacharycarter/bgfx.nim"
  },
  {
    "name": "niledb",
    "url": "https://github.com/JeffersonLab/niledb.git",
    "method": "git",
    "tags": [
      "db"
    ],
    "description": "Key/Value storage into a fast file-hash",
    "license": "MIT",
    "web": "https://github.com/JeffersonLab/niledb.git"
  },
  {
    "name": "siphash",
    "url": "https://github.com/ehmry/nim-siphash",
    "method": "git",
    "tags": [
      "hash",
      "siphash"
    ],
    "description": "SipHash, a pseudorandom function optimized for short messages.",
    "license": "GPLv3",
    "web": "https://github.com/ehmry/nim-siphash"
  },
  {
    "name": "haraka",
    "url": "https://github.com/ehmry/nim-haraka",
    "method": "git",
    "tags": [
      "hash",
      "haraka"
    ],
    "description": "Haraka v2 short-input hash function",
    "license": "MIT",
    "web": "https://github.com/ehmry/nim-haraka"
  },
  {
    "name": "genode",
    "url": "https://github.com/ehmry/nim-genode",
    "method": "git",
    "tags": [
      "genode",
      "system"
    ],
    "description": "System libraries for the Genode Operating System Framework",
    "license": "AGPLv3",
    "web": "https://github.com/ehmry/nim-genode"
  },
  {
    "name": "moe",
    "url": "https://github.com/fox0430/moe",
    "method": "git",
    "tags": [
      "console",
      "command-line",
      "editor",
      "text",
      "cli"
    ],
    "description": "A command lined based text editor",
    "license": "GPLv3",
    "web": "https://github.com/fox0430/moe"
  },
  {
    "name": "gatabase",
    "url": "https://github.com/juancarlospaco/nim-gatabase",
    "method": "git",
    "tags": [
      "database",
      "orm",
      "postgres",
      "sql"
    ],
    "description": "Postgres Database ORM for Nim",
    "license": "MIT",
    "web": "https://github.com/juancarlospaco/nim-gatabase"
  },
  {
    "name": "timespec_get",
    "url": "https://github.com/Matceporial/nim-timespec_get",
    "method": "git",
    "tags": [
      "time",
      "timespec_get"
    ],
    "description": "Nanosecond-percision time using timespec_get",
    "license": "0BSD",
    "web": "https://github.com/Matceporial/nim-timespec_get"
  },
  {
    "name": "urand",
    "url": "https://github.com/Matceporial/nim-urand",
    "method": "git",
    "tags": [
      "random",
      "urandom",
      "crypto"
    ],
    "description": "Simple method of obtaining secure random numbers from the OS",
    "license": "MIT",
    "web": "https://github.com/Matceporial/nim-urand"
  },
  {
    "name": "awslambda",
    "url": "https://github.com/lambci/awslambda.nim",
    "method": "git",
    "tags": [
      "aws",
      "lambda"
    ],
    "description": "A package to compile nim functions for AWS Lambda",
    "license": "MIT",
    "web": "https://github.com/lambci/awslambda.nim"
  },
  {
    "name": "vec",
    "url": "https://github.com/dom96/vec",
    "method": "git",
    "tags": [
      "vector",
      "library",
      "simple"
    ],
    "description": "A very simple vector library",
    "license": "MIT",
    "web": "https://github.com/dom96/vec"
  },
  {
    "name": "nimgui",
    "url": "https://github.com/zacharycarter/nimgui",
    "method": "git",
    "tags": [
      "imgui",
      "gui",
      "game"
    ],
    "description": "bindings to cimgui - https://github.com/cimgui/cimgui",
    "license": "MIT",
    "web": "https://github.com/zacharycarter/nimgui"
  },
  {
    "name": "unpack",
    "url": "https://github.com/technicallyagd/unpack",
    "method": "git",
    "tags": [
      "unpack",
      "seq",
      "array",
      "object",
      "destructuring",
      "destructure",
      "unpacking"
    ],
    "description": "Array/Sequence/Object destructuring/unpacking macro",
    "license": "MIT",
    "web": "https://github.com/technicallyagd/unpack"
  },
  {
    "name": "nsh",
    "url": "https://github.com/gmshiba/nish",
    "method": "git",
    "tags": [
      "shell",
      "repl"
    ],
    "description": "nsh: Nim SHell(cross platform)",
    "license": "MIT",
    "web": "https://github.com/gmshiba/nish"
  },
  {
    "name": "nimfastText",
    "url": "https://github.com/genotrance/nimfastText",
    "method": "git",
    "tags": [
      "fasttext",
      "classification",
      "text",
      "wrapper"
    ],
    "description": "fastText wrapper for Nim",
    "license": "MIT",
    "web": "https://github.com/genotrance/nimfastText"
  },
  {
    "name": "treesitter",
    "url": "https://github.com/genotrance/nimtreesitter?subdir=treesitter",
    "method": "git",
    "tags": [
      "tree-sitter",
      "parser",
      "language",
      "code"
    ],
    "description": "Nim wrapper of the tree-sitter incremental parsing library",
    "license": "MIT",
    "web": "https://github.com/genotrance/nimtreesitter"
  },
  {
    "name": "treesitter_agda",
    "url": "https://github.com/genotrance/nimtreesitter?subdir=treesitter_agda",
    "method": "git",
    "tags": [
      "tree-sitter",
      "agda",
      "parser",
      "language",
      "code"
    ],
    "description": "Nim wrapper for Agda language support within tree-sitter",
    "license": "MIT",
    "web": "https://github.com/genotrance/nimtreesitter"
  },
  {
    "name": "treesitter_bash",
    "url": "https://github.com/genotrance/nimtreesitter?subdir=treesitter_bash",
    "method": "git",
    "tags": [
      "tree-sitter",
      "bash",
      "parser",
      "language",
      "code"
    ],
    "description": "Nim wrapper for Bash language support within tree-sitter",
    "license": "MIT",
    "web": "https://github.com/genotrance/nimtreesitter"
  },
  {
    "name": "treesitter_c",
    "url": "https://github.com/genotrance/nimtreesitter?subdir=treesitter_c",
    "method": "git",
    "tags": [
      "tree-sitter",
      "c",
      "parser",
      "language",
      "code"
    ],
    "description": "Nim wrapper for C language support within tree-sitter",
    "license": "MIT",
    "web": "https://github.com/genotrance/nimtreesitter"
  },
  {
    "name": "treesitter_c_sharp",
    "url": "https://github.com/genotrance/nimtreesitter?subdir=treesitter_c_sharp",
    "method": "git",
    "tags": [
      "tree-sitter",
      "C#",
      "parser",
      "language",
      "code"
    ],
    "description": "Nim wrapper for C# language support within tree-sitter",
    "license": "MIT",
    "web": "https://github.com/genotrance/nimtreesitter"
  },
  {
    "name": "treesitter_cpp",
    "url": "https://github.com/genotrance/nimtreesitter?subdir=treesitter_cpp",
    "method": "git",
    "tags": [
      "tree-sitter",
      "cpp",
      "parser",
      "language",
      "code"
    ],
    "description": "Nim wrapper for C++ language support within tree-sitter",
    "license": "MIT",
    "web": "https://github.com/genotrance/nimtreesitter"
  },
  {
    "name": "treesitter_css",
    "url": "https://github.com/genotrance/nimtreesitter?subdir=treesitter_css",
    "method": "git",
    "tags": [
      "tree-sitter",
      "css",
      "parser",
      "language",
      "code"
    ],
    "description": "Nim wrapper for CSS language support within tree-sitter",
    "license": "MIT",
    "web": "https://github.com/genotrance/nimtreesitter"
  },
  {
    "name": "treesitter_go",
    "url": "https://github.com/genotrance/nimtreesitter?subdir=treesitter_go",
    "method": "git",
    "tags": [
      "tree-sitter",
      "go",
      "parser",
      "language",
      "code"
    ],
    "description": "Nim wrapper for Go language support within tree-sitter",
    "license": "MIT",
    "web": "https://github.com/genotrance/nimtreesitter"
  },
  {
    "name": "treesitter_haskell",
    "url": "https://github.com/genotrance/nimtreesitter?subdir=treesitter_haskell",
    "method": "git",
    "tags": [
      "tree-sitter",
      "haskell",
      "parser",
      "language",
      "code"
    ],
    "description": "Nim wrapper for Haskell language support within tree-sitter",
    "license": "MIT",
    "web": "https://github.com/genotrance/nimtreesitter"
  },
  {
    "name": "treesitter_html",
    "url": "https://github.com/genotrance/nimtreesitter?subdir=treesitter_html",
    "method": "git",
    "tags": [
      "tree-sitter",
      "html",
      "parser",
      "language",
      "code"
    ],
    "description": "Nim wrapper for HTML language support within tree-sitter",
    "license": "MIT",
    "web": "https://github.com/genotrance/nimtreesitter"
  },
  {
    "name": "treesitter_java",
    "url": "https://github.com/genotrance/nimtreesitter?subdir=treesitter_java",
    "method": "git",
    "tags": [
      "tree-sitter",
      "java",
      "parser",
      "language",
      "code"
    ],
    "description": "Nim wrapper for Java language support within tree-sitter",
    "license": "MIT",
    "web": "https://github.com/genotrance/nimtreesitter"
  },
  {
    "name": "treesitter_javascript",
    "url": "https://github.com/genotrance/nimtreesitter?subdir=treesitter_javascript",
    "method": "git",
    "tags": [
      "tree-sitter",
      "javascript",
      "parser",
      "language",
      "code"
    ],
    "description": "Nim wrapper for Javascript language support within tree-sitter",
    "license": "MIT",
    "web": "https://github.com/genotrance/nimtreesitter"
  },
  {
    "name": "treesitter_ocaml",
    "url": "https://github.com/genotrance/nimtreesitter?subdir=treesitter_ocaml",
    "method": "git",
    "tags": [
      "tree-sitter",
      "ocaml",
      "parser",
      "language",
      "code"
    ],
    "description": "Nim wrapper for OCaml language support within tree-sitter",
    "license": "MIT",
    "web": "https://github.com/genotrance/nimtreesitter"
  },
  {
    "name": "treesitter_php",
    "url": "https://github.com/genotrance/nimtreesitter?subdir=treesitter_php",
    "method": "git",
    "tags": [
      "tree-sitter",
      "php",
      "parser",
      "language",
      "code"
    ],
    "description": "Nim wrapper for PHP language support within tree-sitter",
    "license": "MIT",
    "web": "https://github.com/genotrance/nimtreesitter"
  },
  {
    "name": "treesitter_python",
    "url": "https://github.com/genotrance/nimtreesitter?subdir=treesitter_python",
    "method": "git",
    "tags": [
      "tree-sitter",
      "python",
      "parser",
      "language",
      "code"
    ],
    "description": "Nim wrapper for Python language support within tree-sitter",
    "license": "MIT",
    "web": "https://github.com/genotrance/nimtreesitter"
  },
  {
    "name": "treesitter_ruby",
    "url": "https://github.com/genotrance/nimtreesitter?subdir=treesitter_ruby",
    "method": "git",
    "tags": [
      "tree-sitter",
      "ruby",
      "parser",
      "language",
      "code"
    ],
    "description": "Nim wrapper for Ruby language support within tree-sitter",
    "license": "MIT",
    "web": "https://github.com/genotrance/nimtreesitter"
  },
  {
    "name": "treesitter_rust",
    "url": "https://github.com/genotrance/nimtreesitter?subdir=treesitter_rust",
    "method": "git",
    "tags": [
      "tree-sitter",
      "rust",
      "parser",
      "language",
      "code"
    ],
    "description": "Nim wrapper for Rust language support within tree-sitter",
    "license": "MIT",
    "web": "https://github.com/genotrance/nimtreesitter"
  },
  {
    "name": "treesitter_scala",
    "url": "https://github.com/genotrance/nimtreesitter?subdir=treesitter_scala",
    "method": "git",
    "tags": [
      "tree-sitter",
      "scala",
      "parser",
      "language",
      "code"
    ],
    "description": "Nim wrapper for Scala language support within tree-sitter",
    "license": "MIT",
    "web": "https://github.com/genotrance/nimtreesitter"
  },
  {
    "name": "treesitter_typescript",
    "url": "https://github.com/genotrance/nimtreesitter?subdir=treesitter_typescript",
    "method": "git",
    "tags": [
      "tree-sitter",
      "typescript",
      "parser",
      "language",
      "code"
    ],
    "description": "Nim wrapper for Typescript language support within tree-sitter",
    "license": "MIT",
    "web": "https://github.com/genotrance/nimtreesitter"
  },
  {
    "name": "nimterop",
    "url": "https://github.com/genotrance/nimterop",
    "method": "git",
    "tags": [
      "c",
      "c++",
      "c2nim",
      "interop",
      "parser",
      "language",
      "code"
    ],
    "description": "Nimterop makes C/C++ interop within Nim seamless",
    "license": "MIT",
    "web": "https://github.com/genotrance/nimtreesitter"
  },
  {
    "name": "ringDeque",
    "url": "https://github.com/technicallyagd/ringDeque",
    "method": "git",
    "tags": [
      "deque",
      "DoublyLinkedRing",
      "utility",
      "python"
    ],
    "description": "deque implementatoin using DoublyLinkedRing",
    "license": "MIT",
    "web": "https://github.com/technicallyagd/ringDeque"
  },
  {
    "name": "nimfuzzy",
    "url": "https://github.com/genotrance/nimfuzzy",
    "method": "git",
    "tags": [
      "fuzzy",
      "search",
      "match",
      "fts"
    ],
    "description": "Fuzzy search wrapper for Nim",
    "license": "MIT",
    "web": "https://github.com/genotrance/nimfuzzy"
  },
  {
    "name": "nimassets",
    "url": "https://github.com/xmonader/nimassets",
    "method": "git",
    "tags": [
      "assets",
      "bundle",
      "go-bindata",
      "resources"
    ],
    "description": "bundle your assets to a nim",
    "license": "MIT",
    "web": "https://github.com/xmonader/nimassets"
  },
  {
    "name": "loco",
    "url": "https://github.com/moigagoo/loco",
    "method": "git",
    "tags": [
      "localization",
      "translation",
      "internationalization",
      "i18n"
    ],
    "description": "Localization package for Nim.",
    "license": "MIT",
    "web": "https://github.com/moigagoo/loco"
  },
  {
    "name": "nim_miniz",
    "url": "https://github.com/h3rald/nim-miniz",
    "method": "git",
    "tags": [
      "zip",
      "compression",
      "wrapper",
      "miniz"
    ],
    "description": "Nim wrapper for miniz",
    "license": "MIT",
    "web": "https://github.com/h3rald/nim-miniz"
  },
  {
    "name": "unsplash",
    "url": "https://github.com/juancarlospaco/nim-unsplash",
    "method": "git",
    "tags": [
      "unsplash",
      "photos",
      "images",
      "async",
      "multisync",
      "photography"
    ],
    "description": "Unsplash API Client for Nim",
    "license": "MIT",
    "web": "https://github.com/juancarlospaco/nim-unsplash"
  },
  {
    "name": "steam",
    "url": "https://github.com/juancarlospaco/nim-steam",
    "method": "git",
    "tags": [
      "steam",
      "game",
      "gaming",
      "async",
      "multisync"
    ],
    "description": "Steam API Client for Nim",
    "license": "MIT",
    "web": "https://github.com/juancarlospaco/nim-steam"
  },
  {
    "name": "itchio",
    "url": "https://github.com/juancarlospaco/nim-itchio",
    "method": "git",
    "tags": [
      "itchio",
      "game",
      "gaming",
      "async",
      "multisync"
    ],
    "description": "itch.io API Client for Nim",
    "license": "MIT",
    "web": "https://github.com/juancarlospaco/nim-itchio"
  },
  {
    "name": "suggest",
    "url": "https://github.com/c-blake/suggest.git",
    "method": "git",
    "tags": [
      "library",
      "spell-check",
      "edit-distance"
    ],
    "description": "mmap-persistent SymSpell spell checking algorithm",
    "license": "MIT",
    "web": "https://github.com/c-blake/suggest.git"
  },
  {
    "name": "gurl",
    "url": "https://github.com/MaxUNof/gurl",
    "method": "git",
    "tags": [
      "tags",
      "http",
      "generating",
      "url"
    ],
    "description": "A little lib for generating URL with args.",
    "license": "MIT",
    "web": "https://github.com/MaxUNof/gurl"
  },
  {
    "name": "wren",
    "url": "https://github.com/geotre/wren",
    "method": "git",
    "tags": [
      "wren",
      "scripting",
      "interpreter"
    ],
    "description": "A nim wrapper for Wren, an embedded scripting language",
    "license": "MIT",
    "web": "https://github.com/geotre/wren"
  },
  {
    "name": "tiny_sqlite",
    "url": "https://github.com/GULPF/tiny_sqlite",
    "method": "git",
    "tags": [
      "database",
      "sqlite"
    ],
    "description": "A thin SQLite wrapper with proper type safety",
    "license": "MIT",
    "web": "https://github.com/GULPF/tiny_sqlite"
  },
  {
    "name": "sqlbuilder",
    "url": "https://github.com/ThomasTJdev/nim_sqlbuilder",
    "method": "git",
    "tags": [
      "sql",
      "sqlbuilder"
    ],
    "description": "A SQLbuilder with support for NULL values",
    "license": "MIT",
    "web": "https://github.com/ThomasTJdev/nim_sqlbuilder"
  },
  {
    "name": "subexes",
    "url": "https://github.com/nim-lang/graveyard?subdir=subexes",
    "method": "git",
    "tags": [
      "graveyard",
      "subexes",
      "substitution expression"
    ],
    "description": "Nim support for substitution expressions",
    "license": "MIT",
    "web": "https://github.com/nim-lang/graveyard/tree/master/subexes"
  },
  {
    "name": "complex",
    "url": "https://github.com/nim-lang/graveyard?subdir=complex",
    "method": "git",
    "tags": [
      "graveyard",
      "complex",
      "math"
    ],
    "description": "The ex-stdlib module complex.",
    "license": "MIT",
    "web": "https://github.com/nim-lang/graveyard/tree/master/complex"
  },
  {
    "name": "fsmonitor",
    "url": "https://github.com/nim-lang/graveyard?subdir=fsmonitor",
    "method": "git",
    "tags": [
      "graveyard",
      "fsmonitor",
      "asyncio"
    ],
    "description": "The ex-stdlib module fsmonitor.",
    "license": "MIT",
    "web": "https://github.com/nim-lang/graveyard/tree/master/fsmonitor"
  },
  {
    "name": "scgi",
    "url": "https://github.com/nim-lang/graveyard?subdir=scgi",
    "method": "git",
    "tags": [
      "graveyard",
      "scgi",
      "cgi"
    ],
    "description": "Helper procs for SCGI applications",
    "license": "MIT",
    "web": "https://github.com/nim-lang/graveyard/tree/master/scgi"
  },
  {
    "name": "cppstl",
    "url": "https://github.com/BigEpsilon/nim-cppstl",
    "method": "git",
    "tags": [
      "c++",
      "stl",
      "bindings"
    ],
    "description": "Bindings for the C++ Standard Template Library (STL)",
    "license": "MIT",
    "web": "https://github.com/BigEpsilon/nim-cppstl"
  },
  {
    "name": "pipelines",
    "url": "https://github.com/calebwin/pipelines",
    "method": "git",
    "tags": [
      "python",
      "pipeline",
      "pipelines",
      "data",
      "parallel"
    ],
    "description": "A tiny framework & language for crafting massively parallel data pipelines",
    "license": "MIT",
    "web": "https://github.com/calebwin/pipelines",
    "doc": "https://github.com/calebwin/pipelines"
  },
  {
    "name": "nimhq",
    "url": "https://github.com/sillibird/nimhq",
    "method": "git",
    "tags": [
      "library",
      "api",
      "client"
    ],
    "description": "HQ Trivia API wrapper for Nim",
    "license": "MIT",
    "web": "https://github.com/sillibird/nimhq"
  },
  {
    "name": "binio",
    "url": "https://github.com/Riderfighter/binio",
    "method": "git",
    "tags": [
      "structured",
      "byte",
      "data"
    ],
    "description": "Package for packing and unpacking byte data",
    "license": "MIT",
    "web": "https://github.com/Riderfighter/binio"
  },
  {
    "name": "ladder",
    "url": "https://gitlab.com/ryukoposting/nim-ladder",
    "method": "git",
    "tags": [
      "ladder",
      "logic",
      "PLC",
      "state",
      "machine",
      "ryukoposting"
    ],
    "description": "Ladder logic macros for Nim",
    "license": "Apache-2.0",
    "web": "https://gitlab.com/ryukoposting/nim-ladder"
  },
  {
    "name": "cassette",
    "url": "https://github.com/LemonBoy/cassette",
    "method": "git",
    "tags": [
      "http",
      "network",
      "test",
      "mock",
      "requests"
    ],
    "description": "Record and replay your HTTP sessions!",
    "license": "MIT",
    "web": "https://github.com/LemonBoy/cassette"
  },
  {
    "name": "nimterlingua",
    "url": "https://github.com/juancarlospaco/nim-internimgua",
    "method": "git",
    "tags": [
      "internationalization",
      "i18n",
      "localization",
      "translation"
    ],
    "description": "Internationalization at Compile Time for Nim. Macro to translate unmodified code from 1 INI file. NimScript compatible.",
    "license": "MIT",
    "web": "https://github.com/juancarlospaco/nim-internimgua"
  },
  {
    "name": "with",
    "url": "https://github.com/zevv/with",
    "method": "git",
    "tags": [
      "with",
      "macro"
    ],
    "description": "Simple 'with' macro for Nim",
    "license": "MIT",
    "web": "https://github.com/zevv/with"
  },
  {
    "name": "lastfm",
    "url": "https://gitlab.com/ryukoposting/lastfm-nim",
    "method": "git",
    "tags": [
      "last.fm",
      "lastfm",
      "music",
      "metadata",
      "api",
      "async",
      "ryukoposting"
    ],
    "description": "Last.FM API breakouts (documentation: http://ryuk.ooo/nimdocs/lastfm/lastfm.html)",
    "license": "Apache-2.0",
    "web": "https://gitlab.com/ryukoposting/lastfm-nim"
  },
  {
    "name": "firejail",
    "url": "https://github.com/juancarlospaco/nim-firejail",
    "method": "git",
    "tags": [
      "firejail",
      "security",
      "linux",
      "isolation",
      "container",
      "infosec",
      "hardened",
      "sandbox",
      "docker"
    ],
    "description": "Firejail wrapper for Nim, Isolate your Production App before its too late!",
    "license": "MIT",
    "web": "https://github.com/juancarlospaco/nim-firejail"
  },
  {
    "name": "jstin",
    "url": "https://github.com/LemonBoy/jstin",
    "method": "git",
    "tags": [
      "json",
      "serialize",
      "deserialize",
      "easy",
      "simple"
    ],
    "description": "JS {de,}serialization as it says on the tin",
    "license": "MIT",
    "web": "https://github.com/LemonBoy/jstin"
  },
  {
    "name": "compactdict",
    "url": "https://github.com/LemonBoy/compactdict",
    "method": "git",
    "tags": [
      "dictionary",
      "hashtable",
      "data-structure",
      "hash",
      "compact"
    ],
    "description": "A compact dictionary implementation",
    "license": "MIT",
    "web": "https://github.com/LemonBoy/compactdict"
  },
  {
    "name": "z3",
    "url": "https://github.com/zevv/nimz3",
    "method": "git",
    "tags": [
      "Z3",
      "sat",
      "smt",
      "theorem",
      "prover",
      "solver",
      "optimization"
    ],
    "description": "Nim Z3 theorem prover bindings",
    "license": "MIT",
    "web": "https://github.com/zevv/nimz3"
  },
  {
    "name": "remarker_light",
    "url": "https://github.com/muxueqz/remarker_light",
    "method": "git",
    "tags": [
      "remark",
      "slideshow",
      "markdown"
    ],
    "description": "remarker_light is a command line tool for building a remark-based slideshow page very easily.",
    "license": "GPL-2.0",
    "web": "https://github.com/muxueqz/remarker_light"
  },
  {
    "name": "nim-nmap",
    "url": "https://github.com/blmvxer/nim-nmap",
    "method": "git",
    "tags": [
      "nmap",
      "networking",
      "network mapper",
      "blmvxer"
    ],
    "description": "A pure implementaion of nmap for nim.",
    "license": "MIT",
    "web": "https://github.com/blmvxer/nim-nmap"
  },
  {
    "name": "fancygl",
    "url": "https://github.com/krux02/opengl-sandbox",
    "method": "git",
    "tags": [
      "opengl",
      "rendering",
      "dsl"
    ],
    "description": "nice way of handling render code",
    "license": "MIT",
    "web": "https://github.com/krux02/opengl-sandbox"
  },
  {
    "name": "libravatar",
    "url": "https://github.com/juancarlospaco/nim-libravatar",
    "method": "git",
    "tags": [
      "libravatar",
      "gravatar",
      "avatar",
      "federated"
    ],
    "description": "Libravatar library for Nim, Gravatar alternative. Libravatar is an open source free federated avatar api & service.",
    "license": "PPL",
    "web": "https://github.com/juancarlospaco/nim-libravatar"
  },
  {
    "name": "norm",
    "url": "https://github.com/moigagoo/norm",
    "method": "git",
    "tags": [
      "orm",
      "db",
      "database"
    ],
    "description": "Nim ORM.",
    "license": "MIT",
    "web": "https://github.com/moigagoo/norm"
  },
  {
    "name": "simple_vector",
    "url": "https://github.com/Ephiiz/simple_vector",
    "method": "git",
    "tags": [
      "vector",
      "simple_vector"
    ],
    "description": "Simple vector library for nim-lang.",
    "license": "GNU Lesser General Public License v2.1",
    "web": "https://github.com/Ephiiz/simple_vector"
  },
  {
    "name": "netpipe",
    "url": "https://github.com/treeform/netpipe/",
    "method": "git",
    "tags": [
      "networking",
      "udp"
    ],
    "description": "Netpipe is a reliable UDP connection for Nim.",
    "license": "MIT",
    "web": "https://github.com/treeform/netpipe/"
  },
  {
    "name": "fnv",
    "url": "https://gitlab.com/ryukoposting/nim-fnv",
    "method": "git",
    "tags": [
      "fnv",
      "fnv1a",
      "fnv1",
      "fnv-1a",
      "fnv-1",
      "fnv0",
      "fnv-0",
      "ryukoposting"
    ],
    "description": "FNV-1 and FNV-1a non-cryptographic hash functions (documentation hosted at: http://ryuk.ooo/nimdocs/fnv/fnv.html)",
    "license": "Apache-2.0",
    "web": "https://gitlab.com/ryukoposting/nim-fnv"
  },
  {
    "name": "notify",
    "url": "https://github.com/xbello/notify-nim",
    "method": "git",
    "tags": [
      "notify",
      "libnotify",
      "library"
    ],
    "description": "A wrapper to notification libraries",
    "license": "MIT",
    "web": "https://github.com/xbello/notify-nim"
  },
  {
    "name": "minmaxheap",
    "url": "https://github.com/stefansalewski/minmaxheap",
    "method": "git",
    "tags": [
      "minmaxheap",
      "heap",
      "priorityqueue"
    ],
    "description": "MinMaxHeap",
    "license": "MIT",
    "web": "https://github.com/stefansalewski/minmaxheap"
  },
  {
    "name": "dashing",
    "url": "https://github.com/FedericoCeratto/nim-dashing",
    "method": "git",
    "tags": [
      "library",
      "pure",
      "terminal"
    ],
    "description": "Terminal dashboards.",
    "license": "LGPLv3",
    "web": "https://github.com/FedericoCeratto/nim-dashing"
  },
  {
    "name": "html_tools",
    "url": "https://github.com/juancarlospaco/nim-html-tools",
    "method": "git",
    "tags": [
      "html",
      "validation",
      "frontend"
    ],
    "description": "HTML5 Tools for Nim, all Templates, No CSS, No Libs, No JS Framework",
    "license": "MIT",
    "web": "https://github.com/juancarlospaco/nim-html-tools"
  },
  {
    "name": "npeg",
    "url": "https://github.com/zevv/npeg",
    "method": "git",
    "tags": [
      "PEG",
      "parser",
      "parsing",
      "regexp",
      "regular",
      "grammar",
      "lexer",
      "lexing",
      "pattern",
      "matching"
    ],
    "description": "PEG (Parsing Expression Grammars) string matching library for Nim",
    "license": "MIT",
    "web": "https://github.com/zevv/npeg"
  },
  {
    "name": "pinggraph",
    "url": "https://github.com/SolitudeSF/pinggraph",
    "method": "git",
    "tags": [
      "ping",
      "terminal"
    ],
    "description": "Simple terminal ping graph",
    "license": "MIT",
    "web": "https://github.com/SolitudeSF/pinggraph"
  },
  {
    "name": "nimcdl",
    "url": "https://gitlab.com/endes123321/nimcdl",
    "method": "git",
    "tags": [
      "circuit",
      "HDL",
      "PCB",
      "DSL"
    ],
    "description": "Circuit Design language made in Nim",
    "license": "GPLv3",
    "web": "https://gitlab.com/endes123321/nimcdl"
  },
  {
    "name": "easymail",
    "url": "https://github.com/coocheenin/easymail",
    "method": "git",
    "tags": [
      "email",
      "sendmail",
      "net",
      "mail"
    ],
    "description": "wrapper for the sendmail command",
    "license": "MIT",
    "web": "https://github.com/coocheenin/easymail"
  },
  {
    "name": "luhncheck",
    "url": "https://github.com/sillibird/luhncheck",
    "method": "git",
    "tags": [
      "library",
      "algorithm"
    ],
    "description": "Implementation of Luhn algorithm in nim.",
    "license": "MIT",
    "web": "https://github.com/sillibird/luhncheck"
  },
  {
    "name": "nim-libgd",
    "url": "https://github.com/mrhdias/nim-libgd",
    "method": "git",
    "tags": [
      "image",
      "graphics",
      "wrapper",
      "libgd",
      "2d"
    ],
    "description": "Nim Wrapper for LibGD 2.x",
    "license": "MIT",
    "web": "https://github.com/mrhdias/nim-libgd"
  },
  {
    "name": "closure_methods",
    "alias": "oop_utils"
  },
  {
    "name": "oop_utils",
    "url": "https://github.com/bluenote10/oop_utils",
    "method": "git",
    "tags": [
      "macro",
      "class",
      "inheritance",
      "oop",
      "closure",
      "methods"
    ],
    "description": "Macro for building OOP class hierarchies based on closure methods.",
    "license": "MIT",
    "web": "https://github.com/bluenote10/closure_methods"
  },
  {
    "name": "nim_curry",
    "url": "https://github.com/zer0-star/nim-curry",
    "method": "git",
    "tags": [
      "library",
      "functional",
      "macro",
      "currying"
    ],
    "description": "Provides a macro to curry function",
    "license": "MIT",
    "web": "https://github.com/zer0-star/nim-curry"
  },
  {
    "name": "eastasianwidth",
    "url": "https://github.com/jiro4989/eastasianwidth",
    "method": "git",
    "tags": [
      "library",
      "text",
      "east_asian_width"
    ],
    "description": "eastasianwidth is library for EastAsianWidth.",
    "license": "MIT",
    "web": "https://github.com/jiro4989/eastasianwidth"
  },
  {
    "name": "colorcol",
    "url": "https://github.com/SolitudeSF/colorcol",
    "method": "git",
    "tags": [
      "kakoune",
      "plugin",
      "color",
      "preview"
    ],
    "description": "Kakoune plugin for color preview",
    "license": "MIT",
    "web": "https://github.com/SolitudeSF/colorcol"
  },
  {
    "name": "nimly",
    "url": "https://github.com/loloiccl/nimly",
    "method": "git",
    "tags": [
      "BNF",
      "EBNF",
      "lexer",
      "parser",
      "lexer-generator",
      "parser-generator"
    ],
    "description": "A lexer generator and parser generator package work in Nim.",
    "license": "GPL-3.0",
    "web": "https://github.com/loloiccl/nimly"
  },
  {
    "name": "fswatch",
    "url": "https://github.com/FedericoCeratto/nim-fswatch",
    "method": "git",
    "tags": [
      "fswatch",
      "fsmonitor",
      "libfswatch",
      "filesystem"
    ],
    "description": "Wrapper for the fswatch library.",
    "license": "GPL-3.0",
    "web": "https://github.com/FedericoCeratto/nim-fswatch"
  },
  {
    "name": "parseini",
    "url": "https://github.com/lihf8515/parseini",
    "method": "git",
    "tags": [
      "parseini",
      "nim"
    ],
    "description": "A high-performance ini parse library for nim.",
    "license": "MIT",
    "web": "https://github.com/lihf8515/parseini"
  },
  {
    "name": "sonic",
    "url": "https://github.com/xmonader/nim-sonic-client",
    "method": "git",
    "tags": [
      "sonic",
      "search",
      "backend",
      "index",
      "client"
    ],
    "description": "client for sonic search backend",
    "license": "MIT",
    "web": "https://github.com/xmonader/nim-sonic-client"
  },
  {
    "name": "science",
    "url": "https://github.com/ruivieira/nim-science",
    "method": "git",
    "tags": [
      "science",
      "algebra",
      "statistics",
      "math"
    ],
    "description": "A library for scientific computations in pure Nim",
    "license": "Apache License 2.0",
    "web": "https://github.com/ruivieira/nim-science"
  },
  {
    "name": "gameoflife",
    "url": "https://github.com/jiro4989/gameoflife",
    "method": "git",
    "tags": [
      "gameoflife",
      "library"
    ],
    "description": "gameoflife is library for Game of Life.",
    "license": "MIT",
    "web": "https://github.com/jiro4989/gameoflife"
  },
  {
    "name": "conio",
    "url": "https://github.com/guevara-chan/conio",
    "method": "git",
    "tags": [
      "console",
      "terminal",
      "io"
    ],
    "description": ".NET-inspired lightweight terminal library",
    "license": "MIT",
    "web": "https://github.com/guevara-chan/conio"
  },
  {
    "name": "nat_traversal",
    "url": "https://github.com/status-im/nim-nat-traversal",
    "method": "git",
    "tags": [
      "library",
      "wrapper"
    ],
    "description": "miniupnpc and libnatpmp wrapper",
    "license": "Apache License 2.0 or MIT",
    "web": "https://github.com/status-im/nim-nat-traversal"
  },
  {
    "name": "jsutils",
    "url": "https://github.com/kidandcat/jsutils",
    "method": "git",
    "tags": [
      "library",
      "javascript"
    ],
    "description": "Utils to work with javascript",
    "license": "MIT",
    "web": "https://github.com/kidandcat/jsutils"
  },
  {
    "name": "getr",
    "url": "https://github.com/jrfondren/getr-nim",
    "method": "git",
    "tags": [
      "benchmark",
      "utility"
    ],
    "description": "Benchmarking wrapper around getrusage()",
    "license": "MIT",
    "web": "https://github.com/jrfondren/getr-nim"
  },
  {
    "name": "pnm",
    "url": "https://github.com/jiro4989/pnm",
    "method": "git",
    "tags": [
      "pnm",
      "image",
      "library"
    ],
    "description": "pnm is library for PNM (Portable AnyMap).",
    "license": "MIT",
    "web": "https://github.com/jiro4989/pnm"
  },
  {
    "name": "ski",
    "url": "https://github.com/jiro4989/ski",
    "method": "git",
    "tags": [
      "ski",
      "combinator",
      "library"
    ],
    "description": "ski is library for SKI combinator.",
    "license": "MIT",
    "web": "https://github.com/jiro4989/ski"
  },
  {
    "name": "imageman",
    "url": "https://github.com/SolitudeSF/imageman",
    "method": "git",
    "tags": [
      "image",
      "graphics",
      "processing",
      "manipulation"
    ],
    "description": "Image manipulation library",
    "license": "MIT",
    "web": "https://github.com/SolitudeSF/imageman"
  },
  {
    "name": "matplotnim",
    "url": "https://github.com/ruivieira/matplotnim",
    "method": "git",
    "tags": [
      "science",
      "plotting",
      "graphics",
      "wrapper",
      "library"
    ],
    "description": "A Nim wrapper for Python's matplotlib",
    "license": "Apache License 2.0",
    "web": "https://github.com/ruivieira/matplotnim"
  },
  {
    "name": "cliptomania",
    "url": "https://github.com/Guevara-chan/Cliptomania",
    "method": "git",
    "tags": [
      "clip",
      "clipboard"
    ],
    "description": ".NET-inspired lightweight clipboard library",
    "license": "MIT",
    "web": "https://github.com/Guevara-chan/Cliptomania"
  },
  {
    "name": "mpdclient",
    "url": "https://github.com/SolitudeSF/mpdclient",
    "method": "git",
    "tags": [
      "mpd",
      "music",
      "player",
      "client"
    ],
    "description": "MPD client library",
    "license": "MIT",
    "web": "https://github.com/SolitudeSF/mpdclient"
  },
  {
    "name": "mentat",
    "url": "https://github.com/ruivieira/nim-mentat",
    "method": "git",
    "tags": [
      "science",
      "machine-learning",
      "data-science",
      "statistics",
      "math",
      "library"
    ],
    "description": "A Nim library for data science and machine learning",
    "license": "Apache License 2.0",
    "web": "https://github.com/ruivieira/nim-mentat"
  },
  {
    "name": "svdpi",
    "url": "https://github.com/kaushalmodi/nim-svdpi",
    "method": "git",
    "tags": [
      "dpi-c",
      "systemverilog",
      "foreign-function",
      "interface"
    ],
    "description": "Small wrapper for SystemVerilog DPI-C header svdpi.h",
    "license": "MIT",
    "web": "https://github.com/kaushalmodi/nim-svdpi"
  },
  {
    "name": "shlex",
    "url": "https://github.com/SolitudeSF/shlex",
    "method": "git",
    "tags": [
      "shlex",
      "shell",
      "parse",
      "split"
    ],
    "description": "Library for splitting a string into shell words",
    "license": "MIT",
    "web": "https://github.com/SolitudeSF/shlex"
  },
  {
    "name": "prometheus",
    "url": "https://github.com/dom96/prometheus",
    "method": "git",
    "tags": [
      "metrics",
      "logging",
      "graphs"
    ],
    "description": "Library for exposing metrics to Prometheus",
    "license": "MIT",
    "web": "https://github.com/dom96/prometheus"
  },
  {
    "name": "feednim",
    "url": "https://github.com/johnconway/feed-nim",
    "method": "git",
    "tags": [
      "yes"
    ],
    "description": "An Atom, RSS, and JSONfeed parser",
    "license": "MIT",
    "web": "https://github.com/johnconway/feed-nim"
  },
  {
    "name": "simplepng",
    "url": "https://github.com/jrenner/nim-simplepng",
    "method": "git",
    "tags": [
      "png",
      "image"
    ],
    "description": "high level simple way to write PNGs",
    "license": "MIT",
    "web": "https://github.com/jrenner/nim-simplepng"
  },
  {
    "name": "dali",
    "url": "https://github.com/akavel/dali",
    "method": "git",
    "tags": [
      "android",
      "apk",
      "dalvik",
      "dex",
      "assembler"
    ],
    "description": "Indie assembler/linker for Android's Dalvik VM .dex & .apk files",
    "license": "AGPL-3.0",
    "web": "https://github.com/akavel/dali"
  },
  {
    "name": "rect",
    "url": "https://github.com/jiro4989/rect",
    "method": "git",
    "tags": [
      "cli",
      "tool",
      "text",
      "rectangle"
    ],
    "description": "rect is a command to crop/paste rectangle text.",
    "license": "MIT",
    "web": "https://github.com/jiro4989/rect"
  },
  {
    "name": "p4ztag_to_json",
    "url": "https://github.com/kaushalmodi/p4ztag_to_json",
    "method": "git",
    "tags": [
      "perforce",
      "p4",
      "ztag",
      "serialization-format",
      "json"
    ],
    "description": "Convert Helix Version Control / Perforce (p4) -ztag output to JSON",
    "license": "MIT",
    "web": "https://github.com/kaushalmodi/p4ztag_to_json"
  },
  {
    "name": "terminaltables",
    "url": "https://github.com/xmonader/nim-terminaltables",
    "method": "git",
    "tags": [
      "terminal",
      "tables",
      "ascii",
      "unicode"
    ],
    "description": "terminal tables",
    "license": "BSD-3-Clause",
    "web": "https://github.com/xmonader/nim-terminaltables"
  },
  {
    "name": "alignment",
    "url": "https://github.com/jiro4989/alignment",
    "method": "git",
    "tags": [
      "library",
      "text",
      "align",
      "string",
      "strutils"
    ],
    "description": "alignment is a library to align strings.",
    "license": "MIT",
    "web": "https://github.com/jiro4989/alignment"
  },
  {
    "name": "niup",
    "url": "https://github.com/dariolah/niup",
    "method": "git",
    "tags": [
      "iup",
      "gui",
      "nim"
    ],
    "description": "IUP FFI bindings",
    "license": "MIT",
    "web": "https://github.com/dariolah/niup"
  },
  {
    "name": "libgcrypt",
    "url": "https://github.com/FedericoCeratto/nim-libgcrypt",
    "method": "git",
    "tags": [
      "wrapper",
      "library",
      "security",
      "crypto"
    ],
    "description": "libgcrypt wrapper",
    "license": "LGPLv2.1",
    "web": "https://github.com/FedericoCeratto/nim-libgcrypt"
  },
  {
    "name": "masterpassword",
    "url": "https://github.com/SolitudeSF/masterpassword",
    "method": "git",
    "tags": [
      "masterpassword",
      "password",
      "stateless"
    ],
    "description": "Master Password algorith implementation",
    "license": "MIT",
    "web": "https://github.com/SolitudeSF/masterpassword"
  },
  {
    "name": "mpwc",
    "url": "https://github.com/SolitudeSF/mpwc",
    "method": "git",
    "tags": [
      "masterpassword",
      "password",
      "manager",
      "stateless"
    ],
    "description": "Master Password command line utility",
    "license": "MIT",
    "web": "https://github.com/SolitudeSF/mpwc"
  },
  {
    "name": "toxcore",
    "url": "https://github.com/ehmry/nim_tox",
    "method": "git",
    "tags": [
      "tox",
      "chat",
      "wrapper"
    ],
    "description": "C Tox core wrapper",
    "license": "GPL-3.0",
    "web": "https://github.com/ehmry/nim_tox"
  },
  {
    "name": "rapid",
    "url": "https://github.com/liquid600pgm/rapid",
    "method": "git",
    "tags": [
      "game",
      "engine",
      "2d",
      "graphics",
      "audio"
    ],
    "description": "A game engine for rapid development and easy prototyping",
    "license": "MIT",
    "web": "https://github.com/liquid600pgm/rapid"
  },
  {
    "name": "gnutls",
    "url": "https://github.com/FedericoCeratto/nim-gnutls",
    "method": "git",
    "tags": [
      "wrapper",
      "library",
      "security",
      "crypto"
    ],
    "description": "GnuTLS wrapper",
    "license": "LGPLv2.1",
    "web": "https://github.com/FedericoCeratto/nim-gnutls"
  },
  {
    "name": "news",
    "url": "https://github.com/tormund/news",
    "method": "git",
    "tags": [
      "websocket",
      "chronos"
    ],
    "description": "Easy websocket with chronos support",
    "license": "MIT",
    "web": "https://github.com/tormund/news"
  },
  {
    "name": "tor",
    "url": "https://github.com/FedericoCeratto/nim-tor",
    "method": "git",
    "tags": [
      "library",
      "security",
      "crypto",
      "tor",
      "onion"
    ],
    "description": "Tor helper library",
    "license": "LGPLv3",
    "web": "https://github.com/FedericoCeratto/nim-tor"
  },
  {
    "name": "nimjson",
    "url": "https://github.com/jiro4989/nimjson",
    "method": "git",
    "tags": [
      "lib",
      "cli",
      "command",
      "json",
      "library"
    ],
    "description": "nimjson generates nim object definitions from json documents.",
    "license": "MIT",
    "web": "https://github.com/jiro4989/nimjson"
  },
  {
    "name": "nerve",
    "url": "https://github.com/nepeckman/nerve-rpc",
    "method": "git",
    "tags": [
      "rpc",
      "framework",
      "web",
      "json",
      "api",
      "library"
    ],
    "description": "A RPC framework for building web APIs",
    "license": "MIT",
    "web": "https://github.com/nepeckman/nerve-rpc"
  },
  {
    "name": "lolcat",
    "url": "https://github.com/OHermesJunior/lolcat.nim",
    "method": "git",
    "tags": [
      "lolcat",
      "binary",
      "tool",
      "colors",
      "fun"
    ],
    "description": "lolcat implementation in Nim",
    "license": "MIT",
    "web": "https://github.com/OHermesJunior/lolcat.nim"
  },
  {
    "name": "dnsclient",
    "url": "https://github.com/ba0f3/dnsclient.nim",
    "method": "git",
    "tags": [
      "dns",
      "dnsclient"
    ],
    "description": "Simple DNS Client & Library",
    "license": "MIT",
    "web": "https://github.com/ba0f3/dnsclient.nim"
  },
  {
    "name": "rain",
    "url": "https://github.com/OHermesJunior/rain.nim",
    "method": "git",
    "tags": [
      "rain",
      "simulation",
      "terminal",
      "fun"
    ],
    "description": "Rain simulation in your terminal",
    "license": "MIT",
    "web": "https://github.com/OHermesJunior/rain.nim"
  },
  {
    "name": "kmod",
    "url": "https://github.com/alaviss/kmod",
    "method": "git",
    "tags": [
      "kmod",
      "wrapper"
    ],
    "description": "High-level wrapper for Linux's kmod library",
    "license": "ISC",
    "web": "https://github.com/alaviss/kmod"
  },
  {
    "name": "validateip",
    "url": "https://github.com/Akito13/nim-validateip",
    "method": "git",
    "tags": [
      "ip",
      "ipaddress",
      "ipv4",
      "ip4",
      "checker",
      "check"
    ],
    "description": "Checks if a provided string is actually a correct IP address. Supports detection of Class A to D of IPv4 addresses.",
    "license": "GPLv3+"
  },
  {
    "name": "RC4",
    "url": "https://github.com/OHermesJunior/nimRC4",
    "method": "git",
    "tags": [
      "RC4",
      "encryption",
      "library",
      "crypto",
      "simple"
    ],
    "description": "RC4 library implementation",
    "license": "MIT",
    "web": "https://github.com/OHermesJunior/nimRC4"
  },
  {
    "name": "contra",
    "url": "https://github.com/juancarlospaco/nim-contra",
    "method": "git",
    "tags": [
      "contract",
      "nimscript",
      "javascript",
      "compiletime"
    ],
    "description": "Lightweight Contract Programming, Design by Contract, on 9 LoC, NimScript, JavaScript, compile-time.",
    "license": "MIT",
    "web": "https://github.com/juancarlospaco/nim-contra"
  },
  {
    "name": "wings",
    "url": "https://github.com/binhonglee/wings",
    "method": "git",
    "tags": [
      "library",
      "binary",
      "codegen",
      "struct",
      "enum"
    ],
    "description": "A simple cross language struct and enum file generator.",
    "license": "MIT",
    "web": "https://github.com/binhonglee/wings"
  },
  {
    "name": "lc",
    "url": "https://github.com/c-blake/lc",
    "method": "git",
    "tags": [
      "terminal",
      "cli",
      "binary",
      "linux",
      "unix",
      "bsd"
    ],
    "description": "A post-modern, \"multi-dimensional\" configurable ls/file lister",
    "license": "MIT",
    "web": "https://github.com/c-blake/lc"
  },
  {
    "name": "nasher",
    "url": "https://github.com/squattingmonk/nasher.nim",
    "method": "git",
    "tags": [
      "nwn",
      "neverwinternights",
      "neverwinter",
      "game",
      "bioware",
      "build"
    ],
    "description": "A build tool for Neverwinter Nights projects",
    "license": "MIT",
    "web": "https://github.com/squattingmonk/nasher.nim"
  },
  {
    "name": "illwill",
    "url": "https://github.com/johnnovak/illwill",
    "method": "git",
    "tags": [
      "terminal",
      "console",
      "curses",
      "ui"
    ],
    "description": "A curses inspired simple cross-platform console library for Nim",
    "license": "WTFPL",
    "web": "https://github.com/johnnovak/illwill"
  },
  {
    "name": "shared",
    "url": "https://github.com/genotrance/shared",
    "method": "git",
    "tags": [
      "shared",
      "seq",
      "string",
      "threads"
    ],
    "description": "Nim library for shared types",
    "license": "MIT",
    "web": "https://github.com/genotrance/shared"
  },
  {
    "name": "nimmm",
    "url": "https://github.com/joachimschmidt557/nimmm",
    "method": "git",
    "tags": [
      "nimmm",
      "terminal",
      "nimbox",
      "tui"
    ],
    "description": "A terminal file manager written in nim",
    "license": "GPL-3.0",
    "web": "https://github.com/joachimschmidt557/nimmm"
  },
  {
    "name": "fastx_reader",
    "url": "https://github.com/ahcm/fastx_reader",
    "method": "git",
    "tags": [
      "bioinformatics,",
      "fasta,",
      "fastq"
    ],
    "description": "FastQ and Fasta readers for NIM",
    "license": "LGPL-3.0",
    "web": "https://github.com/ahcm/fastx_reader"
  },
  {
    "name": "d3",
    "url": "https://github.com/hiteshjasani/nim-d3",
    "method": "git",
    "tags": [
      "d3",
      "javascript",
      "library",
      "wrapper"
    ],
    "description": "A D3.js wrapper for Nim",
    "license": "MIT",
    "web": "https://github.com/hiteshjasani/nim-d3"
  },
  {
    "name": "baker",
    "url": "https://github.com/jasonrbriggs/baker",
    "method": "git",
    "tags": [
      "html",
      "template",
      "static",
      "blog"
    ],
    "description": "Static website generation",
    "license": "Apache-2.0",
    "web": "https://github.com/jasonrbriggs/baker"
  },
  {
    "name": "web3",
    "url": "https://github.com/status-im/nim-web3",
    "method": "git",
    "tags": [
      "web3",
      "ethereum",
      "rpc"
    ],
    "description": "Ethereum Web3 API",
    "license": "Apache License 2.0",
    "web": "https://github.com/status-im/nim-web3"
  },
  {
    "name": "skybook",
    "url": "https://github.com/muxueqz/skybook",
    "method": "git",
    "tags": [
      "bookmark-manager",
      "bookmark"
    ],
    "description": "Light weight bookmark manager(delicious alternative)",
    "license": "GPL-2.0",
    "web": "https://github.com/muxueqz/skybook"
  },
  {
    "name": "rbac",
    "url": "https://github.com/ba0f3/rbac.nim",
    "method": "git",
    "tags": [
      "rbac",
      "acl",
      "role-based-access-control",
      "role-based",
      "access-control"
    ],
    "description": "Simple Role-based Access Control Library",
    "license": "MIT",
    "web": "https://github.com/ba0f3/rbac.nim"
  },
  {
    "name": "simpleot",
    "url": "https://github.com/markspanbroek/simpleot.nim",
    "method": "git",
    "tags": [
      "ot",
      "mpc"
    ],
    "description": "Simple OT wrapper",
    "license": "MIT",
    "web": "https://github.com/markspanbroek/simpleot.nim"
  },
  {
    "name": "blurhash",
    "url": "https://github.com/SolitudeSF/blurhash",
    "method": "git",
    "tags": [
      "image",
      "blur",
      "hash",
      "blurhash"
    ],
    "description": "Encoder/decoder for blurhash algorithm",
    "license": "MIT",
    "web": "https://github.com/SolitudeSF/blurhash"
  },
  {
    "name": "samson",
    "url": "https://github.com/GULPF/samson",
    "method": "git",
    "tags": [
      "json",
      "json5"
    ],
    "description": "Implementation of JSON5.",
    "license": "MIT",
    "web": "https://github.com/GULPF/samson"
  },
  {
    "name": "proton",
    "url": "https://github.com/jasonrbriggs/proton-nim",
    "method": "git",
    "tags": [
      "xml",
      "xhtml",
      "template"
    ],
    "description": "Proton template engine for xml and xhtml files",
    "license": "MIT",
    "web": "https://github.com/jasonrbriggs/proton-nim"
  },
  {
    "name": "lscolors",
    "url": "https://github.com/joachimschmidt557/nim-lscolors",
    "method": "git",
    "tags": [
      "lscolors",
      "posix",
      "unix",
      "linux",
      "ls",
      "terminal"
    ],
    "description": "A library for colorizing paths according to LS_COLORS",
    "license": "MIT",
    "web": "https://github.com/joachimschmidt557/nim-lscolors"
  },
  {
    "name": "shell",
    "url": "https://github.com/Vindaar/shell",
    "method": "git",
    "tags": [
      "library",
      "macro",
      "dsl",
      "shell"
    ],
    "description": "A Nim mini DSL to execute shell commands",
    "license": "MIT",
    "web": "https://github.com/Vindaar/shell"
  },
  {
    "name": "mqtt",
    "url": "https://github.com/barnybug/nim-mqtt",
    "method": "git",
    "tags": [
      "MQTT"
    ],
    "description": "MQTT wrapper for nim",
    "license": "MIT",
    "web": "https://github.com/barnybug/nim-mqtt"
  },
  {
    "name": "cal",
    "url": "https://github.com/xflywind/cal",
    "method": "git",
    "tags": [
      "calculator"
    ],
    "description": "A simple interactive calculator",
    "license": "MIT",
    "web": "https://github.com/xflywind/cal"
  },
  {
    "name": "spurdify",
    "url": "https://github.com/paradox460/spurdify",
    "method": "git",
    "tags": [
      "funny",
      "meme",
      "spurdo",
      "text-manipulation",
      "mangle"
    ],
    "description": "Spurdification library and CLI",
    "license": "MIT",
    "web": "https://github.com/paradox460/spurdify"
  },
  {
    "name": "c4",
    "url": "https://github.com/c0ntribut0r/cat-400",
    "method": "git",
    "tags": [
      "game",
      "framework",
      "2d",
      "3d"
    ],
    "description": "Game framework, modular and extensible",
    "license": "MPL-2.0",
    "web": "https://github.com/c0ntribut0r/cat-400",
    "doc": "https://github.com/c0ntribut0r/cat-400/tree/master/docs/tutorials"
  },
  {
    "name": "numericalnim",
    "url": "https://github.com/HugoGranstrom/numericalnim/",
    "method": "git",
    "tags": [
      "numerical",
      "ode",
      "integration",
      "scientific"
    ],
    "description": "A collection of numerical methods written in Nim",
    "license": "MIT",
    "web": "https://github.com/HugoGranstrom/numericalnim/"
  },
  {
    "name": "murmurhash",
    "url": "https://github.com/cwpearson/nim-murmurhash",
    "method": "git",
    "tags": [
      "murmur",
      "hash",
      "MurmurHash3",
      "MurmurHash2"
    ],
    "description": "Pure nim implementation of MurmurHash",
    "license": "MIT",
    "web": "https://github.com/cwpearson/nim-murmurhash"
  },
  {
    "name": "redneck_translator",
    "url": "https://github.com/juancarlospaco/redneck-translator",
    "method": "git",
    "tags": [
      "redneck",
      "string",
      "slang"
    ],
    "description": "Redneck Translator for Y'all",
    "license": "MIT",
    "web": "https://github.com/juancarlospaco/redneck-translator"
  },
  {
    "name": "sweetanitify",
    "url": "https://github.com/juancarlospaco/sweetanitify",
    "method": "git",
    "tags": [
      "sweet_anita",
      "tourette",
      "string"
    ],
    "description": "Sweet_Anita Translator, help spread awareness about Tourettes",
    "license": "MIT",
    "web": "https://github.com/juancarlospaco/sweetanitify"
  },
  {
    "name": "cmake",
    "url": "https://github.com/genotrance/cmake",
    "method": "git",
    "tags": [
      "cmake",
      "build",
      "tool",
      "wrapper"
    ],
    "description": "CMake for Nimble",
    "license": "MIT",
    "web": "https://github.com/genotrance/cmake"
  },
  {
    "name": "plz",
    "url": "https://github.com/juancarlospaco/nim-pypi",
    "method": "git",
    "tags": [
      "python",
      "pip",
      "nimpy"
    ],
    "description": "PLZ Python PIP alternative",
    "license": "MIT",
    "web": "https://github.com/juancarlospaco/nim-pypi"
  },
  {
    "name": "NiMPC",
    "url": "https://github.com/markspanbroek/nimpc",
    "method": "git",
    "tags": [
      "multiparty",
      "computation",
      "mpc"
    ],
    "description": "Secure multi-party computation",
    "license": "MIT",
    "web": "https://github.com/markspanbroek/nimpc"
  },
  {
    "name": "qrcodegen",
    "url": "https://github.com/bunkford/qrcodegen",
    "method": "git",
    "tags": [
      "qr",
      "barcode"
    ],
    "description": "QR Code Generator",
    "license": "MIT",
    "web": "https://github.com/bunkford/qrcodegen"
  },
  {
    "name": "cirru-parser",
    "url": "https://github.com/Cirru/parser.nim",
    "method": "git",
    "tags": [
      "parser",
      "cirru"
    ],
    "description": "Parser for Cirru syntax",
    "license": "MIT",
    "web": "https://github.com/Cirru/parser.nim"
  },
  {
    "name": "reframe",
    "url": "https://github.com/rosado/reframe.nim",
    "method": "git",
    "tags": [
      "clojurescript",
      "re-frame"
    ],
    "description": "Tools for working with re-frame ClojureScript projects",
    "license": "EPL-2.0",
    "web": "https://github.com/rosado/reframe.nim"
  },
  {
    "name": "edn",
    "url": "https://github.com/rosado/edn.nim",
    "method": "git",
    "tags": [
      "edn",
      "clojure"
    ],
    "description": "EDN and Clojure parser",
    "license": "EPL-2.0",
    "web": "https://github.com/rosado/edn.nim"
  },
  {
    "name": "easings",
    "url": "https://github.com/juancarlospaco/nim-easings",
    "method": "git",
    "tags": [
      "easings",
      "math"
    ],
    "description": "Robert Penner Easing Functions for Nim",
    "license": "MIT",
    "web": "https://github.com/juancarlospaco/nim-easings"
  },
  {
    "name": "euclidean",
    "url": "https://github.com/juancarlospaco/nim-euclidean",
    "method": "git",
    "tags": [
      "euclidean",
      "modulo",
      "division",
      "math"
    ],
    "description": "Euclidean Division & Euclidean Modulo",
    "license": "MIT",
    "web": "https://github.com/juancarlospaco/nim-euclidean"
  },
  {
    "name": "fletcher",
    "url": "https://github.com/Akito13/nim-fletcher",
    "method": "git",
    "tags": [
      "algorithm",
      "checksum",
      "hash",
      "adler",
      "crc",
      "crc32",
      "embedded"
    ],
    "description": "Implementation of the Fletcher checksum algorithm.",
    "license": "GPLv3+",
    "web": "https://github.com/Akito13/nim-fletcher"
  },
  {
    "name": "Xors3D",
    "url": "https://github.com/Guevara-chan/Xors3D-for-Nim",
    "method": "git",
    "tags": [
      "3d",
      "game",
      "engine",
      "dx9",
      "graphics"
    ],
    "description": "Blitz3D-esque DX9 engine for Nim",
    "license": "MIT",
    "web": "https://github.com/Guevara-chan/Xors3D-for-Nim"
  },
  {
    "name": "constants",
    "url": "https://github.com/juancarlospaco/nim-constants",
    "method": "git",
    "tags": [
      "math",
      "physics",
      "chemistry",
      "biology",
      "engineering",
      "science"
    ],
    "description": "Mathematical numerical named static constants useful for different disciplines",
    "license": "MIT",
    "web": "https://github.com/juancarlospaco/nim-constants"
  },
  {
    "name": "pager",
    "url": "https://git.sr.ht/~reesmichael1/nim-pager",
    "method": "git",
    "tags": [
      "pager",
      "paging",
      "less",
      "more"
    ],
    "description": "A simple library for paging, similar to less",
    "license": "GPL-3.0",
    "web": "https://git.sr.ht/~reesmichael1/nim-pager"
  },
  {
    "name": "procs",
    "url": "https://github.com/c-blake/procs",
    "method": "git",
    "tags": [
      "library",
      "terminal",
      "cli",
      "binary",
      "linux",
      "unix",
      "bsd"
    ],
    "description": "Unix process&system query&formatting library&multi-command CLI in Nim",
    "license": "MIT",
    "web": "https://github.com/c-blake/procs"
  },
  {
    "name": "laser",
    "url": "https://github.com/numforge/laser",
    "method": "git",
    "tags": [
      "parallel",
      "simd"
    ],
    "description": "High Performance Computing and Image Toolbox: SIMD, JIT Assembler, OpenMP, runtime CPU feature detection, optimised machine learning primitives",
    "license": "Apache License 2.0",
    "web": "https://github.com/numforge/laser"
  },
  {
    "name": "libssh",
    "url": "https://github.com/dariolah/libssh-nim",
    "method": "git",
    "tags": [
      "ssh",
      "libssh"
    ],
    "description": "libssh FFI bindings",
    "license": "MIT",
    "web": "https://github.com/dariolah/libssh-nim"
  },
  {
    "name": "wZeeGrid",
    "url": "https://github.com/bunkford/wZeeGrid",
    "method": "git",
    "tags": [
      "library",
      "windows",
      "gui",
      "ui",
      "wnim"
    ],
    "description": "Grid plugin for wNim.",
    "license": "MIT",
    "web": "https://github.com/bunkford/wZeeGrid",
    "doc": "https://bunkford.github.io/wZeeGrid/wZeeGrid.html"
  },
  {
    "name": "wChart",
    "url": "https://github.com/bunkford/wChart",
    "method": "git",
    "tags": [
      "library",
      "windows",
      "gui",
      "ui",
      "wnim"
    ],
    "description": "Chart plugin for wNim.",
    "license": "MIT",
    "web": "https://github.com/bunkford/wChart",
    "doc": "https://bunkford.github.io/wChart/wChart.html"
  },
  {
    "name": "stacks",
    "url": "https://github.com/rustomax/nim-stacks",
    "method": "git",
    "tags": [
      "stack",
      "data-structure"
    ],
    "description": "Pure Nim stack implementation based on sequences.",
    "license": "MIT",
    "web": "https://github.com/rustomax/nim-stacks"
  },
  {
    "name": "mustache",
    "url": "https://github.com/soasme/nim-mustache",
    "method": "git",
    "tags": [
      "mustache",
      "template"
    ],
    "description": "Mustache in Nim",
    "license": "MIT",
    "web": "https://github.com/soasme/nim-mustache"
  },
  {
    "name": "sigv4",
    "url": "https://github.com/disruptek/sigv4",
    "method": "git",
    "tags": [
      "1.0.0"
    ],
    "description": "Amazon Web Services Signature Version 4",
    "license": "MIT",
    "web": "https://github.com/disruptek/sigv4"
  },
  {
    "name": "openapi",
    "url": "https://github.com/disruptek/openapi",
    "method": "git",
    "tags": [
      "api",
      "openapi",
      "rest",
      "cloud"
    ],
    "description": "OpenAPI Code Generator",
    "license": "MIT",
    "web": "https://github.com/disruptek/openapi"
  },
  {
    "name": "atoz",
    "url": "https://github.com/disruptek/atoz",
    "method": "git",
    "tags": [
      "aws",
      "api",
      "cloud",
      "amazon"
    ],
    "description": "Amazon Web Services (AWS) APIs",
    "license": "MIT",
    "web": "https://github.com/disruptek/atoz"
  },
  {
    "name": "nimga",
    "url": "https://github.com/toshikiohnogi/nimga",
    "method": "git",
    "tags": [
      "GeneticAlgorithm",
      "nimga"
    ],
    "description": "Genetic Algorithm Library for Nim.",
    "license": "MIT",
    "web": "https://github.com/toshikiohnogi/nimga"
  },
  {
    "name": "foreach",
    "url": "https://github.com/disruptek/foreach",
    "method": "git",
    "tags": [
      "macro",
      "syntax",
      "sugar"
    ],
    "description": "A sugary for loop with syntax for typechecking loop variables",
    "license": "MIT",
    "web": "https://github.com/disruptek/foreach"
  },
  {
    "name": "monit",
    "url": "https://github.com/jiro4989/monit",
    "method": "git",
    "tags": [
      "cli",
      "task-runner",
      "developer-tools",
      "automation"
    ],
    "description": "A simple task runner. Run tasks and watch file changes with custom paths.",
    "license": "MIT",
    "web": "https://github.com/jiro4989/monit"
  },
  {
    "name": "termnovel",
    "url": "https://github.com/jiro4989/termnovel",
    "method": "git",
    "tags": [
      "cli",
      "novel",
      "tui"
    ],
    "description": "A command that to read novel on terminal",
    "license": "MIT",
    "web": "https://github.com/jiro4989/termnovel"
  },
  {
    "name": "htmlview",
    "url": "https://github.com/yuchunzhou/htmlview",
    "method": "git",
    "tags": [
      "html",
      "browser"
    ],
    "description": "View the offline or online html page in browser",
    "license": "MIT",
    "web": "https://github.com/yuchunzhou/htmlview"
  },
  {
    "name": "tcping",
    "url": "https://github.com/pdrb/tcping",
    "method": "git",
    "tags": [
      "ping,",
      "tcp,",
      "tcping"
    ],
    "description": "Ping hosts using tcp packets",
    "license": "MIT",
    "web": "https://github.com/pdrb/tcping"
  },
  {
    "name": "pcgbasic",
    "url": "https://github.com/rockcavera/pcgbasic",
    "method": "git",
    "tags": [
      "pcg",
      "rng",
      "prng",
      "random"
    ],
    "description": "Permuted Congruential Generator (PCG) Random Number Generation (RNG) for Nim.",
    "license": "MIT",
    "web": "https://github.com/rockcavera/pcgbasic"
  },
  {
    "name": "funchook",
    "url": "https://github.com/ba0f3/funchook.nim",
    "method": "git",
    "tags": [
      "hook,",
      "hooking"
    ],
    "description": "funchook wrapper",
    "license": "GPLv2",
    "web": "https://github.com/ba0f3/funchook.nim"
  },
  {
    "name": "sunvox",
    "url": "https://github.com/exelotl/nim-sunvox",
    "method": "git",
    "tags": [
      "music",
      "audio",
      "sound",
      "synthesizer"
    ],
    "description": "Bindings for SunVox modular synthesizer",
    "license": "0BSD",
    "web": "https://github.com/exelotl/nim-sunvox"
  },
  {
    "name": "gcplat",
    "url": "https://github.com/disruptek/gcplat",
    "method": "git",
    "tags": [
      "google",
      "cloud",
      "platform",
      "api",
      "rest",
      "openapi",
      "web"
    ],
    "description": "Google Cloud Platform (GCP) APIs",
    "license": "MIT",
    "web": "https://github.com/disruptek/gcplat"
  },
  {
    "name": "bluu",
    "url": "https://github.com/disruptek/bluu",
    "method": "git",
    "tags": [
      "microsoft",
      "azure",
      "cloud",
      "api",
      "rest",
      "openapi",
      "web"
    ],
    "description": "Microsoft Azure Cloud Computing Platform and Services (MAC) APIs",
    "license": "MIT",
    "web": "https://github.com/disruptek/bluu"
  },
  {
    "name": "the_nim_alliance",
    "url": "https://github.com/tervay/the-nim-alliance",
    "method": "git",
    "tags": [
      "FRC",
      "FIRST",
      "the-blue-alliance",
      "TBA"
    ],
    "description": "A Nim wrapper for TheBlueAlliance",
    "license": "MIT",
    "web": "https://github.com/tervay/the-nim-alliance"
  },
  {
    "name": "passgen",
    "url": "https://github.com/rustomax/nim-passgen",
    "method": "git",
    "tags": [
      "password-generator"
    ],
    "description": "Password generation library in Nim",
    "license": "MIT",
    "web": "https://github.com/rustomax/nim-passgen"
  },
  {
    "name": "PPM",
    "url": "https://github.com/LemonHX/PPM-Nim",
    "method": "git",
    "tags": [
      "graphics",
      "image"
    ],
    "description": "lib for ppm image",
    "license": "LXXSDT-MIT",
    "web": "https://github.com/LemonHX/PPM-Nim"
  },
  {
    "name": "fwrite",
    "url": "https://github.com/pdrb/nim-fwrite",
    "method": "git",
    "tags": [
      "create,",
      "file,",
      "write,",
      "fwrite"
    ],
    "description": "Create files of the desired size",
    "license": "MIT",
    "web": "https://github.com/pdrb/nim-fwrite"
  },
  {
    "name": "simplediff",
    "url": "https://git.sr.ht/~reesmichael1/nim-simplediff",
    "method": "git",
    "tags": [
      "diff",
      "simplediff",
      ""
    ],
    "description": "A library for straightforward diff calculation",
    "license": "GPL-3.0",
    "web": "https://git.sr.ht/~reesmichael1/nim-simplediff"
  },
  {
    "name": "xcm",
    "url": "https://github.com/SolitudeSF/xcm",
    "method": "git",
    "tags": [
      "color",
      "x11"
    ],
    "description": "Color management utility for X",
    "license": "MIT",
    "web": "https://github.com/SolitudeSF/xcm"
  },
  {
    "name": "bearssl",
    "url": "https://github.com/status-im/nim-bearssl",
    "method": "git",
    "tags": [
      "crypto",
      "hashes",
      "ciphers",
      "ssl",
      "tls"
    ],
    "description": "Bindings to BearSSL library",
    "license": "Apache License 2.0",
    "web": "https://github.com/status-im/nim-bearssl"
  },
  {
    "name": "schedules",
    "url": "https://github.com/soasme/nim-schedules",
    "method": "git",
    "tags": [
      "scheduler",
      "schedules",
      "job",
      "task",
      "cron",
      "interval"
    ],
    "description": "A Nim scheduler library that lets you kick off jobs at regular intervals.",
    "license": "MIT",
    "web": "https://github.com/soasme/nim-schedules"
  },
  {
    "name": "nimlevenshtein",
    "url": "https://github.com/oswjk/nimlevenshtein",
    "method": "git",
    "tags": [
      "levenshtein",
      "similarity",
      "string"
    ],
    "description": "The Levenshtein Nim module contains functions for fast computation of Levenshtein distance and string similarity.",
    "license": "GPLv2"
  },
  {
    "name": "randpw",
    "url": "https://github.com/pdrb/nim-randpw",
    "method": "git",
    "tags": [
      "random",
      "password",
      "passphrase",
      "randpw"
    ],
    "description": "Random password and passphrase generator",
    "license": "MIT",
    "web": "https://github.com/pdrb/nim-randpw"
  },
  {
<<<<<<< HEAD
    "name": "timeit",
    "url": "https://github.com/xflywind/timeit",
    "method": "git",
    "tags": [
      "timeit",
      "bench"
    ],
    "description": "measuring execution times written in nim.",
    "license": "MIT",
    "web": "https://github.com/xflywind/timeit"
=======
    "name": "manu",
    "url": "https://github.com/b3liever/manu",
    "method": "git",
    "tags": [
      "matrix",
      "linear-algebra",
      "scientific"
    ],
    "description": "Nim Matrix library",
    "license": "MIT",
    "web": "https://github.com/b3liever/manu"
  },
  {
    "name": "jscanvas",
    "url": "https://github.com/b3liever/jscanvas",
    "method": "git",
    "tags": [
      "html5",
      "canvas",
      "drawing",
      "graphics",
      "rendering",
      "browser",
      "javascript"
    ],
    "description": "A Nim wrapper for the Canvas API",
    "license": "MIT",
    "web": "https://github.com/b3liever/jscanvas"
  },
  {
    "name": "looper",
    "url": "https://github.com/b3liever/looper",
    "method": "git",
    "tags": [
      "loop",
      "iterator",
      "zip",
      "enumerate"
    ],
    "description": "For loop macros for Nim",
    "license": "MIT",
    "web": "https://github.com/b3liever/looper"
  },
  {
    "name": "protocoled",
    "url": "https://github.com/b3liever/protocoled",
    "method": "git",
    "tags": [
      "interface"
    ],
    "description": "An interface macro for Nim",
    "license": "MIT",
    "web": "https://github.com/b3liever/protocoled"
  },
  {
    "name": "eminim",
    "url": "https://github.com/b3liever/eminim",
    "method": "git",
    "tags": [
      "json",
      "marshal",
      "deserialize"
    ],
    "description": "JSON deserialization macro for Nim",
    "license": "MIT",
    "web": "https://github.com/b3liever/eminim"
>>>>>>> 1b97b6fe
  }
]<|MERGE_RESOLUTION|>--- conflicted
+++ resolved
@@ -14665,7 +14665,6 @@
     "web": "https://github.com/pdrb/nim-randpw"
   },
   {
-<<<<<<< HEAD
     "name": "timeit",
     "url": "https://github.com/xflywind/timeit",
     "method": "git",
@@ -14676,7 +14675,8 @@
     "description": "measuring execution times written in nim.",
     "license": "MIT",
     "web": "https://github.com/xflywind/timeit"
-=======
+  },
+  {
     "name": "manu",
     "url": "https://github.com/b3liever/manu",
     "method": "git",
@@ -14743,6 +14743,5 @@
     "description": "JSON deserialization macro for Nim",
     "license": "MIT",
     "web": "https://github.com/b3liever/eminim"
->>>>>>> 1b97b6fe
   }
 ]