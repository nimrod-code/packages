[
  {
    "name": "nimrun",
    "url": "https://github.com/lee-b/nimrun",
    "method": "git",
    "tags": [
      "shebang",
      "unix",
      "linux",
      "bsd",
      "mac",
      "shell",
      "script",
      "nimble",
      "nimcr",
      "compile",
      "run",
      "standalone"
    ],
    "description": "Shebang frontend for running nim code as scripts. Does not require .nim extensions.",
    "license": "MIT",
    "web": "https://github.com/lee-b/nimrun"
  },
  {
    "name": "sequtils2",
    "url": "https://github.com/Michedev/sequtils2",
    "method": "git",
    "tags": [
      "library",
      "sequence",
      "string",
      "openArray",
      "functional"
    ],
    "description": "Additional functions for sequences that are not present in sequtils",
    "license": "MIT",
    "web": "http://htmlpreview.github.io/?https://github.com/Michedev/sequtils2/blob/master/sequtils2.html"
  },
  {
    "name": "github_api",
    "url": "https://github.com/watzon/github-api-nim",
    "method": "git",
    "tags": [
      "library",
      "api",
      "github",
      "client"
    ],
    "description": "Nim wrapper for the GitHub API",
    "license": "WTFPL",
    "web": "https://github.com/watzon/github-api-nim"
  },
  {
    "name": "extensions",
    "url": "https://github.com/jyapayne/nim-extensions",
    "method": "git",
    "tags": [
      "library",
      "extensions",
      "addons"
    ],
    "description": "A library that will add useful tools to Nim's arsenal.",
    "license": "MIT",
    "web": "https://github.com/jyapayne/nim-extensions"
  },
  {
    "name": "nimates",
    "url": "https://github.com/jamesalbert/nimates",
    "method": "git",
    "tags": [
      "library",
      "postmates",
      "delivery"
    ],
    "description": "Client library for the Postmates API",
    "license": "Apache",
    "web": "https://github.com/jamesalbert/nimates"
  },
  {
    "name": "discordnim",
    "url": "https://github.com/Krognol/discordnim",
    "method": "git",
    "tags": [
      "library",
      "discord"
    ],
    "description": "Discord library for Nim",
    "license": "MIT",
    "web": "https://github.com/Krognol/discordnim"
  },
  {
    "name": "argument_parser",
    "url": "https://github.com/Xe/argument_parser/",
    "method": "git",
    "tags": [
      "library",
      "command-line",
      "arguments",
      "switches",
      "parsing"
    ],
    "description": "Provides a complex command-line parser",
    "license": "MIT",
    "web": "https://github.com/Xe/argument_parser"
  },
  {
    "name": "genieos",
    "url": "https://github.com/Araq/genieos/",
    "method": "git",
    "tags": [
      "library",
      "command-line",
      "sound",
      "recycle",
      "os"
    ],
    "description": "Too awesome procs to be included in nimrod.os module",
    "license": "MIT",
    "web": "https://github.com/Araq/genieos/"
  },
  {
    "name": "jester",
    "url": "https://github.com/dom96/jester/",
    "method": "git",
    "tags": [
      "web",
      "http",
      "framework",
      "dsl"
    ],
    "description": "A sinatra-like web framework for Nim.",
    "license": "MIT",
    "web": "https://github.com/dom96/jester"
  },
  {
    "name": "templates",
    "url": "https://github.com/onionhammer/nim-templates.git",
    "method": "git",
    "tags": [
      "web",
      "html",
      "template"
    ],
    "description": "A simple string templating library for Nim.",
    "license": "BSD",
    "web": "https://github.com/onionhammer/nim-templates"
  },
  {
    "name": "murmur",
    "url": "https://github.com/olahol/nimrod-murmur/",
    "method": "git",
    "tags": [
      "hash",
      "murmur"
    ],
    "description": "MurmurHash in pure Nim.",
    "license": "MIT",
    "web": "https://github.com/olahol/nimrod-murmur"
  },
  {
    "name": "libtcod_nim",
    "url": "https://github.com/Vladar4/libtcod_nim/",
    "method": "git",
    "tags": [
      "roguelike",
      "game",
      "library",
      "engine",
      "sdl",
      "opengl",
      "glsl"
    ],
    "description": "Wrapper of the libtcod library for the Nim language.",
    "license": "zlib",
    "web": "https://github.com/Vladar4/libtcod_nim"
  },
  {
    "name": "nimgame",
    "url": "https://github.com/Vladar4/nimgame/",
    "method": "git",
    "tags": [
      "deprecated",
      "game",
      "engine",
      "sdl"
    ],
    "description": "A simple 2D game engine for Nim language. Deprecated, use nimgame2 instead.",
    "license": "MIT",
    "web": "https://github.com/Vladar4/nimgame"
  },
  {
    "name": "nimgame2",
    "url": "https://github.com/Vladar4/nimgame2/",
    "method": "git",
    "tags": [
      "game",
      "engine",
      "sdl",
      "sdl2"
    ],
    "description": "A simple 2D game engine for Nim language.",
    "license": "MIT",
    "web": "https://github.com/Vladar4/nimgame2"
  },
  {
    "name": "sfml",
    "url": "https://github.com/fowlmouth/nimrod-sfml/",
    "method": "git",
    "tags": [
      "game",
      "library",
      "opengl"
    ],
    "description": "High level OpenGL-based Game Library",
    "license": "MIT",
    "web": "https://github.com/fowlmouth/nimrod-sfml"
  },
  {
    "name": "enet",
    "url": "https://github.com/fowlmouth/nimrod-enet/",
    "method": "git",
    "tags": [
      "game",
      "networking",
      "udp"
    ],
    "description": "Wrapper for ENet UDP networking library",
    "license": "MIT",
    "web": "https://github.com/fowlmouth/nimrod-enet"
  },
  {
    "name": "nim-locale",
    "url": "https://github.com/Amrykid/nim-locale/",
    "method": "git",
    "tags": [
      "library",
      "locale",
      "i18n",
      "localization",
      "localisation",
      "globalization"
    ],
    "description": "A simple library for localizing Nim applications.",
    "license": "MIT",
    "web": "https://github.com/Amrykid/nim-locale"
  },
  {
    "name": "fowltek",
    "url": "https://github.com/fowlmouth/nimlibs/",
    "method": "git",
    "tags": [
      "game",
      "opengl",
      "wrappers",
      "library",
      "assorted"
    ],
    "description": "A collection of reusable modules and wrappers.",
    "license": "MIT",
    "web": "https://github.com/fowlmouth/nimlibs"
  },
  {
    "name": "nake",
    "url": "https://github.com/fowlmouth/nake/",
    "method": "git",
    "tags": [
      "build",
      "automation",
      "sortof"
    ],
    "description": "make-like for Nim. Describe your builds as tasks!",
    "license": "MIT",
    "web": "https://github.com/fowlmouth/nake"
  },
  {
    "name": "nimrod-glfw",
    "url": "https://github.com/rafaelvasco/nimrod-glfw/",
    "method": "git",
    "tags": [
      "library",
      "glfw",
      "opengl",
      "windowing",
      "game"
    ],
    "description": "Nim bindings for GLFW library.",
    "license": "MIT",
    "web": "https://github.com/rafaelvasco/nimrod-glfw"
  },
  {
    "name": "chipmunk",
    "url": "https://github.com/fowlmouth/nimrod-chipmunk/",
    "method": "git",
    "tags": [
      "library",
      "physics",
      "game"
    ],
    "description": "Bindings for Chipmunk2D 6.x physics library (for backwards compatibility)",
    "license": "MIT",
    "web": "https://github.com/fowlmouth/nimrod-chipmunk"
  },
  {
    "name": "chipmunk6",
    "url": "https://github.com/fowlmouth/nimrod-chipmunk/",
    "method": "git",
    "tags": [
      "library",
      "physics",
      "game"
    ],
    "description": "Bindings for Chipmunk2D 6.x physics library",
    "license": "MIT",
    "web": "https://github.com/fowlmouth/nimrod-chipmunk"
  },
  {
    "name": "chipmunk7_demos",
    "url": "https://github.com/matkuki/chipmunk7_demos/",
    "method": "git",
    "tags": [
      "demos",
      "physics",
      "game"
    ],
    "description": "Chipmunk7 demos for Nim",
    "license": "MIT",
    "web": "https://github.com/matkuki/chipmunk7_demos"
  },
  {
    "name": "nim-glfw",
    "alias": "glfw"
  },
  {
    "name": "glfw",
    "url": "https://github.com/ephja/nim-glfw",
    "method": "git",
    "tags": [
      "library",
      "glfw",
      "opengl",
      "windowing",
      "game"
    ],
    "description": "A high-level GLFW 3 wrapper",
    "license": "MIT",
    "web": "https://github.com/ephja/nim-glfw"
  },
  {
    "name": "nim-ao",
    "url": "https://github.com/ephja/nim-ao",
    "method": "git",
    "tags": [
      "library",
      "audio"
    ],
    "description": "A high-level libao wrapper",
    "license": "MIT",
    "web": "https://github.com/ephja/nim-ao"
  },
  {
    "name": "termbox",
    "url": "https://github.com/fowlmouth/nim-termbox",
    "method": "git",
    "tags": [
      "library",
      "terminal",
      "io"
    ],
    "description": "Termbox wrapper.",
    "license": "MIT",
    "web": "https://github.com/fowlmouth/nim-termbox"
  },
  {
    "name": "linagl",
    "url": "https://bitbucket.org/BitPuffin/linagl",
    "method": "hg",
    "tags": [
      "library",
      "opengl",
      "math",
      "game"
    ],
    "description": "OpenGL math library",
    "license": "CC0",
    "web": "https://bitbucket.org/BitPuffin/linagl"
  },
  {
    "name": "kwin",
    "url": "https://github.com/reactormonk/nim-kwin",
    "method": "git",
    "tags": [
      "library",
      "javascript",
      "kde"
    ],
    "description": "KWin JavaScript API wrapper",
    "license": "MIT",
    "web": "https://github.com/reactormonk/nim-kwin"
  },
  {
    "name": "opencv",
    "url": "https://github.com/dom96/nim-opencv",
    "method": "git",
    "tags": [
      "library",
      "wrapper",
      "opencv",
      "image",
      "processing"
    ],
    "description": "OpenCV wrapper",
    "license": "MIT",
    "web": "https://github.com/dom96/nim-opencv"
  },
  {
    "name": "nimble",
    "url": "https://github.com/nim-lang/nimble",
    "method": "git",
    "tags": [
      "app",
      "binary",
      "package",
      "manager"
    ],
    "description": "Nimble package manager",
    "license": "BSD",
    "web": "https://github.com/nim-lang/nimble"
  },
  {
    "name": "libnx",
    "url": "https://github.com/jyapayne/nim-libnx",
    "method": "git",
    "tags": [
      "switch",
      "nintendo",
      "libnx",
      "nx"
    ],
    "description": "A port of libnx to Nim",
    "license": "Unlicense",
    "web": "https://github.com/jyapayne/nim-libnx"
  },
  {
    "name": "switch_build",
    "url": "https://github.com/jyapayne/switch-build",
    "method": "git",
    "tags": [
      "switch",
      "nintendo",
      "build",
      "builder"
    ],
    "description": "An easy way to build homebrew files for the Nintendo Switch",
    "license": "MIT",
    "web": "https://github.com/jyapayne/switch-build"
  },
  {
    "name": "aporia",
    "url": "https://github.com/nim-lang/Aporia",
    "method": "git",
    "tags": [
      "app",
      "binary",
      "ide",
      "gtk"
    ],
    "description": "A Nim IDE.",
    "license": "GPLv2",
    "web": "https://github.com/nim-lang/Aporia"
  },
  {
    "name": "c2nim",
    "url": "https://github.com/nim-lang/c2nim",
    "method": "git",
    "tags": [
      "app",
      "binary",
      "tool",
      "header",
      "C"
    ],
    "description": "c2nim is a tool to translate Ansi C code to Nim.",
    "license": "MIT",
    "web": "https://github.com/nim-lang/c2nim"
  },
  {
    "name": "pas2nim",
    "url": "https://github.com/nim-lang/pas2nim",
    "method": "git",
    "tags": [
      "app",
      "binary",
      "tool",
      "Pascal"
    ],
    "description": "pas2nim is a tool to translate Pascal code to Nim.",
    "license": "MIT",
    "web": "https://github.com/nim-lang/pas2nim"
  },
  {
    "name": "ipsumgenera",
    "url": "https://github.com/dom96/ipsumgenera",
    "method": "git",
    "tags": [
      "app",
      "binary",
      "blog",
      "static",
      "generator"
    ],
    "description": "Static blog generator ala Jekyll.",
    "license": "MIT",
    "web": "https://github.com/dom96/ipsumgenera"
  },
  {
    "name": "clibpp",
    "url": "https://github.com/onionhammer/clibpp.git",
    "method": "git",
    "tags": [
      "import",
      "C++",
      "library",
      "wrap"
    ],
    "description": "Easy way to 'Mock' C++ interface",
    "license": "MIT",
    "web": "https://github.com/onionhammer/clibpp"
  },
  {
    "name": "pastebin",
    "url": "https://github.com/achesak/nim-pastebin",
    "method": "git",
    "tags": [
      "library",
      "wrapper",
      "pastebin"
    ],
    "description": "Pastebin API wrapper",
    "license": "MIT",
    "web": "https://github.com/achesak/nim-pastebin"
  },
  {
    "name": "yahooweather",
    "url": "https://github.com/achesak/nim-yahooweather",
    "method": "git",
    "tags": [
      "library",
      "wrapper",
      "weather"
    ],
    "description": "Yahoo! Weather API wrapper",
    "license": "MIT",
    "web": "https://github.com/achesak/nim-yahooweather"
  },
  {
    "name": "noaa",
    "url": "https://github.com/achesak/nim-noaa",
    "method": "git",
    "tags": [
      "library",
      "wrapper",
      "weather"
    ],
    "description": "NOAA weather API wrapper",
    "license": "MIT",
    "web": "https://github.com/achesak/nim-noaa"
  },
  {
    "name": "rss",
    "url": "https://github.com/achesak/nim-rss",
    "method": "git",
    "tags": [
      "library",
      "rss",
      "xml",
      "syndication"
    ],
    "description": "RSS library",
    "license": "MIT",
    "web": "https://github.com/achesak/nim-rss"
  },
  {
    "name": "extmath",
    "url": "https://github.com/achesak/extmath.nim",
    "method": "git",
    "tags": [
      "library",
      "math",
      "trigonometry"
    ],
    "description": "Nim math library",
    "license": "MIT",
    "web": "https://github.com/achesak/extmath.nim"
  },
  {
    "name": "gtk2",
    "url": "https://github.com/nim-lang/gtk2",
    "method": "git",
    "tags": [
      "wrapper",
      "gui",
      "gtk"
    ],
    "description": "Wrapper for gtk2, a feature rich toolkit for creating graphical user interfaces",
    "license": "MIT",
    "web": "https://github.com/nim-lang/gtk2"
  },
  {
    "name": "cairo",
    "url": "https://github.com/nim-lang/cairo",
    "method": "git",
    "tags": [
      "wrapper"
    ],
    "description": "Wrapper for cairo, a vector graphics library with display and print output",
    "license": "MIT",
    "web": "https://github.com/nim-lang/cairo"
  },
  {
    "name": "x11",
    "url": "https://github.com/nim-lang/x11",
    "method": "git",
    "tags": [
      "wrapper"
    ],
    "description": "Wrapper for X11",
    "license": "MIT",
    "web": "https://github.com/nim-lang/x11"
  },
  {
    "name": "opengl",
    "url": "https://github.com/nim-lang/opengl",
    "method": "git",
    "tags": [
      "wrapper"
    ],
    "description": "High-level and low-level wrapper for OpenGL",
    "license": "MIT",
    "web": "https://github.com/nim-lang/opengl"
  },
  {
    "name": "lua",
    "url": "https://github.com/nim-lang/lua",
    "method": "git",
    "tags": [
      "wrapper"
    ],
    "description": "Wrapper to interface with the Lua interpreter",
    "license": "MIT",
    "web": "https://github.com/nim-lang/lua"
  },
  {
    "name": "tcl",
    "url": "https://github.com/nim-lang/tcl",
    "method": "git",
    "tags": [
      "wrapper"
    ],
    "description": "Wrapper for the TCL programming language",
    "license": "MIT",
    "web": "https://github.com/nim-lang/tcl"
  },
  {
    "name": "glm",
    "url": "https://github.com/stavenko/nim-glm",
    "method": "git",
    "tags": [
      "opengl",
      "math",
      "matrix",
      "vector",
      "glsl"
    ],
    "description": "Port of c++ glm library with shader-like syntax",
    "license": "MIT",
    "web": "https://github.com/stavenko/nim-glm"
  },
  {
    "name": "python",
    "url": "https://github.com/nim-lang/python",
    "method": "git",
    "tags": [
      "wrapper"
    ],
    "description": "Wrapper to interface with Python interpreter",
    "license": "MIT",
    "web": "https://github.com/nim-lang/python"
  },
  {
    "name": "NimBorg",
    "url": "https://github.com/micklat/NimBorg",
    "method": "git",
    "tags": [
      "wrapper"
    ],
    "description": "High-level and low-level interfaces to python and lua",
    "license": "MIT",
    "web": "https://github.com/micklat/NimBorg"
  },
  {
    "name": "sha1",
    "url": "https://github.com/onionhammer/sha1",
    "method": "git",
    "tags": [
      "port",
      "hash",
      "sha1"
    ],
    "description": "SHA-1 produces a 160-bit (20-byte) hash value from arbitrary input",
    "license": "BSD"
  },
  {
    "name": "dropbox_filename_sanitizer",
    "url": "https://github.com/Araq/dropbox_filename_sanitizer/",
    "method": "git",
    "tags": [
      "dropbox"
    ],
    "description": "Tool to clean up filenames shared on Dropbox",
    "license": "MIT",
    "web": "https://github.com/Araq/dropbox_filename_sanitizer/"
  },
  {
    "name": "csv",
    "url": "https://github.com/achesak/nim-csv",
    "method": "git",
    "tags": [
      "csv",
      "parsing",
      "stringify",
      "library"
    ],
    "description": "Library for parsing, stringifying, reading, and writing CSV (comma separated value) files",
    "license": "MIT",
    "web": "https://github.com/achesak/nim-csv"
  },
  {
    "name": "geonames",
    "url": "https://github.com/achesak/nim-geonames",
    "method": "git",
    "tags": [
      "library",
      "wrapper",
      "geography"
    ],
    "description": "GeoNames API wrapper",
    "license": "MIT",
    "web": "https://github.com/achesak/nim-geonames"
  },
  {
    "name": "gravatar",
    "url": "https://github.com/achesak/nim-gravatar",
    "method": "git",
    "tags": [
      "library",
      "wrapper",
      "gravatar"
    ],
    "description": "Gravatar API wrapper",
    "license": "MIT",
    "web": "https://github.com/achesak/nim-gravatar"
  },
  {
    "name": "coverartarchive",
    "url": "https://github.com/achesak/nim-coverartarchive",
    "method": "git",
    "tags": [
      "library",
      "wrapper",
      "cover art",
      "music",
      "metadata"
    ],
    "description": "Cover Art Archive API wrapper",
    "license": "MIT",
    "web": "https://github.com/achesak/nim-coverartarchive"
  },
  {
    "name": "nim-ogg",
    "url": "https://bitbucket.org/BitPuffin/nim-ogg",
    "method": "hg",
    "tags": [
      "library",
      "wrapper",
      "binding",
      "audio",
      "sound",
      "video",
      "metadata",
      "media"
    ],
    "description": "Binding to libogg",
    "license": "CC0"
  },
  {
    "name": "ogg",
    "url": "https://bitbucket.org/BitPuffin/nim-ogg",
    "method": "hg",
    "tags": [
      "library",
      "wrapper",
      "binding",
      "audio",
      "sound",
      "video",
      "metadata",
      "media"
    ],
    "description": "Binding to libogg",
    "license": "CC0"
  },
  {
    "name": "nim-vorbis",
    "url": "https://bitbucket.org/BitPuffin/nim-vorbis",
    "method": "hg",
    "tags": [
      "library",
      "wrapper",
      "binding",
      "audio",
      "sound",
      "metadata",
      "media"
    ],
    "description": "Binding to libvorbis",
    "license": "CC0"
  },
  {
    "name": "vorbis",
    "url": "https://bitbucket.org/BitPuffin/nim-vorbis",
    "method": "hg",
    "tags": [
      "library",
      "wrapper",
      "binding",
      "audio",
      "sound",
      "metadata",
      "media"
    ],
    "description": "Binding to libvorbis",
    "license": "CC0"
  },
  {
    "name": "nim-portaudio",
    "url": "https://bitbucket.org/BitPuffin/nim-portaudio",
    "method": "hg",
    "tags": [
      "library",
      "wrapper",
      "binding",
      "audio",
      "sound",
      "media",
      "io"
    ],
    "description": "Binding to portaudio",
    "license": "CC0"
  },
  {
    "name": "portaudio",
    "url": "https://bitbucket.org/BitPuffin/nim-portaudio",
    "method": "hg",
    "tags": [
      "library",
      "wrapper",
      "binding",
      "audio",
      "sound",
      "media",
      "io"
    ],
    "description": "Binding to portaudio",
    "license": "CC0"
  },
  {
    "name": "commandeer",
    "url": "https://github.com/fenekku/commandeer",
    "method": "git",
    "tags": [
      "library",
      "command-line",
      "arguments",
      "switches",
      "parsing",
      "options"
    ],
    "description": "Provides a small command line parsing DSL (domain specific language)",
    "license": "MIT",
    "web": "https://github.com/fenekku/commandeer"
  },
  {
    "name": "scrypt.nim",
    "url": "https://bitbucket.org/BitPuffin/scrypt.nim",
    "method": "hg",
    "tags": [
      "library",
      "wrapper",
      "binding",
      "crypto",
      "cryptography",
      "hash",
      "password",
      "security"
    ],
    "description": "Binding and utilities for scrypt",
    "license": "CC0"
  },
  {
    "name": "bloom",
    "url": "https://github.com/boydgreenfield/nimrod-bloom",
    "method": "git",
    "tags": [
      "bloom-filter",
      "bloom",
      "probabilistic",
      "data structure",
      "set membership",
      "MurmurHash",
      "MurmurHash3"
    ],
    "description": "Efficient Bloom filter implementation in Nim using MurmurHash3.",
    "license": "MIT",
    "web": "https://www.github.com/boydgreenfield/nimrod-bloom"
  },
  {
    "name": "awesome_rmdir",
    "url": "https://github.com/Araq/awesome_rmdir/",
    "method": "git",
    "tags": [
      "rmdir",
      "awesome",
      "command-line"
    ],
    "description": "Command to remove acceptably empty directories.",
    "license": "MIT",
    "web": "https://github.com/Araq/awesome_rmdir/"
  },
  {
    "name": "nimalpm",
    "url": "https://github.com/barcharcraz/nimalpm/",
    "method": "git",
    "tags": [
      "alpm",
      "wrapper",
      "binding",
      "library"
    ],
    "description": "A nimrod wrapper for libalpm",
    "license": "GPLv2",
    "web": "https://www.github.com/barcharcraz/nimalpm/"
  },
  {
    "name": "png",
    "url": "https://github.com/barcharcraz/nimlibpng",
    "method": "git",
    "tags": [
      "png",
      "wrapper",
      "library",
      "libpng",
      "image"
    ],
    "description": "Nim wrapper for the libpng library",
    "license": "libpng",
    "web": "https://github.com/barcharcraz/nimlibpng"
  },
  {
    "name": "nimlibpng",
    "alias": "png"
  },
  {
    "name": "sdl2",
    "url": "https://github.com/nim-lang/sdl2",
    "method": "git",
    "tags": [
      "wrapper",
      "media",
      "audio",
      "video"
    ],
    "description": "Wrapper for SDL 2.x",
    "license": "MIT",
    "web": "https://github.com/nim-lang/sdl2"
  },
  {
    "name": "gamelib",
    "url": "https://github.com/PMunch/SDLGamelib",
    "method": "git",
    "tags": [
      "sdl",
      "game",
      "library"
    ],
    "description": "A library of functions to make creating games using Nim and SDL2 easier. This does not intend to be a full blown engine and tries to keep all the components loosely coupled so that individual parts can be used separately.",
    "license": "MIT",
    "web": "https://github.com/PMunch/SDLGamelib"
  },
  {
    "name": "nimcr",
    "url": "https://github.com/PMunch/nimcr",
    "method": "git",
    "tags": [
      "shebang",
      "utility"
    ],
    "description": "A small program to make Nim shebang-able without the overhead of compiling each time",
    "license": "MIT",
    "web": "https://github.com/PMunch/nimcr"
  },
  {
    "name": "gtkgenui",
    "url": "https://github.com/PMunch/gtkgenui",
    "method": "git",
    "tags": [
      "gtk2",
      "utility"
    ],
    "description": "This module provides the genui macro for the Gtk2 toolkit. Genui is a way to specify graphical interfaces in a hierarchical way to more clearly show the structure of the interface as well as simplifying the code.",
    "license": "MIT",
    "web": "https://github.com/PMunch/gtkgenui"
  },
  {
    "name": "persvector",
    "url": "https://github.com/PMunch/nim-persistent-vector",
    "method": "git",
    "tags": [
      "datastructures",
      "immutable",
      "persistent"
    ],
    "description": "This is an implementation of Clojures persistent vectors in Nim.",
    "license": "MIT",
    "web": "https://github.com/PMunch/nim-persistent-vector"
  },
  {
    "name": "pcap",
    "url": "https://github.com/PMunch/nim-pcap",
    "method": "git",
    "tags": [
      "pcap",
      "fileformats"
    ],
    "description": "Tiny pure Nim library to read PCAP files used by TcpDump/WinDump/Wireshark.",
    "license": "MIT",
    "web": "https://github.com/PMunch/nim-pcap"
  },
  {
    "name": "drawille",
    "url": "https://github.com/PMunch/drawille-nim",
    "method": "git",
    "tags": [
      "drawile",
      "terminal",
      "graphics"
    ],
    "description": "Drawing in terminal with Unicode Braille characters.",
    "license": "MIT",
    "web": "https://github.com/PMunch/drawille-nim"
  },
  {
    "name": "binaryparse",
    "url": "https://github.com/PMunch/binaryparse",
    "method": "git",
    "tags": [
      "parsing",
      "binary"
    ],
    "description": "Binary parser (and writer) in pure Nim. Generates efficient parsing procedures that handle many commonly seen patterns seen in binary files and does sub-byte field reading.",
    "license": "MIT",
    "web": "https://github.com/PMunch/binaryparse"
  },
  {
    "name": "libkeepass",
    "url": "https://github.com/PMunch/libkeepass",
    "method": "git",
    "tags": [
      "keepass",
      "password",
      "library"
    ],
    "description": "Library for reading KeePass files and decrypt the passwords within it",
    "license": "MIT",
    "web": "https://github.com/PMunch/libkeepass"
  },
  {
    "name": "zhsh",
    "url": "https://github.com/PMunch/zhangshasha",
    "method": "git",
    "tags": [
      "algorithm",
      "edit-distance"
    ],
    "description": "This module is a port of the Java implementation of the Zhang-Shasha algorithm for tree edit distance",
    "license": "MIT",
    "web": "https://github.com/PMunch/zhangshasha"
  },
  {
    "name": "termstyle",
    "url": "https://github.com/PMunch/termstyle",
    "method": "git",
    "tags": [
      "terminal",
      "colour",
      "style"
    ],
    "description": "Easy to use styles for terminal output",
    "license": "MIT",
    "web": "https://github.com/PMunch/termstyle"
  },
  {
    "name": "combparser",
    "url": "https://github.com/PMunch/combparser",
    "method": "git",
    "tags": [
      "parser",
      "combinator"
    ],
    "description": "A parser combinator library for easy generation of complex parsers",
    "license": "MIT",
    "web": "https://github.com/PMunch/combparser"
  },
  {
    "name": "protobuf",
    "url": "https://github.com/PMunch/protobuf-nim",
    "method": "git",
    "tags": [
      "protobuf",
      "serialization"
    ],
    "description": "Protobuf implementation in pure Nim that leverages the power of the macro system to not depend on any external tools",
    "license": "MIT",
    "web": "https://github.com/PMunch/protobuf-nim"
  },
  {
    "name": "strslice",
    "url": "https://github.com/PMunch/strslice",
    "method": "git",
    "tags": [
      "optimization",
      "strings",
      "library"
    ],
    "description": "Simple implementation of string slices with some of the strutils ported or wrapped to work on them. String slices offer a performance enhancement when working with large amounts of slices from one base string",
    "license": "MIT",
    "web": "https://github.com/PMunch/strslice"
  },
  {
    "name": "jsonschema",
    "url": "https://github.com/PMunch/jsonschema",
    "method": "git",
    "tags": [
      "json",
      "schema",
      "library",
      "validation"
    ],
    "description": "JSON schema validation and creation.",
    "license": "MIT",
    "web": "https://github.com/PMunch/jsonschema"
  },
  {
    "name": "sdl2_nim",
    "url": "https://github.com/Vladar4/sdl2_nim",
    "method": "git",
    "tags": [
      "library",
      "wrapper",
      "sdl2",
      "game",
      "video",
      "image",
      "audio",
      "network",
      "ttf"
    ],
    "description": "Wrapper of the SDL 2 library for the Nim language.",
    "license": "zlib",
    "web": "https://github.com/Vladar4/sdl2_nim"
  },
  {
    "name": "assimp",
    "url": "https://github.com/barcharcraz/nim-assimp",
    "method": "git",
    "tags": [
      "wrapper",
      "media",
      "mesh",
      "import",
      "game"
    ],
    "description": "Wrapper for the assimp library",
    "license": "MIT",
    "web": "https://github.com/barcharcraz/nim-assimp"
  },
  {
    "name": "freeimage",
    "url": "https://github.com/barcharcraz/nim-freeimage",
    "method": "git",
    "tags": [
      "wrapper",
      "media",
      "image",
      "import",
      "game"
    ],
    "description": "Wrapper for the FreeImage library",
    "license": "MIT",
    "web": "https://github.com/barcharcraz/nim-freeimage"
  },
  {
    "name": "bcrypt",
    "url": "https://github.com/ithkuil/bcryptnim/",
    "method": "git",
    "tags": [
      "hash",
      "crypto",
      "password",
      "bcrypt",
      "library"
    ],
    "description": "Wraps the bcrypt (blowfish) library for creating encrypted hashes (useful for passwords)",
    "license": "BSD",
    "web": "https://www.github.com/ithkuil/bcryptnim/"
  },
  {
    "name": "opencl",
    "url": "https://github.com/nim-lang/opencl",
    "method": "git",
    "tags": [
      "library"
    ],
    "description": "Low-level wrapper for OpenCL",
    "license": "MIT",
    "web": "https://github.com/nim-lang/opencl"
  },
  {
    "name": "DevIL",
    "url": "https://github.com/Varriount/DevIL",
    "method": "git",
    "tags": [
      "image",
      "library",
      "graphics",
      "wrapper"
    ],
    "description": "Wrapper for the DevIL image library",
    "license": "MIT",
    "web": "https://github.com/Varriount/DevIL"
  },
  {
    "name": "signals",
    "url": "https://github.com/fowlmouth/signals.nim",
    "method": "git",
    "tags": [
      "event-based",
      "observer pattern",
      "library"
    ],
    "description": "Signals/slots library.",
    "license": "MIT",
    "web": "https://github.com/fowlmouth/signals.nim"
  },
  {
    "name": "sling",
    "url": "https://github.com/Druage/sling",
    "method": "git",
    "tags": [
      "signal",
      "slots",
      "eventloop",
      "callback"
    ],
    "description": "Signal and Slot library for Nim.",
    "license": "unlicense",
    "web": "https://github.com/Druage/sling"
  },
  {
    "name": "number_files",
    "url": "https://github.com/Araq/number_files/",
    "method": "git",
    "tags": [
      "rename",
      "filename",
      "finder"
    ],
    "description": "Command to add counter suffix/prefix to a list of files.",
    "license": "MIT",
    "web": "https://github.com/Araq/number_files/"
  },
  {
    "name": "redissessions",
    "url": "https://github.com/ithkuil/redissessions/",
    "method": "git",
    "tags": [
      "jester",
      "sessions",
      "redis"
    ],
    "description": "Redis-backed sessions for jester",
    "license": "MIT",
    "web": "https://github.com/ithkuil/redissessions/"
  },
  {
    "name": "horde3d",
    "url": "https://github.com/fowlmouth/horde3d",
    "method": "git",
    "tags": [
      "graphics",
      "3d",
      "rendering",
      "wrapper"
    ],
    "description": "Wrapper for Horde3D, a small open source 3D rendering engine.",
    "license": "WTFPL",
    "web": "https://github.com/fowlmouth/horde3d"
  },
  {
    "name": "mongo",
    "url": "https://github.com/nim-lang/mongo",
    "method": "git",
    "tags": [
      "library",
      "wrapper",
      "database"
    ],
    "description": "Bindings and a high-level interface for MongoDB",
    "license": "MIT",
    "web": "https://github.com/nim-lang/mongo"
  },
  {
    "name": "allegro5",
    "url": "https://github.com/fowlmouth/allegro5",
    "method": "git",
    "tags": [
      "wrapper",
      "graphics",
      "games",
      "opengl",
      "audio"
    ],
    "description": "Wrapper for Allegro version 5.X",
    "license": "MIT",
    "web": "https://github.com/fowlmouth/allegro5"
  },
  {
    "name": "physfs",
    "url": "https://github.com/fowlmouth/physfs",
    "method": "git",
    "tags": [
      "wrapper",
      "filesystem",
      "archives"
    ],
    "description": "A library to provide abstract access to various archives.",
    "license": "WTFPL",
    "web": "https://github.com/fowlmouth/physfs"
  },
  {
    "name": "shoco",
    "url": "https://github.com/onionhammer/shoconim.git",
    "method": "git",
    "tags": [
      "compression",
      "shoco"
    ],
    "description": "A fast compressor for short strings",
    "license": "MIT",
    "web": "https://github.com/onionhammer/shoconim"
  },
  {
    "name": "murmur3",
    "url": "https://github.com/boydgreenfield/nimrod-murmur",
    "method": "git",
    "tags": [
      "MurmurHash",
      "MurmurHash3",
      "murmur",
      "hash",
      "hashing"
    ],
    "description": "A simple MurmurHash3 wrapper for Nim",
    "license": "MIT",
    "web": "https://github.com/boydgreenfield/nimrod-murmur"
  },
  {
    "name": "hex",
    "url": "https://github.com/esbullington/nimrod-hex",
    "method": "git",
    "tags": [
      "hex",
      "encoding"
    ],
    "description": "A simple hex package for Nim",
    "license": "MIT",
    "web": "https://github.com/esbullington/nimrod-hex"
  },
  {
    "name": "strfmt",
    "url": "https://bitbucket.org/lyro/strfmt",
    "method": "hg",
    "tags": [
      "library"
    ],
    "description": "A string formatting library inspired by Python's `format`.",
    "license": "MIT",
    "web": "https://lyro.bitbucket.org/strfmt"
  },
  {
    "name": "jade-nim",
    "url": "https://github.com/idlewan/jade-nim",
    "method": "git",
    "tags": [
      "template",
      "jade",
      "web",
      "dsl",
      "html"
    ],
    "description": "Compiles jade templates to Nim procedures.",
    "license": "MIT",
    "web": "https://github.com/idlewan/jade-nim"
  },
  {
    "name": "gh_nimrod_doc_pages",
    "url": "https://github.com/Araq/gh_nimrod_doc_pages",
    "method": "git",
    "tags": [
      "command-line",
      "web",
      "automation",
      "documentation"
    ],
    "description": "Generates a GitHub documentation website for Nim projects.",
    "license": "MIT",
    "web": "https://github.com/Araq/gh_nimrod_doc_pages"
  },
  {
    "name": "midnight_dynamite",
    "url": "https://github.com/Araq/midnight_dynamite",
    "method": "git",
    "tags": [
      "wrapper",
      "library",
      "html",
      "markdown",
      "md"
    ],
    "description": "Wrapper for the markdown rendering hoedown library",
    "license": "MIT",
    "web": "https://github.com/Araq/midnight_dynamite"
  },
  {
    "name": "rsvg",
    "url": "https://github.com/def-/rsvg",
    "method": "git",
    "tags": [
      "wrapper",
      "library",
      "graphics"
    ],
    "description": "Wrapper for librsvg, a Scalable Vector Graphics (SVG) rendering library",
    "license": "MIT",
    "web": "https://github.com/def-/rsvg"
  },
  {
    "name": "emerald",
    "url": "https://github.com/flyx/emerald",
    "method": "git",
    "tags": [
      "dsl",
      "html",
      "template",
      "web"
    ],
    "description": "macro-based HTML templating engine",
    "license": "WTFPL",
    "web": "https://flyx.github.io/emerald/"
  },
  {
    "name": "niminst",
    "url": "https://github.com/nim-lang/niminst",
    "method": "git",
    "tags": [
      "app",
      "binary",
      "tool",
      "installation",
      "generator"
    ],
    "description": "tool to generate installers for Nim programs",
    "license": "MIT",
    "web": "https://github.com/nim-lang/niminst"
  },
  {
    "name": "redis",
    "url": "https://github.com/nim-lang/redis",
    "method": "git",
    "tags": [
      "redis",
      "client",
      "library"
    ],
    "description": "official redis client for Nim",
    "license": "MIT",
    "web": "https://github.com/nim-lang/redis"
  },
  {
    "name": "dialogs",
    "url": "https://github.com/nim-lang/dialogs",
    "method": "git",
    "tags": [
      "library",
      "ui",
      "gui",
      "dialog",
      "file"
    ],
    "description": "wraps GTK+ or Windows' open file dialogs",
    "license": "MIT",
    "web": "https://github.com/nim-lang/dialogs"
  },
  {
    "name": "vectors",
    "url": "https://github.com/blamestross/nimrod-vectors",
    "method": "git",
    "tags": [
      "math",
      "vectors",
      "library"
    ],
    "description": "Simple multidimensional vector math",
    "license": "MIT",
    "web": "https://github.com/blamestross/nimrod-vectors"
  },
  {
    "name": "bitarray",
    "url": "https://github.com/onecodex/nim-bitarray",
    "method": "git",
    "tags": [
      "Bit arrays",
      "Bit sets",
      "Bit vectors",
      "Data structures"
    ],
    "description": "mmap-backed bitarray implementation in Nim.",
    "license": "MIT",
    "web": "https://www.github.com/onecodex/nim-bitarray"
  },
  {
    "name": "appdirs",
    "url": "https://github.com/MrJohz/appdirs",
    "method": "git",
    "tags": [
      "utility",
      "filesystem"
    ],
    "description": "A utility library to find the directory you need to app in.",
    "license": "MIT",
    "web": "https://github.com/MrJohz/appdirs"
  },
  {
    "name": "sndfile",
    "url": "https://github.com/julienaubert/nim-sndfile",
    "method": "git",
    "tags": [
      "audio",
      "wav",
      "wrapper",
      "libsndfile"
    ],
    "description": "A wrapper of libsndfile",
    "license": "MIT",
    "web": "https://github.com/julienaubert/nim-sndfile"
  },
  {
    "name": "nim-sndfile",
    "alias": "sndfile"
  },
  {
    "name": "bigints",
    "url": "https://github.com/def-/bigints",
    "method": "git",
    "tags": [
      "math",
      "library",
      "numbers"
    ],
    "description": "Arbitrary-precision integers",
    "license": "MIT",
    "web": "https://github.com/def-/bigints"
  },
  {
    "name": "iterutils",
    "url": "https://github.com/def-/iterutils",
    "method": "git",
    "tags": [
      "library",
      "iterators"
    ],
    "description": "Functional operations for iterators and slices, similar to sequtils",
    "license": "MIT",
    "web": "https://github.com/def-/iterutils"
  },
  {
    "name": "hastyscribe",
    "url": "https://github.com/h3rald/hastyscribe",
    "method": "git",
    "tags": [
      "markdown",
      "html",
      "publishing"
    ],
    "description": "Self-contained markdown compiler generating self-contained HTML documents",
    "license": "MIT",
    "web": "https://h3rald.com/hastyscribe"
  },
  {
    "name": "nanomsg",
    "url": "https://github.com/def-/nim-nanomsg",
    "method": "git",
    "tags": [
      "library",
      "wrapper",
      "networking"
    ],
    "description": "Wrapper for the nanomsg socket library that provides several common communication patterns",
    "license": "MIT",
    "web": "https://github.com/def-/nim-nanomsg"
  },
  {
    "name": "directnimrod",
    "url": "https://bitbucket.org/barcharcraz/directnimrod",
    "method": "git",
    "tags": [
      "library",
      "wrapper",
      "graphics",
      "windows"
    ],
    "description": "Wrapper for microsoft's DirectX libraries",
    "license": "MS-PL",
    "web": "https://bitbucket.org/barcharcraz/directnimrod"
  },
  {
    "name": "imghdr",
    "url": "https://github.com/achesak/nim-imghdr",
    "method": "git",
    "tags": [
      "image",
      "formats",
      "files"
    ],
    "description": "Library for detecting the format of an image",
    "license": "MIT",
    "web": "https://github.com/achesak/nim-imghdr"
  },
  {
    "name": "csv2json",
    "url": "https://github.com/achesak/nim-csv2json",
    "method": "git",
    "tags": [
      "csv",
      "json"
    ],
    "description": "Convert CSV files to JSON",
    "license": "MIT",
    "web": "https://github.com/achesak/nim-csv2json"
  },
  {
    "name": "vecmath",
    "url": "https://github.com/barcharcraz/vecmath",
    "method": "git",
    "tags": [
      "library",
      "math",
      "vector"
    ],
    "description": "various vector maths utils for nimrod",
    "license": "MIT",
    "web": "https://github.com/barcharcraz/vecmath"
  },
  {
    "name": "lazy_rest",
    "url": "https://github.com/Araq/lazy_rest",
    "method": "git",
    "tags": [
      "library",
      "rst",
      "rest",
      "text",
      "html"
    ],
    "description": "Simple reST HTML generation with some extras.",
    "license": "MIT",
    "web": "https://github.com/Araq/lazy_rest"
  },
  {
    "name": "Phosphor",
    "url": "https://github.com/barcharcraz/Phosphor",
    "method": "git",
    "tags": [
      "library",
      "opengl",
      "graphics"
    ],
    "description": "eaiser use of OpenGL and GLSL shaders",
    "license": "MIT",
    "web": "https://github.com/barcharcraz/Phosphor"
  },
  {
    "name": "colorsys",
    "url": "https://github.com/achesak/nim-colorsys",
    "method": "git",
    "tags": [
      "library",
      "colors",
      "rgb",
      "yiq",
      "hls",
      "hsv"
    ],
    "description": "Convert between RGB, YIQ, HLS, and HSV color systems.",
    "license": "MIT",
    "web": "https://github.com/achesak/nim-colorsys"
  },
  {
    "name": "pythonfile",
    "url": "https://github.com/achesak/nim-pythonfile",
    "method": "git",
    "tags": [
      "library",
      "python",
      "files",
      "file"
    ],
    "description": "Wrapper of the file procedures to provide an interface as similar as possible to that of Python",
    "license": "MIT",
    "web": "https://github.com/achesak/nim-pythonfile"
  },
  {
    "name": "sndhdr",
    "url": "https://github.com/achesak/nim-sndhdr",
    "method": "git",
    "tags": [
      "library",
      "formats",
      "files",
      "sound",
      "audio"
    ],
    "description": "Library for detecting the format of a sound file",
    "license": "MIT",
    "web": "https://github.com/achesak/nim-sndhdr"
  },
  {
    "name": "irc",
    "url": "https://github.com/nim-lang/irc",
    "method": "git",
    "tags": [
      "library",
      "irc",
      "network"
    ],
    "description": "Implements a simple IRC client.",
    "license": "MIT",
    "web": "https://github.com/nim-lang/irc"
  },
  {
    "name": "random",
    "url": "https://github.com/oprypin/nim-random",
    "method": "git",
    "tags": [
      "library",
      "algorithms",
      "random"
    ],
    "description": "Pseudo-random number generation library inspired by Python",
    "license": "MIT",
    "web": "https://github.com/oprypin/nim-random"
  },
  {
    "name": "zmq",
    "url": "https://github.com/nim-lang/nim-zmq",
    "method": "git",
    "tags": [
      "library",
      "wrapper",
      "zeromq",
      "messaging",
      "queue"
    ],
    "description": "ZeroMQ 4 wrapper",
    "license": "MIT",
    "web": "https://github.com/nim-lang/nim-zmq"
  },
  {
    "name": "uuid",
    "url": "https://github.com/idlewan/nim-uuid",
    "method": "git",
    "tags": [
      "library",
      "wrapper",
      "uuid"
    ],
    "description": "UUID wrapper",
    "license": "MIT",
    "web": "https://github.com/idlewan/nim-uuid"
  },
  {
    "name": "robotparser",
    "url": "https://github.com/achesak/nim-robotparser",
    "method": "git",
    "tags": [
      "library",
      "useragent",
      "robots",
      "robot.txt"
    ],
    "description": "Determine if a useragent can access a URL using robots.txt",
    "license": "MIT",
    "web": "https://github.com/achesak/nim-robotparser"
  },
  {
    "name": "epub",
    "url": "https://github.com/achesak/nim-epub",
    "method": "git",
    "tags": [
      "library",
      "epub",
      "e-book"
    ],
    "description": "Module for working with EPUB e-book files",
    "license": "MIT",
    "web": "https://github.com/achesak/nim-epub"
  },
  {
    "name": "hashids",
    "url": "https://github.com/achesak/nim-hashids",
    "method": "git",
    "tags": [
      "library",
      "hashids"
    ],
    "description": "Nim implementation of Hashids",
    "license": "MIT",
    "web": "https://github.com/achesak/nim-hashids"
  },
  {
    "name": "openssl_evp",
    "url": "https://github.com/cowboy-coders/nim-openssl-evp",
    "method": "git",
    "tags": [
      "library",
      "crypto",
      "openssl"
    ],
    "description": "Wrapper for OpenSSL's EVP interface",
    "license": "OpenSSL and SSLeay",
    "web": "https://github.com/cowboy-coders/nim-openssl-evp"
  },
  {
    "name": "monad",
    "alias": "maybe"
  },
  {
    "name": "maybe",
    "url": "https://github.com/superfunc/maybe",
    "method": "git",
    "tags": [
      "library",
      "functional",
      "optional",
      "monad"
    ],
    "description": "basic monadic maybe type for Nim",
    "license": "BSD3",
    "web": "https://github.com/superfunc/maybe"
  },
  {
    "name": "eternity",
    "url": "https://github.com/hiteshjasani/nim-eternity",
    "method": "git",
    "tags": [
      "library",
      "time",
      "format"
    ],
    "description": "Humanize elapsed time",
    "license": "MIT",
    "web": "https://github.com/hiteshjasani/nim-eternity"
  },
  {
    "name": "gmp",
    "url": "https://github.com/subsetpark/nim-gmp",
    "method": "git",
    "tags": [
      "library",
      "bignum",
      "numbers",
      "math"
    ],
    "description": "wrapper for the GNU multiple precision arithmetic library (GMP)",
    "license": "LGPLv3 or GPLv2",
    "web": "https://github.com/subsetpark/nim-gmp"
  },
  {
    "name": "ludens",
    "url": "https://github.com/rnentjes/nim-ludens",
    "method": "git",
    "tags": [
      "library",
      "game",
      "opengl",
      "sfml"
    ],
    "description": "Little game library using opengl and sfml",
    "license": "MIT",
    "web": "https://github.com/rnentjes/nim-ludens"
  },
  {
    "name": "ffbookmarks",
    "url": "https://github.com/achesak/nim-ffbookmarks",
    "method": "git",
    "tags": [
      "firefox",
      "bookmarks",
      "library"
    ],
    "description": "Nim module for working with Firefox bookmarks",
    "license": "MIT",
    "web": "https://github.com/achesak/nim-ffbookmarks"
  },
  {
    "name": "moustachu",
    "url": "https://github.com/fenekku/moustachu.git",
    "method": "git",
    "tags": [
      "web",
      "html",
      "template",
      "mustache"
    ],
    "description": "Mustache templating for Nim.",
    "license": "MIT",
    "web": "https://github.com/fenekku/moustachu"
  },
  {
    "name": "easy-bcrypt",
    "url": "https://github.com/flaviut/easy-bcrypt.git",
    "method": "git",
    "tags": [
      "hash",
      "crypto",
      "password",
      "bcrypt"
    ],
    "description": "simple wrapper providing a convenient interface for the bcrypt password hashing algorithm",
    "license": "CC0",
    "web": "https://github.com/flaviut/easy-bcrypt/blob/master/easy-bcrypt.nimble"
  },
  {
    "name": "libclang",
    "url": "https://github.com/cowboy-coders/nim-libclang.git",
    "method": "git",
    "tags": [
      "wrapper",
      "bindings",
      "clang"
    ],
    "description": "wrapper for libclang (the C-interface of the clang LLVM frontend)",
    "license": "MIT",
    "web": "https://github.com/cowboy-coders/nim-libclang"
  },
  {
    "name": "nim-libclang",
    "url": "https://github.com/cowboy-coders/nim-libclang.git",
    "method": "git",
    "tags": [
      "wrapper",
      "bindings",
      "clang"
    ],
    "description": "Please use libclang instead.",
    "license": "MIT",
    "web": "https://github.com/cowboy-coders/nim-libclang"
  },
  {
    "name": "nimqml",
    "url": "https://github.com/filcuc/nimqml",
    "method": "git",
    "tags": [
      "Qt",
      "Qml",
      "UI",
      "GUI"
    ],
    "description": "Qt Qml bindings",
    "license": "GPLv3",
    "web": "https://github.com/filcuc/nimqml"
  },
  {
    "name": "XPLM-Nim",
    "url": "https://github.com/jpoirier/XPLM-Nim",
    "method": "git",
    "tags": [
      "X-Plane",
      "XPLM",
      "Plugin",
      "SDK"
    ],
    "description": "X-Plane XPLM SDK wrapper",
    "license": "BSD",
    "web": "https://github.com/jpoirier/XPLM-Nim"
  },
  {
    "name": "csfml",
    "url": "https://github.com/oprypin/nim-csfml",
    "method": "git",
    "tags": [
      "sfml",
      "binding",
      "game",
      "media",
      "library",
      "opengl"
    ],
    "description": "Bindings for Simple and Fast Multimedia Library (through CSFML)",
    "license": "zlib",
    "web": "https://github.com/oprypin/nim-csfml"
  },
  {
    "name": "optional_t",
    "url": "https://github.com/flaviut/optional_t",
    "method": "git",
    "tags": [
      "option",
      "functional"
    ],
    "description": "Basic Option[T] library",
    "license": "MIT",
    "web": "https://github.com/flaviut/optional_t"
  },
  {
    "name": "nimrtlsdr",
    "url": "https://github.com/jpoirier/nimrtlsdr",
    "method": "git",
    "tags": [
      "rtl-sdr",
      "wrapper",
      "bindings",
      "rtlsdr"
    ],
    "description": "A Nim wrapper for librtlsdr",
    "license": "BSD",
    "web": "https://github.com/jpoirier/nimrtlsdr"
  },
  {
    "name": "lapp",
    "url": "https://gitlab.3dicc.com/gokr/lapp.git",
    "method": "git",
    "tags": [
      "args",
      "cmd",
      "opt",
      "parse",
      "parsing"
    ],
    "description": "Opt parser using synopsis as specification, ported from Lua.",
    "license": "MIT",
    "web": "https://gitlab.3dicc.com/gokr/lapp"
  },
  {
    "name": "blimp",
    "url": "https://gitlab.3dicc.com/gokr/blimp.git",
    "method": "git",
    "tags": [
      "app",
      "binary",
      "utility",
      "git",
      "git-fat"
    ],
    "description": "Utility that helps with big files in git, very similar to git-fat, s3annnex etc.",
    "license": "MIT",
    "web": "https://gitlab.3dicc.com/gokr/blimp"
  },
  {
    "name": "parsetoml",
    "url": "https://github.com/NimParsers/parsetoml.git",
    "method": "git",
    "tags": [
      "library",
      "parse"
    ],
    "description": "Library for parsing TOML files.",
    "license": "MIT",
    "web": "https://github.com/NimParsers/parsetoml"
  },
  {
    "name": "compiler",
    "url": "https://github.com/nim-lang/Nim.git",
    "method": "git",
    "tags": [
      "library"
    ],
    "description": "Compiler package providing the compiler sources as a library.",
    "license": "MIT",
    "web": "https://github.com/nim-lang/Nim"
  },
  {
    "name": "nre",
    "url": "https://github.com/flaviut/nre.git",
    "method": "git",
    "tags": [
      "library",
      "pcre",
      "regex"
    ],
    "description": "A better regular expression library",
    "license": "MIT",
    "web": "https://github.com/flaviut/nre"
  },
  {
    "name": "docopt",
    "url": "https://github.com/docopt/docopt.nim",
    "method": "git",
    "tags": [
      "command-line",
      "arguments",
      "parsing",
      "library"
    ],
    "description": "Command-line args parser based on Usage message",
    "license": "MIT",
    "web": "https://github.com/docopt/docopt.nim"
  },
  {
    "name": "bpg",
    "url": "https://github.com/def-/nim-bpg.git",
    "method": "git",
    "tags": [
      "image",
      "library",
      "wrapper"
    ],
    "description": "BPG (Better Portable Graphics) for Nim",
    "license": "MIT",
    "web": "https://github.com/def-/nim-bpg"
  },
  {
    "name": "io-spacenav",
    "url": "https://github.com/nimious/io-spacenav.git",
    "method": "git",
    "tags": [
      "binding",
      "3dx",
      "3dconnexion",
      "libspnav",
      "spacenav",
      "spacemouse",
      "spacepilot",
      "spacenavigator"
    ],
    "description": "Obsolete - please use spacenav instead!",
    "license": "MIT",
    "web": "https://github.com/nimious/io-spacenav"
  },
  {
    "name": "optionals",
    "url": "https://github.com/MasonMcGill/optionals.git",
    "method": "git",
    "tags": [
      "library",
      "option",
      "optional",
      "maybe"
    ],
    "description": "Option types",
    "license": "MIT",
    "web": "https://github.com/MasonMcGill/optionals"
  },
  {
    "name": "tuples",
    "url": "https://github.com/MasonMcGill/tuples.git",
    "method": "git",
    "tags": [
      "library",
      "tuple",
      "metaprogramming"
    ],
    "description": "Tuple manipulation utilities",
    "license": "MIT",
    "web": "https://github.com/MasonMcGill/tuples"
  },
  {
    "name": "fuse",
    "url": "https://github.com/akiradeveloper/nim-fuse.git",
    "method": "git",
    "tags": [
      "fuse",
      "library",
      "wrapper"
    ],
    "description": "A FUSE binding for Nim",
    "license": "MIT",
    "web": "https://github.com/akiradeveloper/nim-fuse"
  },
  {
    "name": "brainfuck",
    "url": "https://github.com/def-/nim-brainfuck.git",
    "method": "git",
    "tags": [
      "library",
      "binary",
      "app",
      "interpreter",
      "compiler",
      "language"
    ],
    "description": "A brainfuck interpreter and compiler",
    "license": "MIT",
    "web": "https://github.com/def-/nim-brainfuck"
  },
  {
    "name": "nimsuggest",
    "url": "https://github.com/nim-lang/nimsuggest.git",
    "method": "git",
    "tags": [
      "binary",
      "app",
      "suggest",
      "compiler",
      "autocomplete"
    ],
    "description": "Tool for providing auto completion data for Nim source code.",
    "license": "MIT",
    "web": "https://github.com/nim-lang/nimsuggest"
  },
  {
    "name": "jwt",
    "url": "https://github.com/yglukhov/nim-jwt.git",
    "method": "git",
    "tags": [
      "library",
      "crypto",
      "hash"
    ],
    "description": "JSON Web Tokens for Nim",
    "license": "MIT",
    "web": "https://github.com/yglukhov/nim-jwt"
  },
  {
    "name": "pythonpathlib",
    "url": "https://github.com/achesak/nim-pythonpathlib.git",
    "method": "git",
    "tags": [
      "path",
      "directory",
      "python",
      "library"
    ],
    "description": "Module for working with paths that is as similar as possible to Python's pathlib",
    "license": "MIT",
    "web": "https://github.com/achesak/nim-pythonpathlib"
  },
  {
    "name": "RingBuffer",
    "url": "git@github.com:megawac/RingBuffer.nim.git",
    "method": "git",
    "tags": [
      "sequence",
      "seq",
      "circular",
      "ring",
      "buffer"
    ],
    "description": "Circular buffer implementation",
    "license": "MIT",
    "web": "https://github.com/megawac/RingBuffer.nim"
  },
  {
    "name": "nimrat",
    "url": "https://github.com/apense/nimrat",
    "method": "git",
    "tags": [
      "library",
      "math",
      "numbers"
    ],
    "description": "Module for working with rational numbers (fractions)",
    "license": "MIT",
    "web": "https://github.com/apense/nimrat"
  },
  {
    "name": "io-isense",
    "url": "https://github.com/nimious/io-isense.git",
    "method": "git",
    "tags": [
      "binding",
      "isense",
      "intersense",
      "inertiacube",
      "intertrax",
      "microtrax",
      "thales",
      "tracking",
      "sensor"
    ],
    "description": "Obsolete - please use isense instead!",
    "license": "MIT",
    "web": "https://github.com/nimious/io-isense"
  },
  {
    "name": "io-usb",
    "url": "https://github.com/nimious/io-usb.git",
    "method": "git",
    "tags": [
      "binding",
      "usb",
      "libusb"
    ],
    "description": "Obsolete - please use libusb instead!",
    "license": "MIT",
    "web": "https://github.com/nimious/io-usb"
  },
  {
    "name": "nimcfitsio",
    "url": "https://github.com/ziotom78/nimcfitsio.git",
    "method": "git",
    "tags": [
      "library",
      "binding",
      "cfitsio",
      "fits",
      "io"
    ],
    "description": "Bindings for CFITSIO, a library to read/write FITSIO images and tables.",
    "license": "MIT",
    "web": "https://github.com/ziotom78/nimcfitsio"
  },
  {
    "name": "glossolalia",
    "url": "https://github.com/fowlmouth/glossolalia",
    "method": "git",
    "tags": [
      "parser",
      "peg"
    ],
    "description": "A DSL for quickly writing parsers",
    "license": "CC0",
    "web": "https://github.com/fowlmouth/glossolalia"
  },
  {
    "name": "entoody",
    "url": "https://bitbucket.org/fowlmouth/entoody",
    "method": "git",
    "tags": [
      "component",
      "entity",
      "composition"
    ],
    "description": "A component/entity system",
    "license": "CC0",
    "web": "https://bitbucket.org/fowlmouth/entoody"
  },
  {
    "name": "msgpack",
    "url": "https://github.com/akiradeveloper/msgpack-nim.git",
    "method": "git",
    "tags": [
      "msgpack",
      "library",
      "serialization"
    ],
    "description": "A MessagePack binding for Nim",
    "license": "MIT",
    "web": "https://github.com/akiradeveloper/msgpack-nim"
  },
  {
    "name": "osinfo",
    "url": "https://github.com/nim-lang/osinfo.git",
    "method": "git",
    "tags": [
      "os",
      "library",
      "info"
    ],
    "description": "Modules providing information about the OS.",
    "license": "MIT",
    "web": "https://github.com/nim-lang/osinfo"
  },
  {
    "name": "io-myo",
    "url": "https://github.com/nimious/io-myo.git",
    "method": "git",
    "tags": [
      "binding",
      "myo",
      "thalmic",
      "armband",
      "gesture"
    ],
    "description": "Obsolete - please use myo instead!",
    "license": "MIT",
    "web": "https://github.com/nimious/io-myo"
  },
  {
    "name": "io-oculus",
    "url": "https://github.com/nimious/io-oculus.git",
    "method": "git",
    "tags": [
      "binding",
      "oculus",
      "rift",
      "vr",
      "libovr",
      "ovr",
      "dk1",
      "dk2",
      "gearvr"
    ],
    "description": "Obsolete - please use oculus instead!",
    "license": "MIT",
    "web": "https://github.com/nimious/io-oculus"
  },
  {
    "name": "closure_compiler",
    "url": "https://github.com/yglukhov/closure_compiler.git",
    "method": "git",
    "tags": [
      "binding",
      "closure",
      "compiler",
      "javascript"
    ],
    "description": "Bindings for Closure Compiler web API.",
    "license": "MIT",
    "web": "https://github.com/yglukhov/closure_compiler"
  },
  {
    "name": "io-serialport",
    "url": "https://github.com/nimious/io-serialport.git",
    "method": "git",
    "tags": [
      "binding",
      "libserialport",
      "serial",
      "communication"
    ],
    "description": "Obsolete - please use serialport instead!",
    "license": "MIT",
    "web": "https://github.com/nimious/io-serialport"
  },
  {
    "name": "beanstalkd",
    "url": "https://github.com/tormaroe/beanstalkd.nim.git",
    "method": "git",
    "tags": [
      "library",
      "queue",
      "messaging"
    ],
    "description": "A beanstalkd work queue client library.",
    "license": "MIT",
    "web": "https://github.com/tormaroe/beanstalkd.nim"
  },
  {
    "name": "wiki2text",
    "url": "https://github.com/rspeer/wiki2text.git",
    "method": "git",
    "tags": [
      "nlp",
      "wiki",
      "xml",
      "text"
    ],
    "description": "Quickly extracts natural-language text from a MediaWiki XML file.",
    "license": "MIT",
    "web": "https://github.com/rspeer/wiki2text"
  },
  {
    "name": "qt5_qtsql",
    "url": "https://github.com/philip-wernersbach/nim-qt5_qtsql.git",
    "method": "git",
    "tags": [
      "library",
      "wrapper",
      "database",
      "qt",
      "qt5",
      "qtsql",
      "sqlite",
      "postgres",
      "mysql"
    ],
    "description": "Binding for Qt 5's Qt SQL library that integrates with the features of the Nim language. Uses one API for multiple database engines.",
    "license": "MIT",
    "web": "https://github.com/philip-wernersbach/nim-qt5_qtsql"
  },
  {
    "name": "orient",
    "url": "https://github.com/philip-wernersbach/nim-orient",
    "method": "git",
    "tags": [
      "library",
      "wrapper",
      "database",
      "orientdb",
      "pure"
    ],
    "description": "OrientDB driver written in pure Nim, uses the OrientDB 2.0 Binary Protocol with Binary Serialization.",
    "license": "MPL",
    "web": "https://github.com/philip-wernersbach/nim-orient"
  },
  {
    "name": "syslog",
    "url": "https://github.com/FedericoCeratto/nim-syslog",
    "method": "git",
    "tags": [
      "library",
      "pure"
    ],
    "description": "Syslog module.",
    "license": "LGPLv3",
    "web": "https://github.com/FedericoCeratto/nim-syslog"
  },
  {
    "name": "nimes",
    "url": "https://github.com/def-/nimes",
    "method": "git",
    "tags": [
      "emulator",
      "nes",
      "game",
      "sdl",
      "javascript"
    ],
    "description": "NES emulator using SDL2, also compiles to JavaScript with emscripten.",
    "license": "MPL",
    "web": "https://github.com/def-/nimes"
  },
  {
    "name": "syscall",
    "url": "https://github.com/def-/nim-syscall",
    "method": "git",
    "tags": [
      "library"
    ],
    "description": "Raw system calls for Nim",
    "license": "MPL",
    "web": "https://github.com/def-/nim-syscall"
  },
  {
    "name": "jnim",
    "url": "https://github.com/yglukhov/jnim",
    "method": "git",
    "tags": [
      "library",
      "java",
      "jvm",
      "bridge",
      "bindings"
    ],
    "description": "Nim - Java bridge",
    "license": "MIT",
    "web": "https://github.com/yglukhov/jnim"
  },
  {
    "name": "nimPDF",
    "url": "https://github.com/jangko/nimpdf",
    "method": "git",
    "tags": [
      "library",
      "PDF",
      "document"
    ],
    "description": "library for generating PDF files",
    "license": "MIT",
    "web": "https://github.com/jangko/nimpdf"
  },
  {
    "name": "LLVM",
    "url": "https://github.com/FedeOmoto/llvm",
    "method": "git",
    "tags": [
      "LLVM",
      "bindings",
      "wrapper"
    ],
    "description": "LLVM bindings for the Nim language.",
    "license": "MIT",
    "web": "https://github.com/FedeOmoto/llvm"
  },
  {
    "name": "nshout",
    "url": "https://github.com/Senketsu/nshout",
    "method": "git",
    "tags": [
      "library",
      "shouter",
      "libshout",
      "wrapper",
      "bindings",
      "audio",
      "web"
    ],
    "description": "Nim bindings for libshout",
    "license": "MIT",
    "web": "https://github.com/Senketsu/nshout"
  },
  {
    "name": "nsu",
    "url": "https://github.com/Senketsu/nsu",
    "method": "git",
    "tags": [
      "library",
      "tool",
      "utility",
      "screenshot"
    ],
    "description": "Simple screenshot library & cli tool made in Nim",
    "license": "MIT",
    "web": "https://github.com/Senketsu/nsu"
  },
  {
    "name": "nuuid",
    "url": "https://github.com/yglukhov/nim-only-uuid",
    "method": "git",
    "tags": [
      "library",
      "uuid",
      "guid"
    ],
    "description": "A Nim source only UUID generator",
    "license": "MIT",
    "web": "https://github.com/yglukhov/nim-only-uuid"
  },
  {
    "name": "fftw3",
    "url": "https://github.com/ziotom78/nimfftw3",
    "method": "git",
    "tags": [
      "library",
      "math",
      "fft"
    ],
    "description": "Bindings to the FFTW library",
    "license": "MIT",
    "web": "https://github.com/ziotom78/nimfftw3"
  },
  {
    "name": "nrpl",
    "url": "https://github.com/vegansk/nrpl",
    "method": "git",
    "tags": [
      "REPL",
      "application"
    ],
    "description": "A rudimentary Nim REPL",
    "license": "MIT",
    "web": "https://github.com/vegansk/nrpl"
  },
  {
    "name": "nim-geocoding",
    "url": "https://github.com/saratchandra92/nim-geocoding",
    "method": "git",
    "tags": [
      "library",
      "geocoding",
      "maps"
    ],
    "description": "A simple library for Google Maps Geocoding API",
    "license": "MIT",
    "web": "https://github.com/saratchandra92/nim-geocoding"
  },
  {
    "name": "io-gles",
    "url": "https://github.com/nimious/io-gles.git",
    "method": "git",
    "tags": [
      "binding",
      "khronos",
      "gles",
      "opengl es"
    ],
    "description": "Obsolete - please use gles instead!",
    "license": "MIT",
    "web": "https://github.com/nimious/io-gles"
  },
  {
    "name": "io-egl",
    "url": "https://github.com/nimious/io-egl.git",
    "method": "git",
    "tags": [
      "binding",
      "khronos",
      "egl",
      "opengl",
      "opengl es",
      "openvg"
    ],
    "description": "Obsolete - please use egl instead!",
    "license": "MIT",
    "web": "https://github.com/nimious/io-egl"
  },
  {
    "name": "io-sixense",
    "url": "https://github.com/nimious/io-sixense.git",
    "method": "git",
    "tags": [
      "binding",
      "sixense",
      "razer hydra",
      "stem system",
      "vr"
    ],
    "description": "Obsolete - please use sixense instead!",
    "license": "MIT",
    "web": "https://github.com/nimious/io-sixense"
  },
  {
    "name": "tnetstring",
    "url": "https://mahlon@bitbucket.org/mahlon/nim-tnetstring",
    "method": "hg",
    "tags": [
      "tnetstring",
      "library",
      "serialization"
    ],
    "description": "Parsing and serializing for the TNetstring format.",
    "license": "MIT",
    "web": "http://bitbucket.org/mahlon/nim-tnetstring"
  },
  {
    "name": "msgpack4nim",
    "url": "https://github.com/jangko/msgpack4nim",
    "method": "git",
    "tags": [
      "msgpack",
      "library",
      "serialization",
      "deserialization"
    ],
    "description": "Another MessagePack implementation written in pure nim",
    "license": "MIT",
    "web": "https://github.com/jangko/msgpack4nim"
  },
  {
    "name": "binaryheap",
    "url": "https://github.com/bluenote10/nim-heap",
    "method": "git",
    "tags": [
      "heap",
      "priority queue"
    ],
    "description": "Simple binary heap implementation",
    "license": "MIT",
    "web": "https://github.com/bluenote10/nim-heap"
  },
  {
    "name": "stringinterpolation",
    "url": "https://github.com/bluenote10/nim-stringinterpolation",
    "method": "git",
    "tags": [
      "string formatting",
      "string interpolation"
    ],
    "description": "String interpolation with printf syntax",
    "license": "MIT",
    "web": "https://github.com/bluenote10/nim-stringinterpolation"
  },
  {
    "name": "libovr",
    "url": "https://github.com/bluenote10/nim-ovr",
    "method": "git",
    "tags": [
      "Oculus Rift",
      "virtual reality"
    ],
    "description": "Nim bindings for libOVR (Oculus Rift)",
    "license": "MIT",
    "web": "https://github.com/bluenote10/nim-ovr"
  },
  {
    "name": "delaunay",
    "url": "https://github.com/Nycto/DelaunayNim",
    "method": "git",
    "tags": [
      "delaunay",
      "library",
      "algorithms",
      "graph"
    ],
    "description": "2D Delaunay triangulations",
    "license": "MIT",
    "web": "https://github.com/Nycto/DelaunayNim"
  },
  {
    "name": "linenoise",
    "url": "https://github.com/fallingduck/linenoise-nim",
    "method": "git",
    "tags": [
      "linenoise",
      "readline",
      "library",
      "wrapper",
      "command-line"
    ],
    "description": "Wrapper for linenoise, a free, self-contained alternative to GNU readline.",
    "license": "BSD",
    "web": "https://github.com/fallingduck/linenoise-nim"
  },
  {
    "name": "struct",
    "url": "https://github.com/OpenSystemsLab/struct.nim",
    "method": "git",
    "tags": [
      "struct",
      "library",
      "python",
      "pack",
      "unpack"
    ],
    "description": "Python-like 'struct' for Nim",
    "license": "MIT",
    "web": "https://github.com/OpenSystemsLab/struct.nim"
  },
  {
    "name": "uri2",
    "url": "https://github.com/achesak/nim-uri2",
    "method": "git",
    "tags": [
      "uri",
      "url",
      "library"
    ],
    "description": "Nim module for better URI handling",
    "license": "MIT",
    "web": "https://github.com/achesak/nim-uri2"
  },
  {
    "name": "hmac",
    "url": "https://github.com/OpenSystemsLab/hmac.nim",
    "method": "git",
    "tags": [
      "hmac",
      "authentication",
      "hash",
      "sha1",
      "md5"
    ],
    "description": "HMAC-SHA1 and HMAC-MD5 hashing in Nim",
    "license": "MIT",
    "web": "https://github.com/OpenSystemsLab/hmac.nim"
  },
  {
    "name": "mongrel2",
    "url": "https://mahlon@bitbucket.org/mahlon/nim-mongrel2",
    "method": "hg",
    "tags": [
      "mongrel2",
      "library",
      "www"
    ],
    "description": "Handler framework for the Mongrel2 web server.",
    "license": "MIT",
    "web": "http://bitbucket.org/mahlon/nim-mongrel2"
  },
  {
    "name": "shimsham",
    "url": "https://github.com/apense/shimsham",
    "method": "git",
    "tags": [
      "crypto",
      "hash",
      "hashing",
      "digest"
    ],
    "description": "Hashing/Digest collection in pure Nim",
    "license": "MIT",
    "web": "https://github.com/apense/shimsham"
  },
  {
    "name": "base32",
    "url": "https://github.com/OpenSystemsLab/base32.nim",
    "method": "git",
    "tags": [
      "base32",
      "encode",
      "decode"
    ],
    "description": "Base32 library for Nim",
    "license": "MIT",
    "web": "https://github.com/OpenSystemsLab/base32.nim"
  },
  {
    "name": "otp",
    "url": "https://github.com/OpenSystemsLab/otp.nim",
    "method": "git",
    "tags": [
      "otp",
      "hotp",
      "totp",
      "time",
      "password",
      "one",
      "google",
      "authenticator"
    ],
    "description": "One Time Password library for Nim",
    "license": "MIT",
    "web": "https://github.com/OpenSystemsLab/otp.nim"
  },
  {
    "name": "q",
    "url": "https://github.com/OpenSystemsLab/q.nim",
    "method": "git",
    "tags": [
      "css",
      "selector",
      "query",
      "match",
      "find",
      "html",
      "xml",
      "jquery"
    ],
    "description": "Simple package for query HTML/XML elements using a CSS3 or jQuery-like selector syntax",
    "license": "MIT",
    "web": "https://github.com/OpenSystemsLab/q.nim"
  },
  {
    "name": "bignum",
    "url": "https://github.com/FedeOmoto/bignum",
    "method": "git",
    "tags": [
      "bignum",
      "gmp",
      "wrapper"
    ],
    "description": "Wrapper around the GMP bindings for the Nim language.",
    "license": "MIT",
    "web": "https://github.com/FedeOmoto/bignum"
  },
  {
    "name": "rbtree",
    "url": "https://github.com/Nycto/RBTreeNim",
    "method": "git",
    "tags": [
      "tree",
      "binary search tree",
      "rbtree",
      "red black tree"
    ],
    "description": "Red/Black Trees",
    "license": "MIT",
    "web": "https://github.com/Nycto/RBTreeNim"
  },
  {
    "name": "anybar",
    "url": "https://github.com/ba0f3/anybar.nim",
    "method": "git",
    "tags": [
      "anybar",
      "menubar",
      "status",
      "indicator"
    ],
    "description": "Control AnyBar instances with Nim",
    "license": "MIT",
    "web": "https://github.com/ba0f3/anybar.nim"
  },
  {
    "name": "astar",
    "url": "https://github.com/Nycto/AStarNim",
    "method": "git",
    "tags": [
      "astar",
      "A*",
      "pathfinding",
      "algorithm"
    ],
    "description": "A* Pathfinding",
    "license": "MIT",
    "web": "https://github.com/Nycto/AStarNim"
  },
  {
    "name": "lazy",
    "url": "https://github.com/petermora/nimLazy/",
    "method": "git",
    "tags": [
      "library",
      "iterator",
      "lazy list"
    ],
    "description": "Iterator library for Nim",
    "license": "MIT",
    "web": "https://github.com/petermora/nimLazy"
  },
  {
    "name": "asyncpythonfile",
    "url": "https://github.com/fallingduck/asyncpythonfile-nim",
    "method": "git",
    "tags": [
      "async",
      "asynchronous",
      "library",
      "python",
      "file",
      "files"
    ],
    "description": "High level, asynchronous file API mimicking Python's file interface.",
    "license": "ISC",
    "web": "https://github.com/fallingduck/asyncpythonfile-nim"
  },
  {
    "name": "nimfuzz",
    "url": "https://github.com/apense/nimfuzz",
    "method": "git",
    "tags": [
      "fuzzing",
      "testing",
      "hacking",
      "security"
    ],
    "description": "Simple and compact fuzzing",
    "license": "Apache License 2.0",
    "web": "https://apense.github.io/nimfuzz"
  },
  {
    "name": "linalg",
    "url": "https://github.com/unicredit/linear-algebra",
    "method": "git",
    "tags": [
      "vector",
      "matrix",
      "linear-algebra",
      "BLAS",
      "LAPACK"
    ],
    "description": "Linear algebra for Nim",
    "license": "Apache License 2.0",
    "web": "https://github.com/unicredit/linear-algebra"
  },
  {
    "name": "sequester",
    "url": "https://github.com/fallingduck/sequester",
    "method": "git",
    "tags": [
      "library",
      "seq",
      "sequence",
      "strings",
      "iterators",
      "php"
    ],
    "description": "Library for converting sequences to strings. Also has PHP-inspired explode and implode procs.",
    "license": "ISC",
    "web": "https://github.com/fallingduck/sequester"
  },
  {
    "name": "options",
    "url": "https://github.com/fallingduck/options-nim",
    "method": "git",
    "tags": [
      "library",
      "option",
      "optionals",
      "maybe"
    ],
    "description": "Temporary package to fix broken code in 0.11.2 stable.",
    "license": "MIT",
    "web": "https://github.com/fallingduck/options-nim"
  },
  {
    "name": "oldwinapi",
    "url": "https://github.com/nim-lang/oldwinapi",
    "method": "git",
    "tags": [
      "library",
      "windows",
      "api"
    ],
    "description": "Old Win API library for Nim",
    "license": "LGPL with static linking exception",
    "web": "https://github.com/nim-lang/oldwinapi"
  },
  {
    "name": "nimx",
    "url": "https://github.com/yglukhov/nimx",
    "method": "git",
    "tags": [
      "gui",
      "ui",
      "library"
    ],
    "description": "Cross-platform GUI framework",
    "license": "MIT",
    "web": "https://github.com/yglukhov/nimx"
  },
  {
    "name": "webview",
    "url": "https://github.com/oskca/webview",
    "method": "git",
    "tags": [
      "gui",
      "ui",
      "webview",
      "cross",
      "web",
      "library"
    ],
    "description": "Nim bindings for https://github.com/zserge/webview, a cross platform single header webview library",
    "license": "MIT",
    "web": "https://github.com/oskca/webview"
  },
  {
    "name": "memo",
    "url": "https://github.com/andreaferretti/memo",
    "method": "git",
    "tags": [
      "memo",
      "memoization",
      "memoize",
      "cache"
    ],
    "description": "Memoize Nim functions",
    "license": "Apache License 2.0",
    "web": "https://github.com/andreaferretti/memo"
  },
  {
    "name": "base62",
    "url": "https://github.com/singularperturbation/base62-encode",
    "method": "git",
    "tags": [
      "base62",
      "encode",
      "decode"
    ],
    "description": "Arbitrary base encoding-decoding functions, defaulting to Base-62.",
    "license": "MIT",
    "web": "https://github.com/singularperturbation/base62-encode"
  },
  {
    "name": "telebot",
    "url": "https://github.com/ba0f3/telebot.nim",
    "method": "git",
    "tags": [
      "telebot",
      "telegram",
      "bot",
      "api",
      "client",
      "async"
    ],
    "description": "Async Telegram Bot API Client",
    "license": "MIT",
    "web": "https://github.com/ba0f3/telebot.nim"
  },
  {
    "name": "tempfile",
    "url": "https://github.com/OpenSystemsLab/tempfile.nim",
    "method": "git",
    "tags": [
      "temp",
      "mktemp",
      "make",
      "mk",
      "mkstemp",
      "mkdtemp"
    ],
    "description": "Temporary files and directories",
    "license": "MIT",
    "web": "https://github.com/OpenSystemsLab/tempfile.nim"
  },
  {
    "name": "AstroNimy",
    "url": "https://github.com/super-massive-black-holes/AstroNimy",
    "method": "git",
    "tags": [
      "science",
      "astronomy",
      "library"
    ],
    "description": "Astronomical library for Nim",
    "license": "MIT",
    "web": "https://github.com/super-massive-black-holes/AstroNimy"
  },
  {
    "name": "patty",
    "url": "https://github.com/andreaferretti/patty",
    "method": "git",
    "tags": [
      "pattern",
      "adt",
      "variant",
      "pattern matching",
      "algebraic data type"
    ],
    "description": "Algebraic data types and pattern matching",
    "license": "Apache License 2.0",
    "web": "https://github.com/andreaferretti/patty"
  },
  {
    "name": "einheit",
    "url": "https://github.com/jyapayne/einheit",
    "method": "git",
    "tags": [
      "unit",
      "tests",
      "unittest",
      "unit tests",
      "unit test macro"
    ],
    "description": "Pretty looking, full featured, Python-inspired unit test library.",
    "license": "MIT",
    "web": "https://github.com/jyapayne/einheit"
  },
  {
    "name": "plists",
    "url": "https://github.com/yglukhov/plists",
    "method": "git",
    "tags": [
      "plist",
      "property",
      "list"
    ],
    "description": "Generate and parse Mac OS X .plist files in Nim.",
    "license": "MIT",
    "web": "https://github.com/yglukhov/plists"
  },
  {
    "name": "ncurses",
    "url": "https://github.com/rnowley/nim-ncurses/",
    "method": "git",
    "tags": [
      "library",
      "terminal",
      "graphics",
      "wrapper"
    ],
    "description": "A wrapper for NCurses",
    "license": "MIT",
    "web": "https://github.com/rnowley/nim-ncurses"
  },
  {
    "name": "nanovg.nim",
    "url": "https://github.com/fowlmouth/nanovg.nim",
    "method": "git",
    "tags": [
      "wrapper",
      "GUI",
      "vector graphics",
      "opengl"
    ],
    "description": "A wrapper for NanoVG vector graphics rendering",
    "license": "MIT",
    "web": "https://github.com/fowlmouth/nanovg.nim"
  },
  {
    "name": "pwd",
    "url": "https://github.com/achesak/nim-pwd",
    "method": "git",
    "tags": [
      "library",
      "unix",
      "pwd",
      "password"
    ],
    "description": "Nim port of Python's pwd module for working with the UNIX password file",
    "license": "MIT",
    "web": "https://github.com/achesak/nim-pwd"
  },
  {
    "name": "spwd",
    "url": "https://github.com/achesak/nim-spwd",
    "method": "git",
    "tags": [
      "library",
      "unix",
      "spwd",
      "password",
      "shadow"
    ],
    "description": "Nim port of Python's spwd module for working with the UNIX shadow password file",
    "license": "MIT",
    "web": "https://github.com/achesak/nim-spwd"
  },
  {
    "name": "grp",
    "url": "https://github.com/achesak/nim-grp",
    "method": "git",
    "tags": [
      "library",
      "unix",
      "grp",
      "group"
    ],
    "description": "Nim port of Python's grp module for working with the UNIX group database file",
    "license": "MIT",
    "web": "https://github.com/achesak/nim-grp"
  },
  {
    "name": "stopwatch",
    "url": "https://gitlab.com/define-private-public/stopwatch",
    "method": "git",
    "tags": [
      "timer",
      "timing",
      "benchmarking",
      "watch",
      "clock"
    ],
    "description": "A simple timing library for benchmarking code and other things.",
    "license": "MIT",
    "web": "https://gitlab.com/define-private-public/stopwatch"
  },
  {
    "name": "nimFinLib",
    "url": "https://github.com/qqtop/NimFinLib",
    "method": "git",
    "tags": [
      "financial"
    ],
    "description": "Financial Library for Nim",
    "license": "MIT",
    "web": "https://github.com/qqtop/NimFinLib"
  },
  {
    "name": "libssh2",
    "url": "https://github.com/ba0f3/libssh2.nim",
    "method": "git",
    "tags": [
      "lib",
      "ssh",
      "ssh2",
      "openssh",
      "client",
      "sftp",
      "scp"
    ],
    "description": "Nim wrapper for libssh2",
    "license": "MIT",
    "web": "https://github.com/ba0f3/libssh2.nim"
  },
  {
    "name": "rethinkdb",
    "url": "https://github.com/OpenSystemsLab/rethinkdb.nim",
    "method": "git",
    "tags": [
      "rethinkdb",
      "driver",
      "client",
      "json"
    ],
    "description": "RethinkDB driver for Nim",
    "license": "MIT",
    "web": "https://github.com/OpenSystemsLab/rethinkdb.nim"
  },
  {
    "name": "dbus",
    "url": "https://github.com/zielmicha/nim-dbus",
    "method": "git",
    "tags": [
      "dbus"
    ],
    "description": "dbus bindings for Nim",
    "license": "MIT",
    "web": "https://github.com/zielmicha/nim-dbus"
  },
  {
    "name": "lmdb",
    "url": "https://github.com/fowlmouth/lmdb.nim",
    "method": "git",
    "tags": [
      "wrapper",
      "lmdb"
    ],
    "description": "A wrapper for LMDB the Lightning Memory-Mapped Database",
    "license": "MIT",
    "web": "https://github.com/fowlmouth/lmdb.nim"
  },
  {
    "name": "zip",
    "url": "https://github.com/nim-lang/zip",
    "method": "git",
    "tags": [
      "wrapper",
      "zip"
    ],
    "description": "A wrapper for the zip library",
    "license": "MIT",
    "web": "https://github.com/nim-lang/zip"
  },
  {
    "name": "csvtools",
    "url": "https://github.com/unicredit/csvtools",
    "method": "git",
    "tags": [
      "CSV",
      "comma separated values",
      "TSV"
    ],
    "description": "Manage CSV files",
    "license": "Apache License 2.0",
    "web": "https://github.com/unicredit/csvtools"
  },
  {
    "name": "httpform",
    "url": "https://github.com/tulayang/httpform",
    "method": "git",
    "tags": [
      "request parser",
      "upload",
      "html5 file"
    ],
    "description": "Http request form parser",
    "license": "MIT",
    "web": "https://github.com/tulayang/httpform"
  },
  {
    "name": "quadtree",
    "url": "https://github.com/Nycto/QuadtreeNim",
    "method": "git",
    "tags": [
      "quadtree",
      "algorithm"
    ],
    "description": "A Quadtree implementation",
    "license": "MIT",
    "web": "https://github.com/Nycto/QuadtreeNim"
  },
  {
    "name": "expat",
    "url": "https://github.com/nim-lang/expat",
    "method": "git",
    "tags": [
      "expat",
      "xml",
      "parsing"
    ],
    "description": "Expat wrapper for Nim",
    "license": "MIT",
    "web": "https://github.com/nim-lang/expat"
  },
  {
    "name": "sphinx",
    "url": "https://github.com/Araq/sphinx",
    "method": "git",
    "tags": [
      "sphinx",
      "wrapper",
      "search",
      "engine"
    ],
    "description": "Sphinx wrapper for Nim",
    "license": "LGPL",
    "web": "https://github.com/Araq/sphinx"
  },
  {
    "name": "sdl1",
    "url": "https://github.com/nim-lang/sdl1",
    "method": "git",
    "tags": [
      "graphics",
      "library",
      "multi-media",
      "input",
      "sound",
      "joystick"
    ],
    "description": "SDL 1.2 wrapper for Nim.",
    "license": "LGPL",
    "web": "https://github.com/nim-lang/sdl1"
  },
  {
    "name": "graphics",
    "url": "https://github.com/nim-lang/graphics",
    "method": "git",
    "tags": [
      "library",
      "SDL"
    ],
    "description": "Graphics module for Nim.",
    "license": "MIT",
    "web": "https://github.com/nim-lang/graphics"
  },
  {
    "name": "libffi",
    "url": "https://github.com/Araq/libffi",
    "method": "git",
    "tags": [
      "ffi",
      "library",
      "C",
      "calling",
      "convention"
    ],
    "description": "libffi wrapper for Nim.",
    "license": "MIT",
    "web": "https://github.com/Araq/libffi"
  },
  {
    "name": "libcurl",
    "url": "https://github.com/Araq/libcurl",
    "method": "git",
    "tags": [
      "curl",
      "web",
      "http",
      "download"
    ],
    "description": "Nim wrapper for libcurl.",
    "license": "MIT",
    "web": "https://github.com/Araq/libcurl"
  },
  {
    "name": "perlin",
    "url": "https://github.com/Nycto/PerlinNim",
    "method": "git",
    "tags": [
      "perlin",
      "simplex",
      "noise"
    ],
    "description": "Perlin noise and Simplex noise generation",
    "license": "MIT",
    "web": "https://github.com/Nycto/PerlinNim"
  },
  {
    "name": "pfring",
    "url": "https://github.com/ba0f3/pfring.nim",
    "method": "git",
    "tags": [
      "pf_ring",
      "packet",
      "sniff",
      "pcap",
      "pfring",
      "network",
      "capture",
      "socket"
    ],
    "description": "PF_RING wrapper for Nim",
    "license": "MIT",
    "web": "https://github.com/ba0f3/pfring.nim"
  },
  {
    "name": "xxtea",
    "url": "https://github.com/xxtea/xxtea-nim",
    "method": "git",
    "tags": [
      "xxtea",
      "encrypt",
      "decrypt",
      "crypto"
    ],
    "description": "XXTEA encryption algorithm library written in pure Nim.",
    "license": "MIT",
    "web": "https://github.com/xxtea/xxtea-nim"
  },
  {
    "name": "xxhash",
    "url": "https://github.com/OpenSystemsLab/xxhash.nim",
    "method": "git",
    "tags": [
      "fast",
      "hash",
      "algorithm"
    ],
    "description": "xxhash wrapper for Nim",
    "license": "MIT",
    "web": "https://github.com/OpenSystemsLab/xxhash.nim"
  },
  {
    "name": "libipset",
    "url": "https://github.com/ba0f3/libipset.nim",
    "method": "git",
    "tags": [
      "ipset",
      "firewall",
      "netfilter",
      "mac",
      "ip",
      "network",
      "collection",
      "rule",
      "set"
    ],
    "description": "libipset wrapper for Nim",
    "license": "MIT",
    "web": "https://github.com/ba0f3/libipset.nim"
  },
  {
    "name": "pop3",
    "url": "https://github.com/FedericoCeratto/nim-pop3",
    "method": "git",
    "tags": [
      "network",
      "pop3",
      "email"
    ],
    "description": "POP3 client library",
    "license": "LGPLv3",
    "web": "https://github.com/FedericoCeratto/nim-pop3"
  },
  {
    "name": "nimrpc",
    "url": "https://github.com/rogercloud/nim-rpc",
    "method": "git",
    "tags": [
      "msgpack",
      "library",
      "rpc",
      "nimrpc"
    ],
    "description": "RPC implementation for Nim based on msgpack4nim",
    "license": "MIT",
    "web": "https://github.com/rogercloud/nim-rpc"
  },
  {
    "name": "nimrpc_milis",
    "url": "https://github.com/milisarge/nimrpc_milis",
    "method": "git",
    "tags": [
      "msgpack",
      "library",
      "rpc",
      "nimrpc"
    ],
    "description": "RPC implementation for Nim based on msgpack4nim",
    "license": "MIT",
    "web": "https://github.com/milisarge/nimrpc_milis"
  },
  {
    "name": "asyncevents",
    "url": "https://github.com/tulayang/asyncevents",
    "method": "git",
    "tags": [
      "event",
      "future",
      "asyncdispatch"
    ],
    "description": "Asynchronous event loop for progaming with MVC",
    "license": "MIT",
    "web": "https://github.com/tulayang/asyncevents"
  },
  {
    "name": "nimSHA2",
    "url": "https://github.com/jangko/nimSHA2",
    "method": "git",
    "tags": [
      "hash",
      "crypto",
      "library",
      "sha256",
      "sha224",
      "sha384",
      "sha512"
    ],
    "description": "Secure Hash Algorithm - 2, [224, 256, 384, and 512 bits]",
    "license": "MIT",
    "web": "https://github.com/jangko/nimSHA2"
  },
  {
    "name": "nimAES",
    "url": "https://github.com/jangko/nimAES",
    "method": "git",
    "tags": [
      "crypto",
      "library",
      "aes",
      "encryption",
      "rijndael"
    ],
    "description": "Advanced Encryption Standard, Rijndael Algorithm",
    "license": "MIT",
    "web": "https://github.com/jangko/nimAES"
  },
  {
    "name": "nimeverything",
    "url": "https://github.com/xland/nimeverything/",
    "method": "git",
    "tags": [
      "everything",
      "voidtools",
      "Everything Search Engine"
    ],
    "description": "everything  search engine wrapper",
    "license": "MIT",
    "web": "https://github.com/xland/nimeverything"
  },
  {
    "name": "vidhdr",
    "url": "https://github.com/achesak/nim-vidhdr",
    "method": "git",
    "tags": [
      "video",
      "formats",
      "file"
    ],
    "description": "Library for detecting the format of an video file",
    "license": "MIT",
    "web": "https://github.com/achesak/nim-vidhdr"
  },
  {
    "name": "gitapi",
    "url": "https://github.com/achesak/nim-gitapi",
    "method": "git",
    "tags": [
      "git",
      "version control",
      "library"
    ],
    "description": "Nim wrapper around the git version control software",
    "license": "MIT",
    "web": "https://github.com/achesak/nim-gitapi"
  },
  {
    "name": "ptrace",
    "url": "https://github.com/ba0f3/ptrace.nim",
    "method": "git",
    "tags": [
      "ptrace",
      "trace",
      "process",
      "syscal",
      "system",
      "call"
    ],
    "description": "ptrace wrapper for Nim",
    "license": "MIT",
    "web": "https://github.com/ba0f3/ptrace.nim"
  },
  {
    "name": "ndbex",
    "url": "https://github.com/Senketsu/nim-db-ex",
    "method": "git",
    "tags": [
      "extension",
      "database",
      "convenience",
      "db",
      "mysql",
      "postgres",
      "sqlite"
    ],
    "description": "extension modules for Nim's 'db_*' modules",
    "license": "MIT",
    "web": "https://github.com/Senketsu/nim-db-ex"
  },
  {
    "name": "spry",
    "url": "https://github.com/gokr/spry",
    "method": "git",
    "tags": [
      "language",
      "library",
      "scripting"
    ],
    "description": "A Smalltalk and Rebol inspired language implemented as an AST interpreter",
    "license": "MIT",
    "web": "https://github.com/gokr/spry"
  },
  {
    "name": "nimBMP",
    "url": "https://github.com/jangko/nimBMP",
    "method": "git",
    "tags": [
      "graphics",
      "library",
      "BMP"
    ],
    "description": "BMP encoder and decoder",
    "license": "MIT",
    "web": "https://github.com/jangko/nimBMP"
  },
  {
    "name": "nimPNG",
    "url": "https://github.com/jangko/nimPNG",
    "method": "git",
    "tags": [
      "graphics",
      "library",
      "PNG"
    ],
    "description": "PNG(Portable Network Graphics) encoder and decoder",
    "license": "MIT",
    "web": "https://github.com/jangko/nimPNG"
  },
  {
    "name": "litestore",
    "url": "https://github.com/h3rald/litestore",
    "method": "git",
    "tags": [
      "database",
      "rest",
      "sqlite"
    ],
    "description": "A lightweight, self-contained, RESTful, searchable, multi-format NoSQL document store",
    "license": "MIT",
    "web": "https://h3rald.com/litestore"
  },
  {
    "name": "parseFixed",
    "url": "https://github.com/jlp765/parsefixed",
    "method": "git",
    "tags": [
      "parse",
      "fixed",
      "width",
      "parser",
      "text"
    ],
    "description": "Parse fixed-width fields within lines of text (complementary to parsecsv)",
    "license": "MIT",
    "web": "https://github.com/jlp765/parsefixed"
  },
  {
    "name": "playlists",
    "url": "https://github.com/achesak/nim-playlists",
    "method": "git",
    "tags": [
      "library",
      "playlists",
      "M3U",
      "PLS",
      "XSPF"
    ],
    "description": "Nim library for parsing PLS, M3U, and XSPF playlist files",
    "license": "MIT",
    "web": "https://github.com/achesak/nim-playlists"
  },
  {
    "name": "seqmath",
    "url": "https://github.com/jlp765/seqmath",
    "method": "git",
    "tags": [
      "math",
      "seq",
      "sequence",
      "array",
      "nested",
      "algebra",
      "statistics",
      "lifted",
      "financial"
    ],
    "description": "Nim math library for sequences and nested sequences (extends math library)",
    "license": "MIT",
    "web": "https://github.com/jlp765/seqmath"
  },
  {
    "name": "daemonize",
    "url": "https://github.com/OpenSystemsLab/daemonize.nim",
    "method": "git",
    "tags": [
      "daemonize",
      "background",
      "fork",
      "unix",
      "linux",
      "process"
    ],
    "description": "This library makes your code run as a daemon process on Unix-like systems",
    "license": "MIT",
    "web": "https://github.com/OpenSystemsLab/daemonize.nim"
  },
  {
    "name": "tnim",
    "url": "https://github.com/jlp765/tnim",
    "method": "git",
    "tags": [
      "REPL",
      "sandbox",
      "interactive",
      "compiler",
      "code",
      "language"
    ],
    "description": "tnim is a Nim REPL - an interactive sandbox for testing Nim code",
    "license": "MIT",
    "web": "https://github.com/jlp765/tnim"
  },
  {
    "name": "ris",
    "url": "https://github.com/achesak/nim-ris",
    "method": "git",
    "tags": [
      "RIS",
      "citation",
      "library"
    ],
    "description": "Module for working with RIS citation files",
    "license": "MIT",
    "web": "https://github.com/achesak/nim-ris"
  },
  {
    "name": "geoip",
    "url": "https://github.com/achesak/nim-geoip",
    "method": "git",
    "tags": [
      "IP",
      "address",
      "location",
      "geolocation"
    ],
    "description": "Retrieve info about a location from an IP address",
    "license": "MIT",
    "web": "https://github.com/achesak/nim-geoip"
  },
  {
    "name": "freegeoip",
    "url": "https://github.com/achesak/nim-freegeoip",
    "method": "git",
    "tags": [
      "IP",
      "address",
      "location",
      "geolocation"
    ],
    "description": "Retrieve info about a location from an IP address",
    "license": "MIT",
    "web": "https://github.com/achesak/nim-freegeoip"
  },
  {
    "name": "nimroutine",
    "url": "https://github.com/rogercloud/nim-routine",
    "method": "git",
    "tags": [
      "goroutine",
      "routine",
      "lightweight",
      "thread"
    ],
    "description": "A go routine like nim implementation",
    "license": "MIT",
    "web": "https://github.com/rogercloud/nim-routine"
  },
  {
    "name": "coverage",
    "url": "https://github.com/yglukhov/coverage",
    "method": "git",
    "tags": [
      "code",
      "coverage"
    ],
    "description": "Code coverage library",
    "license": "MIT",
    "web": "https://github.com/yglukhov/coverage"
  },
  {
    "name": "golib",
    "url": "https://github.com/stefantalpalaru/golib-nim",
    "method": "git",
    "tags": [
      "library",
      "wrapper"
    ],
    "description": "Bindings for golib - a library that (ab)uses gccgo to bring Go's channels and goroutines to the rest of the world",
    "license": "BSD",
    "web": "https://github.com/stefantalpalaru/golib-nim"
  },
  {
    "name": "libnotify",
    "url": "https://github.com/FedericoCeratto/nim-libnotify.git",
    "method": "git",
    "tags": [
      "library",
      "wrapper",
      "desktop"
    ],
    "description": "Minimalistic libnotify wrapper for desktop notifications",
    "license": "LGPLv3",
    "web": "https://github.com/FedericoCeratto/nim-libnotify"
  },
  {
    "name": "nimcat",
    "url": "https://github.com/shakna-israel/nimcat",
    "method": "git",
    "tags": [
      "cat",
      "cli"
    ],
    "description": "An implementation of cat in Nim",
    "license": "MIT",
    "web": "https://github.com/shakna-israel/nimcat"
  },
  {
    "name": "sections",
    "url": "https://github.com/c0ffeeartc/nim-sections",
    "method": "git",
    "tags": [
      "BDD",
      "test"
    ],
    "description": "`Section` macro with BDD aliases for testing",
    "license": "MIT",
    "web": "https://github.com/c0ffeeartc/nim-sections"
  },
  {
    "name": "nimfp",
    "url": "https://github.com/vegansk/nimfp",
    "method": "git",
    "tags": [
      "functional",
      "library"
    ],
    "description": "Nim functional programming library",
    "license": "MIT",
    "web": "https://github.com/vegansk/nimfp"
  },
  {
    "name": "nhsl",
    "url": "https://github.com/twist-vector/nhsl.git",
    "method": "git",
    "tags": [
      "library",
      "serialization",
      "pure"
    ],
    "description": "Nim Hessian Serialization Library encodes/decodes data into the Hessian binary protocol",
    "license": "LGPL",
    "web": "https://github.com/twist-vector/nhsl"
  },
  {
    "name": "nimstopwatch",
    "url": "https://github.com/twist-vector/nim-stopwatch.git",
    "method": "git",
    "tags": [
      "app",
      "timer"
    ],
    "description": "A Nim-based, non-graphical application designed to measure the amount of time elapsed from its activation to deactivation, includes total elapsed time, lap, and split times.",
    "license": "LGPL",
    "web": "https://github.com/twist-vector/nim-stopwatch"
  },
  {
    "name": "playground",
    "url": "https://github.com/theduke/nim-playground",
    "method": "git",
    "tags": [
      "webapp",
      "execution",
      "code",
      "sandbox"
    ],
    "description": "Web-based playground for testing Nim code.",
    "license": "MIT",
    "web": "https://github.com/theduke/nim-playground"
  },
  {
    "name": "nimsl",
    "url": "https://github.com/yglukhov/nimsl",
    "method": "git",
    "tags": [
      "shader",
      "opengl",
      "glsl"
    ],
    "description": "Shaders in Nim.",
    "license": "MIT",
    "web": "https://github.com/yglukhov/nimsl"
  },
  {
    "name": "omnilog",
    "url": "https://github.com/nim-appkit/omnilog",
    "method": "git",
    "tags": [
      "library",
      "logging",
      "logs"
    ],
    "description": "Advanced logging library for Nim with structured logging, formatters, filters and writers.",
    "license": "MIT",
    "web": "https://github.com/nim-appkit/omnilog"
  },
  {
    "name": "values",
    "url": "https://github.com/nim-appkit/values",
    "method": "git",
    "tags": [
      "library",
      "values",
      "datastructures"
    ],
    "description": "Library for working with arbitrary values + a map data structure.",
    "license": "MIT",
    "web": "https://github.com/nim-appkit/values"
  },
  {
    "name": "geohash",
    "url": "https://github.com/twist-vector/nim-geohash.git",
    "method": "git",
    "tags": [
      "library",
      "geocoding",
      "pure"
    ],
    "description": "Nim implementation of the geohash latitude/longitude geocode system",
    "license": "Apache License 2.0",
    "web": "https://github.com/twist-vector/nim-geohash"
  },
  {
    "name": "bped",
    "url": "https://github.com/twist-vector/nim-bped.git",
    "method": "git",
    "tags": [
      "library",
      "serialization",
      "pure"
    ],
    "description": "Nim implementation of the Bittorrent ascii serialization protocol",
    "license": "Apache License 2.0",
    "web": "https://github.com/twist-vector/nim-bped"
  },
  {
    "name": "ctrulib",
    "url": "https://github.com/skyforce77/ctrulib-nim.git",
    "method": "git",
    "tags": [
      "library",
      "nintendo",
      "3ds"
    ],
    "description": "ctrulib wrapper",
    "license": "GPLv2",
    "web": "https://github.com/skyforce77/ctrulib-nim"
  },
  {
    "name": "nimrdkafka",
    "url": "https://github.com/dfdeshom/nimrdkafka.git",
    "method": "git",
    "tags": [
      "library",
      "wrapper",
      "kafka"
    ],
    "description": "Nim wrapper for librdkafka",
    "license": "Apache License 2.0",
    "web": "https://github.com/dfdeshom/nimrdkafka"
  },
  {
    "name": "utils",
    "url": "https://github.com/nim-appkit/utils",
    "method": "git",
    "tags": [
      "library",
      "utilities"
    ],
    "description": "Collection of string, parsing, pointer, ... utilities.",
    "license": "MIT",
    "web": "https://github.com/nim-appkit/utils"
  },
  {
    "name": "pymod",
    "url": "https://github.com/jboy/nim-pymod",
    "method": "git",
    "tags": [
      "wrapper",
      "python",
      "module",
      "numpy",
      "array",
      "matrix",
      "ndarray",
      "pyobject",
      "pyarrayobject",
      "iterator",
      "iterators",
      "docstring"
    ],
    "description": "Auto-generate a Python module that wraps a Nim module.",
    "license": "MIT",
    "web": "https://github.com/jboy/nim-pymod"
  },
  {
    "name": "db",
    "url": "https://github.com/jlp765/db",
    "method": "git",
    "tags": [
      "wrapper",
      "database",
      "module",
      "sqlite",
      "mysql",
      "postgres",
      "db_sqlite",
      "db_mysql",
      "db_postgres"
    ],
    "description": "Unified db access module, providing a single library module to access the db_sqlite, db_mysql and db_postgres modules.",
    "license": "MIT",
    "web": "https://github.com/jlp765/db"
  },
  {
    "name": "nimsnappy",
    "url": "https://github.com/dfdeshom/nimsnappy.git",
    "method": "git",
    "tags": [
      "wrapper",
      "compression"
    ],
    "description": "Nim wrapper for the snappy compression library. there is also a high-level API for easy use",
    "license": "BSD",
    "web": "https://github.com/dfdeshom/nimsnappy"
  },
  {
    "name": "nimLUA",
    "url": "https://github.com/jangko/nimLUA",
    "method": "git",
    "tags": [
      "lua",
      "library",
      "bind",
      "glue",
      "macros"
    ],
    "description": "glue code generator to bind Nim and Lua together using Nim's powerful macro",
    "license": "MIT",
    "web": "https://github.com/jangko/nimLUA"
  },
  {
    "name": "sound",
    "url": "https://github.com/yglukhov/sound.git",
    "method": "git",
    "tags": [
      "sound",
      "ogg"
    ],
    "description": "Cross-platform sound mixer library",
    "license": "MIT",
    "web": "https://github.com/yglukhov/sound"
  },
  {
    "name": "nimi3status",
    "url": "https://github.com/FedericoCeratto/nimi3status",
    "method": "git",
    "tags": [
      "i3",
      "i3status"
    ],
    "description": "Lightweight i3 status bar.",
    "license": "GPLv3",
    "web": "https://github.com/FedericoCeratto/nimi3status"
  },
  {
    "name": "native_dialogs",
    "url": "https://github.com/SSPkrolik/nim-native-dialogs.git",
    "method": "git",
    "tags": [
      "ui",
      "gui",
      "cross-platform",
      "library"
    ],
    "description": "Implements framework-agnostic native operating system dialogs calls",
    "license": "MIT",
    "web": "https://github.com/SSPkrolik/nim-native-dialogs"
  },
  {
    "name": "variant",
    "url": "https://github.com/yglukhov/variant.git",
    "method": "git",
    "tags": [
      "variant"
    ],
    "description": "Variant type and type matching",
    "license": "MIT",
    "web": "https://github.com/yglukhov/variant"
  },
  {
    "name": "pythonmath",
    "url": "https://github.com/achesak/nim-pythonmath",
    "method": "git",
    "tags": [
      "library",
      "python",
      "math"
    ],
    "description": "Module to provide an interface as similar as possible to Python's math libary",
    "license": "MIT",
    "web": "https://github.com/achesak/nim-pythonmath"
  },
  {
    "name": "nimlz4",
    "url": "https://github.com/dfdeshom/nimlz4.git",
    "method": "git",
    "tags": [
      "wrapper",
      "compression",
      "lzo",
      "lz4"
    ],
    "description": "Nim wrapper for the LZ4 library. There is also a high-level API for easy use",
    "license": "BSD",
    "web": "https://github.com/dfdeshom/nimlz4"
  },
  {
    "name": "pythonize",
    "url": "https://github.com/marcoapintoo/nim-pythonize.git",
    "method": "git",
    "tags": [
      "python",
      "wrapper"
    ],
    "description": "A higher-level wrapper for the Python Programing Language",
    "license": "MIT",
    "web": "https://github.com/marcoapintoo/nim-pythonize"
  },
  {
    "name": "cligen",
    "url": "https://github.com/c-blake/cligen.git",
    "method": "git",
    "tags": [
      "library",
      "command-line",
      "arguments",
      "switches",
      "parsing",
      "options"
    ],
    "description": "Infer & generate command-line interace/option/argument parsers",
    "license": "MIT",
    "web": "https://github.com/c-blake/cligen"
  },
  {
    "name": "fnmatch",
    "url": "https://github.com/achesak/nim-fnmatch",
    "method": "git",
    "tags": [
      "library",
      "unix",
      "files",
      "matching"
    ],
    "description": "Nim module for filename matching with UNIX shell patterns",
    "license": "MIT",
    "web": "https://github.com/achesak/nim-fnmatch"
  },
  {
    "name": "shorturl",
    "url": "https://github.com/achesak/nim-shorturl",
    "method": "git",
    "tags": [
      "library",
      "url",
      "uid"
    ],
    "description": "Nim module for generating URL identifiers for Tiny URL and bit.ly-like URLs",
    "license": "MIT",
    "web": "https://github.com/achesak/nim-shorturl"
  },
  {
    "name": "teafiles",
    "url": "git@github.com:unicredit/nim-teafiles.git",
    "method": "git",
    "tags": [
      "teafiles",
      "mmap",
      "timeseries"
    ],
    "description": "TeaFiles provide fast read/write access to time series data",
    "license": "Apache2",
    "web": "https://github.com/unicredit/nim-teafiles"
  },
  {
    "name": "emmy",
    "url": "git@github.com:unicredit/emmy.git",
    "method": "git",
    "tags": [
      "algebra",
      "polynomials",
      "primes",
      "ring",
      "quotients"
    ],
    "description": "Algebraic structures and related operations for Nim",
    "license": "Apache2",
    "web": "https://github.com/unicredit/emmy"
  },
  {
    "name": "impulse_engine",
    "url": "https://github.com/matkuki/Nim-Impulse-Engine",
    "method": "git",
    "tags": [
      "physics",
      "engine",
      "2D"
    ],
    "description": "Nim port of a simple 2D physics engine",
    "license": "zlib",
    "web": "https://github.com/matkuki/Nim-Impulse-Engine"
  },
  {
    "name": "notifications",
    "url": "https://github.com/dom96/notifications",
    "method": "git",
    "tags": [
      "notifications",
      "alerts",
      "gui",
      "toasts",
      "macosx",
      "cocoa"
    ],
    "description": "Library for displaying notifications on the desktop",
    "license": "MIT",
    "web": "https://github.com/dom96/notifications"
  },
  {
    "name": "reactor",
    "url": "https://github.com/zielmicha/reactor.nim",
    "method": "git",
    "tags": [
      "async",
      "libuv",
      "http",
      "tcp"
    ],
    "description": "Asynchronous networking engine for Nim",
    "license": "MIT",
    "web": "https://networkos.net/nim/reactor.nim"
  },
  {
    "name": "asynctools",
    "url": "https://github.com/cheatfate/asynctools",
    "method": "git",
    "tags": [
      "async",
      "pipes",
      "processes",
      "ipc",
      "synchronization",
      "dns",
      "pty"
    ],
    "description": "Various asynchronous tools for Nim",
    "license": "MIT",
    "web": "https://github.com/cheatfate/asynctools"
  },
  {
    "name": "nimcrypto",
    "url": "https://github.com/cheatfate/nimcrypto",
    "method": "git",
    "tags": [
      "crypto",
      "hashes",
      "ciphers",
      "keccak",
      "sha3",
      "blowfish",
      "twofish",
      "rijndael",
      "csprng",
      "hmac",
      "ripemd"
    ],
    "description": "Nim cryptographic library",
    "license": "MIT",
    "web": "https://github.com/cheatfate/nimcrypto"
  },
  {
    "name": "collections",
    "url": "https://github.com/zielmicha/collections.nim",
    "method": "git",
    "tags": [
      "iterator",
      "functional"
    ],
    "description": "Various collections and utilities",
    "license": "MIT",
    "web": "https://github.com/zielmicha/collections.nim"
  },
  {
    "name": "capnp",
    "url": "https://github.com/zielmicha/capnp.nim",
    "method": "git",
    "tags": [
      "capnp",
      "serialization",
      "protocol",
      "rpc"
    ],
    "description": "Cap'n Proto implementation for Nim",
    "license": "MIT",
    "web": "https://github.com/zielmicha/capnp.nim"
  },
  {
    "name": "biscuits",
    "url": "https://github.com/achesak/nim-biscuits",
    "method": "git",
    "tags": [
      "cookie",
      "persistence"
    ],
    "description": "better cookie handling",
    "license": "MIT",
    "web": "https://github.com/achesak/nim-biscuits"
  },
  {
    "name": "pari",
    "url": "https://github.com/lompik/pari.nim",
    "method": "git",
    "tags": [
      "number theory",
      "computer algebra system"
    ],
    "description": "Pari/GP C library wrapper",
    "license": "MIT",
    "web": "https://github.com/lompik/pari.nim"
  },
  {
    "name": "spacenav",
    "url": "https://github.com/nimious/spacenav.git",
    "method": "git",
    "tags": [
      "binding",
      "3dx",
      "3dconnexion",
      "libspnav",
      "spacenav",
      "spacemouse",
      "spacepilot",
      "spacenavigator"
    ],
    "description": "Bindings for libspnav, the free 3Dconnexion device driver",
    "license": "MIT",
    "web": "https://github.com/nimious/spacenav"
  },
  {
    "name": "isense",
    "url": "https://github.com/nimious/isense.git",
    "method": "git",
    "tags": [
      "binding",
      "isense",
      "intersense",
      "inertiacube",
      "intertrax",
      "microtrax",
      "thales",
      "tracking",
      "sensor"
    ],
    "description": "Bindings for the InterSense SDK",
    "license": "MIT",
    "web": "https://github.com/nimious/isense"
  },
  {
    "name": "libusb",
    "url": "https://github.com/nimious/libusb.git",
    "method": "git",
    "tags": [
      "binding",
      "usb",
      "libusb"
    ],
    "description": "Bindings for libusb, the cross-platform user library to access USB devices.",
    "license": "MIT",
    "web": "https://github.com/nimious/libusb"
  },
  {
    "name": "myo",
    "url": "https://github.com/nimious/myo.git",
    "method": "git",
    "tags": [
      "binding",
      "myo",
      "thalmic",
      "armband",
      "gesture"
    ],
    "description": "Bindings for the Thalmic Labs Myo gesture control armband SDK.",
    "license": "MIT",
    "web": "https://github.com/nimious/myo"
  },
  {
    "name": "oculus",
    "url": "https://github.com/nimious/oculus.git",
    "method": "git",
    "tags": [
      "binding",
      "oculus",
      "rift",
      "vr",
      "libovr",
      "ovr",
      "dk1",
      "dk2",
      "gearvr"
    ],
    "description": "Bindings for the Oculus VR SDK.",
    "license": "MIT",
    "web": "https://github.com/nimious/oculus"
  },
  {
    "name": "serialport",
    "url": "https://github.com/nimious/serialport.git",
    "method": "git",
    "tags": [
      "binding",
      "libserialport",
      "serial",
      "communication"
    ],
    "description": "Bindings for libserialport, the cross-platform serial communication library.",
    "license": "MIT",
    "web": "https://github.com/nimious/serialport"
  },
  {
    "name": "gles",
    "url": "https://github.com/nimious/gles.git",
    "method": "git",
    "tags": [
      "binding",
      "khronos",
      "gles",
      "opengl es"
    ],
    "description": "Bindings for OpenGL ES, the embedded 3D graphics library.",
    "license": "MIT",
    "web": "https://github.com/nimious/gles"
  },
  {
    "name": "egl",
    "url": "https://github.com/nimious/egl.git",
    "method": "git",
    "tags": [
      "binding",
      "khronos",
      "egl",
      "opengl",
      "opengl es",
      "openvg"
    ],
    "description": "Bindings for EGL, the native platform interface for rendering APIs.",
    "license": "MIT",
    "web": "https://github.com/nimious/egl"
  },
  {
    "name": "sixense",
    "url": "https://github.com/nimious/sixense.git",
    "method": "git",
    "tags": [
      "binding",
      "sixense",
      "razer hydra",
      "stem system",
      "vr"
    ],
    "description": "Bindings for the Sixense Core API.",
    "license": "MIT",
    "web": "https://github.com/nimious/sixense"
  },
  {
    "name": "listsv",
    "url": "https://github.com/srwiley/listsv.git",
    "method": "git",
    "tags": [
      "singly linked list",
      "doubly linked list"
    ],
    "description": "Basic operations on singly and doubly linked lists.",
    "license": "MIT",
    "web": "https://github.com/srwiley/listsv"
  },
  {
    "name": "kissfft",
    "url": "https://github.com/m13253/nim-kissfft",
    "method": "git",
    "tags": [
      "fft",
      "dsp",
      "signal"
    ],
    "description": "Nim binding for KissFFT Fast Fourier Transform library",
    "license": "BSD",
    "web": "https://github.com/m13253/nim-kissfft"
  },
  {
    "name": "nimbench",
    "url": "https://github.com/ivankoster/nimbench.git",
    "method": "git",
    "tags": [
      "benchmark",
      "micro benchmark",
      "timer"
    ],
    "description": "Micro benchmarking tool to measure speed of code, with the goal of optimizing it.",
    "license": "Apache Version 2.0",
    "web": "https://github.com/ivankoster/nimbench"
  },
  {
    "name": "nest",
    "url": "https://github.com/kedean/nest.git",
    "method": "git",
    "tags": [
      "library",
      "api",
      "router",
      "web"
    ],
    "description": "RESTful URI router",
    "license": "MIT",
    "web": "https://github.com/kedean/nest"
  },
  {
    "name": "nimbluez",
    "url": "https://github.com/Electric-Blue/NimBluez.git",
    "method": "git",
    "tags": [
      "bluetooth",
      "library",
      "wrapper",
      "sockets"
    ],
    "description": "Nim modules for access to system Bluetooth resources.",
    "license": "BSD",
    "web": "https://github.com/Electric-Blue/NimBluez"
  },
  {
    "name": "yaml",
    "url": "https://github.com/flyx/NimYAML",
    "method": "git",
    "tags": [
      "serialization",
      "parsing",
      "library",
      "yaml"
    ],
    "description": "YAML 1.2 implementation for Nim",
    "license": "MIT",
    "web": "http://flyx.github.io/NimYAML/"
  },
  {
    "name": "nimyaml",
    "url": "https://github.com/flyx/NimYAML",
    "method": "git",
    "tags": [
      "serialization",
      "parsing",
      "library",
      "yaml"
    ],
    "description": "YAML 1.2 implementation for Nim",
    "license": "MIT",
    "web": "http://flyx.github.io/NimYAML/"
  },
  {
    "name": "jsmn",
    "url": "https://github.com/OpenSystemsLab/jsmn.nim",
    "method": "git",
    "tags": [
      "json",
      "token",
      "tokenizer",
      "parser",
      "jsmn"
    ],
    "description": "Jsmn - a world fastest JSON parser - in pure Nim",
    "license": "MIT",
    "web": "https://github.com/OpenSystemsLab/jsmn.nim"
  },
  {
    "name": "mangle",
    "url": "https://github.com/baabelfish/mangle",
    "method": "git",
    "tags": [
      "functional",
      "iterators",
      "lazy",
      "library"
    ],
    "description": "Yet another iterator library",
    "license": "MIT",
    "web": "https://github.com/baabelfish/mangle"
  },
  {
    "name": "nimshell",
    "url": "https://github.com/vegansk/nimshell",
    "method": "git",
    "tags": [
      "shell",
      "utility"
    ],
    "description": "Library for shell scripting in nim",
    "license": "MIT",
    "web": "https://github.com/vegansk/nimshell"
  },
  {
    "name": "rosencrantz",
    "url": "https://github.com/andreaferretti/rosencrantz",
    "method": "git",
    "tags": [
      "web",
      "server",
      "DSL",
      "combinators"
    ],
    "description": "A web DSL for Nim",
    "license": "MIT",
    "web": "https://github.com/andreaferretti/rosencrantz"
  },
  {
    "name": "sam",
    "url": "https://github.com/OpenSystemsLab/sam.nim",
    "method": "git",
    "tags": [
      "json",
      "binding",
      "map",
      "dump",
      "load"
    ],
    "description": "Fast and just works JSON-Binding for Nim",
    "license": "MIT",
    "web": "https://github.com/OpenSystemsLab/sam.nim"
  },
  {
    "name": "twitter",
    "url": "https://github.com/kubo39/twitter",
    "method": "git",
    "tags": [
      "library",
      "wrapper",
      "twitter"
    ],
    "description": "Low-level twitter API wrapper library for Nim.",
    "license": "MIT",
    "web": "https://github.com/kubo39/twitter"
  },
  {
    "name": "stomp",
    "url": "https://bitbucket.org/mahlon/nim-stomp",
    "method": "hg",
    "tags": [
      "stomp",
      "library",
      "messaging",
      "events"
    ],
    "description": "A pure-nim implementation of the STOMP protocol for machine messaging.",
    "license": "MIT",
    "web": "http://bitbucket.org/mahlon/nim-stomp"
  },
  {
    "name": "srt",
    "url": "https://github.com/achesak/nim-srt",
    "method": "git",
    "tags": [
      "srt",
      "subrip",
      "subtitle"
    ],
    "description": "Nim module for parsing SRT (SubRip) subtitle files",
    "license": "MIT",
    "web": "https://github.com/achesak/nim-srt"
  },
  {
    "name": "subviewer",
    "url": "https://github.com/achesak/nim-subviewer",
    "method": "git",
    "tags": [
      "subviewer",
      "subtitle"
    ],
    "description": "Nim module for parsing SubViewer subtitle files",
    "license": "MIT",
    "web": "https://github.com/achesak/nim-subviewer"
  },
  {
    "name": "Kinto",
    "url": "https://github.com/OpenSystemsLab/kinto.nim",
    "method": "git",
    "tags": [
      "mozilla",
      "kinto",
      "json",
      "storage",
      "server",
      "client"
    ],
    "description": "Kinto Client for Nim",
    "license": "MIT",
    "web": "https://github.com/OpenSystemsLab/kinto.nim"
  },
  {
    "name": "xmltools",
    "url": "https://github.com/vegansk/xmltools",
    "method": "git",
    "tags": [
      "xml",
      "functional",
      "library",
      "parsing"
    ],
    "description": "High level xml library for Nim",
    "license": "MIT",
    "web": "https://github.com/vegansk/xmltools"
  },
  {
    "name": "nimongo",
    "url": "https://github.com/SSPkrolik/nimongo",
    "method": "git",
    "tags": [
      "mongo",
      "mongodb",
      "database",
      "server",
      "driver",
      "storage"
    ],
    "description": "MongoDB driver in pure Nim language with synchronous and asynchronous I/O support",
    "license": "MIT",
    "web": "https://github.com/SSPkrolik/nimongo"
  },
  {
    "name": "nimboost",
    "url": "https://github.com/vegansk/nimboost",
    "method": "git",
    "tags": [
      "stdlib",
      "library",
      "utility"
    ],
    "description": "Additions to the Nim's standard library, like boost for C++",
    "license": "MIT",
    "web": "http://vegansk.github.io/nimboost/"
  },
  {
    "name": "asyncdocker",
    "url": "https://github.com/tulayang/asyncdocker",
    "method": "git",
    "tags": [
      "async",
      "docker"
    ],
    "description": "Asynchronous docker client written by Nim-lang",
    "license": "MIT",
    "web": "http://tulayang.github.io/asyncdocker.html"
  },
  {
    "name": "python3",
    "url": "https://github.com/matkuki/python3",
    "method": "git",
    "tags": [
      "python",
      "wrapper"
    ],
    "description": "Wrapper to interface with the Python 3 interpreter",
    "license": "MIT",
    "web": "https://github.com/matkuki/python3"
  },
  {
    "name": "jser",
    "url": "https://github.com/niv/jser.nim",
    "method": "git",
    "tags": [
      "json",
      "serialize",
      "tuple"
    ],
    "description": "json de/serializer for tuples and more",
    "license": "MIT",
    "web": "https://github.com/niv/jser.nim"
  },
  {
    "name": "pledge",
    "url": "https://github.com/euantorano/pledge.nim",
    "method": "git",
    "tags": [
      "pledge",
      "openbsd"
    ],
    "description": "OpenBSDs pledge(2) for Nim.",
    "license": "BSD3",
    "web": "https://github.com/euantorano/pledge.nim"
  },
  {
    "name": "sophia",
    "url": "https://github.com/gokr/nim-sophia",
    "method": "git",
    "tags": [
      "library",
      "wrapper",
      "database"
    ],
    "description": "Nim wrapper of the Sophia key/value store",
    "license": "MIT",
    "web": "https://github.com/gokr/nim-sophia"
  },
  {
    "name": "progress",
    "url": "https://github.com/euantorano/progress.nim",
    "method": "git",
    "tags": [
      "progress",
      "bar",
      "terminal",
      "ui"
    ],
    "description": "A simple progress bar for Nim.",
    "license": "BSD3",
    "web": "https://github.com/euantorano/progress.nim"
  },
  {
    "name": "websocket",
    "url": "https://github.com/niv/websocket.nim",
    "method": "git",
    "tags": [
      "http",
      "websockets",
      "async",
      "client",
      "server"
    ],
    "description": "websockets for nim",
    "license": "MIT",
    "web": "https://github.com/niv/websocket.nim"
  },
  {
    "name": "cucumber",
    "url": "https://github.com/shaunc/cucumber_nim",
    "method": "git",
    "tags": [
      "testing",
      "cucumber",
      "bdd"
    ],
    "description": "implements the cucumber BDD framework in the nim language",
    "license": "MIT",
    "web": "https://github.com/shaunc/cucumber_nim"
  },
  {
    "name": "libmpdclient",
    "url": "https://github.com/lompik/libmpdclient.nim",
    "method": "git",
    "tags": [
      "MPD",
      "Music Player Daemon"
    ],
    "description": "Bindings for the Music Player Daemon C client library",
    "license": "BSD",
    "web": "https://github.com/lompik/libmpdclient.nim"
  },
  {
    "name": "awk",
    "url": "https://github.com/greencardamom/awk",
    "method": "git",
    "tags": [
      "awk"
    ],
    "description": "Nim for awk programmers",
    "license": "MIT",
    "web": "https://github.com/greencardamom/awk"
  },
  {
    "name": "dotenv",
    "url": "https://github.com/euantorano/dotenv.nim",
    "method": "git",
    "tags": [
      "env",
      "dotenv",
      "configuration",
      "environment"
    ],
    "description": "Loads environment variables from `.env`.",
    "license": "BSD3",
    "web": "https://github.com/euantorano/dotenv.nim"
  },
  {
    "name": "sph",
    "url": "https://github.com/aidansteele/sph",
    "method": "git",
    "tags": [
      "crypto",
      "hashes",
      "md5",
      "sha"
    ],
    "description": "Large number of cryptographic hashes for Nim",
    "license": "MIT",
    "web": "https://github.com/aidansteele/sph"
  },
  {
    "name": "libsodium",
    "url": "https://github.com/FedericoCeratto/nim-libsodium",
    "method": "git",
    "tags": [
      "wrapper",
      "library",
      "security",
      "crypto"
    ],
    "description": "libsodium wrapper",
    "license": "LGPLv3",
    "web": "https://github.com/FedericoCeratto/nim-libsodium"
  },
  {
    "name": "aws_sdk",
    "url": "https://github.com/aidansteele/aws_sdk.nim",
    "method": "git",
    "tags": [
      "aws",
      "amazon"
    ],
    "description": "Library for interacting with Amazon Web Services (AWS)",
    "license": "MIT",
    "web": "https://github.com/aidansteele/aws_sdk.nim"
  },
  {
    "name": "i18n",
    "url": "https://github.com/Parashurama/nim-i18n",
    "method": "git",
    "tags": [
      "gettext",
      "i18n",
      "internationalisation"
    ],
    "description": "Bring a gettext-like internationalisation module to Nim",
    "license": "MIT",
    "web": "https://github.com/Parashurama/nim-i18n"
  },
  {
    "name": "persistent_enums",
    "url": "https://github.com/yglukhov/persistent_enums",
    "method": "git",
    "tags": [
      "enum",
      "binary",
      "protocol"
    ],
    "description": "Define enums which values preserve their binary representation upon inserting or reordering",
    "license": "MIT",
    "web": "https://github.com/yglukhov/persistent_enums"
  },
  {
    "name": "nimcl",
    "url": "https://github.com/unicredit/nimcl",
    "method": "git",
    "tags": [
      "OpenCL",
      "GPU"
    ],
    "description": "High level wrapper over OpenCL",
    "license": "Apache License 2.0",
    "web": "https://github.com/unicredit/nimcl"
  },
  {
    "name": "nimblas",
    "url": "https://github.com/unicredit/nimblas",
    "method": "git",
    "tags": [
      "BLAS",
      "linear algebra",
      "vector",
      "matrix"
    ],
    "description": "BLAS for Nim",
    "license": "Apache License 2.0",
    "web": "https://github.com/unicredit/nimblas"
  },
  {
    "name": "fixmath",
    "url": "https://github.com/Jeff-Ciesielski/fixmath",
    "method": "git",
    "tags": [
      "math"
    ],
    "description": "LibFixMath 16:16 fixed point support for nim",
    "license": "MIT",
    "web": "https://github.com/Jeff-Ciesielski/fixmath"
  },
  {
    "name": "nimzend",
    "url": "https://github.com/metatexx/nimzend",
    "method": "git",
    "tags": [
      "zend",
      "php",
      "binding",
      "extension"
    ],
    "description": "Native Nim Zend API glue for easy PHP extension development.",
    "license": "MIT",
    "web": "https://github.com/metatexx/nimzend"
  },
  {
    "name": "spills",
    "url": "https://github.com/andreaferretti/spills",
    "method": "git",
    "tags": [
      "disk-based",
      "sequence",
      "memory-mapping"
    ],
    "description": "Disk-based sequences",
    "license": "Apache License 2.0",
    "web": "https://github.com/andreaferretti/spills"
  },
  {
    "name": "platformer",
    "url": "https://github.com/def-/nim-platformer",
    "method": "git",
    "tags": [
      "game",
      "sdl",
      "2d"
    ],
    "description": "Writing a 2D Platform Game in Nim with SDL2",
    "license": "MIT",
    "web": "https://github.com/def-/nim-platformer"
  },
  {
    "name": "nimCEF",
    "url": "https://github.com/jangko/nimCEF",
    "method": "git",
    "tags": [
      "chromium",
      "embedded",
      "framework",
      "cef",
      "wrapper"
    ],
    "description": "Nim wrapper for the Chromium Embedded Framework",
    "license": "MIT",
    "web": "https://github.com/jangko/nimCEF"
  },
  {
    "name": "migrate",
    "url": "https://github.com/euantorano/migrate.nim",
    "method": "git",
    "tags": [
      "migrate",
      "database",
      "db"
    ],
    "description": "A simple database migration utility for Nim.",
    "license": "BSD3",
    "web": "https://github.com/euantorano/migrate.nim"
  },
  {
    "name": "subfield",
    "url": "https://github.com/jyapayne/subfield",
    "method": "git",
    "tags": [
      "subfield",
      "macros"
    ],
    "description": "Override the dot operator to access nested subfields of a Nim object.",
    "license": "MIT",
    "web": "https://github.com/jyapayne/subfield"
  },
  {
    "name": "semver",
    "url": "https://github.com/euantorano/semver.nim",
    "method": "git",
    "tags": [
      "semver",
      "version",
      "parser"
    ],
    "description": "Semantic versioning parser for Nim. Allows the parsing of version strings into objects and the comparing of version objects.",
    "license": "BSD3",
    "web": "https://github.com/euantorano/semver.nim"
  },
  {
    "name": "ad",
    "tags": [
      "calculator",
      "rpn"
    ],
    "method": "git",
    "license": "MIT",
    "web": "https://github.com/subsetpark/ad",
    "url": "https://github.com/subsetpark/ad",
    "description": "A simple RPN calculator"
  },
  {
    "name": "asyncpg",
    "url": "https://github.com/cheatfate/asyncpg",
    "method": "git",
    "tags": [
      "async",
      "database",
      "postgres",
      "postgresql",
      "asyncdispatch",
      "asynchronous",
      "library"
    ],
    "description": "Asynchronous PostgreSQL driver for Nim Language.",
    "license": "MIT",
    "web": "https://github.com/cheatfate/asyncpg"
  },
  {
    "name": "winregistry",
    "description": "Deal with Windows Registry from Nim.",
    "tags": [
      "registry",
      "windows",
      "library"
    ],
    "url": "https://github.com/miere43/nim-registry",
    "web": "https://github.com/miere43/nim-registry",
    "license": "MIT",
    "method": "git"
  },
  {
    "name": "luna",
    "description": "Lua convenience library for nim",
    "tags": [
      "lua",
      "scripting"
    ],
    "url": "https://github.com/smallfx/luna.nim",
    "web": "https://github.com/smallfx/luna.nim",
    "license": "MIT",
    "method": "git"
  },
  {
    "name": "qrcode",
    "description": "module for creating and reading QR codes using http://goqr.me/",
    "tags": [
      "qr",
      "qrcode",
      "api"
    ],
    "url": "https://github.com/achesak/nim-qrcode",
    "web": "https://github.com/achesak/nim-qrcode",
    "license": "MIT",
    "method": "git"
  },
  {
    "name": "circleci_client",
    "tags": [
      "circleci",
      "client"
    ],
    "method": "git",
    "license": "LGPLv3",
    "web": "https://github.com/FedericoCeratto/nim-circleci",
    "url": "https://github.com/FedericoCeratto/nim-circleci",
    "description": "CircleCI API client"
  },
  {
    "name": "iup",
    "description": "Bindings for the IUP widget toolkit",
    "tags": [
      "GUI",
      "IUP"
    ],
    "url": "https://github.com/nim-lang/iup",
    "web": "https://github.com/nim-lang/iup",
    "license": "MIT",
    "method": "git"
  },
  {
    "name": "barbarus",
    "tags": [
      "i18n",
      "internationalization"
    ],
    "method": "git",
    "license": "MIT",
    "web": "https://github.com/cjxgm/barbarus",
    "url": "https://github.com/cjxgm/barbarus",
    "description": "A simple extensible i18n engine."
  },
  {
    "name": "jsonob",
    "tags": [
      "json",
      "object",
      "marshal"
    ],
    "method": "git",
    "license": "MIT",
    "web": "https://github.com/cjxgm/jsonob",
    "url": "https://github.com/cjxgm/jsonob",
    "description": "JSON / Object mapper"
  },
  {
    "name": "autome",
    "description": "Write GUI automation scripts with Nim",
    "tags": [
      "gui",
      "automation",
      "windows"
    ],
    "license": "MIT",
    "web": "https://github.com/miere43/autome",
    "url": "https://github.com/miere43/autome",
    "method": "git"
  },
  {
    "name": "wox",
    "description": "Helper library for writing Wox plugins in Nim",
    "tags": [
      "wox",
      "plugins"
    ],
    "license": "MIT",
    "web": "https://github.com/roose/nim-wox",
    "url": "https://github.com/roose/nim-wox",
    "method": "git"
  },
  {
    "name": "seccomp",
    "description": "Linux Seccomp sandbox library",
    "tags": [
      "linux",
      "security",
      "sandbox",
      "seccomp"
    ],
    "license": "LGPLv2.1",
    "web": "https://github.com/FedericoCeratto/nim-seccomp",
    "url": "https://github.com/FedericoCeratto/nim-seccomp",
    "method": "git"
  },
  {
    "name": "AntTweakBar",
    "tags": [
      "gui",
      "opengl",
      "rendering"
    ],
    "method": "git",
    "license": "MIT",
    "web": "https://github.com/krux02/nimAntTweakBar",
    "url": "https://github.com/krux02/nimAntTweakBar",
    "description": "nim wrapper around the AntTweakBar c library"
  },
  {
    "name": "slimdown",
    "tags": [
      "markdown",
      "parser",
      "library"
    ],
    "method": "git",
    "license": "MIT",
    "web": "https://github.com/ruivieira/nim-slimdown",
    "url": "https://github.com/ruivieira/nim-slimdown",
    "description": "Nim module that converts Markdown text to HTML using only regular expressions. Based on jbroadway's Slimdown."
  },
  {
    "name": "taglib",
    "description": "TagLib Audio Meta-Data Library wrapper",
    "license": "MIT",
    "tags": [
      "audio",
      "metadata",
      "tags",
      "library",
      "wrapper"
    ],
    "url": "https://github.com/alex-laskin/nim-taglib",
    "web": "https://github.com/alex-laskin/nim-taglib",
    "method": "git"
  },
  {
    "name": "des",
    "description": "3DES native library for Nim",
    "tags": [
      "library",
      "encryption",
      "crypto"
    ],
    "license": "MIT",
    "web": "https://github.com/LucaWolf/des.nim",
    "url": "https://github.com/LucaWolf/des.nim",
    "method": "git"
  },
  {
    "name": "bgfx",
    "url": "https://github.com/Halsys/nim-bgfx",
    "method": "git",
    "tags": [
      "wrapper",
      "media",
      "graphics",
      "3d",
      "rendering",
      "opengl"
    ],
    "description": "BGFX wrapper for the nim programming language.",
    "license": "BSD2",
    "web": "https://github.com/Halsys/nim-bgfx"
  },
  {
    "name": "json_builder",
    "tags": [
      "json",
      "generator",
      "builder"
    ],
    "method": "git",
    "license": "MIT",
    "web": "https://github.com/undecided/json_builder",
    "url": "https://github.com/undecided/json_builder",
    "description": "Easy and fast generator for valid json in nim"
  },
  {
    "name": "mapbits",
    "tags": [
      "map",
      "bits",
      "byte",
      "word",
      "binary"
    ],
    "method": "git",
    "license": "MIT",
    "description": "Access bit mapped portions of bytes in binary data as int variables",
    "web": "https://github.com/jlp765/mapbits",
    "url": "https://github.com/jlp765/mapbits"
  },
  {
    "name": "faststack",
    "tags": [
      "collection"
    ],
    "method": "git",
    "license": "MIT",
    "description": "Dynamically resizable data structure optimized for fast iteration.",
    "web": "https://github.com/Vladar4/FastStack",
    "url": "https://github.com/Vladar4/FastStack"
  },
  {
    "name": "gpx",
    "tags": [
      "GPX",
      "GPS",
      "waypoint",
      "route"
    ],
    "method": "git",
    "license": "MIT",
    "description": "Nim module for parsing GPX (GPS Exchange format) files",
    "web": "https://github.com/achesak/nim-gpx",
    "url": "https://github.com/achesak/nim-gpx"
  },
  {
    "name": "itn",
    "tags": [
      "GPS",
      "intinerary",
      "tomtom",
      "ITN"
    ],
    "method": "git",
    "license": "MIT",
    "description": "Nim module for parsing ITN (TomTom intinerary) files",
    "web": "https://github.com/achesak/nim-itn",
    "url": "https://github.com/achesak/nim-itn"
  },
  {
    "name": "foliant",
    "tags": [
      "foliant",
      "docs",
      "pdf",
      "docx",
      "word",
      "latex",
      "tex",
      "pandoc",
      "markdown",
      "md",
      "restream"
    ],
    "method": "git",
    "license": "MIT",
    "web": "https://github.com/foliant-docs/foliant-nim",
    "url": "https://github.com/foliant-docs/foliant-nim",
    "description": "Documentation generator that produces pdf and docx from Markdown. Uses Pandoc and LaTeX behind the scenes."
  },
  {
    "name": "gemf",
    "url": "https://bitbucket.org/abudden/gemf.nim",
    "method": "hg",
    "license": "MIT",
    "description": "Library for reading GEMF map tile stores",
    "web": "http://www.cgtk.co.uk/gemf",
    "tags": [
      "maps",
      "gemf",
      "parser"
    ]
  },
  {
    "name": "Remotery",
    "url": "https://github.com/Halsys/Nim-Remotery",
    "method": "git",
    "tags": [
      "wrapper",
      "opengl",
      "direct3d",
      "cuda",
      "profiler"
    ],
    "description": "Nim wrapper for (and with) Celtoys's Remotery",
    "license": "Apache License 2.0",
    "web": "https://github.com/Halsys/Nim-Remotery"
  },
  {
    "name": "picohttpparser",
    "tags": [
      "web",
      "http"
    ],
    "method": "git",
    "license": "MIT",
    "description": "Bindings for picohttpparser.",
    "web": "https://github.com/philip-wernersbach/nim-picohttpparser",
    "url": "https://github.com/philip-wernersbach/nim-picohttpparser"
  },
  {
    "name": "microasynchttpserver",
    "tags": [
      "web",
      "http",
      "async",
      "server"
    ],
    "method": "git",
    "license": "MIT",
    "description": "A thin asynchronous HTTP server library, API compatible with Nim's built-in asynchttpserver.",
    "web": "https://github.com/philip-wernersbach/microasynchttpserver",
    "url": "https://github.com/philip-wernersbach/microasynchttpserver"
  },
  {
    "name": "react",
    "url": "https://github.com/andreaferretti/react.nim",
    "method": "git",
    "tags": [
      "js",
      "react",
      "frontend",
      "ui",
      "single page application"
    ],
    "description": "React.js bindings for Nim",
    "license": "Apache License 2.0",
    "web": "https://github.com/andreaferretti/react.nim"
  },
  {
    "name": "oauth",
    "url": "https://github.com/CORDEA/oauth",
    "method": "git",
    "tags": [
      "library",
      "oauth",
      "oauth2",
      "authorization"
    ],
    "description": "OAuth library for nim",
    "license": "Apache License 2.0",
    "web": "http://cordea.github.io/oauth"
  },
  {
    "name": "jsbind",
    "url": "https://github.com/yglukhov/jsbind",
    "method": "git",
    "tags": [
      "bindings",
      "emscripten",
      "javascript"
    ],
    "description": "Define bindings to JavaScript and Emscripten",
    "license": "MIT",
    "web": "https://github.com/yglukhov/jsbind"
  },
  {
    "name": "uuids",
    "url": "https://github.com/pragmagic/uuids/",
    "method": "git",
    "tags": [
      "library",
      "uuid",
      "id"
    ],
    "description": "UUID library for Nim",
    "license": "MIT",
    "web": "https://github.com/pragmagic/uuids/"
  },
  {
    "name": "isaac",
    "url": "https://github.com/pragmagic/isaac/",
    "method": "git",
    "tags": [
      "library",
      "algorithms",
      "random",
      "crypto"
    ],
    "description": "ISAAC PRNG implementation on Nim",
    "license": "MIT",
    "web": "https://github.com/pragmagic/isaac/"
  },
  {
    "name": "SDF",
    "url": "https://github.com/Halsys/SDF.nim",
    "method": "git",
    "tags": [
      "sdf",
      "text",
      "contour",
      "texture",
      "signed",
      "distance",
      "transform"
    ],
    "description": "Signed Distance Field builder for contour texturing in Nim",
    "license": "MIT",
    "web": "https://github.com/Halsys/SDF.nim"
  },
  {
    "name": "WebGL",
    "url": "https://github.com/stisa/webgl",
    "method": "git",
    "tags": [
      "webgl",
      "graphic",
      "js",
      "javascript",
      "wrapper",
      "3D",
      "2D"
    ],
    "description": "Experimental wrapper to webgl for Nim",
    "license": "MIT",
    "web": "http://stisa.space/webgl/"
  },
  {
    "name": "fileinput",
    "url": "https://github.com/achesak/nim-fileinput",
    "method": "git",
    "tags": [
      "file",
      "io",
      "input"
    ],
    "description": "iterate through files and lines",
    "license": "MIT",
    "web": "https://github.com/achesak/nim-fileinput"
  },
  {
    "name": "classy",
    "url": "https://github.com/nigredo-tori/classy",
    "method": "git",
    "tags": [
      "library",
      "typeclasses",
      "macros"
    ],
    "description": "typeclasses for Nim",
    "license": "Unlicense",
    "web": "https://github.com/nigredo-tori/classy"
  },
  {
    "name": "MiNiM",
    "url": "https://github.com/h3rald/minim",
    "method": "git",
    "tags": [
      "concatenative",
      "language",
      "shell"
    ],
    "description": "A tiny concatenative programming language and shell.",
    "license": "MIT",
    "web": "https://h3rald.com/minim"
  },
  {
    "name": "boneIO",
    "url": "https://github.com/xyz32/boneIO",
    "method": "git",
    "tags": [
      "library",
      "GPIO",
      "BeagleBone"
    ],
    "description": "A low level GPIO library for the BeagleBone board family",
    "license": "MIT",
    "web": "https://github.com/xyz32/boneIO"
  },
  {
    "name": "ui",
    "url": "https://github.com/nim-lang/ui",
    "method": "git",
    "tags": [
      "library",
      "GUI",
      "libui",
      "toolkit"
    ],
    "description": "A wrapper for libui",
    "license": "MIT",
    "web": "https://github.com/nim-lang/ui"
  },
  {
    "name": "mmgeoip",
    "url": "https://github.com/FedericoCeratto/nim-mmgeoip",
    "method": "git",
    "tags": [
      "geoip"
    ],
    "description": "MaxMind GeoIP library",
    "license": "LGPLv2.1",
    "web": "https://github.com/FedericoCeratto/nim-mmgeoip"
  },
  {
    "name": "libjwt",
    "url": "https://github.com/nimscale/nim-libjwt",
    "method": "git",
    "tags": [
      "jwt",
      "libjwt"
    ],
    "description": "Bindings for libjwt",
    "license": "LGPLv2.1",
    "web": "https://github.com/nimscale/nim-libjwt"
  },
  {
    "name": "forestdb",
    "url": "https://github.com/nimscale/forestdb",
    "method": "git",
    "tags": [
      "library",
      "bTree",
      "HB+-Trie",
      "db",
      "forestdb"
    ],
    "description": "ForestDB is fast key-value storage engine that is based on a Hierarchical B+-Tree based Trie, or HB+-Trie.",
    "license": "Apache License 2.0",
    "web": "https://github.com/nimscale/forestdb"
  },
  {
    "name": "nimbox",
    "url": "https://github.com/dom96/nimbox",
    "method": "git",
    "tags": [
      "library",
      "wrapper",
      "termbox",
      "command-line",
      "ui",
      "tui",
      "gui"
    ],
    "description": "A Rustbox-inspired termbox wrapper",
    "license": "MIT",
    "web": "https://github.com/dom96/nimbox"
  },
  {
    "name": "psutil",
    "url": "https://github.com/juancarlospaco/psutil-nim",
    "method": "git",
    "tags": [
      "psutil",
      "process",
      "network",
      "system",
      "disk",
      "cpu"
    ],
    "description": "psutil is a cross-platform library for retrieving information on running processes and system utilization (CPU, memory, disks, network). Since 2018 maintained by Juan Carlos because was abandoned.",
    "license": "BSD",
    "web": "https://github.com/johnscillieri/psutil-nim"
  },
  {
    "name": "gapbuffer",
    "url": "https://notabug.org/vktec/nim-gapbuffer.git",
    "method": "git",
    "tags": [
      "buffer",
      "seq",
      "sequence",
      "string",
      "gapbuffer"
    ],
    "description": "A simple gap buffer implementation",
    "license": "MIT",
    "web": "https://notabug.org/vktec/nim-gapbuffer"
  },
  {
    "name": "pudge",
    "url": "https://github.com/recoilme/pudge.git",
    "method": "git",
    "tags": [
      "wrapper",
      "database",
      "sophia"
    ],
    "description": "Pudge Db - it's modern key/value storage with memcached protocol support. Pudge Db implements a high-level cross-platform sockets interface to sophia db.",
    "license": "MIT",
    "web": "https://github.com/recoilme/pudge"
  },
  {
    "name": "etcd_client",
    "url": "https://github.com/FedericoCeratto/nim-etcd-client",
    "method": "git",
    "tags": [
      "library",
      "etcd"
    ],
    "description": "etcd client library",
    "license": "LGPLv3",
    "web": "https://github.com/FedericoCeratto/nim-etcd-client"
  },
  {
    "name": "package_visible_types",
    "url": "https://github.com/zah/nim-package-visible-types",
    "method": "git",
    "tags": [
      "library",
      "packages",
      "visibility"
    ],
    "description": "A hacky helper lib for authoring Nim packages with package-level visiblity",
    "license": "MIT",
    "web": "https://github.com/zah/nim-package-visible-types"
  },
  {
    "name": "ranges",
    "url": "https://github.com/status-im/nim-ranges",
    "method": "git",
    "tags": [
      "library",
      "ranges"
    ],
    "description": "Exploration of various implementations of memory range types",
    "license": "Apache License 2.0",
    "web": "https://github.com/status-im/nim-ranges"
  },
  {
    "name": "json_rpc",
    "url": "https://github.com/status-im/nim-json-rpc",
    "method": "git",
    "tags": [
      "library",
      "json-rpc",
      "server",
      "client",
      "rpc",
      "json"
    ],
    "description": "Nim library for implementing JSON-RPC clients and servers",
    "license": "Apache License 2.0",
    "web": "https://github.com/status-im/nim-json-rpc"
  },
  {
    "name": "asyncdispatch2",
    "url": "https://github.com/status-im/nim-asyncdispatch2",
    "method": "git",
    "tags": [
      "library",
      "networking",
      "async",
      "asynchronous",
      "eventloop",
      "timers",
      "sendfile",
      "tcp",
      "udp"
    ],
    "description": "Experimental fork of Nim's asyncdispatch",
    "license": "Apache License 2.0",
    "web": "https://github.com/status-im/nim-asyncdispatch2"
  },
  {
    "name": "serialization",
    "url": "https://github.com/status-im/nim-serialization",
    "method": "git",
    "tags": [
      "library",
      "serialization"
    ],
    "description": "A modern and extensible serialization framework for Nim",
    "license": "Apache License 2.0",
    "web": "https://github.com/status-im/nim-serialization"
  },
  {
    "name": "json_serialization",
    "url": "https://github.com/status-im/nim-json-serialization",
    "method": "git",
    "tags": [
      "library",
      "json",
      "serialization"
    ],
    "description": "Flexible JSON serialization not relying on run-time type information",
    "license": "Apache License 2.0",
    "web": "https://github.com/status-im/nim-json-serialization"
  },
  {
    "name": "confutils",
    "url": "https://github.com/status-im/nim-confutils",
    "method": "git",
    "tags": [
      "library",
      "configuration"
    ],
    "description": "Simplified handling of command line options and config files",
    "license": "Apache License 2.0",
    "web": "https://github.com/status-im/nim-confutils"
  },
  {
    "name": "rlp",
    "url": "https://github.com/status-im/nim-rlp",
    "method": "git",
    "tags": [
      "library",
      "ethereum",
      "rlp",
      "serialization"
    ],
    "description": "RLP serialization library for Nim",
    "license": "Apache License 2.0",
    "web": "https://github.com/status-im/nim-rlp"
  },
  {
    "name": "eth_keys",
    "url": "https://github.com/status-im/nim-eth-keys",
    "method": "git",
    "tags": [
      "library",
      "ethereum",
      "cryptography"
    ],
    "description": "A reimplementation in pure Nim of eth-keys, the common API for Ethereum key operations.",
    "license": "Apache License 2.0",
    "web": "https://github.com/status-im/nim-eth-keys"
  },
  {
    "name": "eth_common",
    "url": "https://github.com/status-im/nim-eth-common",
    "method": "git",
    "tags": [
      "library",
      "ethereum"
    ],
    "description": "Definitions of various data structures used in the Ethereum eco-system",
    "license": "Apache License 2.0",
    "web": "https://github.com/status-im/nim-eth-common"
  },
  {
    "name": "ethash",
    "url": "https://github.com/status-im/nim-ethash",
    "method": "git",
    "tags": [
      "library",
      "ethereum",
      "ethash",
      "cryptography",
      "proof-of-work"
    ],
    "description": "A Nim implementation of Ethash, the ethereum proof-of-work hashing function",
    "license": "Apache License 2.0",
    "web": "https://github.com/status-im/nim-ethash"
  },
  {
    "name": "eth_bloom",
    "url": "https://github.com/status-im/nim-eth-bloom",
    "method": "git",
    "tags": [
      "library",
      "ethereum",
      "bloom",
      "bloom-filter"
    ],
    "description": "Ethereum bloom filter",
    "license": "Apache License 2.0",
    "web": "https://github.com/status-im/nim-eth-bloom"
  },
  {
    "name": "evmjit",
    "url": "https://github.com/status-im/nim-evmjit",
    "method": "git",
    "tags": [
      "library",
      "ethereum",
      "evm",
      "jit",
      "wrapper"
    ],
    "description": "A wrapper for the The Ethereum EVM JIT library",
    "license": "Apache License 2.0",
    "web": "https://github.com/status-im/nim-evmjit"
  },
  {
    "name": "keccak_tiny",
    "url": "https://github.com/status-im/nim-keccak-tiny",
    "method": "git",
    "tags": [
      "library",
      "sha3",
      "keccak",
      "cryptography"
    ],
    "description": "A wrapper for the keccak-tiny C library",
    "license": "Apache License 2.0",
    "web": "https://github.com/status-im/nim-keccak-tiny"
  },
  {
    "name": "httputils",
    "url": "https://github.com/status-im/nim-http-utils",
    "method": "git",
    "tags": [
      "http",
      "parsers",
      "protocols"
    ],
    "description": "Common utilities for implementing HTTP servers",
    "license": "Apache License 2.0",
    "web": "https://github.com/status-im/nim-http-utils"
  },
  {
    "name": "rocksdb",
    "url": "https://github.com/status-im/nim-rocksdb",
    "method": "git",
    "tags": [
      "library",
      "wrapper",
      "database"
    ],
    "description": "A wrapper for Facebook's RocksDB, an embeddable, persistent key-value store for fast storage",
    "license": "Apache 2.0 or GPLv2",
    "web": "https://github.com/status-im/nim-rocksdb"
  },
  {
    "name": "secp256k1",
    "url": "https://github.com/status-im/nim-secp256k1",
    "method": "git",
    "tags": [
      "library",
      "cryptography",
      "secp256k1"
    ],
    "description": "A wrapper for the libsecp256k1 C library",
    "license": "Apache License 2.0",
    "web": "https://github.com/status-im/nim-secp256k1"
  },
  {
    "name": "eth_trie",
    "url": "https://github.com/status-im/nim-eth-trie",
    "method": "git",
    "tags": [
      "library",
      "ethereum",
      "trie",
      "patricia-trie"
    ],
    "description": "Merkle Patricia Tries as specified by Ethereum",
    "license": "Apache License 2.0",
    "web": "https://github.com/status-im/nim-eth-trie"
  },
  {
    "name": "eth_p2p",
    "url": "https://github.com/status-im/nim-eth-p2p",
    "method": "git",
    "tags": [
      "library",
      "ethereum",
      "p2p",
      "devp2p",
      "rplx",
      "networking",
      "whisper",
      "swarm"
    ],
    "description": "Implementation of the Ethereum suite of P2P protocols",
    "license": "Apache License 2.0",
    "web": "https://github.com/status-im/nim-eth-p2p"
  },
  {
    "name": "eth_keyfile",
    "url": "https://github.com/status-im/nim-eth-keyfile",
    "method": "git",
    "tags": [
      "library",
      "ethereum",
      "keyfile",
      "wallet"
    ],
    "description": "Library for handling Ethereum private keys and wallets",
    "license": "Apache License 2.0",
    "web": "https://github.com/status-im/nim-eth-keyfile"
  },
  {
    "name": "byteutils",
    "url": "https://github.com/status-im/nim-byteutils",
    "method": "git",
    "tags": [
      "library",
      "blobs",
      "hex-dump"
    ],
    "description": "Useful utilities for manipulating and visualizing byte blobs",
    "license": "Apache License 2.0",
    "web": "https://github.com/status-im/nim-byteutils"
  },
  {
    "name": "ttmath",
    "url": "https://github.com/status-im/nim-ttmath",
    "method": "git",
    "tags": [
      "library",
      "math",
      "numbers"
    ],
    "description": "A Nim wrapper for ttmath: big numbers with fixed size",
    "license": "Apache License 2.0",
    "web": "https://github.com/status-im/nim-ttmath"
  },
  {
    "name": "nimbus",
    "url": "https://github.com/status-im/nimbus",
    "method": "git",
    "tags": [
      "ethereum"
    ],
    "description": "An Ethereum 2.0 Sharding Client for Resource-Restricted Devices",
    "license": "Apache License 2.0",
    "web": "https://github.com/status-im/nimbus"
  },
  {
    "name": "stint",
    "url": "https://github.com/status-im/nim-stint",
    "method": "git",
    "tags": [
      "library",
      "math",
      "numbers"
    ],
    "description": "Stack-based arbitrary-precision integers - Fast and portable with natural syntax for resource-restricted devices",
    "license": "Apache License 2.0",
    "web": "https://github.com/status-im/nim-stint"
  },
  {
    "name": "daemon",
    "url": "https://github.com/status-im/nim-daemon",
    "method": "git",
    "tags": [
      "servers",
      "daemonization"
    ],
    "description": "Cross-platform process daemonization library",
    "license": "Apache License 2.0",
    "web": "https://github.com/status-im/nim-daemon"
  },
  {
    "name": "chronicles",
    "url": "https://github.com/status-im/nim-chronicles",
    "method": "git",
    "tags": [
      "logging",
      "json"
    ],
    "description": "A crafty implementation of structured logging for Nim",
    "license": "Apache License 2.0",
    "web": "https://github.com/status-im/nim-chronicles"
  },
  {
    "name": "stb_image",
    "url": "https://gitlab.com/define-private-public/stb_image-Nim",
    "method": "git",
    "tags": [
      "stb",
      "image",
      "graphics",
      "io",
      "wrapper"
    ],
    "description": "A wrapper for stb_image and stb_image_write.",
    "license": "Unlicense",
    "web": "https://gitlab.com/define-private-public/stb_image-Nim"
  },
  {
    "name": "mutableseqs",
    "url": "https://github.com/iourinski/mutableseqs",
    "method": "git",
    "tags": [
      "sequences",
      "mapreduce"
    ],
    "description": "utilities for transforming sequences",
    "license": "MIT",
    "web": "https://github.com/iourinski/mutableseqs"
  },
  {
    "name": "stor",
    "url": "https://github.com/nimscale/stor",
    "method": "git",
    "tags": [
      "storage",
      "io"
    ],
    "description": "Efficient object storage system",
    "license": "MIT",
    "web": "https://github.com/nimscale/stor"
  },
  {
    "name": "linuxfb",
    "url": "https://github.com/luked99/linuxfb.nim",
    "method": "git",
    "tags": [
      "wrapper",
      "graphics",
      "linux"
    ],
    "description": "Wrapper around the Linux framebuffer driver ioctl API",
    "license": "MIT",
    "web": "https://github.com/luked99/linuxfb.nim"
  },
  {
    "name": "nimactors",
    "url": "https://github.com/vegansk/nimactors",
    "method": "git",
    "tags": [
      "actors",
      "library"
    ],
    "description": "Actors library for Nim inspired by akka-actors",
    "license": "MIT",
    "web": "https://github.com/vegansk/nimactors"
  },
  {
    "name": "porter",
    "url": "https://github.com/iourinski/porter",
    "method": "git",
    "tags": [
      "stemmer",
      "multilanguage",
      "snowball"
    ],
    "description": "Simple extensible implementation of Porter stemmer algorithm",
    "license": "MIT",
    "web": "https://github.com/iourinski/porter"
  },
  {
    "name": "kiwi",
    "url": "https://github.com/yglukhov/kiwi",
    "method": "git",
    "tags": [
      "cassowary",
      "constraint",
      "solving"
    ],
    "description": "Cassowary constraint solving",
    "license": "MIT",
    "web": "https://github.com/yglukhov/kiwi"
  },
  {
    "name": "ArrayFireNim",
    "url": "https://github.com/bitstormGER/ArrayFire-Nim",
    "method": "git",
    "tags": [
      "array",
      "linear",
      "algebra",
      "scientific",
      "computing"
    ],
    "description": "A nim wrapper for ArrayFire",
    "license": "BSD",
    "web": "https://github.com/bitstormGER/ArrayFire-Nim"
  },
  {
    "name": "statsd_client",
    "url": "https://github.com/FedericoCeratto/nim-statsd-client",
    "method": "git",
    "tags": [
      "library",
      "statsd",
      "client",
      "statistics",
      "metrics"
    ],
    "description": "A simple, stateless StatsD client library",
    "license": "LGPLv3",
    "web": "https://github.com/FedericoCeratto/nim-statsd-client"
  },
  {
    "name": "html5_canvas",
    "url": "https://gitlab.com/define-private-public/HTML5-Canvas-Nim",
    "method": "git",
    "tags": [
      "html5",
      "canvas",
      "drawing",
      "graphics",
      "rendering",
      "browser",
      "javascript"
    ],
    "description": "HTML5 Canvas and drawing for the JavaScript backend.",
    "license": "MIT",
    "web": "https://gitlab.com/define-private-public/HTML5-Canvas-Nim"
  },
  {
    "name": "alea",
    "url": "https://github.com/unicredit/alea",
    "method": "git",
    "tags": [
      "random variables",
      "distributions",
      "probability",
      "gaussian",
      "sampling"
    ],
    "description": "Define and compose random variables",
    "license": "Apache License 2.0",
    "web": "https://github.com/unicredit/alea"
  },
  {
    "name": "winim",
    "url": "https://github.com/khchen/winim",
    "method": "git",
    "tags": [
      "library",
      "windows",
      "api",
      "com"
    ],
    "description": "Nim's Windows API and COM Library",
    "license": "MIT",
    "web": "https://github.com/khchen/winim"
  },
  {
    "name": "ed25519",
    "url": "https://github.com/niv/ed25519.nim",
    "method": "git",
    "tags": [
      "ed25519",
      "cryptography",
      "crypto",
      "publickey",
      "privatekey",
      "signing",
      "keyexchange",
      "native"
    ],
    "description": "ed25519 key crypto bindings",
    "license": "MIT",
    "web": "https://github.com/niv/ed25519.nim"
  },
  {
    "name": "libevdev",
    "url": "https://github.com/luked99/libevdev.nim",
    "method": "git",
    "tags": [
      "wrapper",
      "os",
      "linux"
    ],
    "description": "Wrapper for libevdev, Linux input device processing library",
    "license": "MIT",
    "web": "https://github.com/luked99/libevdev.nim"
  },
  {
    "name": "nesm",
    "url": "https://gitlab.com/xomachine/NESM.git",
    "method": "git",
    "tags": [
      "metaprogramming",
      "parser",
      "pure",
      "serialization"
    ],
    "description": "A macro for generating [de]serializers for given objects",
    "license": "MIT",
    "web": "https://xomachine.gitlab.io/NESM/"
  },
  {
    "name": "sdnotify",
    "url": "https://github.com/FedericoCeratto/nim-sdnotify",
    "method": "git",
    "tags": [
      "os",
      "linux",
      "systemd",
      "sdnotify"
    ],
    "description": "Systemd service notification helper",
    "license": "MIT",
    "web": "https://github.com/FedericoCeratto/nim-sdnotify"
  },
  {
    "name": "cmd",
    "url": "https://github.com/samdmarshall/cmd.nim",
    "method": "git",
    "tags": [
      "cmd",
      "command-line",
      "prompt",
      "interactive"
    ],
    "description": "interactive command prompt",
    "license": "BSD 3-Clause",
    "web": "https://github.com/samdmarshall/cmd.nim"
  },
  {
    "name": "csvtable",
    "url": "https://github.com/apahl/csvtable",
    "method": "git",
    "tags": [
      "csv",
      "table"
    ],
    "description": "tools for handling CSV files (comma or tab-separated) with an API similar to Python's CSVDictReader and -Writer.",
    "license": "MIT",
    "web": "https://github.com/apahl/csvtable"
  },
  {
    "name": "plotly",
    "url": "https://github.com/brentp/nim-plotly",
    "method": "git",
    "tags": [
      "plot",
      "graphing",
      "chart",
      "data"
    ],
    "description": "Nim interface to plotly",
    "license": "MIT",
    "web": "https://github.com/brentp/nim-plotly"
  },
  {
    "name": "gnuplot",
    "url": "https://github.com/dvolk/gnuplot.nim",
    "method": "git",
    "tags": [
      "plot",
      "graphing",
      "data"
    ],
    "description": "Nim interface to gnuplot",
    "license": "MIT",
    "web": "https://github.com/dvolk/gnuplot.nim"
  },
  {
    "name": "ustring",
    "url": "https://github.com/rokups/nim-ustring",
    "method": "git",
    "tags": [
      "string",
      "text",
      "unicode",
      "uft8",
      "utf-8"
    ],
    "description": "utf-8 string",
    "license": "MIT",
    "web": "https://github.com/rokups/nim-ustring"
  },
  {
    "name": "imap",
    "url": "https://github.com/ehmry/imap",
    "method": "git",
    "tags": [
      "imap",
      "email"
    ],
    "description": "IMAP client library",
    "license": "GPL2",
    "web": "https://github.com/ehmry/imap"
  },
  {
    "name": "isa",
    "url": "https://github.com/nimscale/isa",
    "method": "git",
    "tags": [
      "erasure",
      "hash",
      "crypto",
      "compression"
    ],
    "description": "Binding for Intel Storage Acceleration library",
    "license": "Apache License 2.0",
    "web": "https://github.com/nimscale/isa"
  },
  {
    "name": "untar",
    "url": "https://github.com/dom96/untar",
    "method": "git",
    "tags": [
      "library",
      "tar",
      "gz",
      "compression",
      "archive",
      "decompression"
    ],
    "description": "Library for decompressing tar.gz files.",
    "license": "MIT",
    "web": "https://github.com/dom96/untar"
  },
  {
    "name": "nimcx",
    "url": "https://github.com/qqtop/nimcx",
    "method": "git",
    "tags": [
      "library",
      "linux"
    ],
    "description": "Color and utilities library for linux terminal.",
    "license": "MIT",
    "web": "https://github.com/qqtop/nimcx"
  },
  {
    "name": "dpdk",
    "url": "https://github.com/nimscale/dpdk",
    "method": "git",
    "tags": [
      "library",
      "dpdk",
      "packet",
      "processing"
    ],
    "description": "Library for fast packet processing",
    "license": "Apache License 2.0",
    "web": "http://dpdk.org/"
  },
  {
    "name": "libserialport",
    "alias": "serial"
  },
  {
    "name": "serial",
    "url": "https://github.com/euantorano/serial.nim",
    "method": "git",
    "tags": [
      "serial",
      "rs232",
      "io",
      "serialport"
    ],
    "description": "A library to operate serial ports using pure Nim.",
    "license": "BSD3",
    "web": "https://github.com/euantorano/serial.nim"
  },
  {
    "name": "spdk",
    "url": "https://github.com/nimscale/spdk.git",
    "method": "git",
    "tags": [
      "library",
      "SSD",
      "NVME",
      "io",
      "storage"
    ],
    "description": "The Storage Performance Development Kit(SPDK) provides a set of tools and libraries for writing high performance, scalable, user-mode storage applications.",
    "license": "MIT",
    "web": "https://github.com/nimscale/spdk.git"
  },
  {
    "name": "NimData",
    "url": "https://github.com/bluenote10/NimData",
    "method": "git",
    "tags": [
      "library",
      "dataframe"
    ],
    "description": "DataFrame API enabling fast out-of-core data analytics",
    "license": "MIT",
    "web": "https://github.com/bluenote10/NimData"
  },
  {
    "name": "testrunner",
    "url": "https://github.com/FedericoCeratto/nim-testrunner",
    "method": "git",
    "tags": [
      "test",
      "tests",
      "unittest",
      "utility",
      "tdd"
    ],
    "description": "Test runner with file monitoring and desktop notification capabilities",
    "license": "GPLv3",
    "web": "https://github.com/FedericoCeratto/nim-testrunner"
  },
  {
    "name": "reactorfuse",
    "url": "https://github.com/zielmicha/reactorfuse",
    "method": "git",
    "tags": [
      "filesystem",
      "fuse"
    ],
    "description": "Filesystem in userspace (FUSE) for Nim (for reactor.nim library)",
    "license": "MIT",
    "web": "https://github.com/zielmicha/reactorfuse"
  },
  {
    "name": "nimr",
    "url": "https://github.com/Jeff-Ciesielski/nimr",
    "method": "git",
    "tags": [
      "script",
      "utils"
    ],
    "description": "Helper to run nim code like a script",
    "license": "MIT",
    "web": "https://github.com/Jeff-Ciesielski/nimr"
  },
  {
    "name": "neverwinter",
    "url": "https://github.com/niv/neverwinter.nim",
    "method": "git",
    "tags": [
      "nwn",
      "neverwinternights",
      "neverwinter",
      "game",
      "bioware",
      "fileformats",
      "reader",
      "writer"
    ],
    "description": "Neverwinter Nights 1 data accessor library",
    "license": "MIT",
    "web": "https://github.com/niv/neverwinter.nim"
  },
  {
    "name": "snail",
    "url": "https://github.com/stisa/snail",
    "method": "git",
    "tags": [
      "js",
      "matrix",
      "linear algebra"
    ],
    "description": "Simple linear algebra for nim. Js too.",
    "license": "MIT",
    "web": "http://stisa.space/snail/"
  },
  {
    "name": "jswebsockets",
    "url": "https://github.com/stisa/jswebsockets",
    "method": "git",
    "tags": [
      "js",
      "javascripts",
      "ws",
      "websockets"
    ],
    "description": "Websockets wrapper for nim js backend.",
    "license": "MIT",
    "web": "http://stisa.space/jswebsockets/"
  },
  {
    "name": "morelogging",
    "url": "https://github.com/FedericoCeratto/nim-morelogging",
    "method": "git",
    "tags": [
      "log",
      "logging",
      "library",
      "systemd",
      "journald"
    ],
    "description": "Logging library with support for async IO, multithreading, Journald.",
    "license": "LGPLv3",
    "web": "https://github.com/FedericoCeratto/nim-morelogging"
  },
  {
    "name": "ajax",
    "url": "https://github.com/stisa/ajax",
    "method": "git",
    "tags": [
      "js",
      "javascripts",
      "ajax",
      "xmlhttprequest"
    ],
    "description": "AJAX wrapper for nim js backend.",
    "license": "MIT",
    "web": "http://stisa.space/ajax/"
  },
  {
    "name": "recaptcha",
    "url": "https://github.com/euantorano/recaptcha.nim",
    "method": "git",
    "tags": [
      "recaptcha",
      "captcha"
    ],
    "description": "reCAPTCHA support for Nim, supporting rendering a capctcha and verifying a user's response.",
    "license": "BSD3",
    "web": "https://github.com/euantorano/recaptcha.nim"
  },
  {
    "name": "influx",
    "url": "https://github.com/samdmarshall/influx.nim",
    "method": "git",
    "tags": [
      "influx",
      "influxdb"
    ],
    "description": "wrapper for communicating with InfluxDB over the REST interface",
    "license": "BSD 3-Clause",
    "web": "https://github.com/samdmarshall/influx.nim"
  },
  {
    "name": "gamelight",
    "url": "https://github.com/dom96/gamelight",
    "method": "git",
    "tags": [
      "js",
      "library",
      "graphics",
      "collision",
      "2d"
    ],
    "description": "A set of simple modules for writing a JavaScript 2D game.",
    "license": "MIT",
    "web": "https://github.com/dom96/gamelight"
  },
  {
    "name": "storage",
    "url": "https://bitbucket.org/moigagoo/storage/",
    "method": "hg",
    "tags": [
      "JavaScript",
      "Storage",
      "localStorage",
      "sessionStorage"
    ],
    "description": "Storage, localStorage, and sessionStorage bindigs for Nim's JavaScript backend.",
    "license": "MIT",
    "web": "https://bitbucket.org/moigagoo/storage/"
  },
  {
    "name": "fontconfig",
    "url": "https://github.com/Parashurama/fontconfig",
    "method": "git",
    "tags": [
      "fontconfig",
      "font"
    ],
    "description": "Low level wrapper for the fontconfig library.",
    "license": "Fontconfig",
    "web": "https://github.com/Parashurama/fontconfig"
  },
  {
    "name": "sysrandom",
    "url": "https://github.com/euantorano/sysrandom.nim",
    "method": "git",
    "tags": [
      "random",
      "RNG",
      "PRNG"
    ],
    "description": "A simple library to generate random data, using the system's PRNG.",
    "license": "BSD3",
    "web": "https://github.com/euantorano/sysrandom.nim"
  },
  {
    "name": "colorize",
    "url": "https://github.com/molnarmark/colorize",
    "method": "git",
    "tags": [
      "color",
      "colors",
      "colorize"
    ],
    "description": "A simple and lightweight terminal coloring library.",
    "license": "MIT",
    "web": "https://github.com/molnarmark/colorize"
  },
  {
    "name": "cello",
    "url": "https://github.com/unicredit/cello",
    "method": "git",
    "tags": [
      "string",
      "succinct-data-structure",
      "rank",
      "select",
      "Burrows-Wheeler",
      "FM-index",
      "wavelet-tree"
    ],
    "description": "String algorithms with succinct data structures",
    "license": "Apache2",
    "web": "https://unicredit.github.io/cello/"
  },
  {
    "name": "notmuch",
    "url": "https://github.com/samdmarshall/notmuch.nim",
    "method": "git",
    "tags": [
      "notmuch",
      "wrapper",
      "email",
      "tagging"
    ],
    "description": "wrapper for the notmuch mail library",
    "license": "BSD 3-Clause",
    "web": "https://github.com/samdmarshall/notmuch.nim"
  },
  {
    "name": "pluginmanager",
    "url": "https://github.com/samdmarshall/plugin-manager",
    "method": "git",
    "tags": [
      "plugin",
      "dylib",
      "manager"
    ],
    "description": "Simple plugin implementation",
    "license": "BSD 3-Clause",
    "web": "https://github.com/samdmarshall/plugin-manager"
  },
  {
    "name": "node",
    "url": "https://github.com/tulayang/nimnode",
    "method": "git",
    "tags": [
      "async",
      "io",
      "socket",
      "net",
      "tcp",
      "http",
      "libuv"
    ],
    "description": "Library for async programming and communication. This Library uses a future/promise, non-blocking I/O model based on libuv.",
    "license": "MIT",
    "web": "http://tulayang.github.io/node/"
  },
  {
    "name": "tempdir",
    "url": "https://github.com/euantorano/tempdir.nim",
    "method": "git",
    "tags": [
      "temp",
      "io",
      "tmp"
    ],
    "description": "A Nim library to create and manage temporary directories.",
    "license": "BSD3",
    "web": "https://github.com/euantorano/tempdir.nim"
  },
  {
    "name": "mathexpr",
    "url": "https://github.com/Yardanico/nim-mathexpr",
    "method": "git",
    "tags": [
      "math",
      "mathparser",
      "tinyexpr"
    ],
    "description": "MathExpr - pure-Nim mathematical expression evaluator library",
    "license": "MIT",
    "web": "https://github.com/Yardanico/nim-mathexpr"
  },
  {
    "name": "frag",
    "url": "https://github.com/fragworks/frag",
    "method": "git",
    "tags": [
      "game",
      "game-dev",
      "2d",
      "3d"
    ],
    "description": "A 2D|3D game engine",
    "license": "MIT",
    "web": "https://github.com/fragworks/frag"
  },
  {
    "name": "freetype",
    "url": "https://github.com/jangko/freetype",
    "method": "git",
    "tags": [
      "font",
      "renderint",
      "library"
    ],
    "description": "wrapper for FreeType2 library",
    "license": "MIT",
    "web": "https://github.com/jangko/freetype"
  },
  {
    "name": "polyBool",
    "url": "https://github.com/jangko/polyBool",
    "method": "git",
    "tags": [
      "polygon",
      "clipper",
      "library"
    ],
    "description": "Polygon Clipper Library (Martinez Algorithm)",
    "license": "MIT",
    "web": "https://github.com/jangko/polyBool"
  },
  {
    "name": "nimAGG",
    "url": "https://github.com/jangko/nimAGG",
    "method": "git",
    "tags": [
      "renderer",
      "rasterizer",
      "library",
      "2D",
      "graphics"
    ],
    "description": "Hi Fidelity Rendering Engine",
    "license": "MIT",
    "web": "https://github.com/jangko/nimAGG"
  },
  {
    "name": "primme",
    "url": "https://github.com/jxy/primme",
    "method": "git",
    "tags": [
      "library",
      "eigenvalues",
      "high-performance",
      "singular-value-decomposition"
    ],
    "description": "Nim interface for PRIMME: PReconditioned Iterative MultiMethod Eigensolver",
    "license": "MIT",
    "web": "https://github.com/jxy/primme"
  },
  {
    "name": "sitmo",
    "url": "https://github.com/jxy/sitmo",
    "method": "git",
    "tags": [
      "RNG",
      "Sitmo",
      "high-performance",
      "random"
    ],
    "description": "Sitmo parallel random number generator in Nim",
    "license": "MIT",
    "web": "https://github.com/jxy/sitmo"
  },
  {
    "name": "webaudio",
    "url": "https://github.com/ftsf/nim-webaudio",
    "method": "git",
    "tags": [
      "javascript",
      "js",
      "web",
      "audio",
      "sound",
      "music"
    ],
    "description": "API for Web Audio (JS)",
    "license": "MIT",
    "web": "https://github.com/ftsf/nim-webaudio"
  },
  {
    "name": "nimcuda",
    "url": "https://github.com/unicredit/nimcuda",
    "method": "git",
    "tags": [
      "CUDA",
      "GPU"
    ],
    "description": "CUDA bindings",
    "license": "Apache2",
    "web": "https://github.com/unicredit/nimcuda"
  },
  {
    "name": "gifwriter",
    "url": "https://github.com/rxi/gifwriter",
    "method": "git",
    "tags": [
      "gif",
      "image",
      "library"
    ],
    "description": "Animated GIF writing library based on jo_gif",
    "license": "MIT",
    "web": "https://github.com/rxi/gifwriter"
  },
  {
    "name": "libplist",
    "url": "https://github.com/samdmarshall/libplist.nim",
    "method": "git",
    "tags": [
      "libplist",
      "property",
      "list",
      "property-list",
      "parsing",
      "binary",
      "xml",
      "format"
    ],
    "description": "wrapper around libplist https://github.com/libimobiledevice/libplist",
    "license": "MIT",
    "web": "https://github.com/samdmarshall/libplist.nim"
  },
  {
    "name": "getch",
    "url": "https://github.com/6A/getch",
    "method": "git",
    "tags": [
      "getch",
      "char"
    ],
    "description": "getch() for Windows and Unix",
    "license": "MIT",
    "web": "https://github.com/6A/getch"
  },
  {
    "name": "gifenc",
    "url": "https://github.com/ftsf/gifenc",
    "method": "git",
    "tags": [
      "gif",
      "encoder"
    ],
    "description": "Gif Encoder",
    "license": "Public Domain",
    "web": "https://github.com/ftsf/gifenc"
  },
  {
    "name": "nimlapack",
    "url": "https://github.com/unicredit/nimlapack",
    "method": "git",
    "tags": [
      "LAPACK",
      "linear-algebra"
    ],
    "description": "LAPACK bindings",
    "license": "Apache2",
    "web": "https://github.com/unicredit/nimlapack"
  },
  {
    "name": "jack",
    "url": "https://github.com/Skrylar/nim-jack",
    "method": "git",
    "tags": [
      "jack",
      "audio",
      "binding",
      "wrapper"
    ],
    "description": "Shiny bindings to the JACK Audio Connection Kit.",
    "license": "MIT",
    "web": "https://github.com/Skrylar/nim-jack"
  },
  {
    "name": "serializetools",
    "url": "https://github.com/JeffersonLab/serializetools",
    "method": "git",
    "tags": [
      "serialization",
      "xml"
    ],
    "description": "Support for serialization of objects",
    "license": "MIT",
    "web": "https://github.com/JeffersonLab/serializetools"
  },
  {
    "name": "neo",
    "url": "https://github.com/unicredit/neo",
    "method": "git",
    "tags": [
      "vector",
      "matrix",
      "linear-algebra",
      "BLAS",
      "LAPACK",
      "CUDA"
    ],
    "description": "Linear algebra for Nim",
    "license": "Apache License 2.0",
    "web": "https://unicredit.github.io/neo/"
  },
  {
    "name": "httpkit",
    "url": "https://github.com/tulayang/httpkit",
    "method": "git",
    "tags": [
      "http",
      "request",
      "response",
      "stream",
      "bigfile",
      "async"
    ],
    "description": "An efficient HTTP tool suite written in pure nim. Help you to write HTTP services or clients via TCP, UDP, or even Unix Domain socket, etc.",
    "license": "MIT",
    "web": "https://github.com/tulayang/httpkit"
  },
  {
    "name": "ulid",
    "url": "https://github.com/adelq/ulid",
    "method": "git",
    "tags": [
      "library",
      "id",
      "ulid",
      "uuid",
      "guid"
    ],
    "description": "Universally Unique Lexicographically Sortable Identifier",
    "license": "MIT",
    "web": "https://github.com/adelq/ulid"
  },
  {
    "name": "osureplay",
    "url": "https://github.com/Yardanico/nim-osureplay",
    "method": "git",
    "tags": [
      "library",
      "osu!",
      "parser",
      "osugame",
      "replay"
    ],
    "description": "osu! replay parser",
    "license": "MIT",
    "web": "https://github.com/Yardanico/nim-osureplay"
  },
  {
    "name": "tiger",
    "url": "https://github.com/ehmry/tiger",
    "method": "git",
    "tags": [
      "hash"
    ],
    "description": "Tiger hash function",
    "license": "MIT",
    "web": "https://github.com/ehmry/tiger"
  },
  {
    "name": "pipe",
    "url": "https://github.com/5paceToast/pipe",
    "method": "git",
    "tags": [
      "pipe",
      "macro",
      "operator",
      "functional"
    ],
    "description": "Pipe operator for nim.",
    "license": "MIT",
    "web": "https://github.com/5paceToast/pipe"
  },
  {
    "name": "flatdb",
    "url": "https://github.com/enthus1ast/flatdb",
    "method": "git",
    "tags": [
      "database",
      "json",
      "pure"
    ],
    "description": "small/tiny, flatfile, jsonl based, inprogress database for nim",
    "license": "MIT",
    "web": "https://github.com/enthus1ast/flatdb"
  },
  {
    "name": "nwt",
    "url": "https://github.com/enthus1ast/nimWebTemplates",
    "method": "git",
    "tags": [
      "template",
      "html",
      "pure",
      "jinja"
    ],
    "description": "experiment to build a jinja like template parser",
    "license": "MIT",
    "web": "https://github.com/enthus1ast/nimWebTemplates"
  },
  {
    "name": "cmixer",
    "url": "https://github.com/rxi/cmixer-nim",
    "method": "git",
    "tags": [
      "library",
      "audio",
      "mixer",
      "sound",
      "wav",
      "ogg"
    ],
    "description": "Lightweight audio mixer for games",
    "license": "MIT",
    "web": "https://github.com/rxi/cmixer-nim"
  },
  {
    "name": "cmixer_sdl2",
    "url": "https://github.com/rxi/cmixer_sdl2-nim",
    "method": "git",
    "tags": [
      "library",
      "audio",
      "mixer",
      "sound",
      "wav",
      "ogg"
    ],
    "description": "Lightweight audio mixer for SDL2",
    "license": "MIT",
    "web": "https://github.com/rxi/cmixer_sdl2-nim"
  },
  {
    "name": "chebyshev",
    "url": "https://github.com/jxy/chebyshev",
    "method": "git",
    "tags": [
      "math",
      "approximation",
      "numerical"
    ],
    "description": "Chebyshev approximation.",
    "license": "MIT",
    "web": "https://github.com/jxy/chebyshev"
  },
  {
    "name": "scram",
    "url": "https://github.com/rgv151/scram",
    "method": "git",
    "tags": [
      "scram",
      "sasl",
      "authentication",
      "salted",
      "challenge",
      "response"
    ],
    "description": "Salted Challenge Response Authentication Mechanism (SCRAM) ",
    "license": "MIT",
    "web": "https://github.com/rgv151/scram"
  },
  {
    "name": "blake2",
    "url": "https://bitbucket.org/mihailp/blake2/",
    "method": "hg",
    "tags": [
      "crypto",
      "cryptography",
      "hash",
      "security"
    ],
    "description": "blake2 - cryptographic hash function",
    "license": "CC0",
    "web": "https://bitbucket.org/mihailp/blake2/"
  },
  {
    "name": "spinny",
    "url": "https://github.com/molnarmark/spinny",
    "method": "git",
    "tags": [
      "terminal",
      "spinner",
      "spinny",
      "load"
    ],
    "description": "Spinny is a tiny terminal spinner package for the Nim Programming Language.",
    "license": "MIT",
    "web": "https://github.com/molnarmark/spinny"
  },
  {
    "name": "nigui",
    "url": "https://github.com/trustable-code/NiGui",
    "method": "git",
    "tags": [
      "gui",
      "windows",
      "gtk"
    ],
    "description": "NiGui is a cross-platform, desktop GUI toolkit using native widgets.",
    "license": "MIT",
    "web": "https://github.com/trustable-code/NiGui"
  },
  {
    "name": "currying",
    "url": "https://github.com/t8m8/currying",
    "method": "git",
    "tags": [
      "library",
      "functional",
      "currying"
    ],
    "description": "Currying library for Nim",
    "license": "MIT",
    "web": "https://github.com/t8m8/currying"
  },
  {
    "name": "rect_packer",
    "url": "https://github.com/yglukhov/rect_packer",
    "method": "git",
    "tags": [
      "library",
      "geometry",
      "packing"
    ],
    "description": "Pack rects into bigger rect",
    "license": "MIT",
    "web": "https://github.com/yglukhov/rect_packer"
  },
  {
    "name": "gintro",
    "url": "https://github.com/stefansalewski/gintro",
    "method": "git",
    "tags": [
      "library",
      "gtk",
      "wrapper",
      "gui"
    ],
    "description": "High level GObject-Introspection based GTK3 bindings",
    "license": "MIT",
    "web": "https://github.com/stefansalewski/gintro"
  },
  {
    "name": "arraymancer",
    "url": "https://github.com/mratsim/Arraymancer",
    "method": "git",
    "tags": [
      "vector",
      "matrix",
      "array",
      "ndarray",
      "multidimensional-array",
      "linear-algebra",
      "tensor"
    ],
    "description": "A tensor (multidimensional array) library for Nim",
    "license": "Apache License 2.0",
    "web": "https://mratsim.github.io/Arraymancer/"
  },
  {
    "name": "sha3",
    "url": "https://bitbucket.org/mihailp/sha3/",
    "method": "hg",
    "tags": [
      "crypto",
      "cryptography",
      "hash",
      "security"
    ],
    "description": "sha3 - cryptographic hash function",
    "license": "CC0",
    "web": "https://bitbucket.org/mihailp/sha3/"
  },
  {
    "name": "coalesce",
    "url": "https://github.com/piedar/coalesce",
    "method": "git",
    "tags": [
      "nil",
      "null",
      "options",
      "operator"
    ],
    "description": "A nil coalescing operator ?? for Nim",
    "license": "MIT",
    "web": "https://github.com/piedar/coalesce"
  },
  {
    "name": "asyncmysql",
    "url": "https://github.com/tulayang/asyncmysql",
    "method": "git",
    "tags": [
      "mysql",
      "async",
      "asynchronous"
    ],
    "description": "Asynchronous MySQL connector written in pure Nim",
    "license": "MIT",
    "web": "https://github.com/tulayang/asyncmysql"
  },
  {
    "name": "cassandra",
    "url": "https://github.com/yglukhov/cassandra",
    "method": "git",
    "tags": [
      "cassandra",
      "database",
      "wrapper",
      "bindings",
      "driver"
    ],
    "description": "Bindings to Cassandra DB driver",
    "license": "MIT",
    "web": "https://github.com/yglukhov/cassandra"
  },
  {
    "name": "tf2plug",
    "url": "https://gitlab.com/waylon531/tf2plug",
    "method": "git",
    "tags": [
      "app",
      "binary",
      "tool",
      "tf2"
    ],
    "description": "A mod manager for TF2",
    "license": "GPLv3",
    "web": "https://gitlab.com/waylon531/tf2plug"
  },
  {
    "name": "oldgtk3",
    "url": "https://github.com/stefansalewski/oldgtk3",
    "method": "git",
    "tags": [
      "library",
      "gtk",
      "wrapper",
      "gui"
    ],
    "description": "Low level bindings for GTK3 related libraries",
    "license": "MIT",
    "web": "https://github.com/stefansalewski/oldgtk3"
  },
  {
    "name": "godot",
    "url": "https://github.com/pragmagic/godot-nim",
    "method": "git",
    "tags": [
      "game",
      "engine",
      "2d",
      "3d"
    ],
    "description": "Nim bindings for Godot Engine",
    "license": "MIT",
    "web": "https://github.com/pragmagic/godot-nim"
  },
  {
    "name": "vkapi",
    "url": "https://github.com/Yardanico/nimvkapi",
    "method": "git",
    "tags": [
      "wrapper",
      "vkontakte",
      "vk",
      "library",
      "api"
    ],
    "description": "A wrapper for the vk.com API (russian social network)",
    "license": "MIT",
    "web": "https://github.com/Yardanico/nimvkapi"
  },
  {
    "name": "slacklib",
    "url": "https://github.com/ThomasTJdev/nim_slacklib",
    "method": "git",
    "tags": [
      "library",
      "wrapper",
      "slack",
      "slackapp",
      "api"
    ],
    "description": "Library for working with a slack app or sending messages to a slack channel (slack.com)",
    "license": "MIT",
    "web": "https://github.com/ThomasTJdev/nim_slacklib"
  },
  {
    "name": "wiringPiNim",
    "url": "https://github.com/ThomasTJdev/nim_wiringPiNim",
    "method": "git",
    "tags": [
      "wrapper",
      "raspberry",
      "rpi",
      "wiringpi",
      "pi"
    ],
    "description": "Wrapper that implements some of wiringPi's function for controlling a Raspberry Pi",
    "license": "MIT",
    "web": "https://github.com/ThomasTJdev/nim_wiringPiNim"
  },
  {
    "name": "redux",
    "url": "https://github.com/pragmagic/redux.nim",
    "method": "git",
    "tags": [
      "redux"
    ],
    "description": "Predictable state container.",
    "license": "MIT",
    "web": "https://github.com/pragmagic/redux.nim"
  },
  {
    "name": "skEasing",
    "url": "https://github.com/Skrylar/skEasing",
    "method": "git",
    "tags": [
      "math",
      "curves",
      "animation"
    ],
    "description": "A collection of easing curves for animation purposes.",
    "license": "BSD",
    "web": "https://github.com/Skrylar/skEasing"
  },
  {
    "name": "nimquery",
    "url": "https://github.com/GULPF/nimquery",
    "method": "git",
    "tags": [
      "html",
      "scraping",
      "web"
    ],
    "description": "Library for querying HTML using CSS-selectors, like JavaScripts document.querySelector",
    "license": "MIT",
    "web": "https://github.com/GULPF/nimquery"
  },
  {
    "name": "usha",
    "url": "https://github.com/subsetpark/untitled-shell-history-application",
    "method": "git",
    "tags": [
      "shell",
      "utility"
    ],
    "description": "untitled shell history application",
    "license": "MIT",
    "web": "https://github.com/subsetpark/untitled-shell-history-application"
  },
  {
    "name": "libgit2",
    "url": "https://github.com/barcharcraz/libgit2-nim",
    "method": "git",
    "tags": [
      "git",
      "libgit",
      "libgit2",
      "vcs",
      "wrapper"
    ],
    "description": "Libgit2 low level wrapper",
    "license": "MIT",
    "web": "https://github.com/barcharcraz/libgit2-nim"
  },
  {
    "name": "multicast",
    "url": "https://github.com/enthus1ast/nimMulticast",
    "method": "git",
    "tags": [
      "multicast",
      "udp",
      "socket",
      "net"
    ],
    "description": "proc to join (and leave) a multicast group",
    "license": "MIT",
    "web": "https://github.com/enthus1ast/nimMulticast"
  },
  {
    "name": "mysqlparser",
    "url": "https://github.com/tulayang/mysqlparser.git",
    "method": "git",
    "tags": [
      "mysql",
      "protocol",
      "parser"
    ],
    "description": "An efficient packet parser for MySQL Client/Server Protocol. Help you to write Mysql communication in either BLOCKIONG-IO or NON-BLOCKING-IO.",
    "license": "MIT",
    "web": "https://github.com/tulayang/mysqlparser"
  },
  {
    "name": "fugitive",
    "url": "https://github.com/citycide/fugitive",
    "method": "git",
    "tags": [
      "git",
      "github",
      "cli",
      "extras",
      "utility",
      "tool"
    ],
    "description": "Simple command line tool to make git more intuitive, along with useful GitHub addons.",
    "license": "MIT",
    "web": "https://github.com/citycide/fugitive"
  },
  {
    "name": "dbg",
    "url": "https://github.com/enthus1ast/nimDbg",
    "method": "git",
    "tags": [
      "template",
      "echo",
      "dbg",
      "debug"
    ],
    "description": "dbg template; in debug echo",
    "license": "MIT",
    "web": "https://github.com/enthus1ast/nimDbg"
  },
  {
    "name": "pylib",
    "url": "https://github.com/Yardanico/nimpylib",
    "method": "git",
    "tags": [
      "python",
      "compatibility",
      "library",
      "pure"
    ],
    "description": "Nim library with python-like functions and operators",
    "license": "MIT",
    "web": "https://github.com/Yardanico/nimpylib"
  },
  {
    "name": "graphemes",
    "url": "https://github.com/nitely/nim-graphemes",
    "method": "git",
    "tags": [
      "graphemes",
      "grapheme-cluster",
      "unicode"
    ],
    "description": "Grapheme aware string handling (Unicode tr29)",
    "license": "MIT",
    "web": "https://github.com/nitely/nim-graphemes"
  },
  {
    "name": "rfc3339",
    "url": "https://github.com/Skrylar/rfc3339",
    "method": "git",
    "tags": [
      "rfc3339",
      "datetime"
    ],
    "description": "RFC3339 (dates and times) implementation for Nim.",
    "license": "BSD",
    "web": "https://github.com/Skrylar/rfc3339"
  },
  {
    "name": "db_presto",
    "url": "https://github.com/Bennyelg/nimPresto",
    "method": "git",
    "tags": [
      "prestodb",
      "connector",
      "database"
    ],
    "description": "prestodb simple connector",
    "license": "MIT",
    "web": "https://github.com/Bennyelg/nimPresto"
  },
  {
    "name": "nimbomb",
    "url": "https://github.com/Tyler-Yocolano/nimbomb",
    "method": "git",
    "tags": [
      "giant",
      "bomb",
      "wiki",
      "api"
    ],
    "description": "A GiantBomb-wiki wrapper for nim",
    "license": "MIT",
    "web": "https://github.com/Tyler-Yocolano/nimbomb"
  },
  {
    "name": "csvql",
    "url": "https://github.com/Bennyelg/csvql",
    "method": "git",
    "tags": [
      "csv",
      "read",
      "ansisql",
      "query",
      "database",
      "files"
    ],
    "description": "csvql.",
    "license": "MIT",
    "web": "https://github.com/Bennyelg/csvql"
  },
  {
    "name": "contracts",
    "url": "https://github.com/Udiknedormin/NimContracts",
    "method": "git",
    "tags": [
      "library",
      "pure",
      "contract",
      "contracts",
      "DbC",
      "utility",
      "automation",
      "documentation",
      "safety",
      "test",
      "tests",
      "testing",
      "unittest"
    ],
    "description": "Design by Contract (DbC) library with minimal runtime.",
    "license": "MIT",
    "web": "https://github.com/Udiknedormin/NimContracts"
  },
  {
    "name": "syphus",
    "url": "https://github.com/makingspace/syphus",
    "method": "git",
    "tags": [
      "optimization",
      "tabu"
    ],
    "description": "An implementation of the tabu search heuristic in Nim.",
    "license": "BSD-3",
    "web": "https://github.com/makingspace/syphus-nim"
  },
  {
    "name": "analytics",
    "url": "https://github.com/dom96/analytics",
    "method": "git",
    "tags": [
      "google",
      "telemetry",
      "statistics"
    ],
    "description": "Allows statistics to be sent to and recorded in Google Analytics.",
    "license": "MIT",
    "web": "https://github.com/dom96/analytics"
  },
  {
    "name": "arraymancer_vision",
    "url": "https://github.com/edubart/arraymancer-vision",
    "method": "git",
    "tags": [
      "arraymancer",
      "image",
      "vision"
    ],
    "description": "Image transformation and visualization utilities for arraymancer",
    "license": "Apache License 2.0",
    "web": "https://github.com/edubart/arraymancer-vision"
  },
  {
    "name": "genoiser",
    "url": "https://github.com/brentp/genoiser",
    "method": "git",
    "tags": [
      "bam",
      "cram",
      "vcf",
      "genomics"
    ],
    "description": "functions to tracks for genomics data files",
    "license": "MIT"
  },
  {
    "name": "hts",
    "url": "https://github.com/brentp/hts-nim",
    "method": "git",
    "tags": [
      "kmer",
      "dna",
      "sequence",
      "bam",
      "vcf",
      "genomics"
    ],
    "description": "htslib wrapper for nim",
    "license": "MIT",
    "web": "https://brentp.github.io/hts-nim/"
  },
  {
    "name": "falas",
    "url": "https://github.com/brentp/falas",
    "method": "git",
    "tags": [
      "assembly",
      "dna",
      "sequence",
      "genomics"
    ],
    "description": "fragment-aware assembler for short reads",
    "license": "MIT",
    "web": "https://brentp.github.io/falas/falas.html"
  },
  {
    "name": "kmer",
    "url": "https://github.com/brentp/nim-kmer",
    "method": "git",
    "tags": [
      "kmer",
      "dna",
      "sequence"
    ],
    "description": "encoded kmer library for fast operations on kmers up to 31",
    "license": "MIT",
    "web": "https://github.com/brentp/nim-kmer"
  },
  {
    "name": "kexpr",
    "url": "https://github.com/brentp/kexpr-nim",
    "method": "git",
    "tags": [
      "math",
      "expression",
      "evalute"
    ],
    "description": "wrapper for kexpr math expression evaluation library",
    "license": "MIT",
    "web": "https://github.com/brentp/kexpr-nim"
  },
  {
    "name": "lapper",
    "url": "https://github.com/brentp/nim-lapper",
    "method": "git",
    "tags": [
      "interval"
    ],
    "description": "fast interval overlaps",
    "license": "MIT",
    "web": "https://github.com/brentp/nim-lapper"
  },
  {
    "name": "gplay",
    "url": "https://github.com/yglukhov/gplay",
    "method": "git",
    "tags": [
      "google",
      "play",
      "apk",
      "publish",
      "upload"
    ],
    "description": "Google Play APK Uploader",
    "license": "MIT",
    "web": "https://github.com/yglukhov/gplay"
  },
  {
    "name": "huenim",
    "url": "https://github.com/IoTone/huenim",
    "method": "git",
    "tags": [
      "hue",
      "iot",
      "lighting",
      "philips",
      "library"
    ],
    "description": "Huenim",
    "license": "MIT",
    "web": "https://github.com/IoTone/huenim"
  },
  {
    "name": "drand48",
    "url": "https://github.com/JeffersonLab/drand48",
    "method": "git",
    "tags": [
      "random",
      "number",
      "generator"
    ],
    "description": "Nim implementation of the standard unix drand48 pseudo random number generator",
    "license": "BSD3",
    "web": "https://github.com/JeffersonLab/drand48"
  },
  {
    "name": "ensem",
    "url": "https://github.com/JeffersonLab/ensem",
    "method": "git",
    "tags": [
      "jackknife",
      "statistics"
    ],
    "description": "Support for ensemble file format and arithmetic using jackknife/bootstrap propagation of errors",
    "license": "BSD3",
    "web": "https://github.com/JeffersonLab/ensem"
  },
  {
    "name": "basic2d",
    "url": "https://github.com/nim-lang/basic2d",
    "method": "git",
    "tags": [
      "deprecated",
      "vector",
      "stdlib",
      "library"
    ],
    "description": "Deprecated module for vector/matrices operations.",
    "license": "MIT",
    "web": "https://github.com/nim-lang/basic2d"
  },
  {
    "name": "basic3d",
    "url": "https://github.com/nim-lang/basic3d",
    "method": "git",
    "tags": [
      "deprecated",
      "vector",
      "stdlib",
      "library"
    ],
    "description": "Deprecated module for vector/matrices operations.",
    "license": "MIT",
    "web": "https://github.com/nim-lang/basic3d"
  },
  {
    "name": "shiori",
    "url": "https://github.com/Narazaka/shiori-nim",
    "method": "git",
    "tags": [
      "ukagaka",
      "shiori",
      "protocol"
    ],
    "description": "SHIORI Protocol Parser/Builder",
    "license": "MIT",
    "web": "https://github.com/Narazaka/shiori-nim"
  },
  {
    "name": "shioridll",
    "url": "https://github.com/Narazaka/shioridll-nim",
    "method": "git",
    "tags": [
      "shiori",
      "ukagaka"
    ],
    "description": "The SHIORI DLL interface",
    "license": "MIT",
    "web": "https://github.com/Narazaka/shioridll-nim"
  },
  {
    "name": "httpauth",
    "url": "https://github.com/FedericoCeratto/nim-httpauth",
    "method": "git",
    "tags": [
      "http",
      "authentication",
      "authorization",
      "library",
      "security"
    ],
    "description": "HTTP Authentication and Authorization",
    "license": "LGPLv3",
    "web": "https://github.com/FedericoCeratto/nim-httpauth"
  },
  {
    "name": "cbor",
    "url": "https://github.com/ehmry/nim-cbor",
    "method": "git",
    "tags": [
      "library",
      "cbor",
      "binary",
      "encoding"
    ],
    "description": "Concise Binary Object Representation decoder (RFC7049).",
    "license": "MIT",
    "web": "https://github.com/ehmry/nim-cbor"
  },
  {
    "name": "base58",
    "url": "https://github.com/ehmry/nim-base58",
    "method": "git",
    "tags": [
      "base58",
      "bitcoin",
      "cryptonote",
      "monero",
      "encoding",
      "library"
    ],
    "description": "Base58 encoders and decoders for Bitcoin and CryptoNote addresses.",
    "license": "MIT",
    "web": "https://github.com/ehmry/nim-base58"
  },
  {
    "name": "webdriver",
    "url": "https://github.com/dom96/webdriver",
    "method": "git",
    "tags": [
      "webdriver",
      "selenium",
      "library",
      "firefox"
    ],
    "description": "Implementation of the WebDriver w3c spec.",
    "license": "MIT",
    "web": "https://github.com/dom96/webdriver"
  },
  {
    "name": "interfaced",
    "url": "https://github.com/andreaferretti/interfaced",
    "method": "git",
    "tags": [
      "interface"
    ],
    "description": "Go-like interfaces",
    "license": "Apache License 2.0",
    "web": "https://github.com/andreaferretti/interfaced"
  },
  {
    "name": "vla",
    "url": "https://github.com/bpr/vla",
    "method": "git",
    "tags": [
      "vla",
      "alloca"
    ],
    "description": "Variable length arrays for Nim",
    "license": "MIT",
    "web": "https://github.com/bpr/vla"
  },
  {
    "name": "metatools",
    "url": "https://github.com/jxy/metatools",
    "method": "git",
    "tags": [
      "macros",
      "metaprogramming"
    ],
    "description": "Metaprogramming tools for Nim",
    "license": "MIT",
    "web": "https://github.com/jxy/metatools"
  },
  {
    "name": "pdcurses",
    "url": "https://github.com/lcrees/pdcurses",
    "method": "git",
    "tags": [
      "pdcurses",
      "curses",
      "console",
      "gui"
    ],
    "description": "Nim wrapper for PDCurses",
    "license": "MIT",
    "web": "https://github.com/lcrees/pdcurses"
  },
  {
    "name": "libuv",
    "url": "https://github.com/lcrees/libuv",
    "method": "git",
    "tags": [
      "libuv",
      "wrapper",
      "node",
      "networking"
    ],
    "description": "libuv bindings for Nim",
    "license": "MIT",
    "web": "https://github.com/lcrees/libuv"
  },
  {
    "name": "romans",
    "url": "https://github.com/lcrees/romans",
    "method": "git",
    "tags": [
      "roman",
      "numerals"
    ],
    "description": "Conversion between integers and Roman numerals",
    "license": "MIT",
    "web": "https://github.com/lcrees/romans"
  },
  {
    "name": "simpleAST",
    "url": "https://github.com/lguzzon-NIM/simpleAST",
    "method": "git",
    "tags": [
      "ast"
    ],
    "description": "Simple AST in NIM",
    "license": "MIT",
    "web": "https://github.com/lguzzon-NIM/simpleAST"
  },
  {
    "name": "timerpool",
    "url": "https://github.com/mikra01/timerpool/",
    "method": "git",
    "tags": [
      "timer",
      "pool",
      "events",
      "thread"
    ],
    "description": "threadsafe timerpool implementation for event purpose",
    "license": "MIT",
    "web": "https://github.com/mikra01/timerpool"
  },
  {
    "name": "zero_functional",
    "url": "https://github.com/zero-functional/zero-functional",
    "method": "git",
    "tags": [
      "functional",
      "dsl",
      "chaining",
      "seq"
    ],
    "description": "A library providing zero-cost chaining for functional abstractions in Nim",
    "license": "MIT",
    "web": "https://github.com/zero-functional/zero-functional"
  },
  {
    "name": "ormin",
    "url": "https://github.com/Araq/ormin",
    "method": "git",
    "tags": [
      "ORM",
      "SQL",
      "db",
      "database"
    ],
    "description": "Prepared SQL statement generator. A lightweight ORM.",
    "license": "MIT",
    "web": "https://github.com/Araq/ormin"
  },
  {
    "name": "karax",
    "url": "https://github.com/pragmagic/karax",
    "method": "git",
    "tags": [
      "browser",
      "DOM",
      "virtual-DOM",
      "UI"
    ],
    "description": "Karax is a framework for developing single page applications in Nim.",
    "license": "MIT",
    "web": "https://github.com/pragmagic/karax"
  },
  {
    "name": "cascade",
    "url": "https://github.com/citycide/cascade",
    "method": "git",
    "tags": [
      "macro",
      "cascade",
      "operator",
      "dart",
      "with"
    ],
    "description": "Method & assignment cascades for Nim, inspired by Smalltalk & Dart.",
    "license": "MIT",
    "web": "https://github.com/citycide/cascade"
  },
  {
    "name": "chrono",
    "url": "https://github.com/treeform/chrono",
    "method": "git",
    "tags": [
      "library",
      "timestamp",
      "calendar",
      "timezone"
    ],
    "description": "Calendars, Timestamps and Timezones utilities.",
    "license": "MIT",
    "web": "https://github.com/treeform/chrono"
  },
  {
    "name": "dbschema",
    "url": "https://github.com/vegansk/dbschema",
    "method": "git",
    "tags": [
      "library",
      "database",
      "db"
    ],
    "description": "Database schema migration library for Nim language.",
    "license": "MIT",
    "web": "https://github.com/vegansk/dbschema"
  },
  {
    "name": "gentabs",
    "url": "https://github.com/lcrees/gentabs",
    "method": "git",
    "tags": [
      "table",
      "string",
      "key",
      "value"
    ],
    "description": "Efficient hash table that is a key-value mapping (removed from stdlib)",
    "license": "MIT",
    "web": "https://github.com/lcrees/gentabs"
  },
  {
    "name": "libgraph",
    "url": "https://github.com/Mnenmenth/libgraphnim",
    "method": "git",
    "tags": [
      "graph",
      "math",
      "conversion",
      "pixels",
      "coordinates"
    ],
    "description": "Converts 2D linear graph coordinates to pixels on screen",
    "license": "MIT",
    "web": "https://github.com/Mnenmenth/libgraphnim"
  },
  {
    "name": "polynumeric",
    "url": "https://github.com/lcrees/polynumeric",
    "method": "git",
    "tags": [
      "polynomial",
      "numeric"
    ],
    "description": "Polynomial operations",
    "license": "MIT",
    "web": "https://github.com/lcrees/polynumeric"
  },
  {
    "name": "unicodedb",
    "url": "https://github.com/nitely/nim-unicodedb",
    "method": "git",
    "tags": [
      "unicode",
      "UCD",
      "unicodedata"
    ],
    "description": "Unicode Character Database (UCD) access for Nim",
    "license": "MIT",
    "web": "https://github.com/nitely/nim-unicodedb"
  },
  {
    "name": "normalize",
    "url": "https://github.com/nitely/nim-normalize",
    "method": "git",
    "tags": [
      "unicode",
      "normalization",
      "nfc",
      "nfd"
    ],
    "description": "Unicode normalization forms (tr15)",
    "license": "MIT",
    "web": "https://github.com/nitely/nim-normalize"
  },
  {
    "name": "nico",
    "url": "https://github.com/ftsf/nico",
    "method": "git",
    "tags": [
      "pico-8",
      "game",
      "library",
      "ludum",
      "dare"
    ],
    "description": "Nico game engine",
    "license": "MIT",
    "web": "https://github.com/ftsf/nico"
  },
  {
    "name": "os_files",
    "url": "https://github.com/tormund/os_files",
    "method": "git",
    "tags": [
      "dialogs",
      "file",
      "icon"
    ],
    "description": "Crossplatform (x11, windows, osx) native file dialogs; sytem file/folder icons in any resolution; open file with default application",
    "license": "MIT",
    "web": "https://github.com/tormund/os_files"
  },
  {
    "name": "sprymicro",
    "url": "https://github.com/gokr/sprymicro",
    "method": "git",
    "tags": [
      "spry",
      "demo"
    ],
    "description": "Small demo Spry interpreters",
    "license": "MIT",
    "web": "https://github.com/gokr/sprymicro"
  },
  {
    "name": "spryvm",
    "url": "https://github.com/gokr/spryvm",
    "method": "git",
    "tags": [
      "interpreter",
      "language",
      "spry"
    ],
    "description": "Homoiconic dynamic language interpreter in Nim",
    "license": "MIT",
    "web": "https://github.com/gokr/spryvm"
  },
  {
    "name": "netpbm",
    "url": "https://github.com/barcharcraz/nim-netpbm",
    "method": "git",
    "tags": [
      "pbm",
      "image",
      "wrapper",
      "netpbm"
    ],
    "description": "Wrapper for libnetpbm",
    "license": "MIT",
    "web": "https://github.com/barcharcraz/nim-netpbm"
  },
  {
    "name": "nimgen",
    "url": "https://github.com/genotrance/nimgen",
    "method": "git",
    "tags": [
      "c2nim",
      "library",
      "wrapper",
      "c",
      "c++"
    ],
    "description": "C2nim helper to simplify and automate wrapping C libraries",
    "license": "MIT",
    "web": "https://github.com/genotrance/nimgen"
  },
  {
    "name": "sksbox",
    "url": "https://github.com/Skrylar/sksbox",
    "method": "git",
    "tags": [
      "sbox",
      "binary",
      "binaryformat",
      "nothings",
      "container"
    ],
    "description": "A native-nim implementaton of the sBOX generic container format.",
    "license": "MIT",
    "web": "https://github.com/Skrylar/sksbox"
  },
  {
    "name": "avbin",
    "url": "https://github.com/Vladar4/avbin",
    "method": "git",
    "tags": [
      "audio",
      "video",
      "media",
      "library",
      "wrapper"
    ],
    "description": "Wrapper of the AVbin library for the Nim language.",
    "license": "LGPL",
    "web": "https://github.com/Vladar4/avbin"
  },
  {
    "name": "fsm",
    "url": "https://github.com/ba0f3/fsm.nim",
    "method": "git",
    "tags": [
      "fsm",
      "finite",
      "state",
      "machine"
    ],
    "description": "A simple finite-state machine for @nim-lang",
    "license": "MIT",
    "web": "https://github.com/ba0f3/fsm.nim"
  },
  {
    "name": "timezones",
    "url": "https://github.com/GULPF/timezones",
    "method": "git",
    "tags": [
      "timezone",
      "time",
      "tzdata"
    ],
    "description": "Timezone library compatible with the standard library. ",
    "license": "MIT",
    "web": "https://github.com/GULPF/timezones"
  },
  {
    "name": "ndf",
    "url": "https://github.com/rustomax/ndf",
    "method": "git",
    "tags": [
      "app",
      "binary",
      "duplicates",
      "utility",
      "filesystem"
    ],
    "description": "Duplicate files finder",
    "license": "MIT",
    "web": "https://github.com/rustomax/ndf"
  },
  {
    "name": "unicodeplus",
    "url": "https://github.com/nitely/nim-unicodeplus",
    "method": "git",
    "tags": [
      "unicode",
      "isdigit",
      "isalpha"
    ],
    "description": "Common unicode operations",
    "license": "MIT",
    "web": "https://github.com/nitely/nim-unicodeplus"
  },
  {
    "name": "libsvm",
    "url": "https://github.com/genotrance/libsvm",
    "method": "git",
    "tags": [
      "scientific",
      "svm",
      "vector"
    ],
    "description": "libsvm wrapper for Nim",
    "license": "MIT",
    "web": "https://github.com/genotrance/libsvm"
  },
  {
    "name": "lilt",
    "url": "https://github.com/quelklef/lilt",
    "method": "git",
    "tags": [
      "language",
      "parser",
      "parsing"
    ],
    "description": "Parsing language",
    "license": "MIT",
    "web": "https://github.com/quelklef/lilt"
  },
  {
    "name": "shiori_charset_convert",
    "url": "https://github.com/Narazaka/shiori_charset_convert-nim",
    "method": "git",
    "tags": [
      "shiori",
      "ukagaka"
    ],
    "description": "The SHIORI Message charset convert utility",
    "license": "MIT",
    "web": "https://github.com/Narazaka/shiori_charset_convert-nim"
  },
  {
    "name": "grafanim",
    "url": "https://github.com/jamesalbert/grafanim",
    "method": "git",
    "tags": [
      "library",
      "grafana",
      "dashboards"
    ],
    "description": "Grafana module for Nim",
    "license": "GPL",
    "web": "https://github.com/jamesalbert/grafanim"
  },
  {
    "name": "nimpy",
    "url": "https://github.com/yglukhov/nimpy",
    "method": "git",
    "tags": [
      "python",
      "bridge"
    ],
    "description": "Nim - Python bridge",
    "license": "MIT",
    "web": "https://github.com/yglukhov/nimpy"
  },
  {
    "name": "simple_graph",
    "url": "https://github.com/erhlee-bird/simple_graph",
    "method": "git",
    "tags": [
      "datastructures",
      "library"
    ],
    "description": "Simple Graph Library",
    "license": "MIT",
    "web": "https://github.com/erhlee-bird/simple_graph"
  },
  {
    "name": "controlStructures",
    "url": "https://github.com/TakeYourFreedom/Additional-Control-Structures-for-Nim",
    "method": "git",
    "tags": [
      "library",
      "control",
      "structure"
    ],
    "description": "Additional control structures",
    "license": "MIT",
    "web": "http://htmlpreview.github.io/?https://github.com/TakeYourFreedom/Additional-Control-Structures-for-Nim/blob/master/controlStructures.html"
  },
  {
    "name": "notetxt",
    "url": "https://github.com/mrshu/nim-notetxt",
    "method": "git",
    "tags": [
      "notetxt,",
      "note",
      "taking"
    ],
    "description": "A library that implements the note.txt specification for note taking.",
    "license": "MIT",
    "web": "https://github.com/mrshu/nim-notetxt"
  },
  {
    "name": "breeze",
    "url": "https://github.com/alehander42/breeze",
    "method": "git",
    "tags": [
      "dsl",
      "macro",
      "metaprogramming"
    ],
    "description": "A dsl for writing macros in Nim",
    "license": "MIT",
    "web": "https://github.com/alehander42/breeze"
  },
  {
    "name": "joyent_http_parser",
    "url": "https://github.com/nim-lang/joyent_http_parser",
    "method": "git",
    "tags": [
      "wrapper",
      "library",
      "parsing"
    ],
    "description": "Wrapper for high performance HTTP parsing library.",
    "license": "MIT",
    "web": "https://github.com/nim-lang/joyent_http_parser"
  },
  {
    "name": "libsvm_legacy",
    "url": "https://github.com/nim-lang/libsvm_legacy",
    "method": "git",
    "tags": [
      "wrapper",
      "library",
      "scientific"
    ],
    "description": "Wrapper for libsvm.",
    "license": "MIT",
    "web": "https://github.com/nim-lang/libsvm_legacy"
  },
  {
    "name": "clblast",
    "url": "https://github.com/numforge/nim-clblast",
    "method": "git",
    "tags": [
      "BLAS",
      "linear",
      "algebra",
      "vector",
      "matrix",
      "opencl",
      "high",
      "performance",
      "computing",
      "GPU",
      "wrapper"
    ],
    "description": "Wrapper for CLBlast, an OpenCL BLAS library",
    "license": "Apache License 2.0",
    "web": "https://github.com/numforge/nim-clblast"
  },
  {
    "name": "nimp5",
    "url": "https://github.com/Foldover/nim-p5",
    "method": "git",
    "tags": [
      "p5",
      "javascript",
      "creative",
      "coding",
      "processing",
      "library"
    ],
    "description": "Nim bindings for p5.js.",
    "license": "MIT",
    "web": "https://github.com/Foldover/nim-p5"
  },
  {
    "name": "names",
    "url": "https://github.com/pragmagic/names",
    "method": "git",
    "tags": [
      "strings"
    ],
    "description": "String interning library",
    "license": "MIT",
    "web": "https://github.com/pragmagic/names"
  },
  {
    "name": "sha1ext",
    "url": "https://github.com/CORDEA/sha1ext",
    "method": "git",
    "tags": [
      "sha1",
      "extension"
    ],
    "description": "std / sha1 extension",
    "license": "Apache License 2.0",
    "web": "https://github.com/CORDEA/sha1ext"
  },
  {
    "name": "libsha",
    "url": "https://github.com/forlan-ua/nim-libsha",
    "method": "git",
    "tags": [
      "sha1",
      "sha224",
      "sha256",
      "sha384",
      "sha512"
    ],
    "description": "Sha1 and Sha2 implementations",
    "license": "MIT",
    "web": "https://github.com/forlan-ua/nim-libsha"
  },
  {
    "name": "pwned",
    "url": "https://github.com/dom96/pwned",
    "method": "git",
    "tags": [
      "application",
      "passwords",
      "security",
      "binary"
    ],
    "description": "A client for the Pwned passwords API.",
    "license": "MIT",
    "web": "https://github.com/dom96/pwned"
  },
  {
    "name": "suffer",
    "url": "https://github.com/emekoi/suffer",
    "method": "git",
    "tags": [
      "graphics",
      "font",
      "software"
    ],
    "description": "a nim library for drawing 2d shapes, text, and images to 32bit software pixel buffers",
    "license": "MIT",
    "web": "https://github.com/emekoi/suffer"
  },
  {
    "name": "metric",
    "url": "https://github.com/mjendrusch/metric",
    "method": "git",
    "tags": [
      "library",
      "units",
      "scientific",
      "dimensional-analysis"
    ],
    "description": "Dimensionful types and dimensional analysis.",
    "license": "MIT",
    "web": "https://github.com/mjendrusch/metric"
  },
  {
    "name": "useragents",
    "url": "https://github.com/treeform/useragents",
    "method": "git",
    "tags": [
      "library",
      "useragent"
    ],
    "description": "User Agent parser for nim.",
    "license": "MIT",
    "web": "https://github.com/treeform/useragents"
  },
  {
    "name": "nimna",
    "url": "https://github.com/mjendrusch/nimna",
    "method": "git",
    "tags": [
      "library",
      "nucleic-acid-folding",
      "scientific",
      "biology"
    ],
    "description": "Nucleic acid folding and design.",
    "license": "MIT",
    "web": "https://github.com/mjendrusch/nimna"
  },
  {
    "name": "bencode",
    "url": "https://github.com/FedericoCeratto/nim-bencode",
    "method": "git",
    "tags": [
      "library",
      "bencode"
    ],
    "description": "Bencode serialization/deserialization library",
    "license": "LGPLv3",
    "web": "https://github.com/FedericoCeratto/nim-bencode"
  },
  {
    "name": "i3ipc",
    "url": "https://github.com/FedericoCeratto/nim-i3ipc",
    "method": "git",
    "tags": [
      "library",
      "i3"
    ],
    "description": "i3 IPC client library",
    "license": "LGPLv3",
    "web": "https://github.com/FedericoCeratto/nim-i3ipc"
  },
  {
    "name": "chroma",
    "url": "https://github.com/treeform/chroma",
    "method": "git",
    "tags": [
      "colors",
      "cmyk",
      "hsl",
      "hsv"
    ],
    "description": "Everything you want to do with colors.",
    "license": "MIT",
    "web": "https://github.com/treeform/chroma"
  },
  {
    "name": "nimrax",
    "url": "https://github.com/genotrance/nimrax",
    "method": "git",
    "tags": [
      "rax",
      "radix",
      "tree",
      "data",
      "structure"
    ],
    "description": "Radix tree wrapper for Nim",
    "license": "MIT",
    "web": "https://github.com/genotrance/nimrax"
  },
  {
    "name": "nimbass",
    "url": "https://github.com/genotrance/nimbass",
    "method": "git",
    "tags": [
      "bass",
      "audio",
      "wrapper"
    ],
    "description": "Bass wrapper for Nim",
    "license": "MIT",
    "web": "https://github.com/genotrance/nimbass"
  },
  {
    "name": "nimkerberos",
    "url": "https://github.com/genotrance/nimkerberos",
    "method": "git",
    "tags": [
      "kerberos",
      "ntlm",
      "authentication",
      "auth",
      "sspi"
    ],
    "description": "WinKerberos wrapper for Nim",
    "license": "MIT",
    "web": "https://github.com/genotrance/nimkerberos"
  },
  {
    "name": "nimssh2",
    "url": "https://github.com/genotrance/nimssh2",
    "method": "git",
    "tags": [
      "ssh",
      "library",
      "wrapper"
    ],
    "description": "libssh2 wrapper for Nim",
    "license": "MIT",
    "web": "https://github.com/genotrance/nimssh2"
  },
  {
    "name": "nimssl",
    "url": "https://github.com/genotrance/nimssl",
    "method": "git",
    "tags": [
      "openssl",
      "sha",
      "sha1",
      "hash",
      "sha256",
      "sha512"
    ],
    "description": "OpenSSL wrapper for Nim",
    "license": "MIT",
    "web": "https://github.com/genotrance/nimssl"
  },
  {
    "name": "snip",
    "url": "https://github.com/genotrance/snip",
    "method": "git",
    "tags": [
      "console",
      "editor",
      "text",
      "cli"
    ],
    "description": "Text editor to speed up testing code snippets",
    "license": "MIT",
    "web": "https://github.com/genotrance/snip"
  },
  {
    "name": "moduleinit",
    "url": "https://github.com/skunkiferous/moduleinit",
    "method": "git",
    "tags": [
      "library",
      "parallelism",
      "threads"
    ],
    "description": "Nim module/thread initialisation ordering library",
    "license": "MIT",
    "web": "https://github.com/skunkiferous/moduleinit"
  },
  {
    "name": "mofuw",
    "url": "https://github.com/2vg/mofuw",
    "method": "git",
    "tags": [
      "web",
      "http",
      "framework"
    ],
    "description": "mofuw is *MO*re *F*aster, *U*ltra *W*ebserver",
    "license": "MIT",
    "web": "https://github.com/2vg/mofuw"
  },
  {
    "name": "scnim",
    "url": "https://github.com/capocasa/scnim",
    "method": "git",
    "tags": [
      "music",
      "synthesizer",
      "realtime",
      "supercollider",
      "ugen",
      "plugin",
      "binding",
      "audio"
    ],
    "description": "Develop SuperCollider UGens in Nim",
    "license": "MIT",
    "web": "https://github.com/capocasa/scnim"
  },
  {
    "name": "nimgl",
    "url": "https://github.com/lmariscal/nimgl",
    "method": "git",
    "tags": [
      "glfw",
      "imgui",
      "opengl",
      "bindings",
      "gl",
      "graphics"
    ],
    "description": "Nim Game Library",
    "license": "MIT",
    "web": "https://github.com/lmariscal/nimgl"
  },
  {
    "name": "inim",
    "url": "https://github.com/AndreiRegiani/INim",
    "method": "git",
    "tags": [
      "repl",
      "playground",
      "shell"
    ],
    "description": "Interactive Nim Shell",
    "license": "MIT",
    "web": "https://github.com/AndreiRegiani/INim"
  },
  {
    "name": "nimbigwig",
    "url": "https://github.com/genotrance/nimbigwig",
    "method": "git",
    "tags": [
      "bigwig",
      "bigbend",
      "genome"
    ],
    "description": "libBigWig wrapper for Nim",
    "license": "MIT",
    "web": "https://github.com/genotrance/nimbigwig"
  },
  {
    "name": "regex",
    "url": "https://github.com/nitely/nim-regex",
    "method": "git",
    "tags": [
      "regex"
    ],
    "description": "Linear time regex matching",
    "license": "MIT",
    "web": "https://github.com/nitely/nim-regex"
  },
  {
    "name": "tsundoku",
    "url": "https://github.com/FedericoCeratto/tsundoku",
    "method": "git",
    "tags": [
      "OPDS",
      "ebook",
      "server"
    ],
    "description": "Simple and lightweight OPDS ebook server",
    "license": "GPLv3",
    "web": "https://github.com/FedericoCeratto/tsundoku"
  },
  {
    "name": "nim_exodus",
    "url": "https://github.com/shinriyo/nim_exodus",
    "method": "git",
    "tags": [
      "web",
      "html",
      "template"
    ],
    "description": "Template generator for gester",
    "license": "MIT",
    "web": "https://github.com/shinriyo/nim_exodus"
  },
  {
    "name": "nimlibxlsxwriter",
    "url": "https://github.com/KeepCoolWithCoolidge/nimlibxlsxwriter",
    "method": "git",
    "tags": [
      "Excel",
      "wrapper",
      "xlsx"
    ],
    "description": "libxslxwriter wrapper for Nim",
    "license": "MIT",
    "web": "https://github.com/KeepCoolWithCoolidge/nimlibxlsxwriter"
  },
  {
    "name": "msqueue",
    "url": "https://github.com/2vg/MSQueue",
    "method": "git",
    "tags": [
      "algorithm",
      "queue",
      "MichaelScott",
      "fast",
      "concurrent"
    ],
    "description": "Michael-Scott queue implemented in Nim",
    "license": "MIT",
    "web": "https://github.com/2vg/MSQueue"
  },
  {
    "name": "nimclutter",
    "url": "https://github.com/KeepCoolWithCoolidge/nimclutter",
    "method": "git",
    "tags": [
      "clutter",
      "gtk",
      "gui"
    ],
    "description": "Nim bindings for Clutter toolkit.",
    "license": "LGPLv2.1",
    "web": "https://github.com/KeepCoolWithCoolidge/nimclutter"
  },
  {
    "name": "nimhdf5",
    "url": "https://github.com/Vindaar/nimhdf5",
    "method": "git",
    "tags": [
      "library",
      "wrapper",
      "binding",
      "libhdf5",
      "hdf5",
      "ndarray",
      "storage"
    ],
    "description": "Bindings for the HDF5 data format C library",
    "license": "MIT",
    "web": "https://github.com/Vindaar/nimhdf5"
  },
  {
    "name": "mpfit",
    "url": "https://github.com/Vindaar/nim-mpfit",
    "method": "git",
    "tags": [
      "library",
      "wrapper",
      "binding",
      "nonlinear",
      "least-squares",
      "fitting",
      "levenberg-marquardt",
      "regression"
    ],
    "description": "A wrapper for the cMPFIT non-linear least squares fitting library",
    "license": "MIT",
    "web": "https://github.com/Vindaar/nim-mpfit"
  },
  {
    "name": "nlopt",
    "url": "https://github.com/Vindaar/nimnlopt",
    "method": "git",
    "tags": [
      "library",
      "wrapper",
      "binding",
      "nonlinear-optimization"
    ],
    "description": "A wrapper for the non-linear optimization C library Nlopt",
    "license": "MIT",
    "web": "https://github.com/Vindaar/nimnlopt"
  },
  {
    "name": "itertools",
    "url": "https://github.com/narimiran/itertools",
    "method": "git",
    "tags": [
      "itertools",
      "python",
      "iterators"
    ],
    "description": "Itertools for Nim",
    "license": "MIT",
    "web": "https://github.com/narimiran/itertools"
  },
  {
    "name": "typelists",
    "url": "https://github.com/yglukhov/typelists",
    "method": "git",
    "tags": [
      "metaprogramming"
    ],
    "description": "Typelists in Nim",
    "license": "MIT",
    "web": "https://github.com/yglukhov/typelists"
  },
  {
    "name": "sol",
    "url": "https://github.com/davidgarland/sol",
    "method": "git",
    "tags": [
      "c99",
      "c11",
      "c",
      "vector",
      "simd",
      "avx",
      "avx2",
      "neon"
    ],
    "description": "A SIMD-accelerated vector library written in C99 with Nim bindings.",
    "license": "MIT",
    "web": "https://github.com/davidgarland/sol"
  },
  {
    "name": "simdX86",
    "url": "https://github.com/nimlibs/simdX86",
    "method": "git",
    "tags": [
      "simd"
    ],
    "description": "Wrappers for X86 SIMD intrinsics",
    "license": "MIT",
    "web": "https://github.com/nimlibs/simdX86"
  },
  {
    "name": "loopfusion",
    "url": "https://github.com/numforge/loopfusion",
    "method": "git",
    "tags": [
      "loop",
      "iterator",
      "zip",
      "forEach",
      "variadic"
    ],
    "description": "Loop efficiently over a variadic number of containers",
    "license": "MIT or Apache 2.0",
    "web": "https://github.com/numforge/loopfusion"
  },
  {
    "name": "tinamou",
    "url": "https://github.com/Double-oxygeN/tinamou",
    "method": "git",
    "tags": [
      "game",
      "sdl2"
    ],
    "description": "Game Library in Nim with SDL2",
    "license": "MIT",
    "web": "https://github.com/Double-oxygeN/tinamou"
  },
  {
    "name": "cittadino",
    "url": "https://github.com/makingspace/cittadino",
    "method": "git",
    "tags": [
      "pubsub",
      "stomp",
      "rabbitmq",
      "amqp"
    ],
    "description": "A simple PubSub framework using STOMP.",
    "license": "BSD2",
    "web": "https://github.com/makingspace/cittadino"
  },
  {
    "name": "consul",
    "url": "https://github.com/makingspace/nim_consul",
    "method": "git",
    "tags": [
      "consul"
    ],
    "description": "A simple interface to a running Consul agent.",
    "license": "BSD2",
    "web": "https://github.com/makingspace/nim_consul"
  },
  {
    "name": "keystone",
    "url": "https://github.com/6A/Keystone.nim",
    "method": "git",
    "tags": [
      "binding",
      "keystone",
      "asm",
      "assembler",
      "x86",
      "arm"
    ],
    "description": "Bindings to the Keystone Assembler.",
    "license": "MIT",
    "web": "https://github.com/6A/Keystone.nim"
  },
  {
    "name": "units",
    "url": "https://github.com/Udiknedormin/NimUnits",
    "method": "git",
    "tags": [
      "library",
      "pure",
      "units",
      "physics",
      "science",
      "documentation",
      "safety"
    ],
    "description": " Statically-typed quantity units.",
    "license": "MIT",
    "web": "https://github.com/Udiknedormin/NimUnits"
  },
  {
    "name": "ast_pattern_matching",
    "url": "https://github.com/krux02/ast-pattern-matching",
    "method": "git",
    "tags": [
      "macros",
      "pattern-matching",
      "ast"
    ],
    "description": "a general ast pattern matching library with a focus on correctness and good error messages",
    "license": "MIT",
    "web": "https://github.com/krux02/ast-pattern-matching"
  },
  {
    "name": "tissue",
    "url": "https://github.com/genotrance/tissue",
    "method": "git",
    "tags": [
      "github",
      "issue",
      "debug",
      "test",
      "testament"
    ],
    "description": "Test failing snippets from Nim's issues",
    "license": "MIT",
    "web": "https://github.com/genotrance/tissue"
  },
  {
    "name": "sphincs",
    "url": "https://github.com/ehmry/nim-sphincs",
    "method": "git",
    "tags": [
      "crypto",
      "pqcrypto",
      "signing"
    ],
    "description": "SPHINCS\u207A stateless hash-based signature scheme",
    "license": "MIT",
    "web": "https://github.com/ehmry/nim-sphincs"
  },
  {
    "name": "nimpb",
    "url": "https://github.com/oswjk/nimpb",
    "method": "git",
    "tags": [
      "serialization",
      "protocol-buffers",
      "protobuf",
      "library"
    ],
    "description": "A Protocol Buffers library for Nim",
    "license": "MIT",
    "web": "https://github.com/oswjk/nimpb"
  },
  {
    "name": "nimpb_protoc",
    "url": "https://github.com/oswjk/nimpb_protoc",
    "method": "git",
    "tags": [
      "serialization",
      "protocol-buffers",
      "protobuf"
    ],
    "description": "Protocol Buffers compiler support package for nimpb",
    "license": "MIT",
    "web": "https://github.com/oswjk/nimpb_protoc"
  },
  {
    "name": "strunicode",
    "url": "https://github.com/nitely/nim-strunicode",
    "method": "git",
    "tags": [
      "string",
      "unicode",
      "grapheme"
    ],
    "description": "Swift-like unicode string handling",
    "license": "MIT",
    "web": "https://github.com/nitely/nim-strunicode"
  },
  {
    "name": "turn_based_game",
    "url": "https://github.com/JohnAD/turn_based_game",
    "method": "git",
    "tags": [
      "rules-engine",
      "game",
      "turn-based"
    ],
    "description": "Game rules engine for simulating or playing turn-based games",
    "license": "MIT",
    "web": "https://github.com/JohnAD/turn_based_game/wiki"
  },
  {
    "name": "negamax",
    "url": "https://github.com/JohnAD/negamax",
    "method": "git",
    "tags": [
      "negamax",
      "minimax",
      "game",
      "ai",
      "turn-based"
    ],
    "description": "Negamax AI search-tree algorithm for two player games",
    "license": "MIT",
    "web": "https://github.com/JohnAD/negamax"
  },
  {
    "name": "translation",
    "url": "https://github.com/juancarlospaco/nim-tinyslation",
    "method": "git",
    "tags": [
      "translation",
      "tinyslation",
      "api",
      "strings",
      "minimalism"
    ],
    "description": "Text string translation from free online crowdsourced API. Tinyslation a tiny translation.",
    "license": "LGPLv3",
    "web": "https://github.com/juancarlospaco/nim-tinyslation"
  },
  {
    "name": "magic",
    "url": "https://github.com/xmonader/nim-magic",
    "method": "git",
    "tags": [
      "libmagic",
      "magic",
      "guessfile"
    ],
    "description": "libmagic for nim",
    "license": "MIT",
    "web": "https://github.com/xmonader/nim-magic"
  },
  {
    "name": "configparser",
    "url": "https://github.com/xmonader/nim-configparser",
    "method": "git",
    "tags": [
      "configparser",
      "ini",
      "parser"
    ],
    "description": "pure Ini configurations parser",
    "license": "MIT",
    "web": "https://github.com/xmonader/nim-configparser"
  },
  {
    "name": "random_font_color",
    "url": "https://github.com/juancarlospaco/nim-random-font-color",
    "method": "git",
    "tags": [
      "fonts",
      "colors",
      "pastel",
      "design",
      "random"
    ],
    "description": "Random curated Fonts and pastel Colors for your UI/UX design, design for non-designers.",
    "license": "LGPLv3",
    "web": "https://github.com/juancarlospaco/nim-random-font-color"
  },
  {
    "name": "bytes2human",
    "url": "https://github.com/juancarlospaco/nim-bytes2human",
    "method": "git",
    "tags": [
      "bytes",
      "human",
      "minimalism",
      "size"
    ],
    "description": "Convert bytes to kilobytes, megabytes, gigabytes, etc.",
    "license": "LGPLv3",
    "web": "https://github.com/juancarlospaco/nim-bytes2human"
  },
  {
    "name": "nimhttpd",
    "url": "https://github.com/h3rald/nimhttpd",
    "method": "git",
    "tags": [
      "web-server",
      "static-file-server",
      "server",
      "http"
    ],
    "description": "A tiny static file web server.",
    "license": "MIT",
    "web": "https://github.com/h3rald/nimhttpd"
  },
  {
    "name": "crc32",
    "url": "https://github.com/juancarlospaco/nim-crc32",
    "method": "git",
    "tags": [
      "crc32",
      "checksum",
      "minimalism"
    ],
    "description": "CRC32, 2 proc, copied from RosettaCode.",
    "license": "MIT",
    "web": "https://github.com/juancarlospaco/nim-crc32"
  },
  {
    "name": "httpbeast",
    "url": "https://github.com/dom96/httpbeast",
    "method": "git",
    "tags": [
      "http",
      "server",
      "parallel",
      "linux",
      "unix"
    ],
    "description": "A performant and scalable HTTP server.",
    "license": "MIT",
    "web": "https://github.com/dom96/httpbeast"
  },
  {
    "name": "datetime2human",
    "url": "https://github.com/juancarlospaco/nim-datetime2human",
    "method": "git",
    "tags": [
      "date",
      "time",
      "datetime",
      "ISO-8601",
      "human",
      "minimalism"
    ],
    "description": "Human friendly DateTime string representations, seconds to millenniums.",
    "license": "LGPLv3",
    "web": "https://github.com/juancarlospaco/nim-datetime2human"
  },
  {
    "name": "sass",
    "url": "https://github.com/dom96/sass",
    "method": "git",
    "tags": [
      "css",
      "compiler",
      "wrapper",
      "library",
      "scss",
      "web"
    ],
    "description": "A wrapper for the libsass library.",
    "license": "MIT",
    "web": "https://github.com/dom96/sass"
  },
  {
    "name": "osutil",
    "url": "https://github.com/juancarlospaco/nim-osutil",
    "method": "git",
    "tags": [
      "utils",
      "helpers",
      "minimalism",
      "process",
      "mobile",
      "battery"
    ],
    "description": "OS Utils for Nim, simple tiny but useful procs for OS. Turn Display OFF and set Process Name.",
    "license": "LGPLv3",
    "web": "https://github.com/juancarlospaco/nim-osutil"
  },
  {
    "name": "binance",
    "url": "https://github.com/Imperator26/binance",
    "method": "git",
    "tags": [
      "library",
      "api",
      "binance"
    ],
    "description": "A Nim library to access the Binance API.",
    "license": "Apache License 2.0",
    "web": "https://github.com/Imperator26/binance"
  },
  {
    "name": "jdec",
    "tags": [
      "json",
      "marshal",
      "helper",
      "utils"
    ],
    "method": "git",
    "license": "MIT",
    "web": "https://github.com/diegogub/jdec",
    "url": "https://github.com/diegogub/jdec",
    "description": "Flexible JSON manshal/unmarshal library for nim"
  },
  {
    "name": "nimsnappyc",
    "url": "https://github.com/NimCompression/nimsnappyc",
    "method": "git",
    "tags": [
      "snappy",
      "compression",
      "wrapper",
      "library"
    ],
    "description": "Wrapper for the Snappy-C compression library",
    "license": "MIT",
    "web": "https://github.com/NimCompression/nimsnappyc"
  },
  {
    "name": "websitecreator",
    "alias": "nimwc"
  },
  {
    "name": "nimwc",
    "url": "https://github.com/ThomasTJdev/nim_websitecreator",
    "method": "git",
    "tags": [
      "website",
      "webpage",
      "blog",
      "binary"
    ],
    "description": "A website management tool. Run the file and access your webpage.",
    "license": "GPLv3",
    "web": "https://nimwc.org/"
  },
  {
    "name": "shaname",
    "url": "https://github.com/Torro/nimble-packages?subdir=shaname",
    "method": "git",
    "tags": [
      "sha1",
      "command-line",
      "utilities"
    ],
    "description": "Rename files to their sha1sums",
    "license": "BSD",
    "web": "https://github.com/Torro/nimble-packages/tree/master/shaname"
  },
  {
    "name": "about",
    "url": "https://github.com/aleandros/about",
    "method": "git",
    "tags": [
      "cli",
      "tool"
    ],
    "description": "Executable for finding information about programs in PATH",
    "license": "MIT",
    "web": "https://github.com/aleandros/about"
  },
  {
    "name": "findtests",
    "url": "https://github.com/jackvandrunen/findtests",
    "method": "git",
    "tags": [
      "test",
      "tests",
      "testing",
      "unit"
    ],
    "description": "A helper module for writing unit tests in Nim with nake or similar build system.",
    "license": "ISC",
    "web": "https://github.com/jackvandrunen/findtests"
  },
  {
    "name": "packedjson",
    "url": "https://github.com/Araq/packedjson",
    "method": "git",
    "tags": [
      "json"
    ],
    "description": "packedjson is an alternative Nim implementation for JSON. The JSON is essentially kept as a single string in order to save memory over a more traditional tree representation.",
    "license": "MIT",
    "web": "https://github.com/Araq/packedjson"
  },
  {
    "name": "unicode_numbers",
    "url": "https://github.com/Aearnus/unicode_numbers",
    "method": "git",
    "tags": [
      "library",
      "string",
      "format",
      "unicode"
    ],
    "description": "Converts a number into a specially formatted Unicode string",
    "license": "MIT",
    "web": "https://github.com/Aearnus/unicode_numbers"
  },
  {
    "name": "glob",
    "url": "https://github.com/citycide/glob",
    "method": "git",
    "tags": [
      "glob",
      "pattern",
      "match",
      "walk",
      "filesystem",
      "pure"
    ],
    "description": "Pure library for matching file paths against Unix style glob patterns.",
    "license": "MIT",
    "web": "https://github.com/citycide/glob"
  },
  {
    "name": "lda",
    "url": "https://github.com/unicredit/lda",
    "method": "git",
    "tags": [
      "LDA",
      "topic-modeling",
      "text-clustering",
      "NLP"
    ],
    "description": "Latent Dirichlet Allocation",
    "license": "Apache License 2.0",
    "web": "https://github.com/unicredit/lda"
  },
  {
    "name": "mdevolve",
    "url": "https://github.com/jxy/MDevolve",
    "method": "git",
    "tags": [
      "MD",
      "integrator",
      "numerical",
      "evolution"
    ],
    "description": "Integrator framework for Molecular Dynamic evolutions",
    "license": "MIT",
    "web": "https://github.com/jxy/MDevolve"
  },
  {
    "name": "sctp",
    "url": "https://github.com/metacontainer/sctp.nim",
    "method": "git",
    "tags": [
      "sctp",
      "networking",
      "userspace"
    ],
    "description": "Userspace SCTP bindings",
    "license": "BSD",
    "web": "https://github.com/metacontainer/sctp.nim"
  },
  {
    "name": "sodium",
    "url": "https://github.com/zielmicha/libsodium.nim",
    "method": "git",
    "tags": [
      "crypto",
      "security",
      "sodium"
    ],
    "description": "High-level libsodium bindings",
    "license": "MIT",
    "web": "https://github.com/zielmicha/libsodium.nim"
  },
  {
    "name": "db_clickhouse",
    "url": "https://github.com/leonardoce/nim-clickhouse",
    "method": "git",
    "tags": [
      "wrapper",
      "database",
      "clickhouse"
    ],
    "description": "ClickHouse Nim interface",
    "license": "MIT",
    "web": "https://github.com/leonardoce/nim-clickhouse"
  },
  {
    "name": "webterminal",
    "url": "https://github.com/JohnAD/webterminal",
    "method": "git",
    "tags": [
      "javascript",
      "terminal",
      "tty"
    ],
    "description": "Very simple browser Javascript TTY web terminal",
    "license": "MIT",
    "web": "https://github.com/JohnAD/webterminal"
  },
  {
    "name": "hpack",
    "url": "https://github.com/nitely/nim-hpack",
    "method": "git",
    "tags": [
      "http2",
      "hpack"
    ],
    "description": "HPACK (Header Compression for HTTP/2)",
    "license": "MIT",
    "web": "https://github.com/nitely/nim-hpack"
  },
  {
    "name": "cobs",
    "url": "https://github.com/keyme/nim_cobs",
    "method": "git",
    "tags": [
      "serialization",
      "encoding",
      "wireline",
      "framing",
      "cobs"
    ],
    "description": "Consistent Overhead Byte Stuffing for Nim",
    "license": "MIT",
    "web": "https://github.com/keyme/nim_cobs"
  },
  {
    "name": "bitvec",
    "url": "https://github.com/keyme/nim_bitvec",
    "method": "git",
    "tags": [
      "serialization",
      "encoding",
      "wireline"
    ],
    "description": "Extensible bit vector integer encoding library",
    "license": "MIT",
    "web": "https://github.com/keyme/nim_bitvec"
  },
  {
    "name": "nimsvg",
    "url": "https://github.com/bluenote10/NimSvg",
    "method": "git",
    "tags": [
      "svg"
    ],
    "description": "Nim-based DSL allowing to generate SVG files and GIF animations.",
    "license": "MIT",
    "web": "https://github.com/bluenote10/NimSvg"
  },
  {
    "name": "validation",
    "url": "https://github.com/captainbland/nim-validation",
    "method": "git",
    "tags": [
      "validation",
      "library"
    ],
    "description": "Nim object validation using type field pragmas",
    "license": "GPLv3",
    "web": "https://github.com/captainbland/nim-validation"
  },
  {
    "name": "nimgraphviz",
    "url": "https://github.com/QuinnFreedman/nimgraphviz",
    "method": "git",
    "tags": [
      "graph",
      "viz",
      "graphviz",
      "dot",
      "pygraphviz"
    ],
    "description": "Nim bindings for the GraphViz tool and the DOT graph language",
    "license": "MIT",
    "web": "https://github.com/QuinnFreedman/nimgraphviz"
  },
  {
    "name": "fab",
    "url": "https://github.com/icyphox/fab",
    "method": "git",
    "tags": [
      "colors",
      "terminal",
      "formatting",
      "text",
      "fun"
    ],
    "description": "Print fabulously in your terminal",
    "license": "MIT",
    "web": "https://github.com/icyphox/fab"
  },
  {
    "name": "kdialog",
    "url": "https://github.com/juancarlospaco/nim-kdialog",
    "method": "git",
    "tags": [
      "kdialog",
      "qt5",
      "kde",
      "gui",
      "easy",
      "qt"
    ],
    "description": "KDialog Qt5 Wrapper, easy API, KISS design",
    "license": "LGPLv3",
    "web": "https://github.com/juancarlospaco/nim-kdialog"
  },
  {
    "name": "nim7z",
    "url": "https://github.com/genotrance/nim7z",
    "method": "git",
    "tags": [
      "7zip",
      "7z",
      "extract",
      "archive"
    ],
    "description": "7z extraction for Nim",
    "license": "MIT",
    "web": "https://github.com/genotrance/nim7z"
  },
  {
    "name": "nimarchive",
    "url": "https://github.com/genotrance/nimarchive",
    "method": "git",
    "tags": [
      "7z",
      "zip",
      "tar",
      "rar",
      "gz",
      "libarchive",
      "compress",
      "extract",
      "archive"
    ],
    "description": "libarchive wrapper for Nim",
    "license": "MIT",
    "web": "https://github.com/genotrance/nimarchive"
  },
  {
    "name": "nimpcre",
    "url": "https://github.com/genotrance/nimpcre",
    "method": "git",
    "tags": [
      "pcre",
      "regex"
    ],
    "description": "PCRE wrapper for Nim",
    "license": "MIT",
    "web": "https://github.com/genotrance/nimpcre"
  },
  {
    "name": "nimdeps",
    "url": "https://github.com/genotrance/nimdeps",
    "method": "git",
    "tags": [
      "dependency",
      "bundle",
      "installer",
      "package"
    ],
    "description": "Nim library to bundle dependency files into executable",
    "license": "MIT",
    "web": "https://github.com/genotrance/nimdeps"
  },
  {
    "name": "intel_hex",
    "url": "https://github.com/keyme/nim_intel_hex",
    "method": "git",
    "tags": [
      "utils",
      "parsing",
      "hex"
    ],
    "description": "Intel hex file utility library",
    "license": "MIT",
    "web": "https://github.com/keyme/nim_intel_hex"
  },
  {
    "name": "nimha",
    "url": "https://github.com/ThomasTJdev/nim_homeassistant",
    "method": "git",
    "tags": [
      "smarthome",
      "automation",
      "mqtt",
      "xiaomi"
    ],
    "description": "Nim Home Assistant (NimHA) is a hub for combining multiple home automation devices and automating jobs",
    "license": "GPLv3",
    "web": "https://github.com/ThomasTJdev/nim_homeassistant"
  },
  {
    "name": "fmod",
    "url": "https://github.com/johnnovak/nim-fmod",
    "method": "git",
    "tags": [
      "library",
      "fmod",
      "audio",
      "game",
      "sound"
    ],
    "description": "Nim wrapper for the FMOD Low Level C API",
    "license": "MIT",
    "web": "https://github.com/johnnovak/nim-fmod"
  },
  {
    "name": "figures",
    "url": "https://github.com/lmariscal/figures",
    "method": "git",
    "tags": [
      "unicode",
      "cli",
      "figures"
    ],
    "description": "unicode symbols",
    "license": "MIT",
    "web": "https://github.com/lmariscal/figures"
  },
  {
    "name": "ur",
    "url": "https://github.com/JohnAD/ur",
    "method": "git",
    "tags": [
      "library",
      "universal",
      "result",
      "return"
    ],
    "description": "A Universal Result macro/object that normalizes the information returned from a procedure",
    "license": "MIT",
    "web": "https://github.com/JohnAD/ur",
    "doc": "https://github.com/JohnAD/ur/blob/master/docs/ur.rst"
  },
  {
    "name": "blosc",
    "url": "https://github.com/Skrylar/nblosc",
    "method": "git",
    "tags": [
      "blosc",
      "wrapper",
      "compression"
    ],
    "description": "Bit Shuffling Block Compressor (C-Blosc)",
    "license": "BSD",
    "web": "https://github.com/Skrylar/nblosc"
  },
  {
    "name": "fltk",
    "url": "https://github.com/Skrylar/nfltk",
    "method": "git",
    "tags": [
      "gui",
      "fltk",
      "wrapper",
      "c++"
    ],
    "description": "The Fast-Light Tool Kit",
    "license": "LGPL",
    "web": "https://github.com/Skrylar/nfltk"
  },
  {
    "name": "nim_cexc",
    "url": "https://github.com/metasyn/nim-cexc-splunk",
    "method": "git",
    "tags": [
      "splunk",
      "command",
      "cexc",
      "chunked"
    ],
    "description": "A simple chunked external protocol interface for Splunk custom search commands.",
    "license": "Apache2",
    "web": "https://github.com/metasyn/nim-cexc-splunk"
  },
  {
    "name": "nimclipboard",
    "url": "https://github.com/genotrance/nimclipboard",
    "method": "git",
    "tags": [
      "clipboard",
      "wrapper",
      "clip",
      "copy",
      "paste",
      "nimgen"
    ],
    "description": "Nim wrapper for libclipboard",
    "license": "MIT",
    "web": "https://github.com/genotrance/nimclipboard"
  },
  {
    "name": "skinterpolate",
    "url": "https://github.com/Skrylar/skInterpolate",
    "method": "git",
    "tags": [
      "interpolation",
      "animation"
    ],
    "description": "Interpolation routines for data and animation.",
    "license": "MIT",
    "web": "https://github.com/Skrylar/skInterpolate"
  },
  {
    "name": "nimspice",
    "url": "https://github.com/CodeDoes/nimspice",
    "method": "git",
    "tags": [
      "macro",
      "template",
      "class",
      "collection"
    ],
    "description": "A bunch of macros. sugar if you would",
    "license": "MIT",
    "web": "https://github.com/CodeDoes/nimspice"
  },
  {
    "name": "BN",
    "url": "https://github.com/EmberCrypto/BN",
    "method": "git",
    "tags": [
      "bignumber",
      "multiprecision",
      "imath"
    ],
    "description": "A Nim Wrapper of the imath BigNumber library.",
    "license": "MIT"
  },
  {
    "name": "nimbioseq",
    "url": "https://github.com/jhbadger/nimbioseq",
    "method": "git",
    "tags": [
      "bioinformatics",
      "fasta",
      "fastq"
    ],
    "description": "Nim Library for sequence (protein/nucleotide) bioinformatics",
    "license": "BSD-3",
    "web": "https://github.com/jhbadger/nimbioseq"
  },
  {
    "name": "subhook",
    "url": "https://github.com/ba0f3/subhook.nim",
    "method": "git",
    "tags": [
      "hook",
      "hooking",
      "subhook",
      "x86",
      "windows",
      "linux",
      "unix"
    ],
    "description": "subhook wrapper",
    "license": "BSD2",
    "web": "https://github.com/ba0f3/subhook.nim"
  },
  {
    "name": "timecop",
    "url": "https://github.com/ba0f3/timecop.nim",
    "method": "git",
    "tags": [
      "time",
      "travel",
      "timecop"
    ],
    "description": "Time travelling for Nim",
    "license": "MIT",
    "web": "https://github.com/ba0f3/timecop.nim"
  },
  {
    "name": "openexchangerates",
    "url": "https://github.com/juancarlospaco/nim-openexchangerates",
    "method": "git",
    "tags": [
      "money",
      "exchange",
      "openexchangerates",
      "bitcoin",
      "gold",
      "dollar",
      "euro",
      "prices"
    ],
    "description": "OpenExchangeRates API Client for Nim. Works with/without SSL. Partially works with/without Free API Key.",
    "license": "MIT",
    "web": "https://github.com/juancarlospaco/nim-openexchangerates"
  },
  {
    "name": "clr",
    "url": "https://github.com/Calinou/clr",
    "method": "git",
    "tags": [
      "command-line",
      "color",
      "rgb",
      "hsl",
      "hsv"
    ],
    "description": "Get information about colors and convert them in the command line",
    "license": "MIT",
    "web": "https://github.com/Calinou/clr"
  },
  {
    "name": "duktape",
    "url": "https://github.com/manguluka/duktape-nim",
    "method": "git",
    "tags": [
      "js",
      "javascript",
      "scripting",
      "language",
      "interpreter"
    ],
    "description": "wrapper for the Duktape embeddable Javascript engine",
    "license": "MIT",
    "web": "https://github.com/manguluka/duktape-nim"
  },
  {
    "name": "polypbren",
    "url": "https://github.com/guibar64/polypbren",
    "method": "git",
    "tags": [
      "science",
      "equation"
    ],
    "description": "Renormalization of colloidal charges of polydipserse dispersions using the Poisson-Boltzmann equation",
    "license": "MIT",
    "web": "https://github.com/guibar64/polypbren"
  },
  {
    "name": "spdx_licenses",
    "url": "https://github.com/euantorano/spdx_licenses.nim",
    "method": "git",
    "tags": [
      "spdx",
      "license"
    ],
    "description": "A library to retrieve the list of commonly used licenses from the SPDX License List.",
    "license": "BSD3",
    "web": "https://github.com/euantorano/spdx_licenses.nim"
  },
  {
    "name": "texttospeech",
    "url": "https://github.com/dom96/texttospeech",
    "method": "git",
    "tags": [
      "tts",
      "text-to-speech",
      "google-cloud",
      "gcloud",
      "api"
    ],
    "description": "A client for the Google Cloud Text to Speech API.",
    "license": "MIT",
    "web": "https://github.com/dom96/texttospeech"
  },
  {
    "name": "nim_tiled",
    "url": "https://github.com/SkyVault/nim-tiled",
    "method": "git",
    "tags": [
      "tiled",
      "gamedev",
      "tmx",
      "indie"
    ],
    "description": "Tiled map loader for the Nim programming language",
    "license": "MIT",
    "web": "https://github.com/SkyVault/nim-tiled"
  },
  {
    "name": "fragments",
    "url": "https://github.com/fragcolor-xyz/fragments",
    "method": "git",
    "tags": [
      "ffi",
      "math",
      "threading",
      "dsl",
      "memory",
      "serialization",
      "cpp",
      "utilities"
    ],
    "description": "Our very personal collection of utilities",
    "license": "MIT",
    "web": "https://github.com/fragcolor-xyz/fragments"
  },
  {
    "name": "nim_telegram_bot",
    "url": "https://github.com/juancarlospaco/nim-telegram-bot",
    "method": "git",
    "tags": [
      "telegram",
      "bot",
      "telebot",
      "async",
      "multipurpose",
      "chat"
    ],
    "description": "Generic Configurable Telegram Bot for Nim, with builtin basic functionality and Plugins",
    "license": "MIT",
    "web": "https://github.com/juancarlospaco/nim-telegram-bot"
  },
  {
    "name": "xiaomi",
    "url": "https://github.com/ThomasTJdev/nim_xiaomi.git",
    "method": "git",
    "tags": [
      "xiaomi",
      "iot"
    ],
    "description": "Read and write to Xiaomi IOT devices.",
    "license": "MIT",
    "web": "https://github.com/ThomasTJdev/nim_xiaomi"
  },
  {
    "name": "vecio",
    "url": "https://github.com/emekoi/vecio.nim",
    "method": "git",
    "tags": [
      "writev",
      "readv",
      "scatter",
      "gather",
      "vectored",
      "vector",
      "io",
      "networking"
    ],
    "description": "vectored io for nim",
    "license": "MIT",
    "web": "https://github.com/emekoi/vecio.nim"
  },
  {
    "name": "nmiline",
    "url": "https://github.com/mzteruru52/NmiLine",
    "method": "git",
    "tags": [
      "graph"
    ],
    "description": "Plotting tool using NiGui",
    "license": "MIT",
    "web": "https://github.com/mzteruru52/NmiLine"
  },
  {
    "name": "c_alikes",
    "url": "https://github.com/ReneSac/c_alikes",
    "method": "git",
    "tags": [
      "library",
      "bitwise",
      "bitops",
      "pointers",
      "shallowCopy",
      "C"
    ],
    "description": "Operators, commands and functions more c-like, plus a few other utilities",
    "license": "MIT",
    "web": "https://github.com/ReneSac/c_alikes"
  },
  {
    "name": "memviews",
    "url": "https://github.com/ReneSac/memviews",
    "method": "git",
    "tags": [
      "library",
      "slice",
      "slicing",
      "shallow",
      "array",
      "vector"
    ],
    "description": "Unsafe in-place slicing",
    "license": "MIT",
    "web": "https://github.com/ReneSac/memviews"
  },
  {
    "name": "espeak",
    "url": "https://github.com/juancarlospaco/nim-espeak",
    "method": "git",
    "tags": [
      "espeak",
      "voice",
      "texttospeech"
    ],
    "description": "Nim Espeak NG wrapper, for super easy Voice and Text-To-Speech",
    "license": "MIT",
    "web": "https://github.com/juancarlospaco/nim-espeak"
  },
  {
    "name": "wstp",
    "url": "https://github.com/oskca/nim-wstp",
    "method": "git",
    "tags": [
      "wolfram",
      "mathematica",
      "bindings",
      "wstp"
    ],
    "description": "Nim bindings for WSTP",
    "license": "MIT",
    "web": "https://github.com/oskca/nim-wstp"
  },
  {
    "name": "uibuilder",
    "url": "https://github.com/ba0f3/uibuilder.nim",
    "method": "git",
    "tags": [
      "ui",
      "builder",
      "libui",
      "designer",
      "gtk",
      "gnome",
      "glade",
      "interface",
      "gui",
      "linux",
      "windows",
      "osx",
      "mac",
      "native",
      "generator"
    ],
    "description": "UI building with Gnome's Glade",
    "license": "MIT",
    "web": "https://github.com/ba0f3/uibuilder.nim"
  },
  {
    "name": "webp",
    "url": "https://github.com/juancarlospaco/nim-webp",
    "method": "git",
    "tags": [
      "webp"
    ],
    "description": "WebP Tools wrapper for Nim",
    "license": "MIT",
    "web": "https://github.com/juancarlospaco/nim-webp"
  },
  {
    "name": "print",
    "url": "https://github.com/treeform/print.git",
    "method": "git",
    "tags": [
      "pretty"
    ],
    "description": "Print is a set of pretty print macros, useful for print-debugging.",
    "license": "MIT",
    "web": "https://github.com/treeform/print"
  },
  {
    "name": "vmath",
    "url": "https://github.com/treeform/vmath.git",
    "method": "git",
    "tags": [
      "math",
      "graphics",
      "2d",
      "3d"
    ],
    "description": "Collection of math routines for 2d and 3d graphics.",
    "license": "MIT",
    "web": "https://github.com/treeform/vmath"
  },
  {
    "name": "flippy",
    "url": "https://github.com/treeform/flippy.git",
    "method": "git",
    "tags": [
      "image",
      "graphics",
      "2d"
    ],
    "description": "Flippy is a simple 2d image and drawing library.",
    "license": "MIT",
    "web": "https://github.com/treeform/flippy"
  },
  {
    "name": "typography",
    "url": "https://github.com/treeform/typography.git",
    "method": "git",
    "tags": [
      "font",
      "text",
      "2d"
    ],
    "description": "Fonts, Typesetting and Rasterization.",
    "license": "MIT",
    "web": "https://github.com/treeform/typography"
  },
  {
    "name": "xdo",
    "url": "https://github.com/juancarlospaco/nim-xdo",
    "method": "git",
    "tags": [
      "automation",
      "linux",
      "gui",
      "keyboard",
      "mouse",
      "typing",
      "clicker"
    ],
    "description": "Nim GUI Automation Linux, simulate user interaction, mouse and keyboard.",
    "license": "MIT",
    "web": "https://github.com/juancarlospaco/nim-xdo"
  },
  {
    "name": "nimblegui",
    "url": "https://github.com/ThomasTJdev/nim_nimble_gui",
    "method": "git",
    "tags": [
      "nimble",
      "gui",
      "packages"
    ],
    "description": "A simple GUI front for Nimble.",
    "license": "MIT",
    "web": "https://github.com/ThomasTJdev/nim_nimble_gui"
  },
  {
    "name": "xml",
    "url": "https://github.com/ba0f3/xml.nim",
    "method": "git",
    "tags": [
      "xml",
      "parser",
      "compile",
      "tokenizer",
      "html",
      "cdata"
    ],
    "description": "Pure Nim XML parser",
    "license": "MIT",
    "web": "https://github.com/ba0f3/xml.nim"
  },
  {
    "name": "soundio",
    "url": "https://github.com/ul/soundio",
    "method": "git",
    "tags": [
      "library",
      "wrapper",
      "binding",
      "audio",
      "sound",
      "media",
      "io"
    ],
    "description": "Bindings for libsoundio",
    "license": "MIT"
  },
  {
    "name": "miniz",
    "url": "https://github.com/treeform/miniz",
    "method": "git",
    "tags": [
      "zlib",
      "zip",
      "wrapper",
      "compression"
    ],
    "description": "Bindings for Miniz lib.",
    "license": "MIT"
  },
  {
    "name": "nim_cjson",
    "url": "https://github.com/muxueqz/nim_cjson",
    "method": "git",
    "tags": [
      "cjson",
      "json"
    ],
    "description": "cjson wrapper for Nim",
    "license": "MIT",
    "web": "https://github.com/muxueqz/nim_cjson"
  },
  {
    "name": "nimobserver",
    "url": "https://github.com/Tangdongle/nimobserver",
    "method": "git",
    "tags": [
      "observer",
      "patterns",
      "library"
    ],
    "description": "An implementation of the observer pattern",
    "license": "MIT",
    "web": "https://github.com/Tangdongle/nimobserver"
  },
  {
    "name": "nominatim",
    "url": "https://github.com/juancarlospaco/nim-nominatim",
    "method": "git",
    "tags": [
      "openstreetmap",
      "nominatim",
      "multisync",
      "async"
    ],
    "description": "OpenStreetMap Nominatim API Lib for Nim",
    "license": "MIT",
    "web": "https://github.com/juancarlospaco/nim-nominatim"
  },
  {
    "name": "systimes",
    "url": "https://github.com/GULPF/systimes",
    "method": "git",
    "tags": [
      "time",
      "timezone",
      "datetime"
    ],
    "description": "An alternative DateTime implementation",
    "license": "MIT",
    "web": "https://github.com/GULPF/systimes"
  },
  {
    "name": "overpass",
    "url": "https://github.com/juancarlospaco/nim-overpass",
    "method": "git",
    "tags": [
      "openstreetmap",
      "overpass",
      "multisync",
      "async"
    ],
    "description": "OpenStreetMap Overpass API Lib",
    "license": "MIT",
    "web": "https://github.com/juancarlospaco/nim-overpass"
  },
  {
    "name": "openstreetmap",
    "url": "https://github.com/juancarlospaco/nim-openstreetmap",
    "method": "git",
    "tags": [
      "openstreetmap",
      "multisync",
      "async",
      "geo",
      "map"
    ],
    "description": "OpenStreetMap API Lib for Nim",
    "license": "MIT",
    "web": "https://github.com/juancarlospaco/nim-openstreetmap"
  },
  {
    "name": "daemonim",
    "url": "https://github.com/bung87/daemon",
    "method": "git",
    "tags": [
      "unix",
      "library"
    ],
    "description": "daemonizer for Unix, Linux and OS X",
    "license": "MIT",
    "web": "https://github.com/bung87/daemon"
  },
  {
    "name": "nimtorch",
    "alias": "torch"
  },
  {
    "name": "torch",
    "url": "https://github.com/fragcolor-xyz/nimtorch",
    "method": "git",
    "tags": [
      "machine-learning",
      "nn",
      "neural",
      "networks",
      "cuda",
      "wasm",
      "pytorch",
      "torch"
    ],
    "description": "A nim flavor of pytorch",
    "license": "MIT",
    "web": "https://github.com/fragcolor-xyz/nimtorch"
  },
  {
    "name": "openweathermap",
    "url": "https://github.com/juancarlospaco/nim-openweathermap",
    "method": "git",
    "tags": [
      "OpenWeatherMap",
      "weather",
      "CreativeCommons",
      "OpenData",
      "multisync"
    ],
    "description": "OpenWeatherMap API Lib for Nim, Free world wide Creative Commons & Open Data Licensed Weather data",
    "license": "MIT",
    "web": "https://github.com/juancarlospaco/nim-openweathermap"
  },
  {
    "name": "finalseg",
    "url": "https://github.com/bung87/finalseg",
    "method": "git",
    "tags": [
      "library",
      "chinese",
      "words"
    ],
    "description": "jieba's finalseg port to nim",
    "license": "MIT",
    "web": "https://github.com/bung87/finalseg"
  },
  {
    "name": "openal",
    "url": "https://github.com/treeform/openal",
    "method": "git",
    "tags": [
      "sound",
      "OpenAL",
      "wrapper"
    ],
    "description": "An OpenAL wrapper.",
    "license": "MIT"
  },
  {
    "name": "ec_events",
    "url": "https://github.com/EmberCrypto/ec_events",
    "method": "git",
    "tags": [
      "events",
      "emitter"
    ],
    "description": "Event Based Programming for Nim.",
    "license": "MIT"
  },
  {
    "name": "wNim",
    "url": "https://github.com/khchen/wNim",
    "method": "git",
    "tags": [
      "library",
      "windows",
      "gui",
      "ui"
    ],
    "description": "Nim's Windows GUI Framework.",
    "license": "MIT",
    "web": "https://github.com/khchen/wNim",
    "doc": "https://khchen.github.io/wNim/wNim.html"
  },
  {
    "name": "redisparser",
    "url": "https://github.com/xmonader/nim-redisparser",
    "method": "git",
    "tags": [
      "redis",
      "resp",
      "parser",
      "protocol"
    ],
    "description": "RESP(REdis Serialization Protocol) Serialization for Nim",
    "license": "Apache2",
    "web": "https://github.com/xmonader/nim-redisparser"
  },
  {
    "name": "redisclient",
    "url": "https://github.com/xmonader/nim-redisclient",
    "method": "git",
    "tags": [
      "redis",
      "client",
      "protocol",
      "resp"
    ],
    "description": "Redis client for Nim",
    "license": "Apache2",
    "web": "https://github.com/xmonader/nim-redisclient"
  },
  {
    "name": "hackpad",
    "url": "https://github.com/juancarlospaco/nim-hackpad",
    "method": "git",
    "tags": [
      "web",
      "jester",
      "lan",
      "wifi",
      "hackathon",
      "hackatton",
      "pastebin",
      "crosscompilation",
      "teaching",
      "zip"
    ],
    "description": "Hackathon Web Scratchpad for teaching Nim on events using Wifi with limited or no Internet",
    "license": "MIT",
    "web": "https://github.com/juancarlospaco/nim-hackpad"
  },
  {
    "name": "redux_nim",
    "url": "https://github.com/M4RC3L05/redux-nim",
    "method": "git",
    "tags": [
      "redux"
    ],
    "description": "Redux Implementation in nim",
    "license": "MIT",
    "web": "https://github.com/M4RC3L05/redux-nim"
  },
  {
    "name": "simpledecimal",
    "url": "https://github.com/pigmej/nim-simple-decimal",
    "method": "git",
    "tags": [
      "decimal",
      "library"
    ],
    "description": "A simple decimal library",
    "license": "MIT",
    "web": "https://github.com/pigmej/nim-simple-decimal"
  },
  {
    "name": "calibre",
    "url": "https://github.com/juancarlospaco/nim-calibre",
    "method": "git",
    "tags": [
      "calibre",
      "ebook",
      "database"
    ],
    "description": "Calibre Database Lib for Nim",
    "license": "MIT",
    "web": "https://github.com/juancarlospaco/nim-calibre"
  },
  {
    "name": "nimcb",
    "url": "https://github.com/AdrianV/nimcb",
    "method": "git",
    "tags": [
      "c++-builder",
      "msbuild"
    ],
    "description": "Integrate nim projects in the C++Builder build process",
    "license": "MIT",
    "web": "https://github.com/AdrianV/nimcb"
  },
  {
    "name": "finals",
    "url": "https://github.com/quelklef/nim-finals",
    "method": "git",
    "tags": [
      "types"
    ],
    "description": "Transparently declare single-set attributes on types.",
    "license": "MIT",
    "web": "https://github.com/Quelklef/nim-finals"
  },
  {
    "name": "printdebug",
    "url": "https://github.com/juancarlospaco/nim-printdebug",
    "method": "git",
    "tags": [
      "debug",
      "print",
      "helper",
      "util"
    ],
    "description": "Print Debug for Nim, tiny 3 lines Lib, C Target",
    "license": "MIT",
    "web": "https://github.com/juancarlospaco/nim-printdebug"
  },
  {
    "name": "tinyfiledialogs",
    "url": "https://github.com/juancarlospaco/nim-tinyfiledialogs",
    "method": "git",
    "tags": [
      "gui",
      "wrapper",
      "gtk",
      "qt",
      "linux",
      "windows",
      "mac",
      "osx"
    ],
    "description": "TinyFileDialogs for Nim.",
    "license": "MIT",
    "web": "https://github.com/juancarlospaco/nim-tinyfiledialogs"
  },
  {
    "name": "spotify",
    "url": "https://github.com/CORDEA/spotify",
    "method": "git",
    "tags": [
      "spotify"
    ],
    "description": "A Nim wrapper for the Spotify Web API",
    "license": "Apache License 2.0",
    "web": "https://github.com/CORDEA/spotify"
  },
  {
    "name": "noise",
    "url": "https://github.com/jangko/nim-noise",
    "method": "git",
    "tags": [
      "linenoise",
      "readline",
      "command-line",
      "repl"
    ],
    "description": "Nim implementation of linenoise command line editor",
    "license": "MIT",
    "web": "https://github.com/jangko/nim-noise"
  },
  {
    "name": "prompt",
    "url": "https://github.com/surf1nb1rd/nim-prompt",
    "method": "git",
    "tags": [
      "command-line",
      "readline",
      "repl"
    ],
    "description": "Feature-rich readline replacement",
    "license": "BSD2",
    "web": "https://github.com/surf1nb1rd/nim-prompt"
  },
  {
    "name": "proxyproto",
    "url": "https://github.com/ba0f3/libproxy.nim",
    "method": "git",
    "tags": [
      "proxy",
      "protocol",
      "proxy-protocol",
      "haproxy",
      "tcp",
      "ipv6",
      "ipv4",
      "linux",
      "unix",
      "hook",
      "load-balancer",
      "socket",
      "udp",
      "ipv6-support",
      "preload"
    ],
    "description": "PROXY Protocol enabler for aged programs",
    "license": "MIT",
    "web": "https://github.com/ba0f3/libproxy.nim"
  },
  {
    "name": "criterion",
    "url": "https://github.com/LemonBoy/criterion.nim",
    "method": "git",
    "tags": [
      "benchmark"
    ],
    "description": "Statistic-driven microbenchmark framework",
    "license": "MIT",
    "web": "https://github.com/LemonBoy/criterion.nim"
  },
  {
    "name": "nanoid",
    "url": "https://github.com/icyphox/nanoid.nim",
    "method": "git",
    "tags": [
      "nanoid",
      "random",
      "generator"
    ],
    "description": "The Nim implementation of NanoID",
    "license": "MIT",
    "web": "https://github.com/icyphox/nanoid.nim"
  },
  {
    "name": "ndb",
    "url": "https://github.com/xzfc/ndb.nim",
    "method": "git",
    "tags": [
      "binding",
      "database",
      "db",
      "library",
      "sqlite"
    ],
    "description": "A db_sqlite fork with a proper typing",
    "license": "MIT",
    "web": "https://github.com/xzfc/ndb.nim"
  },
  {
    "name": "github_release",
    "url": "https://github.com/kdheepak/github-release",
    "method": "git",
    "tags": [
      "github",
      "release",
      "upload",
      "create",
      "delete"
    ],
    "description": "github-release package",
    "license": "MIT",
    "web": "https://github.com/kdheepak/github-release"
  },
  {
    "name": "nimmonocypher",
    "url": "https://github.com/genotrance/nimmonocypher",
    "method": "git",
    "tags": [
      "monocypher",
      "crypto",
      "crypt",
      "hash",
      "sha512",
      "wrapper"
    ],
    "description": "monocypher wrapper for Nim",
    "license": "MIT",
    "web": "https://github.com/genotrance/nimmonocypher"
  },
  {
    "name": "dtoa",
    "url": "https://github.com/LemonBoy/dtoa.nim",
    "method": "git",
    "tags": [
      "algorithms",
      "serialization",
      "fast",
      "grisu",
      "dtoa",
      "double",
      "float",
      "string"
    ],
    "description": "Port of Milo Yip's fast dtoa() implementation",
    "license": "MIT",
    "web": "https://github.com/LemonBoy/dtoa.nim"
  },
  {
    "name": "ntangle",
    "url": "https://github.com/OrgTangle/ntangle",
    "method": "git",
    "tags": [
      "literate-programming",
      "org-mode",
      "org",
      "tangling",
      "emacs"
    ],
    "description": "Command-line utility for Tangling of Org mode documents",
    "license": "MIT",
    "web": "https://github.com/OrgTangle/ntangle"
  },
  {
    "name": "nimtess2",
    "url": "https://github.com/genotrance/nimtess2",
    "method": "git",
    "tags": [
      "glu",
      "tesselator",
      "libtess2",
      "opengl"
    ],
    "description": "Nim wrapper for libtess2",
    "license": "MIT",
    "web": "https://github.com/genotrance/nimtess2"
  },
  {
    "name": "sequoia",
    "url": "https://github.com/ba0f3/sequoia.nim",
    "method": "git",
    "tags": [
      "sequoia",
      "pgp",
      "openpgp",
      "wrapper"
    ],
    "description": "Sequoia PGP wrapper for Nim",
    "license": "GPLv3",
    "web": "https://github.com/ba0f3/sequoia.nim"
  },
  {
    "name": "pykot",
    "url": "https://github.com/jabbalaci/nimpykot",
    "method": "git",
    "tags": [
      "library",
      "python",
      "kotlin"
    ],
    "description": "Porting some Python / Kotlin features to Nim",
    "license": "MIT",
    "web": "https://github.com/jabbalaci/nimpykot"
  },
  {
    "name": "witai",
    "url": "https://github.com/xmonader/witai-nim",
    "method": "git",
    "tags": [
      "witai",
      "wit.ai",
      "client",
      "speech",
      "freetext",
      "voice"
    ],
    "description": "wit.ai client",
    "license": "MIT",
    "web": "https://github.com/xmonader/witai-nim"
  },
  {
    "name": "xmldom",
    "url": "https://github.com/nim-lang/graveyard?subdir=xmldom",
    "method": "git",
    "tags": [
      "graveyard",
      "xml",
      "dom"
    ],
    "description": "Implementation of XML DOM Level 2 Core specification (http://www.w3.org/TR/2000/REC-DOM-Level-2-Core-20001113/core.html)",
    "license": "MIT",
    "web": "https://github.com/nim-lang/graveyard/tree/master/xmldom"
  },
  {
    "name": "xmldomparser",
    "url": "https://github.com/nim-lang/graveyard?subdir=xmldomparser",
    "method": "git",
    "tags": [
      "graveyard",
      "xml",
      "dom",
      "parser"
    ],
    "description": "Parses an XML Document into a XML DOM Document representation.",
    "license": "MIT",
    "web": "https://github.com/nim-lang/graveyard/tree/master/xmldomparser"
  },
  {
    "name": "result",
    "url": "https://github.com/arnetheduck/nim-result",
    "method": "git",
    "tags": [
      "library",
      "result",
      "errors",
      "functional"
    ],
    "description": "Friendly, exception-free value-or-error returns, similar to Option[T]",
    "license": "MIT",
    "web": "https://github.com/arnetheduck/nim-result"
  },
  {
    "name": "asciigraph",
    "url": "https://github.com/KeepCoolWithCoolidge/asciigraph",
    "method": "git",
    "tags": [
      "graph",
      "plot",
      "terminal",
      "io"
    ],
    "description": "Console ascii line charts in pure nim",
    "license": "MIT",
    "web": "https://github.com/KeepCoolWithCoolidge/asciigraph"
  },
  {
    "name": "bearlibterminal",
    "url": "https://github.com/irskep/BearLibTerminal-Nim",
    "method": "git",
    "tags": [
      "roguelike",
      "terminal",
      "bearlibterminal",
      "tcod",
      "libtcod",
      "tdl"
    ],
    "description": "Wrapper for the C[++] library BearLibTerminal",
    "license": "MIT",
    "web": "https://github.com/irskep/BearLibTerminal-Nim"
  },
  {
    "name": "rexpaint",
    "url": "https://github.com/irskep/rexpaint_nim",
    "method": "git",
    "tags": [
      "rexpaint",
      "roguelike",
      "xp"
    ],
    "description": "REXPaint .xp parser",
    "license": "MIT",
    "web": "https://github.com/irskep/rexpaint_nim"
  },
  {
    "name": "crosscompile",
    "url": "https://github.com/juancarlospaco/nim-crosscompile",
    "method": "git",
    "tags": [
      "crosscompile",
      "compile"
    ],
    "description": "Crosscompile Nim source code into multiple targets on Linux with this proc.",
    "license": "MIT",
    "web": "https://github.com/juancarlospaco/nim-crosscompile"
  },
  {
    "name": "rodcli",
    "url": "https://github.com/jabbalaci/NimCliHelper",
    "method": "git",
    "tags": [
      "cli",
      "compile",
      "run",
      "command-line",
      "init",
      "project",
      "skeleton"
    ],
    "description": "making Nim development easier in the command-line",
    "license": "MIT",
    "web": "https://github.com/jabbalaci/NimCliHelper"
  },
  {
    "name": "ngxcmod",
    "url": "https://github.com/ba0f3/ngxcmod.nim",
    "method": "git",
    "tags": [
      "nginx",
      "module",
      "nginx-c-function",
      "wrapper"
    ],
    "description": "High level wrapper for build nginx module w/ nginx-c-function",
    "license": "MIT",
    "web": "https://github.com/ba0f3/ngxcmod.nim"
  },
  {
    "name": "usagov",
    "url": "https://github.com/juancarlospaco/nim-usagov",
    "method": "git",
    "tags": [
      "gov",
      "opendata"
    ],
    "description": "USA Code.Gov MultiSync API Client for Nim",
    "license": "MIT",
    "web": "https://github.com/juancarlospaco/nim-usagov"
  },
  {
    "name": "argparse",
    "url": "https://github.com/iffy/nim-argparse",
    "method": "git",
    "tags": [
      "cli",
      "argparse",
      "optparse"
    ],
    "description": "WIP strongly-typed argument parser with sub command support",
    "license": "MIT",
    "doc": "https://www.iffycan.com/nim-argparse/argparse.html"
  },
  {
    "name": "markdown",
    "url": "https://github.com/soasme/nim-markdown",
    "method": "git",
    "tags": [
      "markdown",
      "md",
      "docs",
      "html"
    ],
    "description": "A Beautiful Markdown Parser in the Nim World.",
    "license": "MIT",
    "web": "https://github.com/soasme/nim-markdown"
  },
  {
    "name": "nimtomd",
    "url": "https://github.com/ThomasTJdev/nimtomd",
    "method": "git",
    "tags": [
      "markdown",
      "md"
    ],
    "description": "Convert a Nim file or string to Markdown",
    "license": "MIT",
    "web": "https://github.com/ThomasTJdev/nimtomd"
  },
  {
    "name": "nifty",
    "url": "https://github.com/h3rald/nifty",
    "method": "git",
    "tags": [
      "package-manager",
      "script-runner"
    ],
    "description": "A decentralized (pseudo) package manager and script runner.",
    "license": "MIT",
    "web": "https://github.com/h3rald/nifty"
  },
  {
    "name": "urlshortener",
    "url": "https://github.com/jabbalaci/UrlShortener",
    "method": "git",
    "tags": [
      "url",
      "shorten",
      "shortener",
      "bitly",
      "cli",
      "shrink",
      "shrinker"
    ],
    "description": "A URL shortener cli app. using bit.ly",
    "license": "MIT",
    "web": "https://github.com/jabbalaci/UrlShortener"
  },
  {
    "name": "seriesdetiempoar",
    "url": "https://github.com/juancarlospaco/nim-seriesdetiempoar",
    "method": "git",
    "tags": [
      "async",
      "multisync",
      "gov",
      "opendata"
    ],
    "description": "Series de Tiempo de Argentina Government MultiSync API Client for Nim",
    "license": "MIT",
    "web": "https://github.com/juancarlospaco/nim-seriesdetiempoar"
  },
  {
    "name": "usigar",
    "url": "https://github.com/juancarlospaco/nim-usigar",
    "method": "git",
    "tags": [
      "geo",
      "opendata",
      "openstreemap",
      "multisync",
      "async"
    ],
    "description": "USIG Argentina Government MultiSync API Client for Nim",
    "license": "MIT",
    "web": "https://github.com/juancarlospaco/nim-usigar"
  },
  {
    "name": "georefar",
    "url": "https://github.com/juancarlospaco/nim-georefar",
    "method": "git",
    "tags": [
      "geo",
      "openstreetmap",
      "async",
      "multisync",
      "opendata",
      "gov"
    ],
    "description": "GeoRef Argentina Government MultiSync API Client for Nim",
    "license": "MIT",
    "web": "https://github.com/juancarlospaco/nim-georefar"
  },
  {
    "name": "sugerror",
    "url": "https://github.com/quelklef/nim-sugerror",
    "method": "git",
    "tags": [
      "errors",
      "expr"
    ],
    "description": "Terse and composable error handling.",
    "license": "MIT",
    "web": "https://github.com/quelklef/nim-sugerror"
  },
  {
    "name": "sermon",
    "url": "https://github.com/ThomasTJdev/nim_sermon",
    "method": "git",
    "tags": [
      "monitor",
      "storage",
      "memory",
      "process"
    ],
    "description": "Monitor the state and memory of processes and URL response.",
    "license": "MIT",
    "web": "https://github.com/ThomasTJdev/nim_sermon"
  },
  {
    "name": "vmvc",
    "url": "https://github.com/kobi2187/vmvc",
    "method": "git",
    "tags": [
      "vmvc",
      "dci"
    ],
    "description": "a skeleton/structure for a variation on the mvc pattern, similar to dci. For command line and gui programs. it's a middle ground between rapid application development and handling software complexity.",
    "license": "MIT",
    "web": "https://github.com/kobi2187/vmvc"
  },
  {
    "name": "arksys",
    "url": "https://github.com/wolfadex/arksys",
    "method": "git",
    "tags": [
      "ECS",
      "library"
    ],
    "description": "An entity component system package",
    "license": "MIT",
    "web": "https://github.com/wolfadex/arksys"
  },
  {
    "name": "coco",
    "url": "https://github.com/samuelroy/coco",
    "method": "git",
    "tags": [
      "code",
      "coverage",
      "test"
    ],
    "description": "Code coverage CLI + library for Nim using LCOV",
    "license": "MIT",
    "web": "https://github.com/samuelroy/coco",
    "doc": "https://samuelroy.github.io/coco/"
  },
  {
    "name": "nimetry",
    "url": "https://github.com/ijneb/nimetry",
    "method": "git",
    "tags": [
      "plot",
      "graph",
      "chart"
    ],
    "description": "Plotting module in pure nim",
    "license": "CC0",
    "web": "https://github.com/ijneb/nimetry",
    "doc": "https://ijneb.github.io/nimetry"
  },
  {
    "name": "snappy",
    "url": "https://github.com/jangko/snappy",
    "method": "git",
    "tags": [
      "compression",
      "snappy",
      "lzw"
    ],
    "description": "Nim implementation of Snappy compression algorithm",
    "license": "MIT",
    "web": "https://github.com/jangko/snappy"
  },
  {
    "name": "loadenv",
    "url": "https://github.com/xmonader/nim-loadenv",
    "method": "git",
    "tags": [
      "environment",
      "variables",
      "env"
    ],
    "description": "load .env variables",
    "license": "MIT",
    "web": "https://github.com/xmonader/nim-loadenv"
  },
  {
    "name": "osrm",
    "url": "https://github.com/juancarlospaco/nim-osrm",
    "method": "git",
    "tags": [
      "openstreetmap",
      "geo",
      "gis",
      "opendata",
      "routing",
      "async",
      "multisync"
    ],
    "description": "Open Source Routing Machine for OpenStreetMap API Lib and App",
    "license": "MIT",
    "web": "https://github.com/juancarlospaco/nim-osrm"
  },
  {
    "name": "sharedmempool",
    "url": "https://github.com/mikra01/sharedmempool",
    "method": "git",
    "tags": [
      "pool",
      "memory",
      "thread"
    ],
    "description": "threadsafe memory pool ",
    "license": "MIT",
    "web": "https://github.com/mikra01/sharedmempool"
  },
  {
    "name": "css_html_minify",
    "url": "https://github.com/juancarlospaco/nim-css-html-minify",
    "method": "git",
    "tags": [
      "css",
      "html",
      "minify"
    ],
    "description": "HTML & CSS Minify Lib & App based on Regexes & parallel MultiReplaces",
    "license": "MIT",
    "web": "https://github.com/juancarlospaco/nim-css-html-minify"
  },
  {
    "name": "crap",
    "url": "https://github.com/icyphox/crap",
    "method": "git",
    "tags": [
      "rm",
      "delete",
      "trash",
      "files"
    ],
    "description": "`rm` files without fear",
    "license": "MIT",
    "web": "https://github.com/icyphox/crap"
  },
  {
    "name": "algebra",
    "url": "https://github.com/ijneb/nim-algebra",
    "method": "git",
    "tags": [
      "algebra",
      "parse",
      "evaluate",
      "mathematics"
    ],
    "description": "Algebraic expression parser and evaluator",
    "license": "CC0",
    "web": "https://github.com/ijneb/nim-algebra"
  },
  {
    "name": "nicy",
    "url": "https://github.com/icyphox/nicy",
    "method": "git",
    "tags": [
      "zsh",
      "shell",
      "prompt",
      "git"
    ],
    "description": "A nice and icy ZSH prompt in Nim",
    "license": "MIT",
    "web": "https://github.com/icyphox/nicy"
  },
  {
    "name": "replim",
    "url": "https://github.com/gmshiba/replim",
    "method": "git",
    "tags": [
      "repl",
      "binary",
      "program"
    ],
    "description": "most quick REPL of nim",
    "license": "MIT",
    "web": "https://github.com/gmshiba/replim"
  },
  {
    "name": "nish",
    "url": "https://github.com/owlinux1000/nish",
    "method": "git",
    "tags": [
      "nish",
      "shell"
    ],
    "description": "A Toy Shell Application",
    "license": "MIT",
    "web": "https://github.com/owlinux1000/nish"
  },
  {
    "name": "backoff",
    "url": "https://github.com/CORDEA/backoff",
    "method": "git",
    "tags": [
      "exponential-backoff",
      "backoff"
    ],
    "description": "Implementation of exponential backoff for nim",
    "license": "Apache License 2.0",
    "web": "https://github.com/CORDEA/backoff"
  },
  {
    "name": "asciitables",
    "url": "https://github.com/xmonader/nim-asciitables",
    "method": "git",
    "tags": [
      "ascii",
      "terminal",
      "tables",
      "cli"
    ],
    "description": "terminal ascii tables for nim",
    "license": "BSD-3-Clause",
    "web": "https://github.com/xmonader/nim-asciitables"
  },
  {
    "name": "open_elevation",
    "url": "https://github.com/juancarlospaco/nim-open-elevation",
    "method": "git",
    "tags": [
      "openstreetmap",
      "geo",
      "elevation",
      "multisync",
      "async"
    ],
    "description": "OpenStreetMap Elevation API MultiSync Client for Nim",
    "license": "MIT",
    "web": "https://github.com/juancarlospaco/nim-open-elevation"
  },
  {
    "name": "gara",
    "url": "https://github.com/alehander42/gara",
    "method": "git",
    "tags": [
      "nim",
      "pattern"
    ],
    "description": "A pattern matching library",
    "license": "MIT",
    "web": "https://github.com/alehander42/gara"
  },
  {
    "name": "ws",
    "url": "https://github.com/treeform/ws",
    "method": "git",
    "tags": [
      "websocket"
    ],
    "description": "Simple WebSocket library for nim.",
    "license": "MIT",
    "web": "https://github.com/treeform/ws"
  },
  {
    "name": "pg",
    "url": "https://github.com/treeform/pg",
    "method": "git",
    "tags": [
      "postgresql",
      "db"
    ],
    "description": "Very simple PostgreSQL async api for nim.",
    "license": "MIT",
    "web": "https://github.com/treeform/pg"
  },
  {
<<<<<<< HEAD
    "name": "bgfxdotnim",
    "url": "https://github.com/zacharycarter/bgfx.nim",
    "method": "git",
    "tags": [
      "bgfx",
      "3d",
      "vulkan",
      "opengl",
      "metal",
      "directx"
    ],
    "description": "bindings to bgfx c99 api",
    "license": "MIT",
    "web": "https://github.com/zacharycarter/bgfx.nim"
=======
    "name": "niledb",
    "url": "https://github.com/JeffersonLab/niledb.git",
    "method": "git",
    "tags": [
      "db"
    ],
    "description": "Key/Value storage into a fast file-hash",
    "license": "MIT",
    "web": "https://github.com/JeffersonLab/niledb.git"
  },
  {
    "name": "siphash",
    "url": "https://github.com/ehmry/nim-siphash",
    "method": "git",
    "tags": [
      "hash",
      "siphash"
    ],
    "description": "SipHash, a pseudorandom function optimized for short messages.",
    "license": "GPLv3",
    "web": "https://github.com/ehmry/nim-siphash"
  },
  {
    "name": "haraka",
    "url": "https://github.com/ehmry/nim-haraka",
    "method": "git",
    "tags": [
      "hash",
      "haraka"
    ],
    "description": "Haraka v2 short-input hash function",
    "license": "MIT",
    "web": "https://github.com/ehmry/nim-haraka"
  },
  {
    "name": "genode",
    "url": "https://github.com/ehmry/nim-genode",
    "method": "git",
    "tags": [
      "genode",
      "system"
    ],
    "description": "System libraries for the Genode Operating System Framework",
    "license": "AGPLv3",
    "web": "https://github.com/ehmry/nim-genode"
  },
  {
    "name": "moe",
    "url": "https://github.com/fox0430/moe",
    "method": "git",
    "tags": [
      "console",
      "command-line",
      "editor",
      "text",
      "cli"
    ],
    "description": "A command lined based text editor",
    "license": "GPLv3",
    "web": "https://github.com/fox0430/moe"
>>>>>>> 6a946688
  }
]<|MERGE_RESOLUTION|>--- conflicted
+++ resolved
@@ -11617,7 +11617,6 @@
     "web": "https://github.com/treeform/pg"
   },
   {
-<<<<<<< HEAD
     "name": "bgfxdotnim",
     "url": "https://github.com/zacharycarter/bgfx.nim",
     "method": "git",
@@ -11632,7 +11631,8 @@
     "description": "bindings to bgfx c99 api",
     "license": "MIT",
     "web": "https://github.com/zacharycarter/bgfx.nim"
-=======
+  },
+  {
     "name": "niledb",
     "url": "https://github.com/JeffersonLab/niledb.git",
     "method": "git",
@@ -11693,6 +11693,5 @@
     "description": "A command lined based text editor",
     "license": "GPLv3",
     "web": "https://github.com/fox0430/moe"
->>>>>>> 6a946688
   }
 ]