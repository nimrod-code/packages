--- conflicted
+++ resolved
@@ -19286,8 +19286,6 @@
     "license": "MIT",
     "web": "https://github.com/ire4ever1190/nim-opentmdb",
     "doc": "https://ire4ever1190.github.io/nim-opentmdb/opentdb.html"
-<<<<<<< HEAD
-=======
   },
   {
     "name": "dnsstamps",
@@ -19357,6 +19355,5 @@
     "description": "Fast JSON parser",
     "license": "BSD-3-Clause",
     "web": "https://github.com/alialrahahleh/fjq"
->>>>>>> 4863193e
   }
 ]