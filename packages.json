--- conflicted
+++ resolved
@@ -18416,7 +18416,6 @@
     "web": "https://github.com/exelotl/natu"
   },
   {
-<<<<<<< HEAD
     "name": "fision",
     "url": "https://github.com/juancarlospaco/fision",
     "method": "git",
@@ -18426,7 +18425,6 @@
     "description": "important_packages with 0 dependencies and all unittests passing",
     "license": "MIT",
     "web": "https://github.com/juancarlospaco/fision"
-=======
     "name": "iridium",
     "url": "https://github.com/KingDarBoja/Iridium",
     "method": "git",
@@ -18585,6 +18583,5 @@
     "description": "A library that provides unit types in nim",
     "license": "MIT",
     "web": "https://github.com/momeemt/Unit"
->>>>>>> 3d5082eb
   }
 ]