--- conflicted
+++ resolved
@@ -6126,7 +6126,6 @@
     "web": "https://bitbucket.org/moigagoo/storage/"
   },
   {
-<<<<<<< HEAD
     "name": "fontconfig",
     "url": "https://github.com/Parashurama/fontconfig",
     "method": "git",
@@ -6137,7 +6136,8 @@
     "description": "Low level wrapper for the fontconfig library.",
     "license": "Fontconfig License",
     "web": "https://github.com/Parashurama/fontconfig"
-=======
+  },
+  {
     "name": "sysrandom",
     "url": "https://github.com/euantorano/sysrandom.nim",
     "method": "git",
@@ -6162,6 +6162,5 @@
     "description": "A simple and lightweight terminal coloring library.",
     "license": "MIT",
     "web": "https://github.com/molnarmark/colorize"
->>>>>>> a9aa823e
   }
 ]