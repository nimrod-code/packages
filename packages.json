[
  {
    "name": "discordnim",
    "url": "https://github.com/Krognol/discordnim",
    "method": "git",
    "tags": [
      "library",
      "discord"
    ],
    "description": "Discord library for Nim",
    "license": "MIT",
    "web": "https://github.com/Krognol/discordnim"
  },
  {
    "name": "argument_parser",
    "url": "https://github.com/Xe/argument_parser/",
    "method": "git",
    "tags": [
      "library",
      "commandline",
      "arguments",
      "switches",
      "parsing"
    ],
    "description": "Provides a complex commandline parser",
    "license": "MIT",
    "web": "https://github.com/Xe/argument_parser"
  },
  {
    "name": "genieos",
    "url": "https://github.com/Araq/genieos/",
    "method": "git",
    "tags": [
      "library",
      "commandline",
      "sound",
      "recycle",
      "os"
    ],
    "description": "Too awesome procs to be included in nimrod.os module",
    "license": "MIT",
    "web": "http://github.com/Araq/genieos/"
  },
  {
    "name": "jester",
    "url": "https://github.com/dom96/jester/",
    "method": "git",
    "tags": [
      "web",
      "http",
      "framework",
      "dsl"
    ],
    "description": "A sinatra-like web framework for Nim.",
    "license": "MIT",
    "web": "https://github.com/dom96/jester"
  },
  {
    "name": "templates",
    "url": "https://github.com/onionhammer/nim-templates.git",
    "method": "git",
    "tags": [
      "web",
      "html",
      "template"
    ],
    "description": "A simple string templating library for Nim.",
    "license": "BSD",
    "web": "https://github.com/onionhammer/nim-templates"
  },
  {
    "name": "murmur",
    "url": "https://github.com/olahol/nimrod-murmur/",
    "method": "git",
    "tags": [
      "hash",
      "murmur"
    ],
    "description": "MurmurHash in pure Nim.",
    "license": "MIT",
    "web": "https://github.com/olahol/nimrod-murmur"
  },
  {
    "name": "libtcod_nim",
    "url": "https://github.com/Vladar4/libtcod_nim/",
    "method": "git",
    "tags": [
      "roguelike",
      "game",
      "library",
      "engine",
      "sdl",
      "opengl",
      "glsl"
    ],
    "description": "Wrapper of the libtcod library for the Nim language.",
    "license": "zlib",
    "web": "https://github.com/Vladar4/libtcod_nim"
  },
  {
    "name": "nimgame",
    "url": "https://github.com/Vladar4/nimgame/",
    "method": "git",
    "tags": [
      "deprecated",
      "game",
      "engine",
      "sdl"
    ],
    "description": "A simple 2D game engine for Nim language. Deprecated, use nimgame2 instead.",
    "license": "MIT",
    "web": "https://github.com/Vladar4/nimgame"
  },
  {
    "name": "nimgame2",
    "url": "https://github.com/Vladar4/nimgame2/",
    "method": "git",
    "tags": [
      "game",
      "engine",
      "sdl",
      "sdl2"
    ],
    "description": "A simple 2D game engine for Nim language.",
    "license": "MIT",
    "web": "https://github.com/Vladar4/nimgame2"
  },
  {
    "name": "sfml",
    "url": "https://github.com/fowlmouth/nimrod-sfml/",
    "method": "git",
    "tags": [
      "game",
      "library",
      "opengl"
    ],
    "description": "High level OpenGL-based Game Library",
    "license": "MIT",
    "web": "https://github.com/fowlmouth/nimrod-sfml"
  },
  {
    "name": "enet",
    "url": "https://github.com/fowlmouth/nimrod-enet/",
    "method": "git",
    "tags": [
      "game",
      "networking",
      "udp"
    ],
    "description": "Wrapper for ENet UDP networking library",
    "license": "MIT",
    "web": "https://github.com/fowlmouth/nimrod-enet"
  },
  {
    "name": "nim-locale",
    "url": "https://github.com/Amrykid/nim-locale/",
    "method": "git",
    "tags": [
      "library",
      "locale",
      "i18n",
      "localization",
      "localisation",
      "globalization"
    ],
    "description": "A simple library for localizing Nim applications.",
    "license": "MIT",
    "web": "https://github.com/Amrykid/nim-locale"
  },
  {
    "name": "fowltek",
    "url": "https://github.com/fowlmouth/nimlibs/",
    "method": "git",
    "tags": [
      "game",
      "opengl",
      "wrappers",
      "library",
      "assorted"
    ],
    "description": "A collection of reusable modules and wrappers.",
    "license": "MIT",
    "web": "https://github.com/fowlmouth/nimlibs"
  },
  {
    "name": "nake",
    "url": "https://github.com/fowlmouth/nake/",
    "method": "git",
    "tags": [
      "build",
      "automation",
      "sortof"
    ],
    "description": "make-like for Nim. Describe your builds as tasks!",
    "license": "MIT",
    "web": "https://github.com/fowlmouth/nake"
  },
  {
    "name": "nimrod-glfw",
    "url": "https://github.com/rafaelvasco/nimrod-glfw/",
    "method": "git",
    "tags": [
      "library",
      "glfw",
      "opengl",
      "windowing",
      "game"
    ],
    "description": "Nim bindings for GLFW library.",
    "license": "MIT",
    "web": "https://github.com/rafaelvasco/nimrod-glfw"
  },
  {
    "name": "chipmunk",
    "url": "https://github.com/fowlmouth/nimrod-chipmunk/",
    "method": "git",
    "tags": [
      "library",
      "physics",
      "game"
    ],
    "description": "Bindings for Chipmunk2D 6.x physics library (for backwards compatibility)",
    "license": "MIT",
    "web": "https://github.com/fowlmouth/nimrod-chipmunk"
  },
  {
    "name": "chipmunk6",
    "url": "https://github.com/fowlmouth/nimrod-chipmunk/",
    "method": "git",
    "tags": [
      "library",
      "physics",
      "game"
    ],
    "description": "Bindings for Chipmunk2D 6.x physics library",
    "license": "MIT",
    "web": "https://github.com/fowlmouth/nimrod-chipmunk"
  },
  {
    "name": "chipmunk7_demos",
    "url": "https://github.com/matkuki/chipmunk7_demos/",
    "method": "git",
    "tags": [
      "demos",
      "physics",
      "game"
    ],
    "description": "Chipmunk7 demos for Nim",
    "license": "MIT",
    "web": "https://github.com/matkuki/chipmunk7_demos"
  },
  {
    "name": "nim-glfw",
    "url": "https://github.com/ephja/nim-glfw",
    "method": "git",
    "tags": [
      "library",
      "glfw",
      "opengl",
      "windowing",
      "game"
    ],
    "description": "A high-level GLFW 3 wrapper",
    "license": "MIT",
    "web": "https://github.com/ephja/nim-glfw"
  },
  {
    "name": "nim-ao",
    "url": "https://github.com/ephja/nim-ao",
    "method": "git",
    "tags": [
      "library",
      "audio"
    ],
    "description": "A high-level libao wrapper",
    "license": "MIT",
    "web": "https://github.com/ephja/nim-ao"
  },
  {
    "name": "termbox",
    "url": "https://github.com/fowlmouth/nim-termbox",
    "method": "git",
    "tags": [
      "library",
      "terminal",
      "io"
    ],
    "description": "Termbox wrapper.",
    "license": "MIT",
    "web": "https://github.com/fowlmouth/nim-termbox"
  },
  {
    "name": "linagl",
    "url": "https://bitbucket.org/BitPuffin/linagl",
    "method": "hg",
    "tags": [
      "library",
      "opengl",
      "math",
      "game"
    ],
    "description": "OpenGL math library",
    "license": "CC0",
    "web": "https://bitbucket.org/BitPuffin/linagl"
  },
  {
    "name": "kwin",
    "url": "https://github.com/reactormonk/nim-kwin",
    "method": "git",
    "tags": [
      "library",
      "javascript",
      "kde"
    ],
    "description": "KWin JavaScript API wrapper",
    "license": "MIT",
    "web": "https://github.com/reactormonk/nim-kwin"
  },
  {
    "name": "opencv",
    "url": "https://github.com/dom96/nim-opencv",
    "method": "git",
    "tags": [
      "library",
      "wrapper",
      "opencv",
      "image",
      "processing"
    ],
    "description": "OpenCV wrapper",
    "license": "MIT",
    "web": "https://github.com/dom96/nim-opencv"
  },
  {
    "name": "nimble",
    "url": "https://github.com/nim-lang/nimble",
    "method": "git",
    "tags": [
      "app",
      "binary",
      "package",
      "manager"
    ],
    "description": "Nimble package manager",
    "license": "BSD",
    "web": "https://github.com/nim-lang/nimble"
  },
  {
    "name": "aporia",
    "url": "https://github.com/nim-lang/Aporia",
    "method": "git",
    "tags": [
      "app",
      "binary",
      "ide",
      "gtk"
    ],
    "description": "A Nim IDE.",
    "license": "GPLv2",
    "web": "https://github.com/nim-lang/Aporia"
  },
  {
    "name": "c2nim",
    "url": "https://github.com/nim-lang/c2nim",
    "method": "git",
    "tags": [
      "app",
      "binary",
      "tool",
      "header",
      "C"
    ],
    "description": "c2nim is a tool to translate Ansi C code to Nim.",
    "license": "MIT",
    "web": "https://github.com/nim-lang/c2nim"
  },
  {
    "name": "pas2nim",
    "url": "https://github.com/nim-lang/pas2nim",
    "method": "git",
    "tags": [
      "app",
      "binary",
      "tool",
      "Pascal"
    ],
    "description": "pas2nim is a tool to translate Pascal code to Nim.",
    "license": "MIT",
    "web": "https://github.com/nim-lang/pas2nim"
  },
  {
    "name": "ipsumgenera",
    "url": "https://github.com/dom96/ipsumgenera",
    "method": "git",
    "tags": [
      "app",
      "binary",
      "blog",
      "static",
      "generator"
    ],
    "description": "Static blog generator ala Jekyll.",
    "license": "MIT",
    "web": "https://github.com/dom96/ipsumgenera"
  },
  {
    "name": "clibpp",
    "url": "https://github.com/onionhammer/clibpp.git",
    "method": "git",
    "tags": [
      "import",
      "C++",
      "library",
      "wrap"
    ],
    "description": "Easy way to 'Mock' C++ interface",
    "license": "MIT",
    "web": "https://github.com/onionhammer/clibpp"
  },
  {
    "name": "pastebin",
    "url": "https://github.com/achesak/nim-pastebin",
    "method": "git",
    "tags": [
      "library",
      "wrapper",
      "pastebin"
    ],
    "description": "Pastebin API wrapper",
    "license": "MIT",
    "web": "https://github.com/achesak/nim-pastebin"
  },
  {
    "name": "yahooweather",
    "url": "https://github.com/achesak/nim-yahooweather",
    "method": "git",
    "tags": [
      "library",
      "wrapper",
      "weather"
    ],
    "description": "Yahoo! Weather API wrapper",
    "license": "MIT",
    "web": "https://github.com/achesak/nim-yahooweather"
  },
  {
    "name": "noaa",
    "url": "https://github.com/achesak/nim-noaa",
    "method": "git",
    "tags": [
      "library",
      "wrapper",
      "weather"
    ],
    "description": "NOAA weather API wrapper",
    "license": "MIT",
    "web": "https://github.com/achesak/nim-noaa"
  },
  {
    "name": "rss",
    "url": "https://github.com/achesak/nim-rss",
    "method": "git",
    "tags": [
      "library",
      "rss",
      "xml",
      "syndication"
    ],
    "description": "RSS library",
    "license": "MIT",
    "web": "https://github.com/achesak/nim-rss"
  },
  {
    "name": "extmath",
    "url": "https://github.com/achesak/extmath.nim",
    "method": "git",
    "tags": [
      "library",
      "math",
      "trigonometry"
    ],
    "description": "Nim math library",
    "license": "MIT",
    "web": "https://github.com/achesak/extmath.nim"
  },
  {
    "name": "gtk2",
    "url": "https://github.com/nim-lang/gtk2",
    "method": "git",
    "tags": [
      "wrapper",
      "gui",
      "gtk"
    ],
    "description": "Wrapper for gtk2, a feature rich toolkit for creating graphical user interfaces",
    "license": "MIT",
    "web": "https://github.com/nim-lang/gtk2"
  },
  {
    "name": "cairo",
    "url": "https://github.com/nim-lang/cairo",
    "method": "git",
    "tags": [
      "wrapper"
    ],
    "description": "Wrapper for cairo, a vector graphics library with display and print output",
    "license": "MIT",
    "web": "https://github.com/nim-lang/cairo"
  },
  {
    "name": "x11",
    "url": "https://github.com/nim-lang/x11",
    "method": "git",
    "tags": [
      "wrapper"
    ],
    "description": "Wrapper for X11",
    "license": "MIT",
    "web": "https://github.com/nim-lang/x11"
  },
  {
    "name": "opengl",
    "url": "https://github.com/nim-lang/opengl",
    "method": "git",
    "tags": [
      "wrapper"
    ],
    "description": "High-level and low-level wrapper for OpenGL",
    "license": "MIT",
    "web": "https://github.com/nim-lang/opengl"
  },
  {
    "name": "lua",
    "url": "https://github.com/nim-lang/lua",
    "method": "git",
    "tags": [
      "wrapper"
    ],
    "description": "Wrapper to interface with the Lua interpreter",
    "license": "MIT",
    "web": "https://github.com/nim-lang/lua"
  },
  {
    "name": "tcl",
    "url": "https://github.com/nim-lang/tcl",
    "method": "git",
    "tags": [
      "wrapper"
    ],
    "description": "Wrapper for the TCL programming language",
    "license": "MIT",
    "web": "https://github.com/nim-lang/tcl"
  },
  {
    "name": "glm",
    "url": "https://github.com/stavenko/nim-glm",
    "method": "git",
    "tags": [
      "opengl",
      "math",
      "matrix",
      "vector",
      "glsl"
    ],
    "description": "Port of c++ glm library with shader-like syntax",
    "license": "MIT",
    "web": "https://github.com/stavenko/nim-glm"
  },
  {
    "name": "python",
    "url": "https://github.com/nim-lang/python",
    "method": "git",
    "tags": [
      "wrapper"
    ],
    "description": "Wrapper to interface with Python interpreter",
    "license": "MIT",
    "web": "https://github.com/nim-lang/python"
  },
  {
    "name": "NimBorg",
    "url": "https://github.com/micklat/NimBorg",
    "method": "git",
    "tags": [
      "wrapper"
    ],
    "description": "High-level and low-level interfaces to python and lua",
    "license": "MIT",
    "web": "https://github.com/micklat/NimBorg"
  },
  {
    "name": "sha1",
    "url": "https://github.com/onionhammer/sha1",
    "method": "git",
    "tags": [
      "port",
      "hash",
      "sha1"
    ],
    "description": "SHA-1 produces a 160-bit (20-byte) hash value from arbitrary input",
    "license": "BSD"
  },
  {
    "name": "dropbox_filename_sanitizer",
    "url": "https://github.com/Araq/dropbox_filename_sanitizer/",
    "method": "git",
    "tags": [
      "dropbox"
    ],
    "description": "Tool to clean up filenames shared on Dropbox",
    "license": "MIT",
    "web": "https://github.com/Araq/dropbox_filename_sanitizer/"
  },
  {
    "name": "csv",
    "url": "https://github.com/achesak/nim-csv",
    "method": "git",
    "tags": [
      "csv",
      "parsing",
      "stringify",
      "library"
    ],
    "description": "Library for parsing, stringifying, reading, and writing CSV (comma separated value) files",
    "license": "MIT",
    "web": "https://github.com/achesak/nim-csv"
  },
  {
    "name": "geonames",
    "url": "https://github.com/achesak/nim-geonames",
    "method": "git",
    "tags": [
      "library",
      "wrapper",
      "geography"
    ],
    "description": "GeoNames API wrapper",
    "license": "MIT",
    "web": "https://github.com/achesak/nim-geonames"
  },
  {
    "name": "gravatar",
    "url": "https://github.com/achesak/nim-gravatar",
    "method": "git",
    "tags": [
      "library",
      "wrapper",
      "gravatar"
    ],
    "description": "Gravatar API wrapper",
    "license": "MIT",
    "web": "https://github.com/achesak/nim-gravatar"
  },
  {
    "name": "coverartarchive",
    "url": "https://github.com/achesak/nim-coverartarchive",
    "method": "git",
    "tags": [
      "library",
      "wrapper",
      "cover art",
      "music",
      "metadata"
    ],
    "description": "Cover Art Archive API wrapper",
    "license": "MIT",
    "web": "http://github.com/achesak/nim-coverartarchive"
  },
  {
    "name": "nim-ogg",
    "url": "https://bitbucket.org/BitPuffin/nim-ogg",
    "method": "hg",
    "tags": [
      "library",
      "wrapper",
      "binding",
      "audio",
      "sound",
      "video",
      "metadata",
      "media"
    ],
    "description": "Binding to libogg",
    "license": "CC0"
  },
  {
    "name": "ogg",
    "url": "https://bitbucket.org/BitPuffin/nim-ogg",
    "method": "hg",
    "tags": [
      "library",
      "wrapper",
      "binding",
      "audio",
      "sound",
      "video",
      "metadata",
      "media"
    ],
    "description": "Binding to libogg",
    "license": "CC0"
  },
  {
    "name": "nim-vorbis",
    "url": "https://bitbucket.org/BitPuffin/nim-vorbis",
    "method": "hg",
    "tags": [
      "library",
      "wrapper",
      "binding",
      "audio",
      "sound",
      "metadata",
      "media"
    ],
    "description": "Binding to libvorbis",
    "license": "CC0"
  },
  {
    "name": "vorbis",
    "url": "https://bitbucket.org/BitPuffin/nim-vorbis",
    "method": "hg",
    "tags": [
      "library",
      "wrapper",
      "binding",
      "audio",
      "sound",
      "metadata",
      "media"
    ],
    "description": "Binding to libvorbis",
    "license": "CC0"
  },
  {
    "name": "nim-portaudio",
    "url": "https://bitbucket.org/BitPuffin/nim-portaudio",
    "method": "hg",
    "tags": [
      "library",
      "wrapper",
      "binding",
      "audio",
      "sound",
      "media",
      "io"
    ],
    "description": "Binding to portaudio",
    "license": "CC0"
  },
  {
    "name": "portaudio",
    "url": "https://bitbucket.org/BitPuffin/nim-portaudio",
    "method": "hg",
    "tags": [
      "library",
      "wrapper",
      "binding",
      "audio",
      "sound",
      "media",
      "io"
    ],
    "description": "Binding to portaudio",
    "license": "CC0"
  },
  {
    "name": "commandeer",
    "url": "https://github.com/fenekku/commandeer",
    "method": "git",
    "tags": [
      "library",
      "commandline",
      "arguments",
      "switches",
      "parsing",
      "options"
    ],
    "description": "Provides a small command line parsing DSL (domain specific language)",
    "license": "MIT",
    "web": "https://github.com/fenekku/commandeer"
  },
  {
    "name": "scrypt.nim",
    "url": "https://bitbucket.org/BitPuffin/scrypt.nim",
    "method": "hg",
    "tags": [
      "library",
      "wrapper",
      "binding",
      "crypto",
      "cryptography",
      "hash",
      "password",
      "security"
    ],
    "description": "Binding and utilities for scrypt",
    "license": "CC0"
  },
  {
    "name": "bloom",
    "url": "https://github.com/boydgreenfield/nimrod-bloom",
    "method": "git",
    "tags": [
      "Bloom filter",
      "Bloom",
      "probabilistic",
      "data structure",
      "set membership",
      "MurmurHash",
      "MurmurHash3"
    ],
    "description": "Efficient Bloom filter implementation in Nim using MurmurHash3.",
    "license": "MIT",
    "web": "https://www.github.com/boydgreenfield/nimrod-bloom"
  },
  {
    "name": "awesome_rmdir",
    "url": "https://github.com/Araq/awesome_rmdir/",
    "method": "git",
    "tags": [
      "rmdir",
      "awesome",
      "commandline"
    ],
    "description": "Command to remove acceptably empty directories.",
    "license": "MIT",
    "web": "https://github.com/Araq/awesome_rmdir/"
  },
  {
    "name": "nimalpm",
    "url": "https://github.com/barcharcraz/nimalpm/",
    "method": "git",
    "tags": [
      "alpm",
      "wrapper",
      "binding",
      "library"
    ],
    "description": "A nimrod wrapper for libalpm",
    "license": "GPLv2",
    "web": "https://www.github.com/barcharcraz/nimalpm/"
  },
  {
    "name": "nimlibpng",
    "url": "https://github.com/barcharcraz/nimlibpng",
    "method": "git",
    "tags": [
      "png",
      "wrapper",
      "library",
      "libpng",
      "image"
    ],
    "description": "Nim wrapper for the libpng library",
    "license": "libpng",
    "web": "https://github.com/barcharcraz/nimlibpng"
  },
  {
    "name": "sdl2",
    "url": "https://github.com/nim-lang/sdl2",
    "method": "git",
    "tags": [
      "wrapper",
      "media",
      "audio",
      "video"
    ],
    "description": "Wrapper for SDL 2.x",
    "license": "MIT",
    "web": "https://github.com/nim-lang/sdl2"
  },
  {
    "name": "gamelib",
    "url": "https://github.com/PMunch/SDLGamelib",
    "method": "git",
    "tags": [
      "sdl",
      "game",
      "library"
    ],
    "description": "A library of functions to make creating games using Nim and SDL2 easier. This does not intend to be a full blown engine and tries to keep all the components loosely coupled so that individual parts can be used separately.",
    "license": "MIT",
    "web": "https://github.com/PMunch/SDLGamelib"
  },
  {
    "name": "nimcr",
    "url": "https://github.com/PMunch/nimcr",
    "method": "git",
    "tags": [
      "shebang",
      "utility"
    ],
    "description": "A small program to make Nim shebang-able without the overhead of compiling each time",
    "license": "MIT",
    "web": "https://github.com/PMunch/nimcr"
  },
  {
    "name": "gtkgenui",
    "url": "https://github.com/PMunch/gtkgenui",
    "method": "git",
    "tags": [
      "gtk2",
      "utility"
    ],
    "description": "This module provides the genui macro for the Gtk2 toolkit. Genui is a way to specify graphical interfaces in a hierarchical way to more clearly show the structure of the interface as well as simplifying the code.",
    "license": "MIT",
    "web": "https://github.com/PMunch/gtkgenui"
  },
  {
    "name": "persvector",
    "url": "https://github.com/PMunch/nim-persistent-vector",
    "method": "git",
    "tags": [
      "datastructures",
      "immutable",
      "persistent"
    ],
    "description": "This is an implementation of Clojures persistent vectors in Nim.",
    "license": "MIT",
    "web": "https://github.com/PMunch/nim-persistent-vector"
  },
  {
    "name": "pcap",
    "url": "https://github.com/PMunch/nim-pcap",
    "method": "git",
    "tags": [
      "pcap",
      "fileformats"
    ],
    "description": "Tiny pure Nim library to read PCAP files used by TcpDump/WinDump/Wireshark.",
    "license": "MIT",
    "web": "https://github.com/PMunch/nim-pcap"
  },
  {
    "name": "sdl2_nim",
    "url": "https://github.com/Vladar4/sdl2_nim",
    "method": "git",
    "tags": [
      "library",
      "wrapper",
      "sdl2",
      "game",
      "video",
      "image",
      "audio",
      "network",
      "ttf"
    ],
    "description": "Wrapper of the SDL 2 library for the Nim language.",
    "license": "zlib",
    "web": "https://github.com/Vladar4/sdl2_nim"
  },
  {
    "name": "assimp",
    "url": "https://github.com/barcharcraz/nim-assimp",
    "method": "git",
    "tags": [
      "wrapper",
      "media",
      "mesh",
      "import",
      "game"
    ],
    "description": "Wrapper for the assimp library",
    "license": "MIT",
    "web": "https://github.com/barcharcraz/nim-assimp"
  },
  {
    "name": "freeimage",
    "url": "https://github.com/barcharcraz/nim-freeimage",
    "method": "git",
    "tags": [
      "wrapper",
      "media",
      "image",
      "import",
      "game"
    ],
    "description": "Wrapper for the FreeImage library",
    "license": "MIT",
    "web": "https://github.com/barcharcraz/nim-freeimage"
  },
  {
    "name": "bcrypt",
    "url": "https://github.com/ithkuil/bcryptnim/",
    "method": "git",
    "tags": [
      "hash",
      "crypto",
      "password",
      "bcrypt",
      "library"
    ],
    "description": "Wraps the bcrypt (blowfish) library for creating encrypted hashes (useful for passwords)",
    "license": "BSD",
    "web": "https://www.github.com/ithkuil/bcryptnim/"
  },
  {
    "name": "opencl",
    "url": "https://github.com/nim-lang/opencl",
    "method": "git",
    "tags": [
      "library"
    ],
    "description": "Low-level wrapper for OpenCL",
    "license": "MIT",
    "web": "https://github.com/nim-lang/opencl"
  },
  {
    "name": "DevIL",
    "url": "https://github.com/Varriount/DevIL",
    "method": "git",
    "tags": [
      "image",
      "library",
      "graphics",
      "wrapper"
    ],
    "description": "Wrapper for the DevIL image library",
    "license": "MIT",
    "web": "https://github.com/Varriount/DevIL"
  },
  {
    "name": "signals",
    "url": "https://github.com/fowlmouth/signals.nim",
    "method": "git",
    "tags": [
      "event-based",
      "observer pattern",
      "library"
    ],
    "description": "Signals/slots library.",
    "license": "MIT",
    "web": "https://github.com/fowlmouth/signals.nim"
  },
  {
    "name": "sling",
    "url": "https://github.com/Druage/sling",
    "method": "git",
    "tags": [
      "signal",
      "slots",
      "eventloop",
      "callback"
    ],
    "description": "Signal and Slot library for Nim.",
    "license": "unlicense",
    "web": "https://github.com/Druage/sling"
  },
  {
    "name": "number_files",
    "url": "https://github.com/Araq/number_files/",
    "method": "git",
    "tags": [
      "rename",
      "filename",
      "finder"
    ],
    "description": "Command to add counter suffix/prefix to a list of files.",
    "license": "MIT",
    "web": "https://github.com/Araq/number_files/"
  },
  {
    "name": "redissessions",
    "url": "https://github.com/ithkuil/redissessions/",
    "method": "git",
    "tags": [
      "jester",
      "sessions",
      "redis"
    ],
    "description": "Redis-backed sessions for jester",
    "license": "MIT",
    "web": "https://github.com/ithkuil/redissessions/"
  },
  {
    "name": "horde3d",
    "url": "https://github.com/fowlmouth/horde3d",
    "method": "git",
    "tags": [
      "graphics",
      "3d",
      "rendering",
      "wrapper"
    ],
    "description": "Wrapper for Horde3D, a small open source 3D rendering engine.",
    "license": "WTFPL",
    "web": "https://github.com/fowlmouth/horde3d"
  },
  {
    "name": "mongo",
    "url": "https://github.com/nim-lang/mongo",
    "method": "git",
    "tags": [
      "library",
      "wrapper",
      "database"
    ],
    "description": "Bindings and a high-level interface for MongoDB",
    "license": "MIT",
    "web": "https://github.com/nim-lang/mongo"
  },
  {
    "name": "allegro5",
    "url": "https://github.com/fowlmouth/allegro5",
    "method": "git",
    "tags": [
      "wrapper",
      "graphics",
      "games",
      "opengl",
      "audio"
    ],
    "description": "Wrapper for Allegro version 5.X",
    "license": "MIT",
    "web": "https://github.com/fowlmouth/allegro5"
  },
  {
    "name": "physfs",
    "url": "https://github.com/fowlmouth/physfs",
    "method": "git",
    "tags": [
      "wrapper",
      "filesystem",
      "archives"
    ],
    "description": "A library to provide abstract access to various archives.",
    "license": "WTFPL",
    "web": "https://github.com/fowlmouth/physfs"
  },
  {
    "name": "shoco",
    "url": "https://github.com/onionhammer/shoconim.git",
    "method": "git",
    "tags": [
      "compression",
      "shoco"
    ],
    "description": "A fast compressor for short strings",
    "license": "MIT",
    "web": "https://github.com/onionhammer/shoconim"
  },
  {
    "name": "murmur3",
    "url": "https://github.com/boydgreenfield/nimrod-murmur",
    "method": "git",
    "tags": [
      "MurmurHash",
      "MurmurHash3",
      "murmur",
      "hash",
      "hashing"
    ],
    "description": "A simple MurmurHash3 wrapper for Nim",
    "license": "MIT",
    "web": "https://github.com/boydgreenfield/nimrod-murmur"
  },
  {
    "name": "hex",
    "url": "https://github.com/esbullington/nimrod-hex",
    "method": "git",
    "tags": [
      "hex",
      "encoding"
    ],
    "description": "A simple hex package for Nim",
    "license": "MIT",
    "web": "https://github.com/esbullington/nimrod-hex"
  },
  {
    "name": "strfmt",
    "url": "https://bitbucket.org/lyro/strfmt",
    "method": "hg",
    "tags": [
      "library"
    ],
    "description": "A string formatting library inspired by Python's `format`.",
    "license": "MIT",
    "web": "https://lyro.bitbucket.org/strfmt"
  },
  {
    "name": "jade-nim",
    "url": "https://github.com/idlewan/jade-nim",
    "method": "git",
    "tags": [
      "template",
      "jade",
      "web",
      "dsl",
      "html"
    ],
    "description": "Compiles jade templates to Nim procedures.",
    "license": "MIT",
    "web": "https://github.com/idlewan/jade-nim"
  },
  {
    "name": "gh_nimrod_doc_pages",
    "url": "https://github.com/Araq/gh_nimrod_doc_pages",
    "method": "git",
    "tags": [
      "commandline",
      "web",
      "automation",
      "documentation"
    ],
    "description": "Generates a GitHub documentation website for Nim projects.",
    "license": "MIT",
    "web": "https://github.com/Araq/gh_nimrod_doc_pages"
  },
  {
    "name": "midnight_dynamite",
    "url": "https://github.com/Araq/midnight_dynamite",
    "method": "git",
    "tags": [
      "wrapper",
      "library",
      "html",
      "markdown",
      "md"
    ],
    "description": "Wrapper for the markdown rendering hoedown library",
    "license": "MIT",
    "web": "https://github.com/Araq/midnight_dynamite"
  },
  {
    "name": "rsvg",
    "url": "https://github.com/def-/rsvg",
    "method": "git",
    "tags": [
      "wrapper",
      "library",
      "graphics"
    ],
    "description": "Wrapper for librsvg, a Scalable Vector Graphics (SVG) rendering library",
    "license": "MIT",
    "web": "https://github.com/def-/rsvg"
  },
  {
    "name": "emerald",
    "url": "https://github.com/flyx/emerald",
    "method": "git",
    "tags": [
      "dsl",
      "html",
      "template",
      "web"
    ],
    "description": "macro-based HTML templating engine",
    "license": "WTFPL",
    "web": "https://flyx.github.io/emerald/"
  },
  {
    "name": "niminst",
    "url": "https://github.com/nim-lang/niminst",
    "method": "git",
    "tags": [
      "app",
      "binary",
      "tool",
      "installation",
      "generator"
    ],
    "description": "tool to generate installers for Nim programs",
    "license": "MIT",
    "web": "https://github.com/nim-lang/niminst"
  },
  {
    "name": "redis",
    "url": "https://github.com/nim-lang/redis",
    "method": "git",
    "tags": [
      "redis",
      "client",
      "library"
    ],
    "description": "official redis client for Nim",
    "license": "MIT",
    "web": "https://github.com/nim-lang/redis"
  },
  {
    "name": "dialogs",
    "url": "https://github.com/nim-lang/dialogs",
    "method": "git",
    "tags": [
      "library",
      "ui",
      "gui",
      "dialog",
      "file"
    ],
    "description": "wraps GTK+ or Windows' open file dialogs",
    "license": "MIT",
    "web": "https://github.com/nim-lang/dialogs"
  },
  {
    "name": "vectors",
    "url": "https://github.com/blamestross/nimrod-vectors",
    "method": "git",
    "tags": [
      "math",
      "vectors",
      "library"
    ],
    "description": "Simple multidimensional vector math",
    "license": "MIT",
    "web": "https://github.com/blamestross/nimrod-vectors"
  },
  {
    "name": "bitarray",
    "url": "https://github.com/onecodex/nim-bitarray",
    "method": "git",
    "tags": [
      "Bit arrays",
      "Bit sets",
      "Bit vectors",
      "Data structures"
    ],
    "description": "mmap-backed bitarray implementation in Nim.",
    "license": "MIT",
    "web": "https://www.github.com/onecodex/nim-bitarray"
  },
  {
    "name": "appdirs",
    "url": "https://github.com/MrJohz/appdirs",
    "method": "git",
    "tags": [
      "utility",
      "filesystem"
    ],
    "description": "A utility library to find the directory you need to app in.",
    "license": "MIT",
    "web": "https://github.com/MrJohz/appdirs"
  },
  {
    "name": "nim-sndfile",
    "url": "https://github.com/julienaubert/nim-sndfile",
    "method": "git",
    "tags": [
      "audio",
      "wav",
      "wrapper",
      "libsndfile"
    ],
    "description": "A wrapper of libsndfile",
    "license": "MIT",
    "web": "https://github.com/julienaubert/nim-sndfile"
  },
  {
    "name": "bigints",
    "url": "https://github.com/def-/bigints",
    "method": "git",
    "tags": [
      "math",
      "library",
      "numbers"
    ],
    "description": "Arbitrary-precision integers",
    "license": "MIT",
    "web": "https://github.com/def-/bigints"
  },
  {
    "name": "iterutils",
    "url": "https://github.com/def-/iterutils",
    "method": "git",
    "tags": [
      "library",
      "iterators"
    ],
    "description": "Functional operations for iterators and slices, similar to sequtils",
    "license": "MIT",
    "web": "https://github.com/def-/iterutils"
  },
  {
    "name": "hastyscribe",
    "url": "https://github.com/h3rald/hastyscribe",
    "method": "git",
    "tags": [
      "markdown",
      "html",
      "publishing"
    ],
    "description": "Self-contained markdown compiler generating self-contained HTML documents",
    "license": "MIT",
    "web": "https://h3rald.com/hastyscribe"
  },
  {
    "name": "nanomsg",
    "url": "https://github.com/def-/nim-nanomsg",
    "method": "git",
    "tags": [
      "library",
      "wrapper",
      "networking"
    ],
    "description": "Wrapper for the nanomsg socket library that provides several common communication patterns",
    "license": "MIT",
    "web": "https://github.com/def-/nim-nanomsg"
  },
  {
    "name": "directnimrod",
    "url": "https://bitbucket.org/barcharcraz/directnimrod",
    "method": "git",
    "tags": [
      "library",
      "wrapper",
      "graphics",
      "windows"
    ],
    "description": "Wrapper for microsoft's DirectX libraries",
    "license": "MS-PL",
    "web": "https://bitbucket.org/barcharcraz/directnimrod"
  },
  {
    "name": "imghdr",
    "url": "https://github.com/achesak/nim-imghdr",
    "method": "git",
    "tags": [
      "image",
      "formats",
      "files"
    ],
    "description": "Library for detecting the format of an image",
    "license": "MIT",
    "web": "https://github.com/achesak/nim-imghdr"
  },
  {
    "name": "csv2json",
    "url": "https://github.com/achesak/nim-csv2json",
    "method": "git",
    "tags": [
      "csv",
      "json"
    ],
    "description": "Convert CSV files to JSON",
    "license": "MIT",
    "web": "https://github.com/achesak/nim-csv2json"
  },
  {
    "name": "vecmath",
    "url": "https://github.com/barcharcraz/vecmath",
    "method": "git",
    "tags": [
      "library",
      "math",
      "vector"
    ],
    "description": "various vector maths utils for nimrod",
    "license": "MIT",
    "web": "https://github.com/barcharcraz/vecmath"
  },
  {
    "name": "lazy_rest",
    "url": "https://github.com/Araq/lazy_rest",
    "method": "git",
    "tags": [
      "library",
      "rst",
      "rest",
      "text",
      "html"
    ],
    "description": "Simple reST HTML generation with some extras.",
    "license": "MIT",
    "web": "https://github.com/Araq/lazy_rest"
  },
  {
    "name": "Phosphor",
    "url": "https://github.com/barcharcraz/Phosphor",
    "method": "git",
    "tags": [
      "library",
      "opengl",
      "graphics"
    ],
    "description": "eaiser use of OpenGL and GLSL shaders",
    "license": "MIT",
    "web": "https://github.com/barcharcraz/Phosphor"
  },
  {
    "name": "colorsys",
    "url": "https://github.com/achesak/nim-colorsys",
    "method": "git",
    "tags": [
      "library",
      "colors",
      "rgb",
      "yiq",
      "hls",
      "hsv"
    ],
    "description": "Convert between RGB, YIQ, HLS, and HSV color systems.",
    "license": "MIT",
    "web": "https://github.com/achesak/nim-colorsys"
  },
  {
    "name": "pythonfile",
    "url": "https://github.com/achesak/nim-pythonfile",
    "method": "git",
    "tags": [
      "library",
      "python",
      "files",
      "file"
    ],
    "description": "Wrapper of the file procedures to provide an interface as similar as possible to that of Python",
    "license": "MIT",
    "web": "https://github.com/achesak/nim-pythonfile"
  },
  {
    "name": "sndhdr",
    "url": "https://github.com/achesak/nim-sndhdr",
    "method": "git",
    "tags": [
      "library",
      "formats",
      "files",
      "sound",
      "audio"
    ],
    "description": "Library for detecting the format of a sound file",
    "license": "MIT",
    "web": "https://github.com/achesak/nim-sndhdr"
  },
  {
    "name": "irc",
    "url": "https://github.com/nim-lang/irc",
    "method": "git",
    "tags": [
      "library",
      "irc",
      "network"
    ],
    "description": "Implements a simple IRC client.",
    "license": "MIT",
    "web": "https://github.com/nim-lang/irc"
  },
  {
    "name": "random",
    "url": "https://github.com/oprypin/nim-random",
    "method": "git",
    "tags": [
      "library",
      "algorithms",
      "random"
    ],
    "description": "Pseudo-random number generation library inspired by Python",
    "license": "MIT",
    "web": "https://github.com/oprypin/nim-random"
  },
  {
    "name": "zmq",
    "url": "https://github.com/nim-lang/nim-zmq",
    "method": "git",
    "tags": [
      "library",
      "wrapper",
      "zeromq",
      "messaging",
      "queue"
    ],
    "description": "ZeroMQ 4 wrapper",
    "license": "MIT",
    "web": "https://github.com/nim-lang/nim-zmq"
  },
  {
    "name": "uuid",
    "url": "https://github.com/idlewan/nim-uuid",
    "method": "git",
    "tags": [
      "library",
      "wrapper",
      "uuid"
    ],
    "description": "UUID wrapper",
    "license": "MIT",
    "web": "https://github.com/idlewan/nim-uuid"
  },
  {
    "name": "robotparser",
    "url": "https://github.com/achesak/nim-robotparser",
    "method": "git",
    "tags": [
      "library",
      "useragent",
      "robots",
      "robot.txt"
    ],
    "description": "Determine if a useragent can access a URL using robots.txt",
    "license": "MIT",
    "web": "https://github.com/achesak/nim-robotparser"
  },
  {
    "name": "epub",
    "url": "https://github.com/achesak/nim-epub",
    "method": "git",
    "tags": [
      "library",
      "epub",
      "e-book"
    ],
    "description": "Module for working with EPUB e-book files",
    "license": "MIT",
    "web": "https://github.com/achesak/nim-epub"
  },
  {
    "name": "hashids",
    "url": "https://github.com/achesak/nim-hashids",
    "method": "git",
    "tags": [
      "library",
      "hashids"
    ],
    "description": "Nim implementation of Hashids",
    "license": "MIT",
    "web": "https://github.com/achesak/nim-hashids"
  },
  {
    "name": "openssl_evp",
    "url": "https://github.com/cowboy-coders/nim-openssl-evp",
    "method": "git",
    "tags": [
      "library",
      "crypto",
      "openssl"
    ],
    "description": "Wrapper for OpenSSL's EVP interface",
    "license": "OpenSSL License and SSLeay License",
    "web": "https://github.com/cowboy-coders/nim-openssl-evp"
  },
  {
    "name": "monad",
    "alias": "maybe"
  },
  {
    "name": "maybe",
    "url": "https://github.com/superfunc/maybe",
    "method": "git",
    "tags": [
      "library",
      "functional",
      "optional",
      "monad"
    ],
    "description": "basic monadic maybe type for Nim",
    "license": "BSD3",
    "web": "https://github.com/superfunc/maybe"
  },
  {
    "name": "eternity",
    "url": "https://github.com/hiteshjasani/nim-eternity",
    "method": "git",
    "tags": [
      "library",
      "time",
      "format"
    ],
    "description": "Humanize elapsed time",
    "license": "MIT",
    "web": "https://github.com/hiteshjasani/nim-eternity"
  },
  {
    "name": "gmp",
    "url": "https://github.com/FedeOmoto/nim-gmp",
    "method": "git",
    "tags": [
      "library",
      "bignum",
      "numbers",
      "math"
    ],
    "description": "wrapper for the GNU multiple precision arithmetic library (GMP)",
    "license": "LGPLv3 or GPLv2",
    "web": "https://github.com/FedeOmoto/nim-gmp"
  },
  {
    "name": "ludens",
    "url": "https://github.com/rnentjes/nim-ludens",
    "method": "git",
    "tags": [
      "library",
      "game",
      "opengl",
      "sfml"
    ],
    "description": "Little game library using opengl and sfml",
    "license": "MIT",
    "web": "https://github.com/rnentjes/nim-ludens"
  },
  {
    "name": "ffbookmarks",
    "url": "https://github.com/achesak/nim-ffbookmarks",
    "method": "git",
    "tags": [
      "firefox",
      "bookmarks",
      "library"
    ],
    "description": "Nim module for working with Firefox bookmarks",
    "license": "MIT",
    "web": "https://github.com/achesak/nim-ffbookmarks"
  },
  {
    "name": "moustachu",
    "url": "https://github.com/fenekku/moustachu.git",
    "method": "git",
    "tags": [
      "web",
      "html",
      "template",
      "mustache"
    ],
    "description": "Mustache templating for Nim.",
    "license": "MIT",
    "web": "https://github.com/fenekku/moustachu"
  },
  {
    "name": "easy-bcrypt",
    "url": "https://github.com/flaviut/easy-bcrypt.git",
    "method": "git",
    "tags": [
      "hash",
      "crypto",
      "password",
      "bcrypt"
    ],
    "description": "simple wrapper providing a convenient interface for the bcrypt password hashing algorithm",
    "license": "CC0",
    "web": "https://github.com/flaviut/easy-bcrypt/blob/master/easy-bcrypt.nimble"
  },
  {
    "name": "libclang",
    "url": "https://github.com/cowboy-coders/nim-libclang.git",
    "method": "git",
    "tags": [
      "wrapper",
      "bindings",
      "clang"
    ],
    "description": "wrapper for libclang (the C-interface of the clang LLVM frontend)",
    "license": "MIT",
    "web": "https://github.com/cowboy-coders/nim-libclang"
  },
  {
    "name": "nim-libclang",
    "url": "https://github.com/cowboy-coders/nim-libclang.git",
    "method": "git",
    "tags": [
      "wrapper",
      "bindings",
      "clang"
    ],
    "description": "Please use libclang instead.",
    "license": "MIT",
    "web": "https://github.com/cowboy-coders/nim-libclang"
  },
  {
    "name": "nimqml",
    "url": "https://github.com/filcuc/nimqml",
    "method": "git",
    "tags": [
      "Qt",
      "Qml",
      "UI",
      "GUI"
    ],
    "description": "Qt Qml bindings",
    "license": "GPLv3",
    "web": "https://github.com/filcuc/nimqml"
  },
  {
    "name": "XPLM-Nim",
    "url": "https://github.com/jpoirier/XPLM-Nim",
    "method": "git",
    "tags": [
      "X-Plane",
      "XPLM",
      "Plugin",
      "SDK"
    ],
    "description": "X-Plane XPLM SDK wrapper",
    "license": "BSD",
    "web": "https://github.com/jpoirier/XPLM-Nim"
  },
  {
    "name": "csfml",
    "url": "https://github.com/oprypin/nim-csfml",
    "method": "git",
    "tags": [
      "sfml",
      "binding",
      "game",
      "media",
      "library",
      "opengl"
    ],
    "description": "Bindings for Simple and Fast Multimedia Library (through CSFML)",
    "license": "zlib",
    "web": "https://github.com/oprypin/nim-csfml"
  },
  {
    "name": "optional_t",
    "url": "https://github.com/flaviut/optional_t",
    "method": "git",
    "tags": [
      "option",
      "functional"
    ],
    "description": "Basic Option[T] library",
    "license": "MIT",
    "web": "https://github.com/flaviut/optional_t"
  },
  {
    "name": "nimrtlsdr",
    "url": "https://github.com/jpoirier/nimrtlsdr",
    "method": "git",
    "tags": [
      "rtl-sdr",
      "wrapper",
      "bindings",
      "rtlsdr"
    ],
    "description": "A Nim wrapper for librtlsdr",
    "license": "BSD",
    "web": "https://github.com/jpoirier/nimrtlsdr"
  },
  {
    "name": "lapp",
    "url": "https://gitlab.3dicc.com/gokr/lapp.git",
    "method": "git",
    "tags": [
      "args",
      "cmd",
      "opt",
      "parse",
      "parsing"
    ],
    "description": "Opt parser using synopsis as specification, ported from Lua.",
    "license": "MIT",
    "web": "https://gitlab.3dicc.com/gokr/lapp"
  },
  {
    "name": "blimp",
    "url": "https://gitlab.3dicc.com/gokr/blimp.git",
    "method": "git",
    "tags": [
      "app",
      "binary",
      "utility",
      "git",
      "git-fat"
    ],
    "description": "Utility that helps with big files in git, very similar to git-fat, s3annnex etc.",
    "license": "MIT",
    "web": "https://gitlab.3dicc.com/gokr/blimp"
  },
  {
    "name": "parsetoml",
    "url": "https://github.com/ziotom78/parsetoml.git",
    "method": "git",
    "tags": [
      "library"
    ],
    "description": "Library for parsing TOML files.",
    "license": "MIT",
    "web": "https://github.com/ziotom78/parsetoml"
  },
  {
    "name": "compiler",
    "url": "https://github.com/nim-lang/Nim.git",
    "method": "git",
    "tags": [
      "library"
    ],
    "description": "Compiler package providing the compiler sources as a library.",
    "license": "MIT",
    "web": "https://github.com/nim-lang/Nim"
  },
  {
    "name": "nre",
    "url": "https://github.com/flaviut/nre.git",
    "method": "git",
    "tags": [
      "library",
      "pcre",
      "regex"
    ],
    "description": "A better regular expression library",
    "license": "MIT",
    "web": "https://github.com/flaviut/nre"
  },
  {
    "name": "docopt",
    "url": "https://github.com/docopt/docopt.nim",
    "method": "git",
    "tags": [
      "commandline",
      "arguments",
      "parsing",
      "library"
    ],
    "description": "Command-line args parser based on Usage message",
    "license": "MIT",
    "web": "https://github.com/docopt/docopt.nim"
  },
  {
    "name": "bpg",
    "url": "https://github.com/def-/nim-bpg.git",
    "method": "git",
    "tags": [
      "image",
      "library",
      "wrapper"
    ],
    "description": "BPG (Better Portable Graphics) for Nim",
    "license": "MIT",
    "web": "https://github.com/def-/nim-bpg"
  },
  {
    "name": "io-spacenav",
    "url": "https://github.com/nimious/io-spacenav.git",
    "method": "git",
    "tags": [
      "binding",
      "3dx",
      "3dconnexion",
      "libspnav",
      "spacenav",
      "spacemouse",
      "spacepilot",
      "spacenavigator"
    ],
    "description": "Obsolete - please use spacenav instead!",
    "license": "MIT",
    "web": "https://github.com/nimious/io-spacenav"
  },
  {
    "name": "optionals",
    "url": "https://github.com/MasonMcGill/optionals.git",
    "method": "git",
    "tags": [
      "library",
      "option",
      "optional",
      "maybe"
    ],
    "description": "Option types",
    "license": "MIT",
    "web": "https://github.com/MasonMcGill/optionals"
  },
  {
    "name": "tuples",
    "url": "https://github.com/MasonMcGill/tuples.git",
    "method": "git",
    "tags": [
      "library",
      "tuple",
      "metaprogramming"
    ],
    "description": "Tuple manipulation utilities",
    "license": "MIT",
    "web": "https://github.com/MasonMcGill/tuples"
  },
  {
    "name": "fuse",
    "url": "https://github.com/akiradeveloper/nim-fuse.git",
    "method": "git",
    "tags": [
      "fuse",
      "library",
      "wrapper"
    ],
    "description": "A FUSE binding for Nim",
    "license": "MIT",
    "web": "https://github.com/akiradeveloper/nim-fuse"
  },
  {
    "name": "brainfuck",
    "url": "https://github.com/def-/nim-brainfuck.git",
    "method": "git",
    "tags": [
      "library",
      "binary",
      "app",
      "interpreter",
      "compiler",
      "language"
    ],
    "description": "A brainfuck interpreter and compiler",
    "license": "MIT",
    "web": "https://github.com/def-/nim-brainfuck"
  },
  {
    "name": "nimsuggest",
    "url": "https://github.com/nim-lang/nimsuggest.git",
    "method": "git",
    "tags": [
      "binary",
      "app",
      "suggest",
      "compiler",
      "autocomplete"
    ],
    "description": "Tool for providing auto completion data for Nim source code.",
    "license": "MIT",
    "web": "https://github.com/nim-lang/nimsuggest"
  },
  {
    "name": "jwt",
    "url": "https://github.com/yglukhov/nim-jwt.git",
    "method": "git",
    "tags": [
      "library",
      "crypto",
      "hash"
    ],
    "description": "JSON Web Tokens for Nim",
    "license": "MIT",
    "web": "https://github.com/yglukhov/nim-jwt"
  },
  {
    "name": "pythonpathlib",
    "url": "https://github.com/achesak/nim-pythonpathlib.git",
    "method": "git",
    "tags": [
      "path",
      "directory",
      "python",
      "library"
    ],
    "description": "Module for working with paths that is as similar as possible to Python's pathlib",
    "license": "MIT",
    "web": "https://github.com/achesak/nim-pythonpathlib"
  },
  {
    "name": "RingBuffer",
    "url": "git@github.com:megawac/RingBuffer.nim.git",
    "method": "git",
    "tags": [
      "sequence",
      "seq",
      "circular",
      "ring",
      "buffer"
    ],
    "description": "Circular buffer implementation",
    "license": "MIT",
    "web": "https://github.com/megawac/RingBuffer.nim"
  },
  {
    "name": "nimrat",
    "url": "https://github.com/apense/nimrat",
    "method": "git",
    "tags": [
      "library",
      "math",
      "numbers"
    ],
    "description": "Module for working with rational numbers (fractions)",
    "license": "MIT",
    "web": "https://github.com/apense/nimrat"
  },
  {
    "name": "io-isense",
    "url": "https://github.com/nimious/io-isense.git",
    "method": "git",
    "tags": [
      "binding",
      "isense",
      "intersense",
      "inertiacube",
      "intertrax",
      "microtrax",
      "thales",
      "tracking",
      "sensor"
    ],
    "description": "Obsolete - please use isense instead!",
    "license": "MIT",
    "web": "https://github.com/nimious/io-isense"
  },
  {
    "name": "io-usb",
    "url": "https://github.com/nimious/io-usb.git",
    "method": "git",
    "tags": [
      "binding",
      "usb",
      "libusb"
    ],
    "description": "Obsolete - please use libusb instead!",
    "license": "MIT",
    "web": "https://github.com/nimious/io-usb"
  },
  {
    "name": "nimcfitsio",
    "url": "https://github.com/ziotom78/nimcfitsio.git",
    "method": "git",
    "tags": [
      "library",
      "binding",
      "cfitsio",
      "fits",
      "io"
    ],
    "description": "Bindings for CFITSIO, a library to read/write FITSIO images and tables.",
    "license": "MIT",
    "web": "https://github.com/ziotom78/nimcfitsio"
  },
  {
    "name": "glossolalia",
    "url": "https://github.com/fowlmouth/glossolalia",
    "method": "git",
    "tags": [
      "parser",
      "peg"
    ],
    "description": "A DSL for quickly writing parsers",
    "license": "CC0",
    "web": "https://github.com/fowlmouth/glossolalia"
  },
  {
    "name": "entoody",
    "url": "https://bitbucket.org/fowlmouth/entoody",
    "method": "git",
    "tags": [
      "component",
      "entity",
      "composition"
    ],
    "description": "A component/entity system",
    "license": "CC0",
    "web": "https://bitbucket.org/fowlmouth/entoody"
  },
  {
    "name": "msgpack",
    "url": "https://github.com/akiradeveloper/msgpack-nim.git",
    "method": "git",
    "tags": [
      "msgpack",
      "library",
      "serialization"
    ],
    "description": "A MessagePack binding for Nim",
    "license": "MIT",
    "web": "https://github.com/akiradeveloper/msgpack-nim"
  },
  {
    "name": "osinfo",
    "url": "https://github.com/nim-lang/osinfo.git",
    "method": "git",
    "tags": [
      "os",
      "library",
      "info"
    ],
    "description": "Modules providing information about the OS.",
    "license": "MIT",
    "web": "https://github.com/nim-lang/osinfo"
  },
  {
    "name": "io-myo",
    "url": "https://github.com/nimious/io-myo.git",
    "method": "git",
    "tags": [
      "binding",
      "myo",
      "thalmic",
      "armband",
      "gesture"
    ],
    "description": "Obsolete - please use myo instead!",
    "license": "MIT",
    "web": "https://github.com/nimious/io-myo"
  },
  {
    "name": "io-oculus",
    "url": "https://github.com/nimious/io-oculus.git",
    "method": "git",
    "tags": [
      "binding",
      "oculus",
      "rift",
      "vr",
      "libovr",
      "ovr",
      "dk1",
      "dk2",
      "gearvr"
    ],
    "description": "Obsolete - please use oculus instead!",
    "license": "MIT",
    "web": "https://github.com/nimious/io-oculus"
  },
  {
    "name": "closure_compiler",
    "url": "https://github.com/yglukhov/closure_compiler.git",
    "method": "git",
    "tags": [
      "binding",
      "closure",
      "compiler",
      "javascript"
    ],
    "description": "Bindings for Closure Compiler web API.",
    "license": "MIT",
    "web": "https://github.com/yglukhov/closure_compiler"
  },
  {
    "name": "io-serialport",
    "url": "https://github.com/nimious/io-serialport.git",
    "method": "git",
    "tags": [
      "binding",
      "libserialport",
      "serial",
      "communication"
    ],
    "description": "Obsolete - please use serialport instead!",
    "license": "MIT",
    "web": "https://github.com/nimious/io-serialport"
  },
  {
    "name": "beanstalkd",
    "url": "https://github.com/tormaroe/beanstalkd.nim.git",
    "method": "git",
    "tags": [
      "library",
      "queue",
      "messaging"
    ],
    "description": "A beanstalkd work queue client library.",
    "license": "MIT",
    "web": "https://github.com/tormaroe/beanstalkd.nim"
  },
  {
    "name": "wiki2text",
    "url": "https://github.com/rspeer/wiki2text.git",
    "method": "git",
    "tags": [
      "nlp",
      "wiki",
      "xml",
      "text"
    ],
    "description": "Quickly extracts natural-language text from a MediaWiki XML file.",
    "license": "MIT",
    "web": "https://github.com/rspeer/wiki2text"
  },
  {
    "name": "qt5_qtsql",
    "url": "https://github.com/philip-wernersbach/nim-qt5_qtsql.git",
    "method": "git",
    "tags": [
      "library",
      "wrapper",
      "database",
      "qt",
      "qt5",
      "qtsql",
      "sqlite",
      "postgres",
      "mysql"
    ],
    "description": "Binding for Qt 5's Qt SQL library that integrates with the features of the Nim language. Uses one API for multiple database engines.",
    "license": "MIT",
    "web": "https://github.com/philip-wernersbach/nim-qt5_qtsql"
  },
  {
    "name": "orient",
    "url": "https://github.com/philip-wernersbach/nim-orient",
    "method": "git",
    "tags": [
      "library",
      "wrapper",
      "database",
      "orientdb",
      "pure"
    ],
    "description": "OrientDB driver written in pure Nim, uses the OrientDB 2.0 Binary Protocol with Binary Serialization.",
    "license": "MPL",
    "web": "https://github.com/philip-wernersbach/nim-orient"
  },
  {
    "name": "syslog",
    "url": "https://github.com/FedericoCeratto/nim-syslog",
    "method": "git",
    "tags": [
      "library",
      "pure"
    ],
    "description": "Syslog module.",
    "license": "LGPLv3",
    "web": "https://github.com/FedericoCeratto/nim-syslog"
  },
  {
    "name": "nimes",
    "url": "https://github.com/def-/nimes",
    "method": "git",
    "tags": [
      "emulator",
      "nes",
      "game",
      "sdl",
      "javascript"
    ],
    "description": "NES emulator using SDL2, also compiles to JavaScript with emscripten.",
    "license": "MPL",
    "web": "https://github.com/def-/nimes"
  },
  {
    "name": "syscall",
    "url": "https://github.com/def-/nim-syscall",
    "method": "git",
    "tags": [
      "library"
    ],
    "description": "Raw system calls for Nim",
    "license": "MPL",
    "web": "https://github.com/def-/nim-syscall"
  },
  {
    "name": "jnim",
    "url": "https://github.com/vegansk/jnim",
    "method": "git",
    "tags": [
      "library",
      "java",
      "jvm",
      "bridge",
      "bindings"
    ],
    "description": "Nim - Java bridge",
    "license": "MIT",
    "web": "https://github.com/vegansk/jnim"
  },
  {
    "name": "nimPDF",
    "url": "https://github.com/jangko/nimpdf",
    "method": "git",
    "tags": [
      "library",
      "PDF",
      "document"
    ],
    "description": "library for generating PDF files",
    "license": "MIT",
    "web": "https://github.com/jangko/nimpdf"
  },
  {
    "name": "LLVM",
    "url": "https://github.com/FedeOmoto/llvm",
    "method": "git",
    "tags": [
      "LLVM",
      "bindings",
      "wrapper"
    ],
    "description": "LLVM bindings for the Nim language.",
    "license": "MIT",
    "web": "https://github.com/FedeOmoto/llvm"
  },
  {
    "name": "nshout",
    "url": "https://github.com/Senketsu/nshout",
    "method": "git",
    "tags": [
      "library",
      "shouter",
      "libshout",
      "wrapper",
      "bindings",
      "audio",
      "web"
    ],
    "description": "Nim bindings for libshout",
    "license": "MIT",
    "web": "https://github.com/Senketsu/nshout"
  },
  {
    "name": "nuuid",
    "url": "https://github.com/yglukhov/nim-only-uuid",
    "method": "git",
    "tags": [
      "library",
      "uuid",
      "guid"
    ],
    "description": "A Nim source only UUID generator",
    "license": "MIT",
    "web": "https://github.com/yglukhov/nim-only-uuid"
  },
  {
    "name": "fftw3",
    "url": "https://github.com/ziotom78/nimfftw3",
    "method": "git",
    "tags": [
      "library",
      "math",
      "fft"
    ],
    "description": "Bindings to the FFTW library",
    "license": "MIT",
    "web": "https://github.com/ziotom78/nimfftw3"
  },
  {
    "name": "nrpl",
    "url": "https://github.com/vegansk/nrpl",
    "method": "git",
    "tags": [
      "REPL",
      "application"
    ],
    "description": "A rudimentary Nim REPL",
    "license": "MIT",
    "web": "https://github.com/vegansk/nrpl"
  },
  {
    "name": "nim-geocoding",
    "url": "https://github.com/saratchandra92/nim-geocoding",
    "method": "git",
    "tags": [
      "library",
      "geocoding",
      "maps"
    ],
    "description": "A simple library for Google Maps Geocoding API",
    "license": "MIT",
    "web": "https://github.com/saratchandra92/nim-geocoding"
  },
  {
    "name": "io-gles",
    "url": "https://github.com/nimious/io-gles.git",
    "method": "git",
    "tags": [
      "binding",
      "khronos",
      "gles",
      "opengl es"
    ],
    "description": "Obsolete - please use gles instead!",
    "license": "MIT",
    "web": "https://github.com/nimious/io-gles"
  },
  {
    "name": "io-egl",
    "url": "https://github.com/nimious/io-egl.git",
    "method": "git",
    "tags": [
      "binding",
      "khronos",
      "egl",
      "opengl",
      "opengl es",
      "openvg"
    ],
    "description": "Obsolete - please use egl instead!",
    "license": "MIT",
    "web": "https://github.com/nimious/io-egl"
  },
  {
    "name": "io-sixense",
    "url": "https://github.com/nimious/io-sixense.git",
    "method": "git",
    "tags": [
      "binding",
      "sixense",
      "razer hydra",
      "stem system",
      "vr"
    ],
    "description": "Obsolete - please use sixense instead!",
    "license": "MIT",
    "web": "https://github.com/nimious/io-sixense"
  },
  {
    "name": "tnetstring",
    "url": "https://mahlon@bitbucket.org/mahlon/nim-tnetstring",
    "method": "hg",
    "tags": [
      "tnetstring",
      "library",
      "serialization"
    ],
    "description": "Parsing and serializing for the TNetstring format.",
    "license": "MIT",
    "web": "http://bitbucket.org/mahlon/nim-tnetstring"
  },
  {
    "name": "msgpack4nim",
    "url": "https://github.com/jangko/msgpack4nim",
    "method": "git",
    "tags": [
      "msgpack",
      "library",
      "serialization",
      "deserialization"
    ],
    "description": "Another MessagePack implementation written in pure nim",
    "license": "MIT",
    "web": "https://github.com/jangko/msgpack4nim"
  },
  {
    "name": "binaryheap",
    "url": "https://github.com/bluenote10/nim-heap",
    "method": "git",
    "tags": [
      "heap",
      "priority queue"
    ],
    "description": "Simple binary heap implementation",
    "license": "MIT",
    "web": "https://github.com/bluenote10/nim-heap"
  },
  {
    "name": "stringinterpolation",
    "url": "https://github.com/bluenote10/nim-stringinterpolation",
    "method": "git",
    "tags": [
      "string formatting",
      "string interpolation"
    ],
    "description": "String interpolation with printf syntax",
    "license": "MIT",
    "web": "https://github.com/bluenote10/nim-stringinterpolation"
  },
  {
    "name": "libovr",
    "url": "https://github.com/bluenote10/nim-ovr",
    "method": "git",
    "tags": [
      "Oculus Rift",
      "virtual reality"
    ],
    "description": "Nim bindings for libOVR (Oculus Rift)",
    "license": "MIT",
    "web": "https://github.com/bluenote10/nim-ovr"
  },
  {
    "name": "delaunay",
    "url": "https://github.com/Nycto/DelaunayNim",
    "method": "git",
    "tags": [
      "delaunay",
      "library",
      "algorithms",
      "graph"
    ],
    "description": "2D Delaunay triangulations",
    "license": "MIT",
    "web": "https://github.com/Nycto/DelaunayNim"
  },
  {
    "name": "linenoise",
    "url": "https://github.com/fallingduck/linenoise-nim",
    "method": "git",
    "tags": [
      "linenoise",
      "library",
      "wrapper",
      "commandline"
    ],
    "description": "Wrapper for linenoise, a free, self-contained alternative to GNU readline.",
    "license": "BSD",
    "web": "https://github.com/fallingduck/linenoise-nim"
  },
  {
    "name": "struct",
    "url": "https://github.com/rgv151/struct.nim",
    "method": "git",
    "tags": [
      "struct",
      "library",
      "python",
      "pack",
      "unpack"
    ],
    "description": "Python-like 'struct' for Nim",
    "license": "MIT",
    "web": "https://github.com/rgv151/struct.nim"
  },
  {
    "name": "uri2",
    "url": "https://github.com/achesak/nim-uri2",
    "method": "git",
    "tags": [
      "uri",
      "url",
      "library"
    ],
    "description": "Nim module for better URI handling",
    "license": "MIT",
    "web": "https://github.com/achesak/nim-uri2"
  },
  {
    "name": "hmac",
    "url": "https://github.com/rgv151/hmac.nim",
    "method": "git",
    "tags": [
      "hmac",
      "authentication",
      "hash",
      "sha1",
      "md5"
    ],
    "description": "HMAC-SHA1 and HMAC-MD5 hashing in Nim",
    "license": "MIT",
    "web": "https://github.com/rgv151/hmac.nim"
  },
  {
    "name": "mongrel2",
    "url": "https://mahlon@bitbucket.org/mahlon/nim-mongrel2",
    "method": "hg",
    "tags": [
      "mongrel2",
      "library",
      "www"
    ],
    "description": "Handler framework for the Mongrel2 web server.",
    "license": "MIT",
    "web": "http://bitbucket.org/mahlon/nim-mongrel2"
  },
  {
    "name": "shimsham",
    "url": "https://github.com/apense/shimsham",
    "method": "git",
    "tags": [
      "crypto",
      "hash",
      "hashing",
      "digest"
    ],
    "description": "Hashing/Digest collection in pure Nim",
    "license": "MIT",
    "web": "https://github.com/apense/shimsham"
  },
  {
    "name": "base32",
    "url": "https://github.com/rgv151/base32.nim",
    "method": "git",
    "tags": [
      "base32",
      "encode",
      "decode"
    ],
    "description": "Base32 library for Nim",
    "license": "MIT",
    "web": "https://github.com/rgv151/base32.nim"
  },
  {
    "name": "otp",
    "url": "https://github.com/rgv151/otp.nim",
    "method": "git",
    "tags": [
      "otp",
      "hotp",
      "totp",
      "time",
      "password",
      "one",
      "google",
      "authenticator"
    ],
    "description": "One Time Password library for Nim",
    "license": "MIT",
    "web": "https://github.com/rgv151/otp.nim"
  },
  {
    "name": "q",
    "url": "https://github.com/rgv151/q.nim",
    "method": "git",
    "tags": [
      "css",
      "selector",
      "query",
      "match",
      "find",
      "html",
      "xml",
      "jquery"
    ],
    "description": "Simple package for query HTML/XML elements using a CSS3 or jQuery-like selector syntax",
    "license": "MIT",
    "web": "https://github.com/rgv151/q.nim"
  },
  {
    "name": "bignum",
    "url": "https://github.com/FedeOmoto/bignum",
    "method": "git",
    "tags": [
      "bignum",
      "gmp",
      "wrapper"
    ],
    "description": "Wrapper around the GMP bindings for the Nim language.",
    "license": "MIT",
    "web": "https://github.com/FedeOmoto/bignum"
  },
  {
    "name": "rbtree",
    "url": "https://github.com/Nycto/RBTreeNim",
    "method": "git",
    "tags": [
      "tree",
      "binary search tree",
      "rbtree",
      "red black tree"
    ],
    "description": "Red/Black Trees",
    "license": "MIT",
    "web": "https://github.com/Nycto/RBTreeNim"
  },
  {
    "name": "anybar",
    "url": "https://github.com/rgv151/anybar.nim",
    "method": "git",
    "tags": [
      "anybar",
      "menubar",
      "status",
      "indicator"
    ],
    "description": "Control AnyBar instances with Nim",
    "license": "MIT",
    "web": "https://github.com/rgv151/anybar.nim"
  },
  {
    "name": "astar",
    "url": "https://github.com/Nycto/AStarNim",
    "method": "git",
    "tags": [
      "astar",
      "A*",
      "pathfinding",
      "algorithm"
    ],
    "description": "A* Pathfinding",
    "license": "MIT",
    "web": "https://github.com/Nycto/AStarNim"
  },
  {
    "name": "lazy",
    "url": "https://github.com/petermora/nimLazy/",
    "method": "git",
    "tags": [
      "library",
      "iterator",
      "lazy list"
    ],
    "description": "Iterator library for Nim",
    "license": "MIT",
    "web": "https://github.com/petermora/nimLazy"
  },
  {
    "name": "asyncpythonfile",
    "url": "https://github.com/fallingduck/asyncpythonfile-nim",
    "method": "git",
    "tags": [
      "async",
      "asynchronous",
      "library",
      "python",
      "file",
      "files"
    ],
    "description": "High level, asynchronous file API mimicking Python's file interface.",
    "license": "ISC",
    "web": "https://github.com/fallingduck/asyncpythonfile-nim"
  },
  {
    "name": "nimfuzz",
    "url": "https://github.com/apense/nimfuzz",
    "method": "git",
    "tags": [
      "fuzzing",
      "testing",
      "hacking",
      "security"
    ],
    "description": "Simple and compact fuzzing",
    "license": "Apache License 2.0",
    "web": "https://apense.github.io/nimfuzz"
  },
  {
    "name": "linalg",
    "url": "https://github.com/unicredit/linear-algebra",
    "method": "git",
    "tags": [
      "vector",
      "matrix",
      "linear-algebra",
      "BLAS",
      "LAPACK"
    ],
    "description": "Linear algebra for Nim",
    "license": "Apache License 2.0",
    "web": "https://github.com/unicredit/linear-algebra"
  },
  {
    "name": "sequester",
    "url": "https://github.com/fallingduck/sequester",
    "method": "git",
    "tags": [
      "library",
      "seq",
      "sequence",
      "strings",
      "iterators",
      "php"
    ],
    "description": "Library for converting sequences to strings. Also has PHP-inspired explode and implode procs.",
    "license": "ISC",
    "web": "https://github.com/fallingduck/sequester"
  },
  {
    "name": "options",
    "url": "https://github.com/fallingduck/options-nim",
    "method": "git",
    "tags": [
      "library",
      "option",
      "optionals",
      "maybe"
    ],
    "description": "Temporary package to fix broken code in 0.11.2 stable.",
    "license": "MIT",
    "web": "https://github.com/fallingduck/options-nim"
  },
  {
    "name": "oldwinapi",
    "url": "https://github.com/nim-lang/oldwinapi",
    "method": "git",
    "tags": [
      "library",
      "windows",
      "api"
    ],
    "description": "Old Win API library for Nim",
    "license": "LGPL with static linking exception",
    "web": "https://github.com/nim-lang/oldwinapi"
  },
  {
    "name": "nimx",
    "url": "https://github.com/yglukhov/nimx",
    "method": "git",
    "tags": [
      "gui",
      "ui",
      "library"
    ],
    "description": "Cross-platform GUI framework",
    "license": "MIT",
    "web": "https://github.com/yglukhov/nimx"
  },
  {
    "name": "memo",
    "url": "https://github.com/andreaferretti/memo",
    "method": "git",
    "tags": [
      "memo",
      "memoization",
      "memoize",
      "cache"
    ],
    "description": "Memoize Nim functions",
    "license": "Apache License 2.0",
    "web": "https://github.com/andreaferretti/memo"
  },
  {
    "name": "base62",
    "url": "https://github.com/singularperturbation/base62-encode",
    "method": "git",
    "tags": [
      "base62",
      "encode",
      "decode"
    ],
    "description": "Arbitrary base encoding-decoding functions, defaulting to Base-62.",
    "license": "MIT",
    "web": "https://github.com/singularperturbation/base62-encode"
  },
  {
    "name": "telebot",
    "url": "https://github.com/rgv151/telebot.nim",
    "method": "git",
    "tags": [
      "telebot",
      "telegram",
      "bot",
      "api",
      "client",
      "async"
    ],
    "description": "Async Telegram Bot API Client",
    "license": "MIT",
    "web": "https://github.com/rgv151/telebot.nim"
  },
  {
    "name": "tempfile",
    "url": "https://github.com/rgv151/tempfile.nim",
    "method": "git",
    "tags": [
      "temp",
      "mktemp",
      "make",
      "mk",
      "mkstemp",
      "mkdtemp"
    ],
    "description": "Temporary files and directories",
    "license": "MIT",
    "web": "https://github.com/rgv151/tempfile.nim"
  },
  {
    "name": "AstroNimy",
    "url": "https://github.com/super-massive-black-holes/AstroNimy",
    "method": "git",
    "tags": [
      "science",
      "astronomy",
      "library"
    ],
    "description": "Astronomical library for Nim",
    "license": "MIT",
    "web": "https://github.com/super-massive-black-holes/AstroNimy"
  },
  {
    "name": "patty",
    "url": "https://github.com/andreaferretti/patty",
    "method": "git",
    "tags": [
      "pattern",
      "adt",
      "variant",
      "pattern matching",
      "algebraic data type"
    ],
    "description": "Algebraic data types and pattern matching",
    "license": "Apache License 2.0",
    "web": "https://github.com/andreaferretti/patty"
  },
  {
    "name": "einheit",
    "url": "https://github.com/jyapayne/einheit",
    "method": "git",
    "tags": [
      "unit",
      "tests",
      "unittest",
      "unit tests",
      "unit test macro"
    ],
    "description": "Pretty looking, full featured, Python-inspired unit test library.",
    "license": "MIT",
    "web": "https://github.com/jyapayne/einheit"
  },
  {
    "name": "plists",
    "url": "https://github.com/yglukhov/plists",
    "method": "git",
    "tags": [
      "plist",
      "property",
      "list"
    ],
    "description": "Generate and parse Mac OS X .plist files in Nim.",
    "license": "MIT",
    "web": "https://github.com/yglukhov/plists"
  },
  {
    "name": "ncurses",
    "url": "https://github.com/rnowley/nim-ncurses/",
    "method": "git",
    "tags": [
      "library",
      "terminal",
      "graphics",
      "wrapper"
    ],
    "description": "A wrapper for NCurses",
    "license": "MIT",
    "web": "https://github.com/rnowley/nim-ncurses"
  },
  {
    "name": "nanovg.nim",
    "url": "https://github.com/fowlmouth/nanovg.nim",
    "method": "git",
    "tags": [
      "wrapper",
      "GUI",
      "vector graphics",
      "opengl"
    ],
    "description": "A wrapper for NanoVG vector graphics rendering",
    "license": "MIT",
    "web": "https://github.com/fowlmouth/nanovg.nim"
  },
  {
    "name": "pwd",
    "url": "https://github.com/achesak/nim-pwd",
    "method": "git",
    "tags": [
      "library",
      "unix",
      "pwd",
      "password"
    ],
    "description": "Nim port of Python's pwd module for working with the UNIX password file",
    "license": "MIT",
    "web": "https://github.com/achesak/nim-pwd"
  },
  {
    "name": "spwd",
    "url": "https://github.com/achesak/nim-spwd",
    "method": "git",
    "tags": [
      "library",
      "unix",
      "spwd",
      "password",
      "shadow"
    ],
    "description": "Nim port of Python's spwd module for working with the UNIX shadow password file",
    "license": "MIT",
    "web": "https://github.com/achesak/nim-spwd"
  },
  {
    "name": "grp",
    "url": "https://github.com/achesak/nim-grp",
    "method": "git",
    "tags": [
      "library",
      "unix",
      "grp",
      "group"
    ],
    "description": "Nim port of Python's grp module for working with the UNIX group database file",
    "license": "MIT",
    "web": "https://github.com/achesak/nim-grp"
  },
  {
    "name": "stopwatch",
    "url": "https://gitlab.com/define-private-public/stopwatch",
    "method": "git",
    "tags": [
      "timer",
      "timing",
      "benchmarking",
      "watch",
      "clock"
    ],
    "description": "A simple timing library for benchmarking code and other things.",
    "license": "MIT",
    "web": "https://gitlab.com/define-private-public/stopwatch"
  },
  {
    "name": "nimFinLib",
    "url": "https://github.com/qqtop/NimFinLib",
    "method": "git",
    "tags": [
      "financial"
    ],
    "description": "Financial Library for Nim",
    "license": "MIT",
    "web": "https://github.com/qqtop/NimFinLib"
  },
  {
    "name": "libssh2",
    "url": "https://github.com/rgv151/libssh2.nim",
    "method": "git",
    "tags": [
      "lib",
      "ssh",
      "ssh2",
      "openssh",
      "client",
      "sftp",
      "scp"
    ],
    "description": "Nim wrapper for libssh2",
    "license": "MIT",
    "web": "https://github.com/rgv151/libssh2.nim"
  },
  {
    "name": "rethinkdb",
    "url": "https://github.com/rgv151/rethinkdb.nim",
    "method": "git",
    "tags": [
      "rethinkdb",
      "driver",
      "client",
      "json"
    ],
    "description": "RethinkDB driver for Nim",
    "license": "MIT",
    "web": "https://github.com/rgv151/rethinkdb.nim"
  },
  {
    "name": "dbus",
    "url": "https://github.com/zielmicha/nim-dbus",
    "method": "git",
    "tags": [
      "dbus"
    ],
    "description": "dbus bindings for Nim",
    "license": "MIT",
    "web": "https://github.com/zielmicha/nim-dbus"
  },
  {
    "name": "lmdb",
    "url": "https://github.com/fowlmouth/lmdb.nim",
    "method": "git",
    "tags": [
      "wrapper",
      "lmdb"
    ],
    "description": "A wrapper for LMDB the Lightning Memory-Mapped Database",
    "license": "MIT",
    "web": "https://github.com/fowlmouth/lmdb.nim"
  },
  {
    "name": "zip",
    "url": "https://github.com/nim-lang/zip",
    "method": "git",
    "tags": [
      "wrapper",
      "zip"
    ],
    "description": "A wrapper for the zip library",
    "license": "MIT",
    "web": "https://github.com/nim-lang/zip"
  },
  {
    "name": "csvtools",
    "url": "https://github.com/unicredit/csvtools",
    "method": "git",
    "tags": [
      "CSV",
      "comma separated values",
      "TSV"
    ],
    "description": "Manage CSV files",
    "license": "Apache License 2.0",
    "web": "https://github.com/unicredit/csvtools"
  },
  {
    "name": "httpform",
    "url": "https://github.com/tulayang/httpform",
    "method": "git",
    "tags": [
      "request parser",
      "upload",
      "html5 file"
    ],
    "description": "Http request form parser",
    "license": "MIT",
    "web": "https://github.com/tulayang/httpform"
  },
  {
    "name": "vardene",
    "url": "https://github.com/Xe/vardene",
    "method": "git",
    "tags": [
      "command line",
      "tool",
      "compiler"
    ],
    "description": "A simple tool to manage multiple installs of Nim.",
    "license": "MIT",
    "web": "https://christine.website/projects/Vardene"
  },
  {
    "name": "quadtree",
    "url": "https://github.com/Nycto/QuadtreeNim",
    "method": "git",
    "tags": [
      "quadtree",
      "algorithm"
    ],
    "description": "A Quadtree implementation",
    "license": "MIT",
    "web": "https://github.com/Nycto/QuadtreeNim"
  },
  {
    "name": "expat",
    "url": "https://github.com/nim-lang/expat",
    "method": "git",
    "tags": [
      "expat",
      "xml",
      "parsing"
    ],
    "description": "Expat wrapper for Nim",
    "license": "MIT",
    "web": "https://github.com/nim-lang/expat"
  },
  {
    "name": "sphinx",
    "url": "https://github.com/Araq/sphinx",
    "method": "git",
    "tags": [
      "sphinx",
      "wrapper",
      "search",
      "engine"
    ],
    "description": "Sphinx wrapper for Nim",
    "license": "LGPL",
    "web": "https://github.com/Araq/sphinx"
  },
  {
    "name": "sdl1",
    "url": "https://github.com/nim-lang/sdl1",
    "method": "git",
    "tags": [
      "graphics",
      "library",
      "multi-media",
      "input",
      "sound",
      "joystick"
    ],
    "description": "SDL 1.2 wrapper for Nim.",
    "license": "LGPL",
    "web": "https://github.com/nim-lang/sdl1"
  },
  {
    "name": "graphics",
    "url": "https://github.com/nim-lang/graphics",
    "method": "git",
    "tags": [
      "library",
      "SDL"
    ],
    "description": "Graphics module for Nim.",
    "license": "MIT",
    "web": "https://github.com/nim-lang/graphics"
  },
  {
    "name": "libffi",
    "url": "https://github.com/Araq/libffi",
    "method": "git",
    "tags": [
      "ffi",
      "library",
      "C",
      "calling",
      "convention"
    ],
    "description": "libffi wrapper for Nim.",
    "license": "MIT",
    "web": "https://github.com/Araq/libffi"
  },
  {
    "name": "libcurl",
    "url": "https://github.com/Araq/libcurl",
    "method": "git",
    "tags": [
      "curl",
      "web",
      "http",
      "download"
    ],
    "description": "Nim wrapper for libcurl.",
    "license": "MIT",
    "web": "https://github.com/Araq/libcurl"
  },
  {
    "name": "perlin",
    "url": "https://github.com/Nycto/PerlinNim",
    "method": "git",
    "tags": [
      "perlin",
      "simplex",
      "noise"
    ],
    "description": "Perlin noise and Simplex noise generation",
    "license": "MIT",
    "web": "https://github.com/Nycto/PerlinNim"
  },
  {
    "name": "pfring",
    "url": "https://github.com/rgv151/pfring.nim",
    "method": "git",
    "tags": [
      "pf_ring",
      "packet",
      "sniff",
      "pcap",
      "pfring",
      "network",
      "capture",
      "socket"
    ],
    "description": "PF_RING wrapper for Nim",
    "license": "MIT",
    "web": "https://github.com/rgv151/pfring.nim"
  },
  {
    "name": "xxtea",
    "url": "https://github.com/xxtea/xxtea-nim",
    "method": "git",
    "tags": [
      "xxtea",
      "encrypt",
      "decrypt",
      "crypto"
    ],
    "description": "XXTEA encryption algorithm library written in pure Nim.",
    "license": "MIT",
    "web": "https://github.com/xxtea/xxtea-nim"
  },
  {
    "name": "xxhash",
    "url": "https://github.com/rgv151/xxhash.nim",
    "method": "git",
    "tags": [
      "fast",
      "hash",
      "algorithm"
    ],
    "description": "xxhash wrapper for Nim",
    "license": "MIT",
    "web": "https://github.com/rgv151/xxhash.nim"
  },
  {
    "name": "libipset",
    "url": "https://github.com/rgv151/libipset.nim",
    "method": "git",
    "tags": [
      "ipset",
      "firewall",
      "netfilter",
      "mac",
      "ip",
      "network",
      "collection",
      "rule",
      "set"
    ],
    "description": "libipset wrapper for Nim",
    "license": "MIT",
    "web": "https://github.com/rgv151/libipset.nim"
  },
  {
    "name": "pop3",
    "url": "https://github.com/FedericoCeratto/nim-pop3",
    "method": "git",
    "tags": [
      "network",
      "pop3",
      "email"
    ],
    "description": "POP3 client library",
    "license": "LGPLv3",
    "web": "https://github.com/FedericoCeratto/nim-pop3"
  },
  {
    "name": "nimrpc",
    "url": "https://github.com/rogercloud/nim-rpc",
    "method": "git",
    "tags": [
      "msgpack",
      "library",
      "rpc",
      "nimrpc"
    ],
    "description": "RPC implementation for Nim based on msgpack4nim",
    "license": "MIT",
    "web": "https://github.com/rogercloud/nim-rpc"
  },
  {
    "name": "asyncevents",
    "url": "https://github.com/tulayang/asyncevents",
    "method": "git",
    "tags": [
      "event",
      "future",
      "asyncdispath"
    ],
    "description": "Asynchronous event loop for progaming with MVC",
    "license": "MIT",
    "web": "https://github.com/tulayang/asyncevents"
  },
  {
    "name": "nimSHA2",
    "url": "https://github.com/jangko/nimSHA2",
    "method": "git",
    "tags": [
      "hash",
      "crypto",
      "library",
      "sha256",
      "sha224",
      "sha384",
      "sha512"
    ],
    "description": "Secure Hash Algorithm - 2, [224, 256, 384, and 512 bits]",
    "license": "MIT",
    "web": "https://github.com/jangko/nimSHA2"
  },
  {
    "name": "nimAES",
    "url": "https://github.com/jangko/nimAES",
    "method": "git",
    "tags": [
      "crypto",
      "library",
      "aes",
      "encryption",
      "rijndael"
    ],
    "description": "Advanced Encryption Standard, Rijndael Algorithm",
    "license": "MIT",
    "web": "https://github.com/jangko/nimAES"
  },
  {
    "name": "nimeverything",
    "url": "https://github.com/xland/nimeverything/",
    "method": "git",
    "tags": [
      "everything",
      "voidtools",
      "Everything Search Engine"
    ],
    "description": "everything  search engine wrapper",
    "license": "MIT",
    "web": "https://github.com/xland/nimeverything"
  },
  {
    "name": "vidhdr",
    "url": "https://github.com/achesak/nim-vidhdr",
    "method": "git",
    "tags": [
      "video",
      "formats",
      "file"
    ],
    "description": "Library for detecting the format of an video file",
    "license": "MIT",
    "web": "https://github.com/achesak/nim-vidhdr"
  },
  {
    "name": "gitapi",
    "url": "https://github.com/achesak/nim-gitapi",
    "method": "git",
    "tags": [
      "git",
      "version control",
      "library"
    ],
    "description": "Nim wrapper around the git version control software",
    "license": "MIT",
    "web": "https://github.com/achesak/nim-gitapi"
  },
  {
    "name": "ptrace",
    "url": "https://github.com/rgv151/ptrace.nim",
    "method": "git",
    "tags": [
      "ptrace",
      "trace",
      "process",
      "syscal",
      "system",
      "call"
    ],
    "description": "ptrace wrapper for Nim",
    "license": "MIT",
    "web": "https://github.com/rgv151/ptrace.nim"
  },
  {
    "name": "ndbex",
    "url": "https://github.com/Senketsu/nim-db-ex",
    "method": "git",
    "tags": [
      "extension",
      "database",
      "convenience",
      "db",
      "mysql",
      "postgres",
      "sqlite"
    ],
    "description": "extension modules for Nim's 'db_*' modules",
    "license": "MIT",
    "web": "https://github.com/Senketsu/nim-db-ex"
  },
  {
    "name": "spry",
    "url": "https://github.com/gokr/spry",
    "method": "git",
    "tags": [
      "language",
      "library",
      "scripting"
    ],
    "description": "A Smalltalk and Rebol inspired language implemented as an AST interpreter",
    "license": "MIT",
    "web": "https://github.com/gokr/spry"
  },
  {
    "name": "nimBMP",
    "url": "https://github.com/jangko/nimBMP",
    "method": "git",
    "tags": [
      "graphics",
      "library",
      "BMP"
    ],
    "description": "BMP encoder and decoder",
    "license": "MIT",
    "web": "https://github.com/jangko/nimBMP"
  },
  {
    "name": "nimPNG",
    "url": "https://github.com/jangko/nimPNG",
    "method": "git",
    "tags": [
      "graphics",
      "library",
      "PNG"
    ],
    "description": "PNG(Portable Network Graphics) encoder and decoder",
    "license": "MIT",
    "web": "https://github.com/jangko/nimPNG"
  },
  {
    "name": "litestore",
    "url": "https://github.com/h3rald/litestore",
    "method": "git",
    "tags": [
      "database",
      "rest",
      "sqlite"
    ],
    "description": "A lightweight, self-contained, RESTful, searchable, multi-format NoSQL document store",
    "license": "MIT",
    "web": "https://h3rald.com/litestore"
  },
  {
    "name": "parseFixed",
    "url": "https://github.com/jlp765/parsefixed",
    "method": "git",
    "tags": [
      "parse",
      "fixed",
      "width",
      "parser",
      "text"
    ],
    "description": "Parse fixed-width fields within lines of text (complementary to parsecsv)",
    "license": "MIT",
    "web": "https://github.com/jlp765/parsefixed"
  },
  {
    "name": "playlists",
    "url": "https://github.com/achesak/nim-playlists",
    "method": "git",
    "tags": [
      "library",
      "playlists",
      "M3U",
      "PLS",
      "XSPF"
    ],
    "description": "Nim library for parsing PLS, M3U, and XSPF playlist files",
    "license": "MIT",
    "web": "https://github.com/achesak/nim-playlists"
  },
  {
    "name": "seqmath",
    "url": "https://github.com/jlp765/seqmath",
    "method": "git",
    "tags": [
      "math",
      "seq",
      "sequence",
      "array",
      "nested",
      "algebra",
      "statistics",
      "lifted",
      "financial"
    ],
    "description": "Nim math library for sequences and nested sequences (extends math library)",
    "license": "MIT",
    "web": "https://github.com/jlp765/seqmath"
  },
  {
    "name": "daemonize",
    "url": "https://github.com/rgv151/daemonize.nim",
    "method": "git",
    "tags": [
      "daemonize",
      "background",
      "fork",
      "unix",
      "linux",
      "process"
    ],
    "description": "This library makes your code run as a daemon process on Unix-like systems",
    "license": "MIT",
    "web": "https://github.com/rgv151/daemonize.nim"
  },
  {
    "name": "tnim",
    "url": "https://github.com/jlp765/tnim",
    "method": "git",
    "tags": [
      "REPL",
      "sandbox",
      "interactive",
      "compiler",
      "code",
      "language"
    ],
    "description": "tnim is a Nim REPL - an interactive sandbox for testing Nim code",
    "license": "MIT",
    "web": "https://github.com/jlp765/tnim"
  },
  {
    "name": "ris",
    "url": "https://github.com/achesak/nim-ris",
    "method": "git",
    "tags": [
      "RIS",
      "citation",
      "library"
    ],
    "description": "Module for working with RIS citation files",
    "license": "MIT",
    "web": "https://github.com/achesak/nim-ris"
  },
  {
    "name": "geoip",
    "url": "https://github.com/achesak/nim-geoip",
    "method": "git",
    "tags": [
      "IP",
      "address",
      "location",
      "geolocation"
    ],
    "description": "Retrieve info about a location from an IP address",
    "license": "MIT",
    "web": "https://github.com/achesak/nim-geoip"
  },
  {
    "name": "freegeoip",
    "url": "https://github.com/achesak/nim-freegeoip",
    "method": "git",
    "tags": [
      "IP",
      "address",
      "location",
      "geolocation"
    ],
    "description": "Retrieve info about a location from an IP address",
    "license": "MIT",
    "web": "https://github.com/achesak/nim-freegeoip"
  },
  {
    "name": "nimroutine",
    "url": "https://github.com/rogercloud/nim-routine",
    "method": "git",
    "tags": [
      "goroutine",
      "routine",
      "lightweight",
      "thread"
    ],
    "description": "A go routine like nim implementation",
    "license": "MIT",
    "web": "https://github.com/rogercloud/nim-routine"
  },
  {
    "name": "coverage",
    "url": "https://github.com/yglukhov/coverage",
    "method": "git",
    "tags": [
      "code",
      "coverage"
    ],
    "description": "Code coverage library",
    "license": "MIT",
    "web": "https://github.com/yglukhov/coverage"
  },
  {
    "name": "golib",
    "url": "https://github.com/stefantalpalaru/golib-nim",
    "method": "git",
    "tags": [
      "library",
      "wrapper"
    ],
    "description": "Bindings for golib - a library that (ab)uses gccgo to bring Go's channels and goroutines to the rest of the world",
    "license": "BSD",
    "web": "https://github.com/stefantalpalaru/golib-nim"
  },
  {
    "name": "libnotify",
    "url": "https://github.com/FedericoCeratto/nim-libnotify.git",
    "method": "git",
    "tags": [
      "library",
      "wrapper",
      "desktop"
    ],
    "description": "Minimalistic libnotify wrapper for desktop notifications",
    "license": "LGPLv3",
    "web": "https://github.com/FedericoCeratto/nim-libnotify"
  },
  {
    "name": "nimcat",
    "url": "https://github.com/shakna-israel/nimcat",
    "method": "git",
    "tags": [
      "cat",
      "cli"
    ],
    "description": "An implementation of cat in Nim",
    "license": "MIT",
    "web": "https://github.com/shakna-israel/nimcat"
  },
  {
    "name": "sections",
    "url": "https://github.com/c0ffeeartc/nim-sections",
    "method": "git",
    "tags": [
      "BDD",
      "test"
    ],
    "description": "`Section` macro with BDD aliases for testing",
    "license": "MIT",
    "web": "https://github.com/c0ffeeartc/nim-sections"
  },
  {
    "name": "nimfp",
    "url": "https://github.com/vegansk/nimfp",
    "method": "git",
    "tags": [
      "functional",
      "library"
    ],
    "description": "Nim functional programming library",
    "license": "MIT",
    "web": "https://github.com/vegansk/nimfp"
  },
  {
    "name": "nhsl",
    "url": "https://github.com/twist-vector/nhsl.git",
    "method": "git",
    "tags": [
      "library",
      "serialization",
      "pure"
    ],
    "description": "Nim Hessian Serialization Library encodes/decodes data into the Hessian binary protocol",
    "license": "LGPL",
    "web": "https://github.com/twist-vector/nhsl"
  },
  {
    "name": "nimstopwatch",
    "url": "https://github.com/twist-vector/nim-stopwatch.git",
    "method": "git",
    "tags": [
      "app",
      "timer"
    ],
    "description": "A Nim-based, non-graphical application designed to measure the amount of time elapsed from its activation to deactivation, includes total elapsed time, lap, and split times.",
    "license": "LGPL",
    "web": "https://github.com/twist-vector/nim-stopwatch"
  },
  {
    "name": "playground",
    "url": "https://github.com/theduke/nim-playground",
    "method": "git",
    "tags": [
      "webapp",
      "execution",
      "code",
      "sandbox"
    ],
    "description": "Web-based playground for testing Nim code.",
    "license": "MIT",
    "web": "https://github.com/theduke/nim-playground"
  },
  {
    "name": "nimsl",
    "url": "https://github.com/yglukhov/nimsl",
    "method": "git",
    "tags": [
      "shader",
      "opengl",
      "glsl"
    ],
    "description": "Shaders in Nim.",
    "license": "MIT",
    "web": "https://github.com/yglukhov/nimsl"
  },
  {
    "name": "omnilog",
    "url": "https://github.com/nim-appkit/omnilog",
    "method": "git",
    "tags": [
      "library",
      "logging",
      "logs"
    ],
    "description": "Advanced logging library for Nim with structured logging, formatters, filters and writers.",
    "license": "MIT",
    "web": "https://github.com/nim-appkit/omnilog"
  },
  {
    "name": "values",
    "url": "https://github.com/nim-appkit/values",
    "method": "git",
    "tags": [
      "library",
      "values",
      "datastructures"
    ],
    "description": "Library for working with arbitrary values + a map data structure.",
    "license": "MIT",
    "web": "https://github.com/nim-appkit/values"
  },
  {
    "name": "geohash",
    "url": "https://github.com/twist-vector/nim-geohash.git",
    "method": "git",
    "tags": [
      "library",
      "geocoding",
      "pure"
    ],
    "description": "Nim implementation of the geohash latitude/longitude geocode system",
    "license": "Apache License 2.0",
    "web": "https://github.com/twist-vector/nim-geohash"
  },
  {
    "name": "bped",
    "url": "https://github.com/twist-vector/nim-bped.git",
    "method": "git",
    "tags": [
      "library",
      "serialization",
      "pure"
    ],
    "description": "Nim implementation of the Bittorrent ascii serialization protocol",
    "license": "Apache License 2.0",
    "web": "https://github.com/twist-vector/nim-bped"
  },
  {
    "name": "ctrulib",
    "url": "https://github.com/skyforce77/ctrulib-nim.git",
    "method": "git",
    "tags": [
      "library",
      "nintendo",
      "3ds"
    ],
    "description": "ctrulib wrapper",
    "license": "GPLv2",
    "web": "https://github.com/skyforce77/ctrulib-nim"
  },
  {
    "name": "nimrdkafka",
    "url": "https://github.com/dfdeshom/nimrdkafka.git",
    "method": "git",
    "tags": [
      "library",
      "wrapper",
      "kafka"
    ],
    "description": "Nim wrapper for librdkafka",
    "license": "Apache License 2.0",
    "web": "https://github.com/dfdeshom/nimrdkafka"
  },
  {
    "name": "utils",
    "url": "https://github.com/nim-appkit/utils",
    "method": "git",
    "tags": [
      "library",
      "utilities"
    ],
    "description": "Collection of string, parsing, pointer, ... utilities.",
    "license": "MIT",
    "web": "https://github.com/nim-appkit/utils"
  },
  {
    "name": "pymod",
    "url": "https://github.com/jboy/nim-pymod",
    "method": "git",
    "tags": [
      "wrapper",
      "python",
      "module",
      "numpy",
      "array",
      "matrix",
      "ndarray",
      "pyobject",
      "pyarrayobject",
      "iterator",
      "iterators",
      "docstring"
    ],
    "description": "Auto-generate a Python module that wraps a Nim module.",
    "license": "MIT",
    "web": "https://github.com/jboy/nim-pymod"
  },
  {
    "name": "db",
    "url": "https://github.com/jlp765/db",
    "method": "git",
    "tags": [
      "wrapper",
      "database",
      "module",
      "sqlite",
      "mysql",
      "postgres",
      "db_sqlite",
      "db_mysql",
      "db_postgres"
    ],
    "description": "Unified db access module, providing a single library module to access the db_sqlite, db_mysql and db_postgres modules.",
    "license": "MIT",
    "web": "https://github.com/jlp765/db"
  },
  {
    "name": "nimsnappy",
    "url": "https://github.com/dfdeshom/nimsnappy.git",
    "method": "git",
    "tags": [
      "wrapper",
      "compression"
    ],
    "description": "Nim wrapper for the snappy compression library. there is also a high-level API for easy use",
    "license": "BSD",
    "web": "https://github.com/dfdeshom/nimsnappy"
  },
  {
    "name": "nimLUA",
    "url": "https://github.com/jangko/nimLUA",
    "method": "git",
    "tags": [
      "lua",
      "library",
      "bind",
      "glue",
      "macros"
    ],
    "description": "glue code generator to bind Nim and Lua together using Nim's powerful macro",
    "license": "MIT",
    "web": "https://github.com/jangko/nimLUA"
  },
  {
    "name": "sound",
    "url": "https://github.com/yglukhov/sound.git",
    "method": "git",
    "tags": [
      "sound",
      "ogg"
    ],
    "description": "Cross-platform sound mixer library",
    "license": "MIT",
    "web": "https://github.com/yglukhov/sound"
  },
  {
    "name": "nimi3status",
    "url": "https://github.com/FedericoCeratto/nimi3status",
    "method": "git",
    "tags": [
      "i3",
      "i3status"
    ],
    "description": "Lightweight i3 status bar.",
    "license": "GPLv3",
    "web": "https://github.com/FedericoCeratto/nimi3status"
  },
  {
    "name": "native_dialogs",
    "url": "https://github.com/SSPkrolik/nim-native-dialogs.git",
    "method": "git",
    "tags": [
      "ui",
      "gui",
      "cross-platform",
      "library"
    ],
    "description": "Implements framework-agnostic native operating system dialogs calls",
    "license": "MIT",
    "web": "https://github.com/SSPkrolik/nim-native-dialogs"
  },
  {
    "name": "variant",
    "url": "https://github.com/yglukhov/variant.git",
    "method": "git",
    "tags": [
      "variant"
    ],
    "description": "Variant type and type matching",
    "license": "MIT",
    "web": "https://github.com/yglukhov/variant"
  },
  {
    "name": "pythonmath",
    "url": "https://github.com/achesak/nim-pythonmath",
    "method": "git",
    "tags": [
      "library",
      "python",
      "math"
    ],
    "description": "Module to provide an interface as similar as possible to Python's math libary",
    "license": "MIT",
    "web": "https://github.com/achesak/nim-pythonmath"
  },
  {
    "name": "nimlz4",
    "url": "https://github.com/dfdeshom/nimlz4.git",
    "method": "git",
    "tags": [
      "wrapper",
      "compression",
      "lzo",
      "lz4"
    ],
    "description": "Nim wrapper for the LZ4 library. There is also a high-level API for easy use",
    "license": "BSD",
    "web": "https://github.com/dfdeshom/nimlz4"
  },
  {
    "name": "pythonize",
    "url": "https://github.com/marcoapintoo/nim-pythonize.git",
    "method": "git",
    "tags": [
      "python",
      "wrapper"
    ],
    "description": "A higher-level wrapper for the Python Programing Language",
    "license": "MIT",
    "web": "https://github.com/marcoapintoo/nim-pythonize"
  },
  {
    "name": "cligen",
    "url": "https://github.com/c-blake/cligen.git",
    "method": "git",
    "tags": [
      "library",
      "commandline",
      "arguments",
      "switches",
      "parsing",
      "options"
    ],
    "description": "Infer & generate command-line interace/option/argument parsers",
    "license": "MIT",
    "web": "https://github.com/c-blake/cligen"
  },
  {
    "name": "fnmatch",
    "url": "https://github.com/achesak/nim-fnmatch",
    "method": "git",
    "tags": [
      "library",
      "unix",
      "files",
      "matching"
    ],
    "description": "Nim module for filename matching with UNIX shell patterns",
    "license": "MIT",
    "web": "https://github.com/achesak/nim-fnmatch"
  },
  {
    "name": "shorturl",
    "url": "https://github.com/achesak/nim-shorturl",
    "method": "git",
    "tags": [
      "library",
      "url",
      "uid"
    ],
    "description": "Nim module for generating URL identifiers for Tiny URL and bit.ly-like URLs",
    "license": "MIT",
    "web": "https://github.com/achesak/nim-shorturl"
  },
  {
    "name": "teafiles",
    "url": "git@github.com:unicredit/nim-teafiles.git",
    "method": "git",
    "tags": [
      "teafiles",
      "mmap",
      "timeseries"
    ],
    "description": "TeaFiles provide fast read/write access to time series data",
    "license": "Apache2",
    "web": "https://github.com/unicredit/nim-teafiles"
  },
  {
    "name": "emmy",
    "url": "git@github.com:unicredit/emmy.git",
    "method": "git",
    "tags": [
      "algebra",
      "polynomials",
      "primes",
      "ring",
      "quotients"
    ],
    "description": "Algebraic structures and related operations for Nim",
    "license": "Apache2",
    "web": "https://github.com/unicredit/emmy"
  },
  {
    "name": "impulse_engine",
    "url": "https://github.com/matkuki/Nim-Impulse-Engine",
    "method": "git",
    "tags": [
      "physics",
      "engine",
      "2D"
    ],
    "description": "Nim port of a simple 2D physics engine",
    "license": "zlib",
    "web": "https://github.com/matkuki/Nim-Impulse-Engine"
  },
  {
    "name": "notifications",
    "url": "https://github.com/dom96/notifications",
    "method": "git",
    "tags": [
      "notifications",
      "alerts",
      "gui",
      "toasts",
      "macosx",
      "cocoa"
    ],
    "description": "Library for displaying notifications on the desktop",
    "license": "MIT",
    "web": "https://github.com/dom96/notifications"
  },
  {
    "name": "reactor",
    "url": "https://github.com/zielmicha/reactor.nim",
    "method": "git",
    "tags": [
      "async",
      "libuv",
      "http",
      "tcp"
    ],
    "description": "Asynchronous networking engine for Nim",
    "license": "MIT",
    "web": "https://networkos.net/nim/reactor.nim"
  },
  {
    "name": "collections",
    "url": "https://github.com/zielmicha/collections.nim",
    "method": "git",
    "tags": [
      "iterator",
      "functional"
    ],
    "description": "Various collections and utilities",
    "license": "MIT",
    "web": "https://github.com/zielmicha/collections.nim"
  },
  {
    "name": "capnp",
    "url": "https://github.com/zielmicha/capnp.nim",
    "method": "git",
    "tags": [
      "capnp",
      "serialization",
      "protocol",
      "rpc"
    ],
    "description": "Cap'n Proto implementation for Nim",
    "license": "MIT",
    "web": "https://github.com/zielmicha/capnp.nim"
  },
  {
    "name": "biscuits",
    "url": "https://github.com/achesak/nim-biscuits",
    "method": "git",
    "tags": [
      "cookie",
      "persistence"
    ],
    "description": "better cookie handling",
    "license": "MIT",
    "web": "https://github.com/achesak/nim-biscuits"
  },
  {
    "name": "pari",
    "url": "https://github.com/lompik/pari.nim",
    "method": "git",
    "tags": [
      "number theory",
      "computer algebra system"
    ],
    "description": "Pari/GP C library wrapper",
    "license": "MIT",
    "web": "https://github.com/lompik/pari.nim"
  },
  {
    "name": "spacenav",
    "url": "https://github.com/nimious/spacenav.git",
    "method": "git",
    "tags": [
      "binding",
      "3dx",
      "3dconnexion",
      "libspnav",
      "spacenav",
      "spacemouse",
      "spacepilot",
      "spacenavigator"
    ],
    "description": "Bindings for libspnav, the free 3Dconnexion device driver",
    "license": "MIT",
    "web": "https://github.com/nimious/spacenav"
  },
  {
    "name": "isense",
    "url": "https://github.com/nimious/isense.git",
    "method": "git",
    "tags": [
      "binding",
      "isense",
      "intersense",
      "inertiacube",
      "intertrax",
      "microtrax",
      "thales",
      "tracking",
      "sensor"
    ],
    "description": "Bindings for the InterSense SDK",
    "license": "MIT",
    "web": "https://github.com/nimious/isense"
  },
  {
    "name": "libusb",
    "url": "https://github.com/nimious/libusb.git",
    "method": "git",
    "tags": [
      "binding",
      "usb",
      "libusb"
    ],
    "description": "Bindings for libusb, the cross-platform user library to access USB devices.",
    "license": "MIT",
    "web": "https://github.com/nimious/libusb"
  },
  {
    "name": "myo",
    "url": "https://github.com/nimious/myo.git",
    "method": "git",
    "tags": [
      "binding",
      "myo",
      "thalmic",
      "armband",
      "gesture"
    ],
    "description": "Bindings for the Thalmic Labs Myo gesture control armband SDK.",
    "license": "MIT",
    "web": "https://github.com/nimious/myo"
  },
  {
    "name": "oculus",
    "url": "https://github.com/nimious/oculus.git",
    "method": "git",
    "tags": [
      "binding",
      "oculus",
      "rift",
      "vr",
      "libovr",
      "ovr",
      "dk1",
      "dk2",
      "gearvr"
    ],
    "description": "Bindings for the Oculus VR SDK.",
    "license": "MIT",
    "web": "https://github.com/nimious/oculus"
  },
  {
    "name": "serialport",
    "url": "https://github.com/nimious/serialport.git",
    "method": "git",
    "tags": [
      "binding",
      "libserialport",
      "serial",
      "communication"
    ],
    "description": "Bindings for libserialport, the cross-platform serial communication library.",
    "license": "MIT",
    "web": "https://github.com/nimious/serialport"
  },
  {
    "name": "gles",
    "url": "https://github.com/nimious/gles.git",
    "method": "git",
    "tags": [
      "binding",
      "khronos",
      "gles",
      "opengl es"
    ],
    "description": "Bindings for OpenGL ES, the embedded 3D graphics library.",
    "license": "MIT",
    "web": "https://github.com/nimious/gles"
  },
  {
    "name": "egl",
    "url": "https://github.com/nimious/egl.git",
    "method": "git",
    "tags": [
      "binding",
      "khronos",
      "egl",
      "opengl",
      "opengl es",
      "openvg"
    ],
    "description": "Bindings for EGL, the native platform interface for rendering APIs.",
    "license": "MIT",
    "web": "https://github.com/nimious/egl"
  },
  {
    "name": "sixense",
    "url": "https://github.com/nimious/sixense.git",
    "method": "git",
    "tags": [
      "binding",
      "sixense",
      "razer hydra",
      "stem system",
      "vr"
    ],
    "description": "Bindings for the Sixense Core API.",
    "license": "MIT",
    "web": "https://github.com/nimious/sixense"
  },
  {
    "name": "listsv",
    "url": "https://github.com/srwiley/listsv.git",
    "method": "git",
    "tags": [
      "singly linked list",
      "doubly linked list"
    ],
    "description": "Basic operations on singly and doubly linked lists.",
    "license": "MIT",
    "web": "https://github.com/srwiley/listsv"
  },
  {
    "name": "kissfft",
    "url": "https://github.com/m13253/nim-kissfft",
    "method": "git",
    "tags": [
      "fft",
      "dsp",
      "signal"
    ],
    "description": "Nim binding for KissFFT Fast Fourier Transform library",
    "license": "BSD",
    "web": "https://github.com/m13253/nim-kissfft"
  },
  {
    "name": "nimbench",
    "url": "https://github.com/ivankoster/nimbench.git",
    "method": "git",
    "tags": [
      "benchmark",
      "micro benchmark",
      "timer"
    ],
    "description": "Micro benchmarking tool to measure speed of code, with the goal of optimizing it.",
    "license": "Apache License, Version 2.0",
    "web": "https://github.com/ivankoster/nimbench"
  },
  {
    "name": "nest",
    "url": "https://github.com/kedean/nest.git",
    "method": "git",
    "tags": [
      "library",
      "api",
      "router",
      "web"
    ],
    "description": "RESTful URI router",
    "license": "MIT",
    "web": "https://github.com/kedean/nest"
  },
  {
    "name": "nimbluez",
    "url": "https://github.com/Electric-Blue/NimBluez.git",
    "method": "git",
    "tags": [
      "bluetooth",
      "library",
      "wrapper",
      "sockets"
    ],
    "description": "Nim modules for access to system Bluetooth resources.",
    "license": "BSD",
    "web": "https://github.com/Electric-Blue/NimBluez"
  },
  {
    "name": "yaml",
    "url": "https://github.com/flyx/NimYAML",
    "method": "git",
    "tags": [
      "serialization",
      "parsing",
      "library",
      "yaml"
    ],
    "description": "YAML 1.2 implementation for Nim",
    "license": "MIT",
    "web": "http://flyx.github.io/NimYAML/"
  },
  {
    "name": "nimyaml",
    "url": "https://github.com/flyx/NimYAML",
    "method": "git",
    "tags": [
      "serialization",
      "parsing",
      "library",
      "yaml"
    ],
    "description": "YAML 1.2 implementation for Nim",
    "license": "MIT",
    "web": "http://flyx.github.io/NimYAML/"
  },
  {
    "name": "jsmn",
    "url": "https://github.com/OpenSystemsLab/jsmn.nim",
    "method": "git",
    "tags": [
      "json",
      "token",
      "tokenizer",
      "parser",
      "jsmn"
    ],
    "description": "Jsmn - a world fastest JSON parser - in pure Nim",
    "license": "MIT",
    "web": "https://github.com/OpenSystemsLab/jsmn.nim"
  },
  {
    "name": "mangle",
    "url": "https://github.com/baabelfish/mangle",
    "method": "git",
    "tags": [
      "functional",
      "iterators",
      "lazy",
      "library"
    ],
    "description": "Yet another iterator library",
    "license": "MIT",
    "web": "https://github.com/baabelfish/mangle"
  },
  {
    "name": "nimshell",
    "url": "https://github.com/vegansk/nimshell",
    "method": "git",
    "tags": [
      "shell",
      "utility"
    ],
    "description": "Library for shell scripting in nim",
    "license": "MIT",
    "web": "https://github.com/vegansk/nimshell"
  },
  {
    "name": "rosencrantz",
    "url": "https://github.com/andreaferretti/rosencrantz",
    "method": "git",
    "tags": [
      "web",
      "server",
      "DSL",
      "combinators"
    ],
    "description": "A web DSL for Nim",
    "license": "MIT",
    "web": "https://github.com/andreaferretti/rosencrantz"
  },
  {
    "name": "sam",
    "url": "https://github.com/OpenSystemsLab/sam.nim",
    "method": "git",
    "tags": [
      "json",
      "binding",
      "map",
      "dump",
      "load"
    ],
    "description": "Fast and just works JSON-Binding for Nim",
    "license": "MIT",
    "web": "https://github.com/OpenSystemsLab/sam.nim"
  },
  {
    "name": "twitter",
    "url": "https://github.com/kubo39/twitter",
    "method": "git",
    "tags": [
      "library",
      "wrapper",
      "twitter"
    ],
    "description": "Low-level twitter API wrapper library for Nim.",
    "license": "MIT",
    "web": "https://github.com/kubo39/twitter"
  },
  {
    "name": "stomp",
    "url": "https://bitbucket.org/mahlon/nim-stomp",
    "method": "hg",
    "tags": [
      "stomp",
      "library",
      "messaging",
      "events"
    ],
    "description": "A pure-nim implementation of the STOMP protocol for machine messaging.",
    "license": "MIT",
    "web": "http://bitbucket.org/mahlon/nim-stomp"
  },
  {
    "name": "srt",
    "url": "https://github.com/achesak/nim-srt",
    "method": "git",
    "tags": [
      "srt",
      "subrip",
      "subtitle"
    ],
    "description": "Nim module for parsing SRT (SubRip) subtitle files",
    "license": "MIT",
    "web": "https://github.com/achesak/nim-srt"
  },
  {
    "name": "subviewer",
    "url": "https://github.com/achesak/nim-subviewer",
    "method": "git",
    "tags": [
      "subviewer",
      "subtitle"
    ],
    "description": "Nim module for parsing SubViewer subtitle files",
    "license": "MIT",
    "web": "https://github.com/achesak/nim-subviewer"
  },
  {
    "name": "Kinto",
    "url": "https://github.com/OpenSystemsLab/kinto.nim",
    "method": "git",
    "tags": [
      "mozilla",
      "kinto",
      "json",
      "storage",
      "server",
      "client"
    ],
    "description": "Kinto Client for Nim",
    "license": "MIT",
    "web": "https://github.com/OpenSystemsLab/kinto.nim"
  },
  {
    "name": "xmltools",
    "url": "https://github.com/vegansk/xmltools",
    "method": "git",
    "tags": [
      "xml",
      "functional",
      "library",
      "parsing"
    ],
    "description": "High level xml library for Nim",
    "license": "MIT",
    "web": "https://github.com/vegansk/xmltools"
  },
  {
    "name": "nimongo",
    "url": "https://github.com/SSPkrolik/nimongo",
    "method": "git",
    "tags": [
      "mongo",
      "mongodb",
      "database",
      "server",
      "driver",
      "storage"
    ],
    "description": "MongoDB driver in pure Nim language with synchronous and asynchronous I/O support",
    "license": "MIT",
    "web": "https://github.com/SSPkrolik/nimongo"
  },
  {
    "name": "nimboost",
    "url": "https://github.com/vegansk/nimboost",
    "method": "git",
    "tags": [
      "stdlib",
      "library",
      "utility"
    ],
    "description": "Additions to the Nim's standard library, like boost for C++",
    "license": "MIT",
    "web": "http://vegansk.github.io/nimboost/"
  },
  {
    "name": "asyncdocker",
    "url": "https://github.com/tulayang/asyncdocker",
    "method": "git",
    "tags": [
      "async",
      "docker"
    ],
    "description": "Asynchronous docker client written by Nim-lang",
    "license": "MIT",
    "web": "http://tulayang.github.io/asyncdocker.html"
  },
  {
    "name": "python3",
    "url": "https://github.com/matkuki/python3",
    "method": "git",
    "tags": [
      "python",
      "wrapper"
    ],
    "description": "Wrapper to interface with the Python 3 interpreter",
    "license": "MIT",
    "web": "https://github.com/matkuki/python3"
  },
  {
    "name": "jser",
    "url": "https://github.com/niv/jser.nim",
    "method": "git",
    "tags": [
      "json",
      "serialize",
      "tuple"
    ],
    "description": "json de/serializer for tuples and more",
    "license": "MIT",
    "web": "https://github.com/niv/jser.nim"
  },
  {
    "name": "pledge",
    "url": "https://github.com/euantorano/pledge.nim",
    "method": "git",
    "tags": [
      "pledge",
      "openbsd"
    ],
    "description": "OpenBSDs pledge(2) for Nim.",
    "license": "BSD3",
    "web": "https://github.com/euantorano/pledge.nim"
  },
  {
    "name": "sophia",
    "url": "https://github.com/gokr/nim-sophia",
    "method": "git",
    "tags": [
      "library",
      "wrapper",
      "database"
    ],
    "description": "Nim wrapper of the Sophia key/value store",
    "license": "MIT",
    "web": "https://github.com/gokr/nim-sophia"
  },
  {
    "name": "progress",
    "url": "https://github.com/euantorano/progress.nim",
    "method": "git",
    "tags": [
      "progress",
      "bar",
      "terminal",
      "ui"
    ],
    "description": "A simple progress bar for Nim.",
    "license": "BSD3",
    "web": "https://github.com/euantorano/progress.nim"
  },
  {
    "name": "websocket",
    "url": "https://github.com/niv/websocket.nim",
    "method": "git",
    "tags": [
      "http",
      "websockets",
      "async",
      "client",
      "server"
    ],
    "description": "websockets for nim",
    "license": "MIT",
    "web": "https://github.com/niv/websocket.nim"
  },
  {
    "name": "cucumber",
    "url": "https://github.com/shaunc/cucumber_nim",
    "method": "git",
    "tags": [
      "testing",
      "cucumber",
      "bdd"
    ],
    "description": "implements the cucumber BDD framework in the nim language",
    "license": "MIT",
    "web": "https://github.com/shaunc/cucumber_nim"
  },
  {
    "name": "libmpdclient",
    "url": "https://github.com/lompik/libmpdclient.nim",
    "method": "git",
    "tags": [
      "MPD",
      "Music Player Daemon"
    ],
    "description": "Bindings for the Music Player Daemon C client library",
    "license": "BSD",
    "web": "https://github.com/lompik/libmpdclient.nim"
  },
  {
    "name": "awk",
    "url": "https://github.com/greencardamom/awk",
    "method": "git",
    "tags": [
      "awk"
    ],
    "description": "Nim for awk programmers",
    "license": "MIT",
    "web": "https://github.com/greencardamom/awk"
  },
  {
    "name": "dotenv",
    "url": "https://github.com/euantorano/dotenv.nim",
    "method": "git",
    "tags": [
      "env",
      "dotenv",
      "configuration",
      "environment"
    ],
    "description": "Loads environment variables from `.env`.",
    "license": "BSD3",
    "web": "https://github.com/euantorano/dotenv.nim"
  },
  {
    "name": "sph",
    "url": "https://github.com/aidansteele/sph",
    "method": "git",
    "tags": [
      "crypto",
      "hashes",
      "md5",
      "sha"
    ],
    "description": "Large number of cryptographic hashes for Nim",
    "license": "MIT",
    "web": "https://github.com/aidansteele/sph"
  },
  {
    "name": "libsodium",
    "url": "https://github.com/FedericoCeratto/nim-libsodium",
    "method": "git",
    "tags": [
      "wrapper",
      "library",
      "security",
      "crypto"
    ],
    "description": "libsodium wrapper",
    "license": "LGPLv3",
    "web": "https://github.com/FedericoCeratto/nim-libsodium"
  },
  {
    "name": "aws_sdk",
    "url": "https://github.com/aidansteele/aws_sdk.nim",
    "method": "git",
    "tags": [
      "aws",
      "amazon"
    ],
    "description": "Library for interacting with Amazon Web Services (AWS)",
    "license": "MIT",
    "web": "https://github.com/aidansteele/aws_sdk.nim"
  },
  {
    "name": "i18n",
    "url": "https://github.com/Parashurama/nim-i18n",
    "method": "git",
    "tags": [
      "gettext",
      "i18n",
      "internationalisation"
    ],
    "description": "Bring a gettext-like internationalisation module to Nim",
    "license": "MIT",
    "web": "https://github.com/Parashurama/nim-i18n"
  },
  {
    "name": "persistent_enums",
    "url": "https://github.com/yglukhov/persistent_enums",
    "method": "git",
    "tags": [
      "enum",
      "binary",
      "protocol"
    ],
    "description": "Define enums which values preserve their binary representation upon inserting or reordering",
    "license": "MIT",
    "web": "https://github.com/yglukhov/persistent_enums"
  },
  {
    "name": "nimcl",
    "url": "https://github.com/unicredit/nimcl",
    "method": "git",
    "tags": [
      "OpenCL",
      "GPU"
    ],
    "description": "High level wrapper over OpenCL",
    "license": "Apache License 2.0",
    "web": "https://github.com/unicredit/nimcl"
  },
  {
    "name": "nimblas",
    "url": "https://github.com/unicredit/nimblas",
    "method": "git",
    "tags": [
      "BLAS",
      "linear algebra",
      "vector",
      "matrix"
    ],
    "description": "BLAS for Nim",
    "license": "Apache License 2.0",
    "web": "https://github.com/unicredit/nimblas"
  },
  {
    "name": "fixmath",
    "url": "https://github.com/Jeff-Ciesielski/fixmath",
    "method": "git",
    "tags": [
      "math"
    ],
    "description": "LibFixMath 16:16 fixed point support for nim",
    "license": "MIT",
    "web": "https://github.com/Jeff-Ciesielski/fixmath"
  },
  {
    "name": "nimzend",
    "url": "https://github.com/metatexx/nimzend",
    "method": "git",
    "tags": [
      "zend",
      "php",
      "binding",
      "extension"
    ],
    "description": "Native Nim Zend API glue for easy PHP extension development.",
    "license": "MIT",
    "web": "https://github.com/metatexx/nimzend"
  },
  {
    "name": "spills",
    "url": "https://github.com/andreaferretti/spills",
    "method": "git",
    "tags": [
      "disk-based",
      "sequence",
      "memory-mapping"
    ],
    "description": "Disk-based sequences",
    "license": "Apache License 2.0",
    "web": "https://github.com/andreaferretti/spills"
  },
  {
    "name": "platformer",
    "url": "https://github.com/def-/nim-platformer",
    "method": "git",
    "tags": [
      "game",
      "sdl",
      "2d"
    ],
    "description": "Writing a 2D Platform Game in Nim with SDL2",
    "license": "MIT",
    "web": "https://github.com/def-/nim-platformer"
  },
  {
    "name": "nimCEF",
    "url": "https://github.com/jangko/nimCEF",
    "method": "git",
    "tags": [
      "chromium",
      "embedded",
      "framework",
      "cef",
      "wrapper"
    ],
    "description": "Nim wrapper for the Chromium Embedded Framework",
    "license": "MIT",
    "web": "https://github.com/jangko/nimCEF"
  },
  {
    "name": "migrate",
    "url": "https://github.com/euantorano/migrate.nim",
    "method": "git",
    "tags": [
      "migrate",
      "database",
      "db"
    ],
    "description": "A simple database migration utility for Nim.",
    "license": "BSD3",
    "web": "https://github.com/euantorano/migrate.nim"
  },
  {
    "name": "subfield",
    "url": "https://github.com/jyapayne/subfield",
    "method": "git",
    "tags": [
      "subfield",
      "macros"
    ],
    "description": "Override the dot operator to access nested subfields of a Nim object.",
    "license": "MIT",
    "web": "https://github.com/jyapayne/subfield"
  },
  {
    "name": "semver",
    "url": "https://github.com/euantorano/semver.nim",
    "method": "git",
    "tags": [
      "semver",
      "version",
      "parser"
    ],
    "description": "Semantic versioning parser for Nim. Allows the parsing of version strings into objects and the comparing of version objects.",
    "license": "BSD3",
    "web": "https://github.com/euantorano/semver.nim"
  },
  {
    "name": "ad",
    "tags": [
      "calculator",
      "rpn"
    ],
    "method": "git",
    "license": "MIT",
    "web": "https://github.com/subsetpark/ad",
    "url": "https://github.com/subsetpark/ad",
    "description": "A simple RPN calculator"
  },
  {
    "name": "asyncpg",
    "url": "https://github.com/cheatfate/asyncpg",
    "method": "git",
    "tags": [
      "async",
      "database",
      "postgres",
      "postgresql",
      "asyncdispatch",
      "asynchronous",
      "library"
    ],
    "description": "Asynchronous PostgreSQL driver for Nim Language.",
    "license": "MIT",
    "web": "https://github.com/cheatfate/asyncpg"
  },
  {
    "name": "winregistry",
    "description": "Deal with Windows Registry from Nim.",
    "tags": [
      "registry",
      "windows",
      "library"
    ],
    "url": "https://github.com/miere43/nim-registry",
    "web": "https://github.com/miere43/nim-registry",
    "license": "MIT",
    "method": "git"
  },
  {
    "name": "luna",
    "description": "Lua convenience library for nim",
    "tags": [
      "lua",
      "scripting"
    ],
    "url": "https://github.com/smallfx/luna.nim",
    "web": "https://github.com/smallfx/luna.nim",
    "license": "MIT",
    "method": "git"
  },
  {
    "name": "qrcode",
    "description": "module for creating and reading QR codes using http://goqr.me/",
    "tags": [
      "qr",
      "qrcode",
      "api"
    ],
    "url": "https://github.com/achesak/nim-qrcode",
    "web": "https://github.com/achesak/nim-qrcode",
    "license": "MIT",
    "method": "git"
  },
  {
    "name": "circleci_client",
    "tags": [
      "circleci",
      "client"
    ],
    "method": "git",
    "license": "LGPLv3",
    "web": "https://github.com/FedericoCeratto/nim-circleci",
    "url": "https://github.com/FedericoCeratto/nim-circleci",
    "description": "CircleCI API client"
  },
  {
    "name": "iup",
    "description": "Bindings for the IUP widget toolkit",
    "tags": [
      "GUI",
      "IUP"
    ],
    "url": "https://github.com/nim-lang/iup",
    "web": "https://github.com/nim-lang/iup",
    "license": "MIT",
    "method": "git"
  },
  {
    "name": "barbarus",
    "tags": [
      "i18n",
      "internationalization"
    ],
    "method": "git",
    "license": "MIT",
    "web": "https://github.com/cjxgm/barbarus",
    "url": "https://github.com/cjxgm/barbarus",
    "description": "A simple extensible i18n engine."
  },
  {
    "name": "jsonob",
    "tags": [
      "json",
      "object",
      "marshal"
    ],
    "method": "git",
    "license": "MIT",
    "web": "https://github.com/cjxgm/jsonob",
    "url": "https://github.com/cjxgm/jsonob",
    "description": "JSON / Object mapper"
  },
  {
    "name": "autome",
    "description": "Write GUI automation scripts with Nim",
    "tags": [
      "gui",
      "automation",
      "windows"
    ],
    "license": "MIT",
    "web": "https://github.com/miere43/autome",
    "url": "https://github.com/miere43/autome",
    "method": "git"
  },
  {
    "name": "wox",
    "description": "Helper library for writing Wox plugins in Nim",
    "tags": [
      "wox",
      "plugins"
    ],
    "license": "MIT",
    "web": "https://github.com/roose/nim-wox",
    "url": "https://github.com/roose/nim-wox",
    "method": "git"
  },
  {
    "name": "seccomp",
    "description": "Linux Seccomp sandbox library",
    "tags": [
      "linux",
      "security",
      "sandbox",
      "seccomp"
    ],
    "license": "LGPLv2.1",
    "web": "https://github.com/FedericoCeratto/nim-seccomp",
    "url": "https://github.com/FedericoCeratto/nim-seccomp",
    "method": "git"
  },
  {
    "name": "AntTweakBar",
    "tags": [
      "gui",
      "opengl",
      "rendering"
    ],
    "method": "git",
    "license": "MIT",
    "web": "https://github.com/krux02/nimAntTweakBar",
    "url": "https://github.com/krux02/nimAntTweakBar",
    "description": "nim wrapper around the AntTweakBar c library"
  },
  {
    "name": "slimdown",
    "tags": [
      "markdown",
      "parser",
      "library"
    ],
    "method": "git",
    "license": "MIT",
    "web": "https://github.com/ruivieira/nim-slimdown",
    "url": "https://github.com/ruivieira/nim-slimdown",
    "description": "Nim module that converts Markdown text to HTML using only regular expressions. Based on jbroadway's Slimdown."
  },
  {
    "name": "taglib",
    "description": "TagLib Audio Meta-Data Library wrapper",
    "license": "MIT",
    "tags": [
      "audio",
      "metadata",
      "tags",
      "library",
      "wrapper"
    ],
    "url": "https://github.com/alex-laskin/nim-taglib",
    "web": "https://github.com/alex-laskin/nim-taglib",
    "method": "git"
  },
  {
    "name": "des",
    "description": "3DES native library for Nim",
    "tags": [
      "library",
      "encryption",
      "crypto"
    ],
    "license": "MIT",
    "web": "https://github.com/LucaWolf/des.nim",
    "url": "https://github.com/LucaWolf/des.nim",
    "method": "git"
  },
  {
    "name": "bgfx",
    "url": "https://github.com/Halsys/nim-bgfx",
    "method": "git",
    "tags": [
      "wrapper",
      "media",
      "graphics",
      "3d",
      "rendering",
      "opengl"
    ],
    "description": "BGFX wrapper for the nim programming language.",
    "license": "BSD2",
    "web": "https://github.com/Halsys/nim-bgfx"
  },
  {
    "name": "json_builder",
    "tags": [
      "json",
      "generator",
      "builder"
    ],
    "method": "git",
    "license": "MIT",
    "web": "https://github.com/undecided/json_builder",
    "url": "https://github.com/undecided/json_builder",
    "description": "Easy and fast generator for valid json in nim"
  },
  {
    "name": "mapbits",
    "tags": [
      "map",
      "bits",
      "byte",
      "word",
      "binary"
    ],
    "method": "git",
    "license": "MIT",
    "description": "Access bit mapped portions of bytes in binary data as int variables",
    "web": "https://github.com/jlp765/mapbits",
    "url": "https://github.com/jlp765/mapbits"
  },
  {
    "name": "faststack",
    "tags": [
      "collection"
    ],
    "method": "git",
    "license": "MIT",
    "description": "Dynamically resizable data structure optimized for fast iteration.",
    "web": "https://github.com/Vladar4/FastStack",
    "url": "https://github.com/Vladar4/FastStack"
  },
  {
    "name": "gpx",
    "tags": [
      "GPX",
      "GPS",
      "waypoint",
      "route"
    ],
    "method": "git",
    "license": "MIT",
    "description": "Nim module for parsing GPX (GPS Exchange format) files",
    "web": "https://github.com/achesak/nim-gpx",
    "url": "https://github.com/achesak/nim-gpx"
  },
  {
    "name": "itn",
    "tags": [
      "GPS",
      "intinerary",
      "tomtom",
      "ITN"
    ],
    "method": "git",
    "license": "MIT",
    "description": "Nim module for parsing ITN (TomTom intinerary) files",
    "web": "https://github.com/achesak/nim-itn",
    "url": "https://github.com/achesak/nim-itn"
  },
  {
    "name": "foliant",
    "tags": [
      "foliant",
      "docs",
      "pdf",
      "docx",
      "word",
      "latex",
      "tex",
      "pandoc",
      "markdown",
      "md",
      "restream"
    ],
    "method": "git",
    "license": "MIT",
    "web": "https://github.com/foliant-docs/foliant-nim",
    "url": "https://github.com/foliant-docs/foliant-nim",
    "description": "Documentation generator that produces pdf and docx from Markdown. Uses Pandoc and LaTeX behind the scenes."
  },
  {
    "name": "gemf",
    "url": "https://bitbucket.org/abudden/gemf.nim",
    "method": "hg",
    "license": "MIT",
    "description": "Library for reading GEMF map tile stores",
    "web": "http://www.cgtk.co.uk/gemf",
    "tags": [
      "maps",
      "gemf",
      "parser"
    ]
  },
  {
    "name": "Remotery",
    "url": "https://github.com/Halsys/Nim-Remotery",
    "method": "git",
    "tags": [
      "wrapper",
      "opengl",
      "direct3d",
      "cuda",
      "profiler"
    ],
    "description": "Nim wrapper for (and with) Celtoys's Remotery",
    "license": "Apache License 2.0",
    "web": "https://github.com/Halsys/Nim-Remotery"
  },
  {
    "name": "picohttpparser",
    "tags": [
      "web",
      "http"
    ],
    "method": "git",
    "license": "MIT",
    "description": "Bindings for picohttpparser.",
    "web": "https://github.com/philip-wernersbach/nim-picohttpparser",
    "url": "https://github.com/philip-wernersbach/nim-picohttpparser"
  },
  {
    "name": "microasynchttpserver",
    "tags": [
      "web",
      "http",
      "async",
      "server"
    ],
    "method": "git",
    "license": "MIT",
    "description": "A thin asynchronous HTTP server library, API compatible with Nim's built-in asynchttpserver.",
    "web": "https://github.com/philip-wernersbach/microasynchttpserver",
    "url": "https://github.com/philip-wernersbach/microasynchttpserver"
  },
  {
    "name": "react",
    "url": "https://github.com/andreaferretti/react.nim",
    "method": "git",
    "tags": [
      "js",
      "react",
      "frontend",
      "ui",
      "single page application"
    ],
    "description": "React.js bindings for Nim",
    "license": "Apache License 2.0",
    "web": "https://github.com/andreaferretti/react.nim"
  },
  {
    "name": "oauth",
    "url": "https://github.com/CORDEA/oauth",
    "method": "git",
    "tags": [
      "library",
      "oauth",
      "oauth2",
      "authorization"
    ],
    "description": "OAuth library for nim",
    "license": "Apache License 2.0",
    "web": "http://cordea.github.io/oauth"
  },
  {
    "name": "jsbind",
    "url": "https://github.com/yglukhov/jsbind",
    "method": "git",
    "tags": [
      "bindings",
      "emscripten",
      "javascript"
    ],
    "description": "Define bindings to JavaScript and Emscripten",
    "license": "MIT",
    "web": "https://github.com/yglukhov/jsbind"
  },
  {
    "name": "uuids",
    "url": "https://github.com/pragmagic/uuids/",
    "method": "git",
    "tags": [
      "library",
      "uuid",
      "id"
    ],
    "description": "UUID library for Nim",
    "license": "MIT",
    "web": "https://github.com/pragmagic/uuids/"
  },
  {
    "name": "isaac",
    "url": "https://github.com/pragmagic/isaac/",
    "method": "git",
    "tags": [
      "library",
      "algorithms",
      "random",
      "crypto"
    ],
    "description": "ISAAC PRNG implementation on Nim",
    "license": "MIT",
    "web": "https://github.com/pragmagic/isaac/"
  },
  {
    "name": "SDF",
    "url": "https://github.com/Halsys/SDF.nim",
    "method": "git",
    "tags": [
      "sdf",
      "text",
      "contour",
      "texture",
      "signed",
      "distance",
      "transform"
    ],
    "description": "Signed Distance Field builder for contour texturing in Nim",
    "license": "MIT",
    "web": "https://github.com/Halsys/SDF.nim"
  },
  {
    "name": "WebGL",
    "url": "https://github.com/stisa/webgl",
    "method": "git",
    "tags": [
      "webgl",
      "graphic",
      "js",
      "javascript",
      "wrapper",
      "3D",
      "2D"
    ],
    "description": "Experimental wrapper to webgl for Nim",
    "license": "MIT",
    "web": "http://stisa.space/webgl/"
  },
  {
    "name": "fileinput",
    "url": "https://github.com/achesak/nim-fileinput",
    "method": "git",
    "tags": [
      "file",
      "io",
      "input"
    ],
    "description": "iterate through files and lines",
    "license": "MIT",
    "web": "https://github.com/achesak/nim-fileinput"
  },
  {
    "name": "classy",
    "url": "https://github.com/nigredo-tori/classy",
    "method": "git",
    "tags": [
      "library",
      "typeclasses",
      "macros"
    ],
    "description": "typeclasses for Nim",
    "license": "Unlicense",
    "web": "https://github.com/nigredo-tori/classy"
  },
  {
    "name": "MiNiM",
    "url": "https://github.com/h3rald/minim",
    "method": "git",
    "tags": [
      "concatenative",
      "language",
      "shell"
    ],
    "description": "A tiny concatenative programming language and shell.",
    "license": "MIT",
    "web": "https://h3rald.com/minim"
  },
  {
    "name": "boneIO",
    "url": "https://github.com/xyz32/boneIO",
    "method": "git",
    "tags": [
      "library",
      "GPIO",
      "BeagleBone"
    ],
    "description": "A low level GPIO library for the BeagleBone board family",
    "license": "MIT",
    "web": "https://github.com/xyz32/boneIO"
  },
  {
    "name": "ui",
    "url": "https://github.com/nim-lang/ui",
    "method": "git",
    "tags": [
      "library",
      "GUI",
      "libui",
      "toolkit"
    ],
    "description": "A wrapper for libui",
    "license": "MIT",
    "web": "https://github.com/nim-lang/ui"
  },
  {
    "name": "fractions",
    "url": "https://github.com/konqoro/fractions",
    "method": "git",
    "tags": [
      "library",
      "rationals",
      "arithmetic",
      "tuple"
    ],
    "description": "Implements rational number arithmetic",
    "license": "MIT",
    "web": "https://github.com/konqoro/fractions"
  },
  {
    "name": "mmgeoip",
    "url": "https://github.com/FedericoCeratto/nim-mmgeoip",
    "method": "git",
    "tags": [
      "geoip"
    ],
    "description": "MaxMind GeoIP library",
    "license": "LGPLv2.1",
    "web": "https://github.com/FedericoCeratto/nim-mmgeoip"
  },
  {
    "name": "libjwt",
    "url": "https://github.com/nimscale/nim-libjwt",
    "method": "git",
    "tags": [
      "jwt",
      "libjwt"
    ],
    "description": "Bindings for libjwt",
    "license": "LGPLv2.1",
    "web": "https://github.com/nimscale/nim-libjwt"
  },
  {
    "name": "forestdb",
    "url": "https://github.com/nimscale/forestdb",
    "method": "git",
    "tags": [
      "library",
      "bTree",
      "HB+-Trie",
      "db",
      "forestdb"
    ],
    "description": "ForestDB is fast key-value storage engine that is based on a Hierarchical B+-Tree based Trie, or HB+-Trie.",
    "license": "Apache License 2.0",
    "web": "https://github.com/nimscale/forestdb"
  },
  {
    "name": "nimbox",
    "url": "https://notabug.org/vktec/nimbox.git",
    "method": "git",
    "tags": [
      "library",
      "wrapper",
      "termbox",
      "commandline",
      "ui",
      "tui",
      "gui"
    ],
    "description": "A Rustbox-inspired termbox wrapper",
    "license": "MIT",
    "web": "https://notabug.org/vktec/nimbox"
  },
  {
    "name": "psutil",
    "url": "https://github.com/johnscillieri/psutil-nim",
    "method": "git",
    "tags": [
      "psutil",
      "process",
      "network",
      "system",
      "disk",
      "cpu"
    ],
    "description": "psutil is a cross-platform library for retrieving information on running processes and system utilization (CPU, memory, disks, network)",
    "license": "BSD",
    "web": "https://github.com/johnscillieri/psutil-nim"
  },
  {
    "name": "gapbuffer",
    "url": "https://notabug.org/vktec/nim-gapbuffer.git",
    "method": "git",
    "tags": [
      "buffer",
      "seq",
      "sequence",
      "string",
      "gapbuffer"
    ],
    "description": "A simple gap buffer implementation",
    "license": "MIT",
    "web": "https://notabug.org/vktec/nim-gapbuffer"
  },
  {
    "name": "pudge",
    "url": "https://github.com/recoilme/pudge.git",
    "method": "git",
    "tags": [
      "wrapper",
      "database",
      "sophia"
    ],
    "description": "Pudge Db - it's modern key/value storage with memcached protocol support. Pudge Db implements a high-level cross-platform sockets interface to sophia db.",
    "license": "MIT",
    "web": "https://github.com/recoilme/pudge"
  },
  {
    "name": "etcd_client",
    "url": "https://github.com/FedericoCeratto/nim-etcd-client",
    "method": "git",
    "tags": [
      "library",
      "etcd"
    ],
    "description": "etcd client library",
    "license": "LGPLv3",
    "web": "https://github.com/FedericoCeratto/nim-etcd-client"
  },
  {
    "name": "stb_image",
    "url": "https://gitlab.com/define-private-public/stb_image-Nim",
    "method": "git",
    "tags": [
      "stb",
      "image",
      "graphics",
      "io",
      "wrapper"
    ],
    "description": "A wrapper for stb_image and stb_image_write.",
    "license": "Unlicense (Public Domain)",
    "web": "https://gitlab.com/define-private-public/stb_image-Nim"
  },
  {
    "name": "mutableseqs",
    "url": "https://github.com/iourinski/mutableseqs",
    "method": "git",
    "tags": [
      "sequences",
      "mapreduce"
    ],
    "description": "utilities for transforming sequences",
    "license": "MIT",
    "web": "https://github.com/iourinski/mutableseqs"
  },
  {
    "name": "stor",
    "url": "https://github.com/nimscale/stor",
    "method": "git",
    "tags": [
      "storage",
      "io"
    ],
    "description": "Efficient object storage system",
    "license": "MIT",
    "web": "https://github.com/nimscale/stor"
  },
  {
    "name": "linuxfb",
    "url": "https://github.com/luked99/linuxfb.nim",
    "method": "git",
    "tags": [
      "wrapper",
      "graphics",
      "linux"
    ],
    "description": "Wrapper around the Linux framebuffer driver ioctl API",
    "license": "MIT",
    "web": "https://github.com/luked99/linuxfb.nim"
  },
  {
    "name": "nimactors",
    "url": "https://github.com/vegansk/nimactors",
    "method": "git",
    "tags": [
      "actors",
      "library"
    ],
    "description": "Actors library for Nim inspired by akka-actors",
    "license": "MIT",
    "web": "https://github.com/vegansk/nimactors"
  },
  {
    "name": "porter",
    "url": "https://github.com/iourinski/porter",
    "method": "git",
    "tags": [
      "stemmer",
      "multilanguage",
      "snowball"
    ],
    "description": "Simple extensible implementation of Porter stemmer algorithm",
    "license": "MIT",
    "web": "https://github.com/iourinski/porter"
  },
  {
    "name": "kiwi",
    "url": "https://github.com/yglukhov/kiwi",
    "method": "git",
    "tags": [
      "cassowary",
      "constraint",
      "solving"
    ],
    "description": "Cassowary constraint solving",
    "license": "MIT",
    "web": "https://github.com/yglukhov/kiwi"
  },
  {
    "name": "ArrayFireNim",
    "url": "https://github.com/bitstormGER/ArrayFire-Nim",
    "method": "git",
    "tags": [
      "array",
      "linear",
      "algebra",
      "scientific",
      "computing"
    ],
    "description": "A nim wrapper for ArrayFire",
    "license": "BSD",
    "web": "https://github.com/bitstormGER/ArrayFire-Nim"
  },
  {
    "name": "statsd_client",
    "url": "https://github.com/FedericoCeratto/nim-statsd-client",
    "method": "git",
    "tags": [
      "library",
      "statsd",
      "client",
      "statistics",
      "metrics"
    ],
    "description": "A simple, stateless StatsD client library",
    "license": "LGPLv3",
    "web": "https://github.com/FedericoCeratto/nim-statsd-client"
  },
  {
    "name": "html5_canvas",
    "url": "https://gitlab.com/define-private-public/HTML5-Canvas-Nim",
    "method": "git",
    "tags": [
      "html5",
      "canvas",
      "drawing",
      "graphics",
      "rendering",
      "browser",
      "javascript"
    ],
    "description": "HTML5 Canvas and drawing for the JavaScript backend.",
    "license": "MIT",
    "web": "https://gitlab.com/define-private-public/HTML5-Canvas-Nim"
  },
  {
    "name": "alea",
    "url": "https://github.com/unicredit/alea",
    "method": "git",
    "tags": [
      "random variables",
      "distributions",
      "probability",
      "gaussian",
      "sampling"
    ],
    "description": "Define and compose random variables",
    "license": "Apache License 2.0",
    "web": "https://github.com/unicredit/alea"
  },
  {
    "name": "winim",
    "url": "https://github.com/khchen/winim",
    "method": "git",
    "tags": [
      "library",
      "windows",
      "api",
      "com"
    ],
    "description": "Nim's Windows API and COM Library",
    "license": "MIT",
    "web": "https://github.com/khchen/winim"
  },
  {
    "name": "ed25519",
    "url": "https://github.com/niv/ed25519.nim",
    "method": "git",
    "tags": [
      "ed25519",
      "cryptography",
      "crypto",
      "publickey",
      "privatekey",
      "signing",
      "keyexchange",
      "native"
    ],
    "description": "ed25519 key crypto bindings",
    "license": "MIT",
    "web": "https://github.com/niv/ed25519.nim"
  },
  {
    "name": "libevdev",
    "url": "https://github.com/luked99/libevdev.nim",
    "method": "git",
    "tags": [
      "wrapper",
      "os",
      "linux"
    ],
    "description": "Wrapper for libevdev, Linux input device processing library",
    "license": "MIT",
    "web": "https://github.com/luked99/libevdev.nim"
  },
  {
    "name": "nesm",
    "url": "https://github.com/xomachine/NESM.git",
    "method": "git",
    "tags": [
      "metaprogramming",
      "parser",
      "pure",
      "serialization"
    ],
    "description": "A macro for generating [de]serializers for given objects",
    "license": "MIT",
    "web": "https://xomachine.github.io/NESM/"
  },
  {
    "name": "sdnotify",
    "url": "https://github.com/FedericoCeratto/nim-sdnotify",
    "method": "git",
    "tags": [
      "os",
      "linux",
      "systemd",
      "sdnotify"
    ],
    "description": "Systemd service notification helper",
    "license": "MIT",
    "web": "https://github.com/FedericoCeratto/nim-sdnotify"
  },
  {
    "name": "cmd",
    "url": "https://github.com/samdmarshall/cmd.nim",
    "method": "git",
    "tags": [
      "cmd",
      "command",
      "prompt",
      "interactive"
    ],
    "description": "interactive command prompt",
    "license": "BSD 3-Clause",
    "web": "https://github.com/samdmarshall/cmd.nim"
  },
  {
    "name": "csvtable",
    "url": "https://github.com/apahl/csvtable",
    "method": "git",
    "tags": [
      "csv",
      "table"
    ],
    "description": "tools for handling CSV files (comma or tab-separated) with an API similar to Python's CSVDictReader and -Writer.",
    "license": "MIT",
    "web": "https://github.com/apahl/csvtable"
  },
  {
    "name": "gnuplot",
    "url": "https://github.com/konqoro/gnuplot.nim",
    "method": "git",
    "tags": [
      "plot",
      "graphing",
      "data"
    ],
    "description": "Nim interface to gnuplot",
    "license": "MIT",
    "web": "https://github.com/konqoro/gnuplot.nim"
  },
  {
    "name": "ustring",
    "url": "https://github.com/rokups/nim-ustring",
    "method": "git",
    "tags": [
      "string",
      "text",
      "unicode",
      "uft8",
      "utf-8"
    ],
    "description": "utf-8 string",
    "license": "MIT",
    "web": "https://github.com/rokups/nim-ustring"
  },
  {
    "name": "imap",
    "url": "https://github.com/ehmry/imap",
    "method": "git",
    "tags": [
      "imap",
      "email"
    ],
    "description": "IMAP client library",
    "license": "GPL2",
    "web": "https://github.com/ehmry/imap"
  },
  {
    "name": "isa",
    "url": "https://github.com/nimscale/isa",
    "method": "git",
    "tags": [
      "erasure",
      "hash",
      "crypto",
      "compression"
    ],
    "description": "Binding for Intel Storage Acceleration library",
    "license": "Apache License 2.0",
    "web": "https://github.com/nimscale/isa"
  },
  {
    "name": "untar",
    "url": "https://github.com/dom96/untar",
    "method": "git",
    "tags": [
      "library",
      "tar",
      "gz",
      "compression",
      "archive",
      "decompression"
    ],
    "description": "Library for decompressing tar.gz files.",
    "license": "MIT",
    "web": "https://github.com/dom96/untar"
  },
  {
    "name": "nimcx",
    "url": "https://github.com/qqtop/nimcx",
    "method": "git",
    "tags": [
      "library",
      "linux"
    ],
    "description": "Color and utilities library for linux terminal.",
    "license": "MIT",
    "web": "https://github.com/qqtop/nimcx"
  },
  {
    "name": "dpdk",
    "url": "https://github.com/nimscale/dpdk",
    "method": "git",
    "tags": [
      "library",
      "dpdk",
      "packet",
      "processing"
    ],
    "description": "Library for fast packet processing",
    "license": "Apache License 2.0",
    "web": "http://dpdk.org/"
  },
  {
    "name": "libserialport",
    "url": "https://github.com/euantorano/serialport.nim",
    "method": "git",
    "tags": [
      "serial",
      "rs232",
      "io"
    ],
    "description": "A library to operate serial ports using pure Nim.",
    "license": "BSD3",
    "web": "https://github.com/euantorano/serialport.nim"
  },
  {
    "name": "spdk",
    "url": "https://github.com/nimscale/spdk.git",
    "method": "git",
    "tags": [
      "library",
      "SSD",
      "NVME",
      "io",
      "storage"
    ],
    "description": "The Storage Performance Development Kit(SPDK) provides a set of tools and libraries for writing high performance, scalable, user-mode storage applications.",
    "license": "MIT",
    "web": "https://github.com/nimscale/spdk.git"
  },
  {
    "name": "NimData",
    "url": "https://github.com/bluenote10/NimData",
    "method": "git",
    "tags": [
      "library",
      "dataframe"
    ],
    "description": "DataFrame API enabling fast out-of-core data analytics",
    "license": "MIT",
    "web": "https://github.com/bluenote10/NimData"
  },
  {
    "name": "testrunner",
    "url": "https://github.com/FedericoCeratto/nim-testrunner",
    "method": "git",
    "tags": [
      "test",
      "tests",
      "unittest",
      "utility",
      "tdd"
    ],
    "description": "Test runner with file monitoring and desktop notification capabilities",
    "license": "GPLv3",
    "web": "https://github.com/FedericoCeratto/nim-testrunner"
  },
  {
    "name": "reactorfuse",
    "url": "https://github.com/zielmicha/reactorfuse",
    "method": "git",
    "tags": [
      "filesystem",
      "fuse"
    ],
    "description": "Filesystem in userspace (FUSE) for Nim (for reactor.nim library)",
    "license": "MIT",
    "web": "https://github.com/zielmicha/reactorfuse"
  },
  {
    "name": "nimr",
    "url": "https://github.com/Jeff-Ciesielski/nimr",
    "method": "git",
    "tags": [
      "script",
      "utils"
    ],
    "description": "Helper to run nim code like a script",
    "license": "MIT",
    "web": "https://github.com/Jeff-Ciesielski/nimr"
  },
  {
    "name": "neverwinter",
    "url": "https://github.com/niv/neverwinter.nim",
    "method": "git",
    "tags": [
      "nwn",
      "neverwinternights",
      "neverwinter",
      "game",
      "bioware",
      "fileformats",
      "reader",
      "writer"
    ],
    "description": "Neverwinter Nights 1 data accessor library",
    "license": "MIT",
    "web": "https://github.com/niv/neverwinter.nim"
  },
  {
    "name": "snail",
    "url": "https://github.com/stisa/snail",
    "method": "git",
    "tags": [
      "js",
      "matrix",
      "linear algebra"
    ],
    "description": "Simple linear algebra for nim. Js too.",
    "license": "MIT",
    "web": "http://stisa.space/snail/"
  },
  {
    "name": "jswebsockets",
    "url": "https://github.com/stisa/jswebsockets",
    "method": "git",
    "tags": [
      "js",
      "javascripts",
      "ws",
      "websockets"
    ],
    "description": "Websockets wrapper for nim js backend.",
    "license": "MIT",
    "web": "http://stisa.space/jswebsockets/"
  },
  {
    "name": "morelogging",
    "url": "https://github.com/FedericoCeratto/nim-morelogging",
    "method": "git",
    "tags": [
      "log",
      "logging",
      "library",
      "systemd",
      "journald"
    ],
    "description": "Logging library with support for async IO, multithreading, Journald.",
    "license": "LGPLv3",
    "web": "https://github.com/FedericoCeratto/nim-morelogging"
  },
  {
    "name": "ajax",
    "url": "https://github.com/stisa/ajax",
    "method": "git",
    "tags": [
      "js",
      "javascripts",
      "ajax",
      "xmlhttprequest"
    ],
    "description": "AJAX wrapper for nim js backend.",
    "license": "MIT",
    "web": "http://stisa.space/ajax/"
  },
  {
    "name": "recaptcha",
    "url": "https://github.com/euantorano/recaptcha.nim",
    "method": "git",
    "tags": [
      "recaptcha",
      "captcha"
    ],
    "description": "reCAPTCHA support for Nim, supporting rendering a capctcha and verifying a user's response.",
    "license": "BSD3",
    "web": "https://github.com/euantorano/recaptcha.nim"
  },
  {
    "name": "influx",
    "url": "https://github.com/samdmarshall/influx.nim",
    "method": "git",
    "tags": [
      "influx",
      "influxdb"
    ],
    "description": "wrapper for communicating with InfluxDB over the REST interface",
    "license": "BSD 3-Clause",
    "web": "https://github.com/samdmarshall/influx.nim"
  },
  {
    "name": "gamelight",
    "url": "https://github.com/dom96/gamelight",
    "method": "git",
    "tags": [
      "js",
      "library",
      "graphics",
      "collision",
      "2d"
    ],
    "description": "A set of simple modules for writing a JavaScript 2D game.",
    "license": "MIT",
    "web": "https://github.com/dom96/gamelight"
  },
  {
    "name": "storage",
    "url": "https://bitbucket.org/moigagoo/storage/",
    "method": "hg",
    "tags": [
      "JavaScript",
      "Storage",
      "localStorage",
      "sessionStorage"
    ],
    "description": "Storage, localStorage, and sessionStorage bindigs for Nim's JavaScript backend.",
    "license": "MIT",
    "web": "https://bitbucket.org/moigagoo/storage/"
  },
  {
    "name": "fontconfig",
    "url": "https://github.com/Parashurama/fontconfig",
    "method": "git",
    "tags": [
      "fontconfig",
      "font"
    ],
    "description": "Low level wrapper for the fontconfig library.",
    "license": "Fontconfig License",
    "web": "https://github.com/Parashurama/fontconfig"
  },
  {
    "name": "sysrandom",
    "url": "https://github.com/euantorano/sysrandom.nim",
    "method": "git",
    "tags": [
      "random",
      "RNG",
      "PRNG"
    ],
    "description": "A simple library to generate random data, using the system's PRNG.",
    "license": "BSD3",
    "web": "https://github.com/euantorano/sysrandom.nim"
  },
  {
    "name": "colorize",
    "url": "https://github.com/molnarmark/colorize",
    "method": "git",
    "tags": [
      "color",
      "colors",
      "colorize"
    ],
    "description": "A simple and lightweight terminal coloring library.",
    "license": "MIT",
    "web": "https://github.com/molnarmark/colorize"
  },
  {
    "name": "cello",
    "url": "https://github.com/unicredit/cello",
    "method": "git",
    "tags": [
      "string",
      "succinct-data-structure",
      "rank",
      "select",
      "Burrows-Wheeler",
      "FM-index",
      "wavelet-tree"
    ],
    "description": "String algorithms with succinct data structures",
    "license": "Apache2",
    "web": "https://unicredit.github.io/cello/"
  },
  {
    "name": "notmuch",
    "url": "https://github.com/samdmarshall/notmuch.nim",
    "method": "git",
    "tags": [
      "notmuch",
      "wrapper",
      "email",
      "tagging"
    ],
    "description": "wrapper for the notmuch mail library",
    "license": "BSD 3-Clause",
    "web": "https://github.com/samdmarshall/notmuch.nim"
  },
  {
    "name": "pluginmanager",
    "url": "https://github.com/samdmarshall/plugin-manager",
    "method": "git",
    "tags": [
      "plugin",
      "dylib",
      "manager"
    ],
    "description": "Simple plugin implementation",
    "license": "BSD 3-Clause",
    "web": "https://github.com/samdmarshall/plugin-manager"
  },
  {
    "name": "node",
    "url": "https://github.com/tulayang/nimnode",
    "method": "git",
    "tags": [
      "async",
      "io",
      "socket",
      "net",
      "tcp",
      "http",
      "libuv"
    ],
    "description": "Library for async programming and communication. This Library uses a future/promise, non-blocking I/O model based on libuv.",
    "license": "MIT",
    "web": "http://tulayang.github.io/node/"
  },
  {
    "name": "tempdir",
    "url": "https://github.com/euantorano/tempdir.nim",
    "method": "git",
    "tags": [
      "temp",
      "io",
      "tmp"
    ],
    "description": "A Nim library to create and manage temporary directories.",
    "license": "BSD3",
    "web": "https://github.com/euantorano/tempdir.nim"
  },
  {
    "name": "mathexpr",
    "url": "https://github.com/TiberiumN/nim-mathexpr",
    "method": "git",
    "tags": [
      "math",
      "mathparser",
      "tinyexpr"
    ],
    "description": "MathExpr - wrapper around TinyExpr C library",
    "license": "MIT",
    "web": "https://github.com/TiberiumN/nim-mathexpr"
  },
  {
    "name": "frag",
    "url": "https://github.com/fragworks/frag",
    "method": "git",
    "tags": [
      "game",
      "game-dev",
      "2d",
      "3d"
    ],
    "description": "A 2D|3D game engine",
    "license": "MIT",
    "web": "https://github.com/fragworks/frag"
  },
  {
    "name": "freetype",
    "url": "https://github.com/jangko/freetype",
    "method": "git",
    "tags": [
      "font",
      "renderint",
      "library"
    ],
    "description": "wrapper for FreeType2 library",
    "license": "MIT",
    "web": "https://github.com/jangko/freetype"
  },
  {
    "name": "polyBool",
    "url": "https://github.com/jangko/polyBool",
    "method": "git",
    "tags": [
      "polygon",
      "clipper",
      "library"
    ],
    "description": "Polygon Clipper Library (Martinez Algorithm)",
    "license": "MIT",
    "web": "https://github.com/jangko/polyBool"
  },
  {
    "name": "nimAGG",
    "url": "https://github.com/jangko/nimAGG",
    "method": "git",
    "tags": [
      "renderer",
      "rasterizer",
      "library",
      "2D",
      "graphics"
    ],
    "description": "Hi Fidelity Rendering Engine",
    "license": "MIT",
    "web": "https://github.com/jangko/nimAGG"
  },
  {
    "name": "primme",
    "url": "https://github.com/jxy/primme",
    "method": "git",
    "tags": [
      "library",
      "eigenvalues",
      "high-performance",
      "singular-value-decomposition"
    ],
    "description": "Nim interface for PRIMME: PReconditioned Iterative MultiMethod Eigensolver",
    "license": "MIT",
    "web": "https://github.com/jxy/primme"
  },
  {
    "name": "sitmo",
    "url": "https://github.com/jxy/sitmo",
    "method": "git",
    "tags": [
      "RNG",
      "Sitmo",
      "high-performance",
      "random"
    ],
    "description": "Sitmo parallel random number generator in Nim",
    "license": "MIT",
    "web": "https://github.com/jxy/sitmo"
  },
  {
    "name": "webaudio",
    "url": "https://github.com/ftsf/nim-webaudio",
    "method": "git",
    "tags": [
      "javascript",
      "js",
      "web",
      "audio",
      "sound",
      "music"
    ],
    "description": "API for Web Audio (JS)",
    "license": "MIT",
    "web": "https://github.com/ftsf/nim-webaudio"
  },
  {
    "name": "nimcuda",
    "url": "https://github.com/unicredit/nimcuda",
    "method": "git",
    "tags": [
      "CUDA",
      "GPU"
    ],
    "description": "CUDA bindings",
    "license": "Apache2",
    "web": "https://github.com/unicredit/nimcuda"
  },
  {
    "name": "gifwriter",
    "url": "https://github.com/rxi/gifwriter",
    "method": "git",
    "tags": [
      "gif",
      "image",
      "library"
    ],
    "description": "Animated GIF writing library based on jo_gif",
    "license": "MIT",
    "web": "https://github.com/rxi/gifwriter"
  },
  {
    "name": "libplist",
    "url": "https://github.com/samdmarshall/libplist.nim",
    "method": "git",
    "tags": [
      "libplist",
      "property",
      "list",
      "property-list",
      "parsing",
      "binary",
      "xml",
      "format"
    ],
    "description": "wrapper around libplist https://github.com/libimobiledevice/libplist",
    "license": "MIT",
    "web": "https://github.com/samdmarshall/libplist.nim"
  },
  {
    "name": "getch",
    "url": "https://github.com/6A/getch",
    "method": "git",
    "tags": [
      "getch",
      "char"
    ],
    "description": "getch() for Windows and Unix",
    "license": "MIT",
    "web": "https://github.com/6A/getch"
  },
  {
    "name": "gifenc",
    "url": "https://github.com/ftsf/gifenc",
    "method": "git",
    "tags": [
      "gif",
      "encoder"
    ],
    "description": "Gif Encoder",
    "license": "Public Domain",
    "web": "https://github.com/ftsf/gifenc"
  },
  {
    "name": "nimlapack",
    "url": "https://github.com/unicredit/nimlapack",
    "method": "git",
    "tags": [
      "LAPACK",
      "linear-algebra"
    ],
    "description": "LAPACK bindings",
    "license": "Apache2",
    "web": "https://github.com/unicredit/nimlapack"
  },
  {
    "name": "jack",
    "url": "https://github.com/Skrylar/nim-jack",
    "method": "git",
    "tags": [
      "jack",
      "audio",
      "binding",
      "wrapper"
    ],
    "description": "Shiny bindings to the JACK Audio Connection Kit.",
    "license": "MIT",
    "web": "https://github.com/Skrylar/nim-jack"
  },
  {
    "name": "serializetools",
    "url": "https://github.com/JeffersonLab/serializetools",
    "method": "git",
    "tags": [
      "serialization",
      "xml"
    ],
    "description": "Support for serialization of objects",
    "license": "MIT",
    "web": "https://github.com/JeffersonLab/serializetools"
  },
  {
    "name": "neo",
    "url": "https://github.com/unicredit/neo",
    "method": "git",
    "tags": [
      "vector",
      "matrix",
      "linear-algebra",
      "BLAS",
      "LAPACK",
      "CUDA"
    ],
    "description": "Linear algebra for Nim",
    "license": "Apache License 2.0",
    "web": "https://unicredit.github.io/neo/"
  },
  {
    "name": "httpkit",
    "url": "https://github.com/tulayang/httpkit",
    "method": "git",
    "tags": [
      "http",
      "request",
      "response",
      "stream",
      "bigfile",
      "async"
    ],
    "description": "An efficient HTTP tool suite written in pure nim. Help you to write HTTP services or clients via TCP, UDP, or even Unix Domain socket, etc.",
    "license": "MIT",
    "web": "https://github.com/tulayang/httpkit"
  },
  {
    "name": "ulid",
    "url": "https://github.com/adelq/ulid",
    "method": "git",
    "tags": [
      "library",
      "id",
      "ulid",
      "uuid",
      "guid"
    ],
    "description": "Universally Unique Lexicographically Sortable Identifier",
    "license": "MIT",
    "web": "https://github.com/adelq/ulid"
  },
  {
    "name": "osureplay",
    "url": "https://github.com/TiberiumN/nim-osureplay",
    "method": "git",
    "tags": [
      "library",
      "osu!",
      "parser",
      "osugame",
      "replay"
    ],
    "description": "osu! replay parser",
    "license": "MIT",
    "web": "https://github.com/TiberiumN/nim-osureplay"
  },
  {
    "name": "tiger",
    "url": "https://github.com/ehmry/tiger",
    "method": "git",
    "tags": [
      "hash"
    ],
    "description": "Tiger hash function",
    "license": "MIT",
    "web": "https://github.com/ehmry/tiger"
  },
  {
    "name": "pipe",
    "url": "https://github.com/5paceToast/pipe",
    "method": "git",
    "tags": [
      "pipe",
      "macro",
      "operator",
      "functional"
    ],
    "description": "Pipe operator for nim.",
    "license": "MIT",
    "web": "https://github.com/5paceToast/pipe"
  },
  {
    "name": "flatdb",
    "url": "https://github.com/enthus1ast/flatdb",
    "method": "git",
    "tags": [
      "database",
      "json",
      "pure"
    ],
    "description": "small/tiny, flatfile, jsonl based, inprogress database for nim",
    "license": "MIT",
    "web": "https://github.com/enthus1ast/flatdb"
  },
  {
    "name": "nwt",
    "url": "https://github.com/enthus1ast/nimWebTemplates",
    "method": "git",
    "tags": [
      "template",
      "html",
      "pure",
      "jinja"
    ],
    "description": "experiment to build a jinja like template parser",
    "license": "MIT",
    "web": "https://github.com/enthus1ast/nimWebTemplates"
  },
  {
    "name": "cmixer",
    "url": "https://github.com/rxi/cmixer-nim",
    "method": "git",
    "tags": [
      "library",
      "audio",
      "mixer",
      "sound",
      "wav",
      "ogg"
    ],
    "description": "Lightweight audio mixer for games",
    "license": "MIT",
    "web": "https://github.com/rxi/cmixer-nim"
  },
  {
    "name": "cmixer_sdl2",
    "url": "https://github.com/rxi/cmixer_sdl2-nim",
    "method": "git",
    "tags": [
      "library",
      "audio",
      "mixer",
      "sound",
      "wav",
      "ogg"
    ],
    "description": "Lightweight audio mixer for SDL2",
    "license": "MIT",
    "web": "https://github.com/rxi/cmixer_sdl2-nim"
  },
  {
    "name": "chebyshev",
    "url": "https://github.com/jxy/chebyshev",
    "method": "git",
    "tags": [
      "math",
      "approximation",
      "numerical"
    ],
    "description": "Chebyshev approximation.",
    "license": "MIT",
    "web": "https://github.com/jxy/chebyshev"
  },
  {
    "name": "scram",
    "url": "https://github.com/rgv151/scram",
    "method": "git",
    "tags": [
      "scram",
      "sasl",
      "authentication",
      "salted",
      "challenge",
      "response"
    ],
    "description": "Salted Challenge Response Authentication Mechanism (SCRAM) ",
    "license": "MIT",
    "web": "https://github.com/rgv151/scram"
  },
  {
    "name": "blake2",
    "url": "https://bitbucket.org/mihailp/blake2/",
    "method": "hg",
    "tags": [
      "crypto",
      "cryptography",
      "hash",
      "security"
    ],
    "description": "blake2 - cryptographic hash function",
    "license": "CC0",
    "web": "https://bitbucket.org/mihailp/blake2/"
  },
  {
    "name": "spinny",
    "url": "https://github.com/molnarmark/spinny",
    "method": "git",
    "tags": [
      "terminal",
      "spinner",
      "spinny",
      "load"
    ],
    "description": "Spinny is a tiny terminal spinner package for the Nim Programming Language.",
    "license": "MIT",
    "web": "https://github.com/molnarmark/spinny"
  },
  {
    "name": "nigui",
    "url": "https://github.com/trustable-code/NiGui",
    "method": "git",
    "tags": [
      "gui",
      "windows",
      "gtk"
    ],
    "description": "NiGui is a cross-platform, desktop GUI toolkit using native widgets.",
    "license": "MIT",
    "web": "https://github.com/trustable-code/NiGui"
  },
  {
    "name": "nimcalcal",
    "url": "https://github.com/skilchen/nimcalcal",
    "method": "git",
    "tags": [
      "calendar",
      "library"
    ],
    "description": "nimcalcal - PyCalCal translated to Nim, Calendrical Calculations from Reingold/Dershowitz",
    "license": "MIT",
    "web": "http://www3.cs.stonybrook.edu/~algorith/implement/reingold/implement.shtml"
  },
  {
    "name": "currying",
    "url": "https://github.com/t8m8/currying",
    "method": "git",
    "tags": [
      "library",
      "functional",
      "currying"
    ],
    "description": "Currying library for Nim",
    "license": "MIT",
    "web": "https://github.com/t8m8/currying"
  },
  {
    "name": "rect_packer",
    "url": "https://github.com/yglukhov/rect_packer",
    "method": "git",
    "tags": [
      "library",
      "geometry",
      "packing"
    ],
    "description": "Pack rects into bigger rect",
    "license": "MIT",
    "web": "https://github.com/yglukhov/rect_packer"
  },
  {
    "name": "gintro",
    "url": "https://github.com/stefansalewski/gintro",
    "method": "git",
    "tags": [
      "library",
      "gtk",
      "wrapper",
      "gui"
    ],
    "description": "High level GObject-Introspection based GTK3 bindings",
    "license": "MIT",
    "web": "https://github.com/stefansalewski/gintro"
  },
  {
    "name": "arraymancer",
    "url": "https://github.com/mratsim/Arraymancer",
    "method": "git",
    "tags": [
      "vector",
      "matrix",
      "array",
      "ndarray",
      "multidimensional-array",
      "linear-algebra",
      "tensor"
    ],
    "description": "A tensor (multidimensional array) library for Nim",
    "license": "Apache License 2.0",
    "web": "https://mratsim.github.io/Arraymancer/"
  },
  {
    "name": "sha3",
    "url": "https://bitbucket.org/mihailp/sha3/",
    "method": "hg",
    "tags": [
      "crypto",
      "cryptography",
      "hash",
      "security"
    ],
    "description": "sha3 - cryptographic hash function",
    "license": "CC0",
    "web": "https://bitbucket.org/mihailp/sha3/"
  },
  {
    "name": "coalesce",
    "url": "https://github.com/piedar/coalesce",
    "method": "git",
    "tags": [
      "nil",
      "null",
      "options",
      "operator"
    ],
    "description": "A nil coalescing operator ?? for Nim",
    "license": "MIT",
    "web": "https://github.com/piedar/coalesce"
  },
  {
    "name": "asyncmysql",
    "url": "https://github.com/tulayang/asyncmysql",
    "method": "git",
    "tags": [
      "mysql",
      "async",
      "asynchronous",
      "parser"
    ],
    "description": "Asynchronous MySQL connector written in pure Nim",
    "license": "MIT",
    "web": "https://github.com/tulayang/asyncmysql"
  },
  {
    "name": "cassandra",
    "url": "https://github.com/yglukhov/cassandra",
    "method": "git",
    "tags": [
      "cassandra",
      "database",
      "wrapper",
      "bindings",
      "driver"
    ],
    "description": "Bindings to Cassandra DB driver",
    "license": "MIT",
    "web": "https://github.com/yglukhov/cassandra"
  },
  {
    "name": "tf2plug",
    "url": "https://gitlab.com/waylon531/tf2plug",
    "method": "git",
    "tags": [
      "app",
      "binary",
      "tool",
      "tf2"
    ],
    "description": "A mod manager for TF2",
    "license": "GPLv3",
    "web": "https://gitlab.com/waylon531/tf2plug"
  },
  {
<<<<<<< HEAD
    "name": "oldgtk3",
    "url": "https://github.com/stefansalewski/oldgtk3",
    "method": "git",
    "tags": [
      "library,",
      "gtk,",
      "wrapper,",
      "gui"
    ],
    "description": "Low level bindings for GTK3 related libraries",
    "license": "MIT",
    "web": "https://github.com/stefansalewski/oldgtk3"
=======
    "name": "godot",
    "url": "https://github.com/pragmagic/godot-nim",
    "method": "git",
    "tags": [
      "game",
      "engine",
      "2d",
      "3d"
    ],
    "description": "Nim bindings for Godot Engine",
    "license": "MIT",
    "web": "https://github.com/pragmagic/godot-nim"
  },
  {
    "name": "vkapi",
    "url": "https://github.com/TiberiumN/nimvkapi",
    "method": "git",
    "tags": [
      "wrapper",
      "vkontakte",
      "vk",
      "library",
      "api"
    ],
    "description": "A wrapper for the vk.com API (russian social network)",
    "license": "MIT",
    "web": "https://github.com/TiberiumN/nimvkapi"
>>>>>>> 6c6b77d5
  }
]<|MERGE_RESOLUTION|>--- conflicted
+++ resolved
@@ -6864,20 +6864,20 @@
     "web": "https://gitlab.com/waylon531/tf2plug"
   },
   {
-<<<<<<< HEAD
     "name": "oldgtk3",
     "url": "https://github.com/stefansalewski/oldgtk3",
     "method": "git",
     "tags": [
-      "library,",
-      "gtk,",
-      "wrapper,",
+      "library",
+      "gtk",
+      "wrapper",
       "gui"
     ],
     "description": "Low level bindings for GTK3 related libraries",
     "license": "MIT",
     "web": "https://github.com/stefansalewski/oldgtk3"
-=======
+  },
+  {
     "name": "godot",
     "url": "https://github.com/pragmagic/godot-nim",
     "method": "git",
@@ -6905,6 +6905,5 @@
     "description": "A wrapper for the vk.com API (russian social network)",
     "license": "MIT",
     "web": "https://github.com/TiberiumN/nimvkapi"
->>>>>>> 6c6b77d5
   }
 ]