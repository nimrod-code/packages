--- conflicted
+++ resolved
@@ -6290,7 +6290,6 @@
     "web": "https://github.com/jangko/freetype"
   },
   {
-<<<<<<< HEAD
     "name": "polyBool",
     "url": "https://github.com/jangko/polyBool",
     "method": "git",
@@ -6317,7 +6316,8 @@
     "description": "Hi Fidelity Rendering Engine",
     "license": "MIT",
     "web": "https://github.com/jangko/nimAGG"
-=======
+  },
+  {
     "name": "primme",
     "url": "https://github.com/jxy/primme",
     "method": "git",
@@ -6344,6 +6344,5 @@
     "description": "Sitmo parallel random number generator in Nim",
     "license": "MIT",
     "web": "https://github.com/jxy/sitmo"
->>>>>>> cf04e2cb
   }
 ]