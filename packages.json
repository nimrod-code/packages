--- conflicted
+++ resolved
@@ -14040,7 +14040,6 @@
     "web": "https://github.com/cwpearson/nim-murmurhash"
   },
   {
-<<<<<<< HEAD
     "name": "redneck_translator",
     "url": "https://github.com/juancarlospaco/redneck-translator",
     "method": "git",
@@ -14052,7 +14051,8 @@
     "description": "Redneck Translator for Y'all",
     "license": "MIT",
     "web": "https://github.com/juancarlospaco/redneck-translator"
-=======
+  },
+  {
     "name": "sweetanitify",
     "url": "https://github.com/juancarlospaco/sweetanitify",
     "method": "git",
@@ -14064,6 +14064,5 @@
     "description": "Sweet_Anita Translator, help spread awareness about Tourettes",
     "license": "MIT",
     "web": "https://github.com/juancarlospaco/sweetanitify"
->>>>>>> b6d1e2bd
   }
 ]