[
  {
    "name": "nimrun",
    "url": "https://github.com/lee-b/nimrun",
    "method": "git",
    "tags": [
      "shebang",
      "unix",
      "linux",
      "bsd",
      "mac",
      "shell",
      "script",
      "nimble",
      "nimcr",
      "compile",
      "run",
      "standalone"
    ],
    "description": "Shebang frontend for running nim code as scripts. Does not require .nim extensions.",
    "license": "MIT",
    "web": "https://github.com/lee-b/nimrun"
  },
  {
    "name": "sequtils2",
    "url": "https://github.com/Michedev/sequtils2",
    "method": "git",
    "tags": [
      "library",
      "sequence",
      "string",
      "openArray",
      "functional"
    ],
    "description": "Additional functions for sequences that are not present in sequtils",
    "license": "MIT",
    "web": "http://htmlpreview.github.io/?https://github.com/Michedev/sequtils2/blob/master/sequtils2.html"
  },
  {
    "name": "github_api",
    "url": "https://github.com/watzon/github-api-nim",
    "method": "git",
    "tags": [
      "library",
      "api",
      "github",
      "client"
    ],
    "description": "Nim wrapper for the GitHub API",
    "license": "WTFPL",
    "web": "https://github.com/watzon/github-api-nim"
  },
  {
    "name": "extensions",
    "url": "https://github.com/jyapayne/nim-extensions",
    "method": "git",
    "tags": [
      "library",
      "extensions",
      "addons"
    ],
    "description": "A library that will add useful tools to Nim's arsenal.",
    "license": "MIT",
    "web": "https://github.com/jyapayne/nim-extensions"
  },
  {
    "name": "nimates",
    "url": "https://github.com/jamesalbert/nimates",
    "method": "git",
    "tags": [
      "library",
      "postmates",
      "delivery"
    ],
    "description": "Client library for the Postmates API",
    "license": "Apache",
    "web": "https://github.com/jamesalbert/nimates"
  },
  {
    "name": "discordnim",
    "url": "https://github.com/Krognol/discordnim",
    "method": "git",
    "tags": [
      "library",
      "discord"
    ],
    "description": "Discord library for Nim",
    "license": "MIT",
    "web": "https://github.com/Krognol/discordnim"
  },
  {
    "name": "argument_parser",
    "url": "https://github.com/Xe/argument_parser/",
    "method": "git",
    "tags": [
      "library",
      "commandline",
      "arguments",
      "switches",
      "parsing"
    ],
    "description": "Provides a complex commandline parser",
    "license": "MIT",
    "web": "https://github.com/Xe/argument_parser"
  },
  {
    "name": "genieos",
    "url": "https://github.com/Araq/genieos/",
    "method": "git",
    "tags": [
      "library",
      "commandline",
      "sound",
      "recycle",
      "os"
    ],
    "description": "Too awesome procs to be included in nimrod.os module",
    "license": "MIT",
    "web": "http://github.com/Araq/genieos/"
  },
  {
    "name": "jester",
    "url": "https://github.com/dom96/jester/",
    "method": "git",
    "tags": [
      "web",
      "http",
      "framework",
      "dsl"
    ],
    "description": "A sinatra-like web framework for Nim.",
    "license": "MIT",
    "web": "https://github.com/dom96/jester"
  },
  {
    "name": "templates",
    "url": "https://github.com/onionhammer/nim-templates.git",
    "method": "git",
    "tags": [
      "web",
      "html",
      "template"
    ],
    "description": "A simple string templating library for Nim.",
    "license": "BSD",
    "web": "https://github.com/onionhammer/nim-templates"
  },
  {
    "name": "murmur",
    "url": "https://github.com/olahol/nimrod-murmur/",
    "method": "git",
    "tags": [
      "hash",
      "murmur"
    ],
    "description": "MurmurHash in pure Nim.",
    "license": "MIT",
    "web": "https://github.com/olahol/nimrod-murmur"
  },
  {
    "name": "libtcod_nim",
    "url": "https://github.com/Vladar4/libtcod_nim/",
    "method": "git",
    "tags": [
      "roguelike",
      "game",
      "library",
      "engine",
      "sdl",
      "opengl",
      "glsl"
    ],
    "description": "Wrapper of the libtcod library for the Nim language.",
    "license": "zlib",
    "web": "https://github.com/Vladar4/libtcod_nim"
  },
  {
    "name": "nimgame",
    "url": "https://github.com/Vladar4/nimgame/",
    "method": "git",
    "tags": [
      "deprecated",
      "game",
      "engine",
      "sdl"
    ],
    "description": "A simple 2D game engine for Nim language. Deprecated, use nimgame2 instead.",
    "license": "MIT",
    "web": "https://github.com/Vladar4/nimgame"
  },
  {
    "name": "nimgame2",
    "url": "https://github.com/Vladar4/nimgame2/",
    "method": "git",
    "tags": [
      "game",
      "engine",
      "sdl",
      "sdl2"
    ],
    "description": "A simple 2D game engine for Nim language.",
    "license": "MIT",
    "web": "https://github.com/Vladar4/nimgame2"
  },
  {
    "name": "sfml",
    "url": "https://github.com/fowlmouth/nimrod-sfml/",
    "method": "git",
    "tags": [
      "game",
      "library",
      "opengl"
    ],
    "description": "High level OpenGL-based Game Library",
    "license": "MIT",
    "web": "https://github.com/fowlmouth/nimrod-sfml"
  },
  {
    "name": "enet",
    "url": "https://github.com/fowlmouth/nimrod-enet/",
    "method": "git",
    "tags": [
      "game",
      "networking",
      "udp"
    ],
    "description": "Wrapper for ENet UDP networking library",
    "license": "MIT",
    "web": "https://github.com/fowlmouth/nimrod-enet"
  },
  {
    "name": "nim-locale",
    "url": "https://github.com/Amrykid/nim-locale/",
    "method": "git",
    "tags": [
      "library",
      "locale",
      "i18n",
      "localization",
      "localisation",
      "globalization"
    ],
    "description": "A simple library for localizing Nim applications.",
    "license": "MIT",
    "web": "https://github.com/Amrykid/nim-locale"
  },
  {
    "name": "fowltek",
    "url": "https://github.com/fowlmouth/nimlibs/",
    "method": "git",
    "tags": [
      "game",
      "opengl",
      "wrappers",
      "library",
      "assorted"
    ],
    "description": "A collection of reusable modules and wrappers.",
    "license": "MIT",
    "web": "https://github.com/fowlmouth/nimlibs"
  },
  {
    "name": "nake",
    "url": "https://github.com/fowlmouth/nake/",
    "method": "git",
    "tags": [
      "build",
      "automation",
      "sortof"
    ],
    "description": "make-like for Nim. Describe your builds as tasks!",
    "license": "MIT",
    "web": "https://github.com/fowlmouth/nake"
  },
  {
    "name": "nimrod-glfw",
    "url": "https://github.com/rafaelvasco/nimrod-glfw/",
    "method": "git",
    "tags": [
      "library",
      "glfw",
      "opengl",
      "windowing",
      "game"
    ],
    "description": "Nim bindings for GLFW library.",
    "license": "MIT",
    "web": "https://github.com/rafaelvasco/nimrod-glfw"
  },
  {
    "name": "chipmunk",
    "url": "https://github.com/fowlmouth/nimrod-chipmunk/",
    "method": "git",
    "tags": [
      "library",
      "physics",
      "game"
    ],
    "description": "Bindings for Chipmunk2D 6.x physics library (for backwards compatibility)",
    "license": "MIT",
    "web": "https://github.com/fowlmouth/nimrod-chipmunk"
  },
  {
    "name": "chipmunk6",
    "url": "https://github.com/fowlmouth/nimrod-chipmunk/",
    "method": "git",
    "tags": [
      "library",
      "physics",
      "game"
    ],
    "description": "Bindings for Chipmunk2D 6.x physics library",
    "license": "MIT",
    "web": "https://github.com/fowlmouth/nimrod-chipmunk"
  },
  {
    "name": "chipmunk7_demos",
    "url": "https://github.com/matkuki/chipmunk7_demos/",
    "method": "git",
    "tags": [
      "demos",
      "physics",
      "game"
    ],
    "description": "Chipmunk7 demos for Nim",
    "license": "MIT",
    "web": "https://github.com/matkuki/chipmunk7_demos"
  },
  {
    "name": "nim-glfw",
    "alias": "glfw"
  },
  {
    "name": "glfw",
    "url": "https://github.com/ephja/nim-glfw",
    "method": "git",
    "tags": [
      "library",
      "glfw",
      "opengl",
      "windowing",
      "game"
    ],
    "description": "A high-level GLFW 3 wrapper",
    "license": "MIT",
    "web": "https://github.com/ephja/nim-glfw"
  },
  {
    "name": "nim-ao",
    "url": "https://github.com/ephja/nim-ao",
    "method": "git",
    "tags": [
      "library",
      "audio"
    ],
    "description": "A high-level libao wrapper",
    "license": "MIT",
    "web": "https://github.com/ephja/nim-ao"
  },
  {
    "name": "termbox",
    "url": "https://github.com/fowlmouth/nim-termbox",
    "method": "git",
    "tags": [
      "library",
      "terminal",
      "io"
    ],
    "description": "Termbox wrapper.",
    "license": "MIT",
    "web": "https://github.com/fowlmouth/nim-termbox"
  },
  {
    "name": "linagl",
    "url": "https://bitbucket.org/BitPuffin/linagl",
    "method": "hg",
    "tags": [
      "library",
      "opengl",
      "math",
      "game"
    ],
    "description": "OpenGL math library",
    "license": "CC0",
    "web": "https://bitbucket.org/BitPuffin/linagl"
  },
  {
    "name": "kwin",
    "url": "https://github.com/reactormonk/nim-kwin",
    "method": "git",
    "tags": [
      "library",
      "javascript",
      "kde"
    ],
    "description": "KWin JavaScript API wrapper",
    "license": "MIT",
    "web": "https://github.com/reactormonk/nim-kwin"
  },
  {
    "name": "opencv",
    "url": "https://github.com/dom96/nim-opencv",
    "method": "git",
    "tags": [
      "library",
      "wrapper",
      "opencv",
      "image",
      "processing"
    ],
    "description": "OpenCV wrapper",
    "license": "MIT",
    "web": "https://github.com/dom96/nim-opencv"
  },
  {
    "name": "nimble",
    "url": "https://github.com/nim-lang/nimble",
    "method": "git",
    "tags": [
      "app",
      "binary",
      "package",
      "manager"
    ],
    "description": "Nimble package manager",
    "license": "BSD",
    "web": "https://github.com/nim-lang/nimble"
  },
  {
    "name": "libnx",
    "url": "https://github.com/jyapayne/nim-libnx",
    "method": "git",
    "tags": [
      "switch",
      "nintendo",
      "libnx",
      "nx"
    ],
    "description": "A port of libnx to Nim",
    "license": "The Unlicense",
    "web": "https://github.com/jyapayne/nim-libnx"
  },
  {
    "name": "switch_build",
    "url": "https://github.com/jyapayne/switch-build",
    "method": "git",
    "tags": [
      "switch",
      "nintendo",
      "build",
      "builder"
    ],
    "description": "An easy way to build homebrew files for the Nintendo Switch",
    "license": "MIT",
    "web": "https://github.com/jyapayne/switch-build"
  },
  {
    "name": "aporia",
    "url": "https://github.com/nim-lang/Aporia",
    "method": "git",
    "tags": [
      "app",
      "binary",
      "ide",
      "gtk"
    ],
    "description": "A Nim IDE.",
    "license": "GPLv2",
    "web": "https://github.com/nim-lang/Aporia"
  },
  {
    "name": "c2nim",
    "url": "https://github.com/nim-lang/c2nim",
    "method": "git",
    "tags": [
      "app",
      "binary",
      "tool",
      "header",
      "C"
    ],
    "description": "c2nim is a tool to translate Ansi C code to Nim.",
    "license": "MIT",
    "web": "https://github.com/nim-lang/c2nim"
  },
  {
    "name": "pas2nim",
    "url": "https://github.com/nim-lang/pas2nim",
    "method": "git",
    "tags": [
      "app",
      "binary",
      "tool",
      "Pascal"
    ],
    "description": "pas2nim is a tool to translate Pascal code to Nim.",
    "license": "MIT",
    "web": "https://github.com/nim-lang/pas2nim"
  },
  {
    "name": "ipsumgenera",
    "url": "https://github.com/dom96/ipsumgenera",
    "method": "git",
    "tags": [
      "app",
      "binary",
      "blog",
      "static",
      "generator"
    ],
    "description": "Static blog generator ala Jekyll.",
    "license": "MIT",
    "web": "https://github.com/dom96/ipsumgenera"
  },
  {
    "name": "clibpp",
    "url": "https://github.com/onionhammer/clibpp.git",
    "method": "git",
    "tags": [
      "import",
      "C++",
      "library",
      "wrap"
    ],
    "description": "Easy way to 'Mock' C++ interface",
    "license": "MIT",
    "web": "https://github.com/onionhammer/clibpp"
  },
  {
    "name": "pastebin",
    "url": "https://github.com/achesak/nim-pastebin",
    "method": "git",
    "tags": [
      "library",
      "wrapper",
      "pastebin"
    ],
    "description": "Pastebin API wrapper",
    "license": "MIT",
    "web": "https://github.com/achesak/nim-pastebin"
  },
  {
    "name": "yahooweather",
    "url": "https://github.com/achesak/nim-yahooweather",
    "method": "git",
    "tags": [
      "library",
      "wrapper",
      "weather"
    ],
    "description": "Yahoo! Weather API wrapper",
    "license": "MIT",
    "web": "https://github.com/achesak/nim-yahooweather"
  },
  {
    "name": "noaa",
    "url": "https://github.com/achesak/nim-noaa",
    "method": "git",
    "tags": [
      "library",
      "wrapper",
      "weather"
    ],
    "description": "NOAA weather API wrapper",
    "license": "MIT",
    "web": "https://github.com/achesak/nim-noaa"
  },
  {
    "name": "rss",
    "url": "https://github.com/achesak/nim-rss",
    "method": "git",
    "tags": [
      "library",
      "rss",
      "xml",
      "syndication"
    ],
    "description": "RSS library",
    "license": "MIT",
    "web": "https://github.com/achesak/nim-rss"
  },
  {
    "name": "extmath",
    "url": "https://github.com/achesak/extmath.nim",
    "method": "git",
    "tags": [
      "library",
      "math",
      "trigonometry"
    ],
    "description": "Nim math library",
    "license": "MIT",
    "web": "https://github.com/achesak/extmath.nim"
  },
  {
    "name": "gtk2",
    "url": "https://github.com/nim-lang/gtk2",
    "method": "git",
    "tags": [
      "wrapper",
      "gui",
      "gtk"
    ],
    "description": "Wrapper for gtk2, a feature rich toolkit for creating graphical user interfaces",
    "license": "MIT",
    "web": "https://github.com/nim-lang/gtk2"
  },
  {
    "name": "cairo",
    "url": "https://github.com/nim-lang/cairo",
    "method": "git",
    "tags": [
      "wrapper"
    ],
    "description": "Wrapper for cairo, a vector graphics library with display and print output",
    "license": "MIT",
    "web": "https://github.com/nim-lang/cairo"
  },
  {
    "name": "x11",
    "url": "https://github.com/nim-lang/x11",
    "method": "git",
    "tags": [
      "wrapper"
    ],
    "description": "Wrapper for X11",
    "license": "MIT",
    "web": "https://github.com/nim-lang/x11"
  },
  {
    "name": "opengl",
    "url": "https://github.com/nim-lang/opengl",
    "method": "git",
    "tags": [
      "wrapper"
    ],
    "description": "High-level and low-level wrapper for OpenGL",
    "license": "MIT",
    "web": "https://github.com/nim-lang/opengl"
  },
  {
    "name": "lua",
    "url": "https://github.com/nim-lang/lua",
    "method": "git",
    "tags": [
      "wrapper"
    ],
    "description": "Wrapper to interface with the Lua interpreter",
    "license": "MIT",
    "web": "https://github.com/nim-lang/lua"
  },
  {
    "name": "tcl",
    "url": "https://github.com/nim-lang/tcl",
    "method": "git",
    "tags": [
      "wrapper"
    ],
    "description": "Wrapper for the TCL programming language",
    "license": "MIT",
    "web": "https://github.com/nim-lang/tcl"
  },
  {
    "name": "glm",
    "url": "https://github.com/stavenko/nim-glm",
    "method": "git",
    "tags": [
      "opengl",
      "math",
      "matrix",
      "vector",
      "glsl"
    ],
    "description": "Port of c++ glm library with shader-like syntax",
    "license": "MIT",
    "web": "https://github.com/stavenko/nim-glm"
  },
  {
    "name": "python",
    "url": "https://github.com/nim-lang/python",
    "method": "git",
    "tags": [
      "wrapper"
    ],
    "description": "Wrapper to interface with Python interpreter",
    "license": "MIT",
    "web": "https://github.com/nim-lang/python"
  },
  {
    "name": "NimBorg",
    "url": "https://github.com/micklat/NimBorg",
    "method": "git",
    "tags": [
      "wrapper"
    ],
    "description": "High-level and low-level interfaces to python and lua",
    "license": "MIT",
    "web": "https://github.com/micklat/NimBorg"
  },
  {
    "name": "sha1",
    "url": "https://github.com/onionhammer/sha1",
    "method": "git",
    "tags": [
      "port",
      "hash",
      "sha1"
    ],
    "description": "SHA-1 produces a 160-bit (20-byte) hash value from arbitrary input",
    "license": "BSD"
  },
  {
    "name": "dropbox_filename_sanitizer",
    "url": "https://github.com/Araq/dropbox_filename_sanitizer/",
    "method": "git",
    "tags": [
      "dropbox"
    ],
    "description": "Tool to clean up filenames shared on Dropbox",
    "license": "MIT",
    "web": "https://github.com/Araq/dropbox_filename_sanitizer/"
  },
  {
    "name": "csv",
    "url": "https://github.com/achesak/nim-csv",
    "method": "git",
    "tags": [
      "csv",
      "parsing",
      "stringify",
      "library"
    ],
    "description": "Library for parsing, stringifying, reading, and writing CSV (comma separated value) files",
    "license": "MIT",
    "web": "https://github.com/achesak/nim-csv"
  },
  {
    "name": "geonames",
    "url": "https://github.com/achesak/nim-geonames",
    "method": "git",
    "tags": [
      "library",
      "wrapper",
      "geography"
    ],
    "description": "GeoNames API wrapper",
    "license": "MIT",
    "web": "https://github.com/achesak/nim-geonames"
  },
  {
    "name": "gravatar",
    "url": "https://github.com/achesak/nim-gravatar",
    "method": "git",
    "tags": [
      "library",
      "wrapper",
      "gravatar"
    ],
    "description": "Gravatar API wrapper",
    "license": "MIT",
    "web": "https://github.com/achesak/nim-gravatar"
  },
  {
    "name": "coverartarchive",
    "url": "https://github.com/achesak/nim-coverartarchive",
    "method": "git",
    "tags": [
      "library",
      "wrapper",
      "cover art",
      "music",
      "metadata"
    ],
    "description": "Cover Art Archive API wrapper",
    "license": "MIT",
    "web": "http://github.com/achesak/nim-coverartarchive"
  },
  {
    "name": "nim-ogg",
    "url": "https://bitbucket.org/BitPuffin/nim-ogg",
    "method": "hg",
    "tags": [
      "library",
      "wrapper",
      "binding",
      "audio",
      "sound",
      "video",
      "metadata",
      "media"
    ],
    "description": "Binding to libogg",
    "license": "CC0"
  },
  {
    "name": "ogg",
    "url": "https://bitbucket.org/BitPuffin/nim-ogg",
    "method": "hg",
    "tags": [
      "library",
      "wrapper",
      "binding",
      "audio",
      "sound",
      "video",
      "metadata",
      "media"
    ],
    "description": "Binding to libogg",
    "license": "CC0"
  },
  {
    "name": "nim-vorbis",
    "url": "https://bitbucket.org/BitPuffin/nim-vorbis",
    "method": "hg",
    "tags": [
      "library",
      "wrapper",
      "binding",
      "audio",
      "sound",
      "metadata",
      "media"
    ],
    "description": "Binding to libvorbis",
    "license": "CC0"
  },
  {
    "name": "vorbis",
    "url": "https://bitbucket.org/BitPuffin/nim-vorbis",
    "method": "hg",
    "tags": [
      "library",
      "wrapper",
      "binding",
      "audio",
      "sound",
      "metadata",
      "media"
    ],
    "description": "Binding to libvorbis",
    "license": "CC0"
  },
  {
    "name": "nim-portaudio",
    "url": "https://bitbucket.org/BitPuffin/nim-portaudio",
    "method": "hg",
    "tags": [
      "library",
      "wrapper",
      "binding",
      "audio",
      "sound",
      "media",
      "io"
    ],
    "description": "Binding to portaudio",
    "license": "CC0"
  },
  {
    "name": "portaudio",
    "url": "https://bitbucket.org/BitPuffin/nim-portaudio",
    "method": "hg",
    "tags": [
      "library",
      "wrapper",
      "binding",
      "audio",
      "sound",
      "media",
      "io"
    ],
    "description": "Binding to portaudio",
    "license": "CC0"
  },
  {
    "name": "commandeer",
    "url": "https://github.com/fenekku/commandeer",
    "method": "git",
    "tags": [
      "library",
      "commandline",
      "arguments",
      "switches",
      "parsing",
      "options"
    ],
    "description": "Provides a small command line parsing DSL (domain specific language)",
    "license": "MIT",
    "web": "https://github.com/fenekku/commandeer"
  },
  {
    "name": "scrypt.nim",
    "url": "https://bitbucket.org/BitPuffin/scrypt.nim",
    "method": "hg",
    "tags": [
      "library",
      "wrapper",
      "binding",
      "crypto",
      "cryptography",
      "hash",
      "password",
      "security"
    ],
    "description": "Binding and utilities for scrypt",
    "license": "CC0"
  },
  {
    "name": "bloom",
    "url": "https://github.com/boydgreenfield/nimrod-bloom",
    "method": "git",
    "tags": [
      "bloom-filter",
      "bloom",
      "probabilistic",
      "data structure",
      "set membership",
      "MurmurHash",
      "MurmurHash3"
    ],
    "description": "Efficient Bloom filter implementation in Nim using MurmurHash3.",
    "license": "MIT",
    "web": "https://www.github.com/boydgreenfield/nimrod-bloom"
  },
  {
    "name": "awesome_rmdir",
    "url": "https://github.com/Araq/awesome_rmdir/",
    "method": "git",
    "tags": [
      "rmdir",
      "awesome",
      "commandline"
    ],
    "description": "Command to remove acceptably empty directories.",
    "license": "MIT",
    "web": "https://github.com/Araq/awesome_rmdir/"
  },
  {
    "name": "nimalpm",
    "url": "https://github.com/barcharcraz/nimalpm/",
    "method": "git",
    "tags": [
      "alpm",
      "wrapper",
      "binding",
      "library"
    ],
    "description": "A nimrod wrapper for libalpm",
    "license": "GPLv2",
    "web": "https://www.github.com/barcharcraz/nimalpm/"
  },
  {
    "name": "png",
    "url": "https://github.com/barcharcraz/nimlibpng",
    "method": "git",
    "tags": [
      "png",
      "wrapper",
      "library",
      "libpng",
      "image"
    ],
    "description": "Nim wrapper for the libpng library",
    "license": "libpng",
    "web": "https://github.com/barcharcraz/nimlibpng"
  },
  {
    "name": "nimlibpng",
    "alias": "png"
  },
  {
    "name": "sdl2",
    "url": "https://github.com/nim-lang/sdl2",
    "method": "git",
    "tags": [
      "wrapper",
      "media",
      "audio",
      "video"
    ],
    "description": "Wrapper for SDL 2.x",
    "license": "MIT",
    "web": "https://github.com/nim-lang/sdl2"
  },
  {
    "name": "gamelib",
    "url": "https://github.com/PMunch/SDLGamelib",
    "method": "git",
    "tags": [
      "sdl",
      "game",
      "library"
    ],
    "description": "A library of functions to make creating games using Nim and SDL2 easier. This does not intend to be a full blown engine and tries to keep all the components loosely coupled so that individual parts can be used separately.",
    "license": "MIT",
    "web": "https://github.com/PMunch/SDLGamelib"
  },
  {
    "name": "nimcr",
    "url": "https://github.com/PMunch/nimcr",
    "method": "git",
    "tags": [
      "shebang",
      "utility"
    ],
    "description": "A small program to make Nim shebang-able without the overhead of compiling each time",
    "license": "MIT",
    "web": "https://github.com/PMunch/nimcr"
  },
  {
    "name": "gtkgenui",
    "url": "https://github.com/PMunch/gtkgenui",
    "method": "git",
    "tags": [
      "gtk2",
      "utility"
    ],
    "description": "This module provides the genui macro for the Gtk2 toolkit. Genui is a way to specify graphical interfaces in a hierarchical way to more clearly show the structure of the interface as well as simplifying the code.",
    "license": "MIT",
    "web": "https://github.com/PMunch/gtkgenui"
  },
  {
    "name": "persvector",
    "url": "https://github.com/PMunch/nim-persistent-vector",
    "method": "git",
    "tags": [
      "datastructures",
      "immutable",
      "persistent"
    ],
    "description": "This is an implementation of Clojures persistent vectors in Nim.",
    "license": "MIT",
    "web": "https://github.com/PMunch/nim-persistent-vector"
  },
  {
    "name": "pcap",
    "url": "https://github.com/PMunch/nim-pcap",
    "method": "git",
    "tags": [
      "pcap",
      "fileformats"
    ],
    "description": "Tiny pure Nim library to read PCAP files used by TcpDump/WinDump/Wireshark.",
    "license": "MIT",
    "web": "https://github.com/PMunch/nim-pcap"
  },
  {
    "name": "drawille",
    "url": "https://github.com/PMunch/drawille-nim",
    "method": "git",
    "tags": [
      "drawile",
      "terminal",
      "graphics"
    ],
    "description": "Drawing in terminal with Unicode Braille characters.",
    "license": "MIT",
    "web": "https://github.com/PMunch/drawille-nim"
  },
  {
    "name": "binaryparse",
    "url": "https://github.com/PMunch/binaryparse",
    "method": "git",
    "tags": [
      "parsing",
      "binary"
    ],
    "description": "Binary parser (and writer) in pure Nim. Generates efficient parsing procedures that handle many commonly seen patterns seen in binary files and does sub-byte field reading.",
    "license": "MIT",
    "web": "https://github.com/PMunch/binaryparse"
  },
  {
    "name": "libkeepass",
    "url": "https://github.com/PMunch/libkeepass",
    "method": "git",
    "tags": [
      "keepass",
      "password",
      "library"
    ],
    "description": "Library for reading KeePass files and decrypt the passwords within it",
    "license": "MIT",
    "web": "https://github.com/PMunch/libkeepass"
  },
  {
    "name": "zhsh",
    "url": "https://github.com/PMunch/zhangshasha",
    "method": "git",
    "tags": [
      "algorithm",
      "edit-distance"
    ],
    "description": "This module is a port of the Java implementation of the Zhang-Shasha algorithm for tree edit distance",
    "license": "MIT",
    "web": "https://github.com/PMunch/zhangshasha"
  },
  {
    "name": "termstyle",
    "url": "https://github.com/PMunch/termstyle",
    "method": "git",
    "tags": [
      "terminal",
      "colour",
      "style"
    ],
    "description": "Easy to use styles for terminal output",
    "license": "MIT",
    "web": "https://github.com/PMunch/termstyle"
  },
  {
    "name": "combparser",
    "url": "https://github.com/PMunch/combparser",
    "method": "git",
    "tags": [
      "parser",
      "combinator"
    ],
    "description": "A parser combinator library for easy generation of complex parsers",
    "license": "MIT",
    "web": "https://github.com/PMunch/combparser"
  },
  {
    "name": "protobuf",
    "url": "https://github.com/PMunch/protobuf-nim",
    "method": "git",
    "tags": [
      "protobuf",
      "serialization"
    ],
    "description": "Protobuf implementation in pure Nim that leverages the power of the macro system to not depend on any external tools",
    "license": "MIT",
    "web": "https://github.com/PMunch/protobuf-nim"
  },
  {
    "name": "strslice",
    "url": "https://github.com/PMunch/strslice",
    "method": "git",
    "tags": [
      "optimization",
      "strings",
      "library"
    ],
    "description": "Simple implementation of string slices with some of the strutils ported or wrapped to work on them. String slices offer a performance enhancement when working with large amounts of slices from one base string",
    "license": "MIT",
    "web": "https://github.com/PMunch/strslice"
  },
  {
    "name": "jsonschema",
    "url": "https://github.com/PMunch/jsonschema",
    "method": "git",
    "tags": [
      "json",
      "schema",
      "library",
      "validation"
    ],
    "description": "JSON schema validation and creation.",
    "license": "MIT",
    "web": "https://github.com/PMunch/jsonschema"
  },
  {
    "name": "sdl2_nim",
    "url": "https://github.com/Vladar4/sdl2_nim",
    "method": "git",
    "tags": [
      "library",
      "wrapper",
      "sdl2",
      "game",
      "video",
      "image",
      "audio",
      "network",
      "ttf"
    ],
    "description": "Wrapper of the SDL 2 library for the Nim language.",
    "license": "zlib",
    "web": "https://github.com/Vladar4/sdl2_nim"
  },
  {
    "name": "assimp",
    "url": "https://github.com/barcharcraz/nim-assimp",
    "method": "git",
    "tags": [
      "wrapper",
      "media",
      "mesh",
      "import",
      "game"
    ],
    "description": "Wrapper for the assimp library",
    "license": "MIT",
    "web": "https://github.com/barcharcraz/nim-assimp"
  },
  {
    "name": "freeimage",
    "url": "https://github.com/barcharcraz/nim-freeimage",
    "method": "git",
    "tags": [
      "wrapper",
      "media",
      "image",
      "import",
      "game"
    ],
    "description": "Wrapper for the FreeImage library",
    "license": "MIT",
    "web": "https://github.com/barcharcraz/nim-freeimage"
  },
  {
    "name": "bcrypt",
    "url": "https://github.com/ithkuil/bcryptnim/",
    "method": "git",
    "tags": [
      "hash",
      "crypto",
      "password",
      "bcrypt",
      "library"
    ],
    "description": "Wraps the bcrypt (blowfish) library for creating encrypted hashes (useful for passwords)",
    "license": "BSD",
    "web": "https://www.github.com/ithkuil/bcryptnim/"
  },
  {
    "name": "opencl",
    "url": "https://github.com/nim-lang/opencl",
    "method": "git",
    "tags": [
      "library"
    ],
    "description": "Low-level wrapper for OpenCL",
    "license": "MIT",
    "web": "https://github.com/nim-lang/opencl"
  },
  {
    "name": "DevIL",
    "url": "https://github.com/Varriount/DevIL",
    "method": "git",
    "tags": [
      "image",
      "library",
      "graphics",
      "wrapper"
    ],
    "description": "Wrapper for the DevIL image library",
    "license": "MIT",
    "web": "https://github.com/Varriount/DevIL"
  },
  {
    "name": "signals",
    "url": "https://github.com/fowlmouth/signals.nim",
    "method": "git",
    "tags": [
      "event-based",
      "observer pattern",
      "library"
    ],
    "description": "Signals/slots library.",
    "license": "MIT",
    "web": "https://github.com/fowlmouth/signals.nim"
  },
  {
    "name": "sling",
    "url": "https://github.com/Druage/sling",
    "method": "git",
    "tags": [
      "signal",
      "slots",
      "eventloop",
      "callback"
    ],
    "description": "Signal and Slot library for Nim.",
    "license": "unlicense",
    "web": "https://github.com/Druage/sling"
  },
  {
    "name": "number_files",
    "url": "https://github.com/Araq/number_files/",
    "method": "git",
    "tags": [
      "rename",
      "filename",
      "finder"
    ],
    "description": "Command to add counter suffix/prefix to a list of files.",
    "license": "MIT",
    "web": "https://github.com/Araq/number_files/"
  },
  {
    "name": "redissessions",
    "url": "https://github.com/ithkuil/redissessions/",
    "method": "git",
    "tags": [
      "jester",
      "sessions",
      "redis"
    ],
    "description": "Redis-backed sessions for jester",
    "license": "MIT",
    "web": "https://github.com/ithkuil/redissessions/"
  },
  {
    "name": "horde3d",
    "url": "https://github.com/fowlmouth/horde3d",
    "method": "git",
    "tags": [
      "graphics",
      "3d",
      "rendering",
      "wrapper"
    ],
    "description": "Wrapper for Horde3D, a small open source 3D rendering engine.",
    "license": "WTFPL",
    "web": "https://github.com/fowlmouth/horde3d"
  },
  {
    "name": "mongo",
    "url": "https://github.com/nim-lang/mongo",
    "method": "git",
    "tags": [
      "library",
      "wrapper",
      "database"
    ],
    "description": "Bindings and a high-level interface for MongoDB",
    "license": "MIT",
    "web": "https://github.com/nim-lang/mongo"
  },
  {
    "name": "allegro5",
    "url": "https://github.com/fowlmouth/allegro5",
    "method": "git",
    "tags": [
      "wrapper",
      "graphics",
      "games",
      "opengl",
      "audio"
    ],
    "description": "Wrapper for Allegro version 5.X",
    "license": "MIT",
    "web": "https://github.com/fowlmouth/allegro5"
  },
  {
    "name": "physfs",
    "url": "https://github.com/fowlmouth/physfs",
    "method": "git",
    "tags": [
      "wrapper",
      "filesystem",
      "archives"
    ],
    "description": "A library to provide abstract access to various archives.",
    "license": "WTFPL",
    "web": "https://github.com/fowlmouth/physfs"
  },
  {
    "name": "shoco",
    "url": "https://github.com/onionhammer/shoconim.git",
    "method": "git",
    "tags": [
      "compression",
      "shoco"
    ],
    "description": "A fast compressor for short strings",
    "license": "MIT",
    "web": "https://github.com/onionhammer/shoconim"
  },
  {
    "name": "murmur3",
    "url": "https://github.com/boydgreenfield/nimrod-murmur",
    "method": "git",
    "tags": [
      "MurmurHash",
      "MurmurHash3",
      "murmur",
      "hash",
      "hashing"
    ],
    "description": "A simple MurmurHash3 wrapper for Nim",
    "license": "MIT",
    "web": "https://github.com/boydgreenfield/nimrod-murmur"
  },
  {
    "name": "hex",
    "url": "https://github.com/esbullington/nimrod-hex",
    "method": "git",
    "tags": [
      "hex",
      "encoding"
    ],
    "description": "A simple hex package for Nim",
    "license": "MIT",
    "web": "https://github.com/esbullington/nimrod-hex"
  },
  {
    "name": "strfmt",
    "url": "https://bitbucket.org/lyro/strfmt",
    "method": "hg",
    "tags": [
      "library"
    ],
    "description": "A string formatting library inspired by Python's `format`.",
    "license": "MIT",
    "web": "https://lyro.bitbucket.org/strfmt"
  },
  {
    "name": "jade-nim",
    "url": "https://github.com/idlewan/jade-nim",
    "method": "git",
    "tags": [
      "template",
      "jade",
      "web",
      "dsl",
      "html"
    ],
    "description": "Compiles jade templates to Nim procedures.",
    "license": "MIT",
    "web": "https://github.com/idlewan/jade-nim"
  },
  {
    "name": "gh_nimrod_doc_pages",
    "url": "https://github.com/Araq/gh_nimrod_doc_pages",
    "method": "git",
    "tags": [
      "commandline",
      "web",
      "automation",
      "documentation"
    ],
    "description": "Generates a GitHub documentation website for Nim projects.",
    "license": "MIT",
    "web": "https://github.com/Araq/gh_nimrod_doc_pages"
  },
  {
    "name": "midnight_dynamite",
    "url": "https://github.com/Araq/midnight_dynamite",
    "method": "git",
    "tags": [
      "wrapper",
      "library",
      "html",
      "markdown",
      "md"
    ],
    "description": "Wrapper for the markdown rendering hoedown library",
    "license": "MIT",
    "web": "https://github.com/Araq/midnight_dynamite"
  },
  {
    "name": "rsvg",
    "url": "https://github.com/def-/rsvg",
    "method": "git",
    "tags": [
      "wrapper",
      "library",
      "graphics"
    ],
    "description": "Wrapper for librsvg, a Scalable Vector Graphics (SVG) rendering library",
    "license": "MIT",
    "web": "https://github.com/def-/rsvg"
  },
  {
    "name": "emerald",
    "url": "https://github.com/flyx/emerald",
    "method": "git",
    "tags": [
      "dsl",
      "html",
      "template",
      "web"
    ],
    "description": "macro-based HTML templating engine",
    "license": "WTFPL",
    "web": "https://flyx.github.io/emerald/"
  },
  {
    "name": "niminst",
    "url": "https://github.com/nim-lang/niminst",
    "method": "git",
    "tags": [
      "app",
      "binary",
      "tool",
      "installation",
      "generator"
    ],
    "description": "tool to generate installers for Nim programs",
    "license": "MIT",
    "web": "https://github.com/nim-lang/niminst"
  },
  {
    "name": "redis",
    "url": "https://github.com/nim-lang/redis",
    "method": "git",
    "tags": [
      "redis",
      "client",
      "library"
    ],
    "description": "official redis client for Nim",
    "license": "MIT",
    "web": "https://github.com/nim-lang/redis"
  },
  {
    "name": "dialogs",
    "url": "https://github.com/nim-lang/dialogs",
    "method": "git",
    "tags": [
      "library",
      "ui",
      "gui",
      "dialog",
      "file"
    ],
    "description": "wraps GTK+ or Windows' open file dialogs",
    "license": "MIT",
    "web": "https://github.com/nim-lang/dialogs"
  },
  {
    "name": "vectors",
    "url": "https://github.com/blamestross/nimrod-vectors",
    "method": "git",
    "tags": [
      "math",
      "vectors",
      "library"
    ],
    "description": "Simple multidimensional vector math",
    "license": "MIT",
    "web": "https://github.com/blamestross/nimrod-vectors"
  },
  {
    "name": "bitarray",
    "url": "https://github.com/onecodex/nim-bitarray",
    "method": "git",
    "tags": [
      "Bit arrays",
      "Bit sets",
      "Bit vectors",
      "Data structures"
    ],
    "description": "mmap-backed bitarray implementation in Nim.",
    "license": "MIT",
    "web": "https://www.github.com/onecodex/nim-bitarray"
  },
  {
    "name": "appdirs",
    "url": "https://github.com/MrJohz/appdirs",
    "method": "git",
    "tags": [
      "utility",
      "filesystem"
    ],
    "description": "A utility library to find the directory you need to app in.",
    "license": "MIT",
    "web": "https://github.com/MrJohz/appdirs"
  },
  {
    "name": "sndfile",
    "url": "https://github.com/julienaubert/nim-sndfile",
    "method": "git",
    "tags": [
      "audio",
      "wav",
      "wrapper",
      "libsndfile"
    ],
    "description": "A wrapper of libsndfile",
    "license": "MIT",
    "web": "https://github.com/julienaubert/nim-sndfile"
  },
  {
    "name": "nim-sndfile",
    "alias": "sndfile"
  },
  {
    "name": "bigints",
    "url": "https://github.com/def-/bigints",
    "method": "git",
    "tags": [
      "math",
      "library",
      "numbers"
    ],
    "description": "Arbitrary-precision integers",
    "license": "MIT",
    "web": "https://github.com/def-/bigints"
  },
  {
    "name": "iterutils",
    "url": "https://github.com/def-/iterutils",
    "method": "git",
    "tags": [
      "library",
      "iterators"
    ],
    "description": "Functional operations for iterators and slices, similar to sequtils",
    "license": "MIT",
    "web": "https://github.com/def-/iterutils"
  },
  {
    "name": "hastyscribe",
    "url": "https://github.com/h3rald/hastyscribe",
    "method": "git",
    "tags": [
      "markdown",
      "html",
      "publishing"
    ],
    "description": "Self-contained markdown compiler generating self-contained HTML documents",
    "license": "MIT",
    "web": "https://h3rald.com/hastyscribe"
  },
  {
    "name": "nanomsg",
    "url": "https://github.com/def-/nim-nanomsg",
    "method": "git",
    "tags": [
      "library",
      "wrapper",
      "networking"
    ],
    "description": "Wrapper for the nanomsg socket library that provides several common communication patterns",
    "license": "MIT",
    "web": "https://github.com/def-/nim-nanomsg"
  },
  {
    "name": "directnimrod",
    "url": "https://bitbucket.org/barcharcraz/directnimrod",
    "method": "git",
    "tags": [
      "library",
      "wrapper",
      "graphics",
      "windows"
    ],
    "description": "Wrapper for microsoft's DirectX libraries",
    "license": "MS-PL",
    "web": "https://bitbucket.org/barcharcraz/directnimrod"
  },
  {
    "name": "imghdr",
    "url": "https://github.com/achesak/nim-imghdr",
    "method": "git",
    "tags": [
      "image",
      "formats",
      "files"
    ],
    "description": "Library for detecting the format of an image",
    "license": "MIT",
    "web": "https://github.com/achesak/nim-imghdr"
  },
  {
    "name": "csv2json",
    "url": "https://github.com/achesak/nim-csv2json",
    "method": "git",
    "tags": [
      "csv",
      "json"
    ],
    "description": "Convert CSV files to JSON",
    "license": "MIT",
    "web": "https://github.com/achesak/nim-csv2json"
  },
  {
    "name": "vecmath",
    "url": "https://github.com/barcharcraz/vecmath",
    "method": "git",
    "tags": [
      "library",
      "math",
      "vector"
    ],
    "description": "various vector maths utils for nimrod",
    "license": "MIT",
    "web": "https://github.com/barcharcraz/vecmath"
  },
  {
    "name": "lazy_rest",
    "url": "https://github.com/Araq/lazy_rest",
    "method": "git",
    "tags": [
      "library",
      "rst",
      "rest",
      "text",
      "html"
    ],
    "description": "Simple reST HTML generation with some extras.",
    "license": "MIT",
    "web": "https://github.com/Araq/lazy_rest"
  },
  {
    "name": "Phosphor",
    "url": "https://github.com/barcharcraz/Phosphor",
    "method": "git",
    "tags": [
      "library",
      "opengl",
      "graphics"
    ],
    "description": "eaiser use of OpenGL and GLSL shaders",
    "license": "MIT",
    "web": "https://github.com/barcharcraz/Phosphor"
  },
  {
    "name": "colorsys",
    "url": "https://github.com/achesak/nim-colorsys",
    "method": "git",
    "tags": [
      "library",
      "colors",
      "rgb",
      "yiq",
      "hls",
      "hsv"
    ],
    "description": "Convert between RGB, YIQ, HLS, and HSV color systems.",
    "license": "MIT",
    "web": "https://github.com/achesak/nim-colorsys"
  },
  {
    "name": "pythonfile",
    "url": "https://github.com/achesak/nim-pythonfile",
    "method": "git",
    "tags": [
      "library",
      "python",
      "files",
      "file"
    ],
    "description": "Wrapper of the file procedures to provide an interface as similar as possible to that of Python",
    "license": "MIT",
    "web": "https://github.com/achesak/nim-pythonfile"
  },
  {
    "name": "sndhdr",
    "url": "https://github.com/achesak/nim-sndhdr",
    "method": "git",
    "tags": [
      "library",
      "formats",
      "files",
      "sound",
      "audio"
    ],
    "description": "Library for detecting the format of a sound file",
    "license": "MIT",
    "web": "https://github.com/achesak/nim-sndhdr"
  },
  {
    "name": "irc",
    "url": "https://github.com/nim-lang/irc",
    "method": "git",
    "tags": [
      "library",
      "irc",
      "network"
    ],
    "description": "Implements a simple IRC client.",
    "license": "MIT",
    "web": "https://github.com/nim-lang/irc"
  },
  {
    "name": "random",
    "url": "https://github.com/oprypin/nim-random",
    "method": "git",
    "tags": [
      "library",
      "algorithms",
      "random"
    ],
    "description": "Pseudo-random number generation library inspired by Python",
    "license": "MIT",
    "web": "https://github.com/oprypin/nim-random"
  },
  {
    "name": "zmq",
    "url": "https://github.com/nim-lang/nim-zmq",
    "method": "git",
    "tags": [
      "library",
      "wrapper",
      "zeromq",
      "messaging",
      "queue"
    ],
    "description": "ZeroMQ 4 wrapper",
    "license": "MIT",
    "web": "https://github.com/nim-lang/nim-zmq"
  },
  {
    "name": "uuid",
    "url": "https://github.com/idlewan/nim-uuid",
    "method": "git",
    "tags": [
      "library",
      "wrapper",
      "uuid"
    ],
    "description": "UUID wrapper",
    "license": "MIT",
    "web": "https://github.com/idlewan/nim-uuid"
  },
  {
    "name": "robotparser",
    "url": "https://github.com/achesak/nim-robotparser",
    "method": "git",
    "tags": [
      "library",
      "useragent",
      "robots",
      "robot.txt"
    ],
    "description": "Determine if a useragent can access a URL using robots.txt",
    "license": "MIT",
    "web": "https://github.com/achesak/nim-robotparser"
  },
  {
    "name": "epub",
    "url": "https://github.com/achesak/nim-epub",
    "method": "git",
    "tags": [
      "library",
      "epub",
      "e-book"
    ],
    "description": "Module for working with EPUB e-book files",
    "license": "MIT",
    "web": "https://github.com/achesak/nim-epub"
  },
  {
    "name": "hashids",
    "url": "https://github.com/achesak/nim-hashids",
    "method": "git",
    "tags": [
      "library",
      "hashids"
    ],
    "description": "Nim implementation of Hashids",
    "license": "MIT",
    "web": "https://github.com/achesak/nim-hashids"
  },
  {
    "name": "openssl_evp",
    "url": "https://github.com/cowboy-coders/nim-openssl-evp",
    "method": "git",
    "tags": [
      "library",
      "crypto",
      "openssl"
    ],
    "description": "Wrapper for OpenSSL's EVP interface",
    "license": "OpenSSL License and SSLeay License",
    "web": "https://github.com/cowboy-coders/nim-openssl-evp"
  },
  {
    "name": "monad",
    "alias": "maybe"
  },
  {
    "name": "maybe",
    "url": "https://github.com/superfunc/maybe",
    "method": "git",
    "tags": [
      "library",
      "functional",
      "optional",
      "monad"
    ],
    "description": "basic monadic maybe type for Nim",
    "license": "BSD3",
    "web": "https://github.com/superfunc/maybe"
  },
  {
    "name": "eternity",
    "url": "https://github.com/hiteshjasani/nim-eternity",
    "method": "git",
    "tags": [
      "library",
      "time",
      "format"
    ],
    "description": "Humanize elapsed time",
    "license": "MIT",
    "web": "https://github.com/hiteshjasani/nim-eternity"
  },
  {
    "name": "gmp",
    "url": "https://github.com/subsetpark/nim-gmp",
    "method": "git",
    "tags": [
      "library",
      "bignum",
      "numbers",
      "math"
    ],
    "description": "wrapper for the GNU multiple precision arithmetic library (GMP)",
    "license": "LGPLv3 or GPLv2",
    "web": "https://github.com/subsetpark/nim-gmp"
  },
  {
    "name": "ludens",
    "url": "https://github.com/rnentjes/nim-ludens",
    "method": "git",
    "tags": [
      "library",
      "game",
      "opengl",
      "sfml"
    ],
    "description": "Little game library using opengl and sfml",
    "license": "MIT",
    "web": "https://github.com/rnentjes/nim-ludens"
  },
  {
    "name": "ffbookmarks",
    "url": "https://github.com/achesak/nim-ffbookmarks",
    "method": "git",
    "tags": [
      "firefox",
      "bookmarks",
      "library"
    ],
    "description": "Nim module for working with Firefox bookmarks",
    "license": "MIT",
    "web": "https://github.com/achesak/nim-ffbookmarks"
  },
  {
    "name": "moustachu",
    "url": "https://github.com/fenekku/moustachu.git",
    "method": "git",
    "tags": [
      "web",
      "html",
      "template",
      "mustache"
    ],
    "description": "Mustache templating for Nim.",
    "license": "MIT",
    "web": "https://github.com/fenekku/moustachu"
  },
  {
    "name": "easy-bcrypt",
    "url": "https://github.com/flaviut/easy-bcrypt.git",
    "method": "git",
    "tags": [
      "hash",
      "crypto",
      "password",
      "bcrypt"
    ],
    "description": "simple wrapper providing a convenient interface for the bcrypt password hashing algorithm",
    "license": "CC0",
    "web": "https://github.com/flaviut/easy-bcrypt/blob/master/easy-bcrypt.nimble"
  },
  {
    "name": "libclang",
    "url": "https://github.com/cowboy-coders/nim-libclang.git",
    "method": "git",
    "tags": [
      "wrapper",
      "bindings",
      "clang"
    ],
    "description": "wrapper for libclang (the C-interface of the clang LLVM frontend)",
    "license": "MIT",
    "web": "https://github.com/cowboy-coders/nim-libclang"
  },
  {
    "name": "nim-libclang",
    "url": "https://github.com/cowboy-coders/nim-libclang.git",
    "method": "git",
    "tags": [
      "wrapper",
      "bindings",
      "clang"
    ],
    "description": "Please use libclang instead.",
    "license": "MIT",
    "web": "https://github.com/cowboy-coders/nim-libclang"
  },
  {
    "name": "nimqml",
    "url": "https://github.com/filcuc/nimqml",
    "method": "git",
    "tags": [
      "Qt",
      "Qml",
      "UI",
      "GUI"
    ],
    "description": "Qt Qml bindings",
    "license": "GPLv3",
    "web": "https://github.com/filcuc/nimqml"
  },
  {
    "name": "XPLM-Nim",
    "url": "https://github.com/jpoirier/XPLM-Nim",
    "method": "git",
    "tags": [
      "X-Plane",
      "XPLM",
      "Plugin",
      "SDK"
    ],
    "description": "X-Plane XPLM SDK wrapper",
    "license": "BSD",
    "web": "https://github.com/jpoirier/XPLM-Nim"
  },
  {
    "name": "csfml",
    "url": "https://github.com/oprypin/nim-csfml",
    "method": "git",
    "tags": [
      "sfml",
      "binding",
      "game",
      "media",
      "library",
      "opengl"
    ],
    "description": "Bindings for Simple and Fast Multimedia Library (through CSFML)",
    "license": "zlib",
    "web": "https://github.com/oprypin/nim-csfml"
  },
  {
    "name": "optional_t",
    "url": "https://github.com/flaviut/optional_t",
    "method": "git",
    "tags": [
      "option",
      "functional"
    ],
    "description": "Basic Option[T] library",
    "license": "MIT",
    "web": "https://github.com/flaviut/optional_t"
  },
  {
    "name": "nimrtlsdr",
    "url": "https://github.com/jpoirier/nimrtlsdr",
    "method": "git",
    "tags": [
      "rtl-sdr",
      "wrapper",
      "bindings",
      "rtlsdr"
    ],
    "description": "A Nim wrapper for librtlsdr",
    "license": "BSD",
    "web": "https://github.com/jpoirier/nimrtlsdr"
  },
  {
    "name": "lapp",
    "url": "https://gitlab.3dicc.com/gokr/lapp.git",
    "method": "git",
    "tags": [
      "args",
      "cmd",
      "opt",
      "parse",
      "parsing"
    ],
    "description": "Opt parser using synopsis as specification, ported from Lua.",
    "license": "MIT",
    "web": "https://gitlab.3dicc.com/gokr/lapp"
  },
  {
    "name": "blimp",
    "url": "https://gitlab.3dicc.com/gokr/blimp.git",
    "method": "git",
    "tags": [
      "app",
      "binary",
      "utility",
      "git",
      "git-fat"
    ],
    "description": "Utility that helps with big files in git, very similar to git-fat, s3annnex etc.",
    "license": "MIT",
    "web": "https://gitlab.3dicc.com/gokr/blimp"
  },
  {
    "name": "parsetoml",
    "url": "https://github.com/NimParsers/parsetoml.git",
    "method": "git",
    "tags": [
      "library",
      "parse"
    ],
    "description": "Library for parsing TOML files.",
    "license": "MIT",
    "web": "https://github.com/NimParsers/parsetoml"
  },
  {
    "name": "compiler",
    "url": "https://github.com/nim-lang/Nim.git",
    "method": "git",
    "tags": [
      "library"
    ],
    "description": "Compiler package providing the compiler sources as a library.",
    "license": "MIT",
    "web": "https://github.com/nim-lang/Nim"
  },
  {
    "name": "nre",
    "url": "https://github.com/flaviut/nre.git",
    "method": "git",
    "tags": [
      "library",
      "pcre",
      "regex"
    ],
    "description": "A better regular expression library",
    "license": "MIT",
    "web": "https://github.com/flaviut/nre"
  },
  {
    "name": "docopt",
    "url": "https://github.com/docopt/docopt.nim",
    "method": "git",
    "tags": [
      "commandline",
      "arguments",
      "parsing",
      "library"
    ],
    "description": "Command-line args parser based on Usage message",
    "license": "MIT",
    "web": "https://github.com/docopt/docopt.nim"
  },
  {
    "name": "bpg",
    "url": "https://github.com/def-/nim-bpg.git",
    "method": "git",
    "tags": [
      "image",
      "library",
      "wrapper"
    ],
    "description": "BPG (Better Portable Graphics) for Nim",
    "license": "MIT",
    "web": "https://github.com/def-/nim-bpg"
  },
  {
    "name": "io-spacenav",
    "url": "https://github.com/nimious/io-spacenav.git",
    "method": "git",
    "tags": [
      "binding",
      "3dx",
      "3dconnexion",
      "libspnav",
      "spacenav",
      "spacemouse",
      "spacepilot",
      "spacenavigator"
    ],
    "description": "Obsolete - please use spacenav instead!",
    "license": "MIT",
    "web": "https://github.com/nimious/io-spacenav"
  },
  {
    "name": "optionals",
    "url": "https://github.com/MasonMcGill/optionals.git",
    "method": "git",
    "tags": [
      "library",
      "option",
      "optional",
      "maybe"
    ],
    "description": "Option types",
    "license": "MIT",
    "web": "https://github.com/MasonMcGill/optionals"
  },
  {
    "name": "tuples",
    "url": "https://github.com/MasonMcGill/tuples.git",
    "method": "git",
    "tags": [
      "library",
      "tuple",
      "metaprogramming"
    ],
    "description": "Tuple manipulation utilities",
    "license": "MIT",
    "web": "https://github.com/MasonMcGill/tuples"
  },
  {
    "name": "fuse",
    "url": "https://github.com/akiradeveloper/nim-fuse.git",
    "method": "git",
    "tags": [
      "fuse",
      "library",
      "wrapper"
    ],
    "description": "A FUSE binding for Nim",
    "license": "MIT",
    "web": "https://github.com/akiradeveloper/nim-fuse"
  },
  {
    "name": "brainfuck",
    "url": "https://github.com/def-/nim-brainfuck.git",
    "method": "git",
    "tags": [
      "library",
      "binary",
      "app",
      "interpreter",
      "compiler",
      "language"
    ],
    "description": "A brainfuck interpreter and compiler",
    "license": "MIT",
    "web": "https://github.com/def-/nim-brainfuck"
  },
  {
    "name": "nimsuggest",
    "url": "https://github.com/nim-lang/nimsuggest.git",
    "method": "git",
    "tags": [
      "binary",
      "app",
      "suggest",
      "compiler",
      "autocomplete"
    ],
    "description": "Tool for providing auto completion data for Nim source code.",
    "license": "MIT",
    "web": "https://github.com/nim-lang/nimsuggest"
  },
  {
    "name": "jwt",
    "url": "https://github.com/yglukhov/nim-jwt.git",
    "method": "git",
    "tags": [
      "library",
      "crypto",
      "hash"
    ],
    "description": "JSON Web Tokens for Nim",
    "license": "MIT",
    "web": "https://github.com/yglukhov/nim-jwt"
  },
  {
    "name": "pythonpathlib",
    "url": "https://github.com/achesak/nim-pythonpathlib.git",
    "method": "git",
    "tags": [
      "path",
      "directory",
      "python",
      "library"
    ],
    "description": "Module for working with paths that is as similar as possible to Python's pathlib",
    "license": "MIT",
    "web": "https://github.com/achesak/nim-pythonpathlib"
  },
  {
    "name": "RingBuffer",
    "url": "git@github.com:megawac/RingBuffer.nim.git",
    "method": "git",
    "tags": [
      "sequence",
      "seq",
      "circular",
      "ring",
      "buffer"
    ],
    "description": "Circular buffer implementation",
    "license": "MIT",
    "web": "https://github.com/megawac/RingBuffer.nim"
  },
  {
    "name": "nimrat",
    "url": "https://github.com/apense/nimrat",
    "method": "git",
    "tags": [
      "library",
      "math",
      "numbers"
    ],
    "description": "Module for working with rational numbers (fractions)",
    "license": "MIT",
    "web": "https://github.com/apense/nimrat"
  },
  {
    "name": "io-isense",
    "url": "https://github.com/nimious/io-isense.git",
    "method": "git",
    "tags": [
      "binding",
      "isense",
      "intersense",
      "inertiacube",
      "intertrax",
      "microtrax",
      "thales",
      "tracking",
      "sensor"
    ],
    "description": "Obsolete - please use isense instead!",
    "license": "MIT",
    "web": "https://github.com/nimious/io-isense"
  },
  {
    "name": "io-usb",
    "url": "https://github.com/nimious/io-usb.git",
    "method": "git",
    "tags": [
      "binding",
      "usb",
      "libusb"
    ],
    "description": "Obsolete - please use libusb instead!",
    "license": "MIT",
    "web": "https://github.com/nimious/io-usb"
  },
  {
    "name": "nimcfitsio",
    "url": "https://github.com/ziotom78/nimcfitsio.git",
    "method": "git",
    "tags": [
      "library",
      "binding",
      "cfitsio",
      "fits",
      "io"
    ],
    "description": "Bindings for CFITSIO, a library to read/write FITSIO images and tables.",
    "license": "MIT",
    "web": "https://github.com/ziotom78/nimcfitsio"
  },
  {
    "name": "glossolalia",
    "url": "https://github.com/fowlmouth/glossolalia",
    "method": "git",
    "tags": [
      "parser",
      "peg"
    ],
    "description": "A DSL for quickly writing parsers",
    "license": "CC0",
    "web": "https://github.com/fowlmouth/glossolalia"
  },
  {
    "name": "entoody",
    "url": "https://bitbucket.org/fowlmouth/entoody",
    "method": "git",
    "tags": [
      "component",
      "entity",
      "composition"
    ],
    "description": "A component/entity system",
    "license": "CC0",
    "web": "https://bitbucket.org/fowlmouth/entoody"
  },
  {
    "name": "msgpack",
    "url": "https://github.com/akiradeveloper/msgpack-nim.git",
    "method": "git",
    "tags": [
      "msgpack",
      "library",
      "serialization"
    ],
    "description": "A MessagePack binding for Nim",
    "license": "MIT",
    "web": "https://github.com/akiradeveloper/msgpack-nim"
  },
  {
    "name": "osinfo",
    "url": "https://github.com/nim-lang/osinfo.git",
    "method": "git",
    "tags": [
      "os",
      "library",
      "info"
    ],
    "description": "Modules providing information about the OS.",
    "license": "MIT",
    "web": "https://github.com/nim-lang/osinfo"
  },
  {
    "name": "io-myo",
    "url": "https://github.com/nimious/io-myo.git",
    "method": "git",
    "tags": [
      "binding",
      "myo",
      "thalmic",
      "armband",
      "gesture"
    ],
    "description": "Obsolete - please use myo instead!",
    "license": "MIT",
    "web": "https://github.com/nimious/io-myo"
  },
  {
    "name": "io-oculus",
    "url": "https://github.com/nimious/io-oculus.git",
    "method": "git",
    "tags": [
      "binding",
      "oculus",
      "rift",
      "vr",
      "libovr",
      "ovr",
      "dk1",
      "dk2",
      "gearvr"
    ],
    "description": "Obsolete - please use oculus instead!",
    "license": "MIT",
    "web": "https://github.com/nimious/io-oculus"
  },
  {
    "name": "closure_compiler",
    "url": "https://github.com/yglukhov/closure_compiler.git",
    "method": "git",
    "tags": [
      "binding",
      "closure",
      "compiler",
      "javascript"
    ],
    "description": "Bindings for Closure Compiler web API.",
    "license": "MIT",
    "web": "https://github.com/yglukhov/closure_compiler"
  },
  {
    "name": "io-serialport",
    "url": "https://github.com/nimious/io-serialport.git",
    "method": "git",
    "tags": [
      "binding",
      "libserialport",
      "serial",
      "communication"
    ],
    "description": "Obsolete - please use serialport instead!",
    "license": "MIT",
    "web": "https://github.com/nimious/io-serialport"
  },
  {
    "name": "beanstalkd",
    "url": "https://github.com/tormaroe/beanstalkd.nim.git",
    "method": "git",
    "tags": [
      "library",
      "queue",
      "messaging"
    ],
    "description": "A beanstalkd work queue client library.",
    "license": "MIT",
    "web": "https://github.com/tormaroe/beanstalkd.nim"
  },
  {
    "name": "wiki2text",
    "url": "https://github.com/rspeer/wiki2text.git",
    "method": "git",
    "tags": [
      "nlp",
      "wiki",
      "xml",
      "text"
    ],
    "description": "Quickly extracts natural-language text from a MediaWiki XML file.",
    "license": "MIT",
    "web": "https://github.com/rspeer/wiki2text"
  },
  {
    "name": "qt5_qtsql",
    "url": "https://github.com/philip-wernersbach/nim-qt5_qtsql.git",
    "method": "git",
    "tags": [
      "library",
      "wrapper",
      "database",
      "qt",
      "qt5",
      "qtsql",
      "sqlite",
      "postgres",
      "mysql"
    ],
    "description": "Binding for Qt 5's Qt SQL library that integrates with the features of the Nim language. Uses one API for multiple database engines.",
    "license": "MIT",
    "web": "https://github.com/philip-wernersbach/nim-qt5_qtsql"
  },
  {
    "name": "orient",
    "url": "https://github.com/philip-wernersbach/nim-orient",
    "method": "git",
    "tags": [
      "library",
      "wrapper",
      "database",
      "orientdb",
      "pure"
    ],
    "description": "OrientDB driver written in pure Nim, uses the OrientDB 2.0 Binary Protocol with Binary Serialization.",
    "license": "MPL",
    "web": "https://github.com/philip-wernersbach/nim-orient"
  },
  {
    "name": "syslog",
    "url": "https://github.com/FedericoCeratto/nim-syslog",
    "method": "git",
    "tags": [
      "library",
      "pure"
    ],
    "description": "Syslog module.",
    "license": "LGPLv3",
    "web": "https://github.com/FedericoCeratto/nim-syslog"
  },
  {
    "name": "nimes",
    "url": "https://github.com/def-/nimes",
    "method": "git",
    "tags": [
      "emulator",
      "nes",
      "game",
      "sdl",
      "javascript"
    ],
    "description": "NES emulator using SDL2, also compiles to JavaScript with emscripten.",
    "license": "MPL",
    "web": "https://github.com/def-/nimes"
  },
  {
    "name": "syscall",
    "url": "https://github.com/def-/nim-syscall",
    "method": "git",
    "tags": [
      "library"
    ],
    "description": "Raw system calls for Nim",
    "license": "MPL",
    "web": "https://github.com/def-/nim-syscall"
  },
  {
    "name": "jnim",
    "url": "https://github.com/yglukhov/jnim",
    "method": "git",
    "tags": [
      "library",
      "java",
      "jvm",
      "bridge",
      "bindings"
    ],
    "description": "Nim - Java bridge",
    "license": "MIT",
    "web": "https://github.com/yglukhov/jnim"
  },
  {
    "name": "nimPDF",
    "url": "https://github.com/jangko/nimpdf",
    "method": "git",
    "tags": [
      "library",
      "PDF",
      "document"
    ],
    "description": "library for generating PDF files",
    "license": "MIT",
    "web": "https://github.com/jangko/nimpdf"
  },
  {
    "name": "LLVM",
    "url": "https://github.com/FedeOmoto/llvm",
    "method": "git",
    "tags": [
      "LLVM",
      "bindings",
      "wrapper"
    ],
    "description": "LLVM bindings for the Nim language.",
    "license": "MIT",
    "web": "https://github.com/FedeOmoto/llvm"
  },
  {
    "name": "nshout",
    "url": "https://github.com/Senketsu/nshout",
    "method": "git",
    "tags": [
      "library",
      "shouter",
      "libshout",
      "wrapper",
      "bindings",
      "audio",
      "web"
    ],
    "description": "Nim bindings for libshout",
    "license": "MIT",
    "web": "https://github.com/Senketsu/nshout"
  },
  {
    "name": "nsu",
    "url": "https://github.com/Senketsu/nsu",
    "method": "git",
    "tags": [
      "library",
      "tool",
      "utility",
      "screenshot"
    ],
    "description": "Simple screenshot library & cli tool made in Nim",
    "license": "MIT",
    "web": "https://github.com/Senketsu/nsu"
  },
  {
    "name": "nuuid",
    "url": "https://github.com/yglukhov/nim-only-uuid",
    "method": "git",
    "tags": [
      "library",
      "uuid",
      "guid"
    ],
    "description": "A Nim source only UUID generator",
    "license": "MIT",
    "web": "https://github.com/yglukhov/nim-only-uuid"
  },
  {
    "name": "fftw3",
    "url": "https://github.com/ziotom78/nimfftw3",
    "method": "git",
    "tags": [
      "library",
      "math",
      "fft"
    ],
    "description": "Bindings to the FFTW library",
    "license": "MIT",
    "web": "https://github.com/ziotom78/nimfftw3"
  },
  {
    "name": "nrpl",
    "url": "https://github.com/vegansk/nrpl",
    "method": "git",
    "tags": [
      "REPL",
      "application"
    ],
    "description": "A rudimentary Nim REPL",
    "license": "MIT",
    "web": "https://github.com/vegansk/nrpl"
  },
  {
    "name": "nim-geocoding",
    "url": "https://github.com/saratchandra92/nim-geocoding",
    "method": "git",
    "tags": [
      "library",
      "geocoding",
      "maps"
    ],
    "description": "A simple library for Google Maps Geocoding API",
    "license": "MIT",
    "web": "https://github.com/saratchandra92/nim-geocoding"
  },
  {
    "name": "io-gles",
    "url": "https://github.com/nimious/io-gles.git",
    "method": "git",
    "tags": [
      "binding",
      "khronos",
      "gles",
      "opengl es"
    ],
    "description": "Obsolete - please use gles instead!",
    "license": "MIT",
    "web": "https://github.com/nimious/io-gles"
  },
  {
    "name": "io-egl",
    "url": "https://github.com/nimious/io-egl.git",
    "method": "git",
    "tags": [
      "binding",
      "khronos",
      "egl",
      "opengl",
      "opengl es",
      "openvg"
    ],
    "description": "Obsolete - please use egl instead!",
    "license": "MIT",
    "web": "https://github.com/nimious/io-egl"
  },
  {
    "name": "io-sixense",
    "url": "https://github.com/nimious/io-sixense.git",
    "method": "git",
    "tags": [
      "binding",
      "sixense",
      "razer hydra",
      "stem system",
      "vr"
    ],
    "description": "Obsolete - please use sixense instead!",
    "license": "MIT",
    "web": "https://github.com/nimious/io-sixense"
  },
  {
    "name": "tnetstring",
    "url": "https://mahlon@bitbucket.org/mahlon/nim-tnetstring",
    "method": "hg",
    "tags": [
      "tnetstring",
      "library",
      "serialization"
    ],
    "description": "Parsing and serializing for the TNetstring format.",
    "license": "MIT",
    "web": "http://bitbucket.org/mahlon/nim-tnetstring"
  },
  {
    "name": "msgpack4nim",
    "url": "https://github.com/jangko/msgpack4nim",
    "method": "git",
    "tags": [
      "msgpack",
      "library",
      "serialization",
      "deserialization"
    ],
    "description": "Another MessagePack implementation written in pure nim",
    "license": "MIT",
    "web": "https://github.com/jangko/msgpack4nim"
  },
  {
    "name": "binaryheap",
    "url": "https://github.com/bluenote10/nim-heap",
    "method": "git",
    "tags": [
      "heap",
      "priority queue"
    ],
    "description": "Simple binary heap implementation",
    "license": "MIT",
    "web": "https://github.com/bluenote10/nim-heap"
  },
  {
    "name": "stringinterpolation",
    "url": "https://github.com/bluenote10/nim-stringinterpolation",
    "method": "git",
    "tags": [
      "string formatting",
      "string interpolation"
    ],
    "description": "String interpolation with printf syntax",
    "license": "MIT",
    "web": "https://github.com/bluenote10/nim-stringinterpolation"
  },
  {
    "name": "libovr",
    "url": "https://github.com/bluenote10/nim-ovr",
    "method": "git",
    "tags": [
      "Oculus Rift",
      "virtual reality"
    ],
    "description": "Nim bindings for libOVR (Oculus Rift)",
    "license": "MIT",
    "web": "https://github.com/bluenote10/nim-ovr"
  },
  {
    "name": "delaunay",
    "url": "https://github.com/Nycto/DelaunayNim",
    "method": "git",
    "tags": [
      "delaunay",
      "library",
      "algorithms",
      "graph"
    ],
    "description": "2D Delaunay triangulations",
    "license": "MIT",
    "web": "https://github.com/Nycto/DelaunayNim"
  },
  {
    "name": "linenoise",
    "url": "https://github.com/fallingduck/linenoise-nim",
    "method": "git",
    "tags": [
      "linenoise",
      "library",
      "wrapper",
      "commandline"
    ],
    "description": "Wrapper for linenoise, a free, self-contained alternative to GNU readline.",
    "license": "BSD",
    "web": "https://github.com/fallingduck/linenoise-nim"
  },
  {
    "name": "struct",
    "url": "https://github.com/OpenSystemsLab/struct.nim",
    "method": "git",
    "tags": [
      "struct",
      "library",
      "python",
      "pack",
      "unpack"
    ],
    "description": "Python-like 'struct' for Nim",
    "license": "MIT",
    "web": "https://github.com/OpenSystemsLab/struct.nim"
  },
  {
    "name": "uri2",
    "url": "https://github.com/achesak/nim-uri2",
    "method": "git",
    "tags": [
      "uri",
      "url",
      "library"
    ],
    "description": "Nim module for better URI handling",
    "license": "MIT",
    "web": "https://github.com/achesak/nim-uri2"
  },
  {
    "name": "hmac",
    "url": "https://github.com/OpenSystemsLab/hmac.nim",
    "method": "git",
    "tags": [
      "hmac",
      "authentication",
      "hash",
      "sha1",
      "md5"
    ],
    "description": "HMAC-SHA1 and HMAC-MD5 hashing in Nim",
    "license": "MIT",
    "web": "https://github.com/OpenSystemsLab/hmac.nim"
  },
  {
    "name": "mongrel2",
    "url": "https://mahlon@bitbucket.org/mahlon/nim-mongrel2",
    "method": "hg",
    "tags": [
      "mongrel2",
      "library",
      "www"
    ],
    "description": "Handler framework for the Mongrel2 web server.",
    "license": "MIT",
    "web": "http://bitbucket.org/mahlon/nim-mongrel2"
  },
  {
    "name": "shimsham",
    "url": "https://github.com/apense/shimsham",
    "method": "git",
    "tags": [
      "crypto",
      "hash",
      "hashing",
      "digest"
    ],
    "description": "Hashing/Digest collection in pure Nim",
    "license": "MIT",
    "web": "https://github.com/apense/shimsham"
  },
  {
    "name": "base32",
    "url": "https://github.com/OpenSystemsLab/base32.nim",
    "method": "git",
    "tags": [
      "base32",
      "encode",
      "decode"
    ],
    "description": "Base32 library for Nim",
    "license": "MIT",
    "web": "https://github.com/OpenSystemsLab/base32.nim"
  },
  {
    "name": "otp",
    "url": "https://github.com/OpenSystemsLab/otp.nim",
    "method": "git",
    "tags": [
      "otp",
      "hotp",
      "totp",
      "time",
      "password",
      "one",
      "google",
      "authenticator"
    ],
    "description": "One Time Password library for Nim",
    "license": "MIT",
    "web": "https://github.com/OpenSystemsLab/otp.nim"
  },
  {
    "name": "q",
    "url": "https://github.com/OpenSystemsLab/q.nim",
    "method": "git",
    "tags": [
      "css",
      "selector",
      "query",
      "match",
      "find",
      "html",
      "xml",
      "jquery"
    ],
    "description": "Simple package for query HTML/XML elements using a CSS3 or jQuery-like selector syntax",
    "license": "MIT",
    "web": "https://github.com/OpenSystemsLab/q.nim"
  },
  {
    "name": "bignum",
    "url": "https://github.com/FedeOmoto/bignum",
    "method": "git",
    "tags": [
      "bignum",
      "gmp",
      "wrapper"
    ],
    "description": "Wrapper around the GMP bindings for the Nim language.",
    "license": "MIT",
    "web": "https://github.com/FedeOmoto/bignum"
  },
  {
    "name": "rbtree",
    "url": "https://github.com/Nycto/RBTreeNim",
    "method": "git",
    "tags": [
      "tree",
      "binary search tree",
      "rbtree",
      "red black tree"
    ],
    "description": "Red/Black Trees",
    "license": "MIT",
    "web": "https://github.com/Nycto/RBTreeNim"
  },
  {
    "name": "anybar",
    "url": "https://github.com/ba0f3/anybar.nim",
    "method": "git",
    "tags": [
      "anybar",
      "menubar",
      "status",
      "indicator"
    ],
    "description": "Control AnyBar instances with Nim",
    "license": "MIT",
    "web": "https://github.com/ba0f3/anybar.nim"
  },
  {
    "name": "astar",
    "url": "https://github.com/Nycto/AStarNim",
    "method": "git",
    "tags": [
      "astar",
      "A*",
      "pathfinding",
      "algorithm"
    ],
    "description": "A* Pathfinding",
    "license": "MIT",
    "web": "https://github.com/Nycto/AStarNim"
  },
  {
    "name": "lazy",
    "url": "https://github.com/petermora/nimLazy/",
    "method": "git",
    "tags": [
      "library",
      "iterator",
      "lazy list"
    ],
    "description": "Iterator library for Nim",
    "license": "MIT",
    "web": "https://github.com/petermora/nimLazy"
  },
  {
    "name": "asyncpythonfile",
    "url": "https://github.com/fallingduck/asyncpythonfile-nim",
    "method": "git",
    "tags": [
      "async",
      "asynchronous",
      "library",
      "python",
      "file",
      "files"
    ],
    "description": "High level, asynchronous file API mimicking Python's file interface.",
    "license": "ISC",
    "web": "https://github.com/fallingduck/asyncpythonfile-nim"
  },
  {
    "name": "nimfuzz",
    "url": "https://github.com/apense/nimfuzz",
    "method": "git",
    "tags": [
      "fuzzing",
      "testing",
      "hacking",
      "security"
    ],
    "description": "Simple and compact fuzzing",
    "license": "Apache License 2.0",
    "web": "https://apense.github.io/nimfuzz"
  },
  {
    "name": "linalg",
    "url": "https://github.com/unicredit/linear-algebra",
    "method": "git",
    "tags": [
      "vector",
      "matrix",
      "linear-algebra",
      "BLAS",
      "LAPACK"
    ],
    "description": "Linear algebra for Nim",
    "license": "Apache License 2.0",
    "web": "https://github.com/unicredit/linear-algebra"
  },
  {
    "name": "sequester",
    "url": "https://github.com/fallingduck/sequester",
    "method": "git",
    "tags": [
      "library",
      "seq",
      "sequence",
      "strings",
      "iterators",
      "php"
    ],
    "description": "Library for converting sequences to strings. Also has PHP-inspired explode and implode procs.",
    "license": "ISC",
    "web": "https://github.com/fallingduck/sequester"
  },
  {
    "name": "options",
    "url": "https://github.com/fallingduck/options-nim",
    "method": "git",
    "tags": [
      "library",
      "option",
      "optionals",
      "maybe"
    ],
    "description": "Temporary package to fix broken code in 0.11.2 stable.",
    "license": "MIT",
    "web": "https://github.com/fallingduck/options-nim"
  },
  {
    "name": "oldwinapi",
    "url": "https://github.com/nim-lang/oldwinapi",
    "method": "git",
    "tags": [
      "library",
      "windows",
      "api"
    ],
    "description": "Old Win API library for Nim",
    "license": "LGPL with static linking exception",
    "web": "https://github.com/nim-lang/oldwinapi"
  },
  {
    "name": "nimx",
    "url": "https://github.com/yglukhov/nimx",
    "method": "git",
    "tags": [
      "gui",
      "ui",
      "library"
    ],
    "description": "Cross-platform GUI framework",
    "license": "MIT",
    "web": "https://github.com/yglukhov/nimx"
  },
  {
    "name": "webview",
    "url": "https://github.com/oskca/webview",
    "method": "git",
    "tags": [
      "gui",
      "ui",
      "webview",
      "cross",
      "web",
      "library"
    ],
    "description": "Nim bindings for https://github.com/zserge/webview, a cross platform single header webview library",
    "license": "MIT",
    "web": "https://github.com/oskca/webview"
  },
  {
    "name": "memo",
    "url": "https://github.com/andreaferretti/memo",
    "method": "git",
    "tags": [
      "memo",
      "memoization",
      "memoize",
      "cache"
    ],
    "description": "Memoize Nim functions",
    "license": "Apache License 2.0",
    "web": "https://github.com/andreaferretti/memo"
  },
  {
    "name": "base62",
    "url": "https://github.com/singularperturbation/base62-encode",
    "method": "git",
    "tags": [
      "base62",
      "encode",
      "decode"
    ],
    "description": "Arbitrary base encoding-decoding functions, defaulting to Base-62.",
    "license": "MIT",
    "web": "https://github.com/singularperturbation/base62-encode"
  },
  {
    "name": "telebot",
    "url": "https://github.com/ba0f3/telebot.nim",
    "method": "git",
    "tags": [
      "telebot",
      "telegram",
      "bot",
      "api",
      "client",
      "async"
    ],
    "description": "Async Telegram Bot API Client",
    "license": "MIT",
    "web": "https://github.com/ba0f3/telebot.nim"
  },
  {
    "name": "tempfile",
    "url": "https://github.com/OpenSystemsLab/tempfile.nim",
    "method": "git",
    "tags": [
      "temp",
      "mktemp",
      "make",
      "mk",
      "mkstemp",
      "mkdtemp"
    ],
    "description": "Temporary files and directories",
    "license": "MIT",
    "web": "https://github.com/OpenSystemsLab/tempfile.nim"
  },
  {
    "name": "AstroNimy",
    "url": "https://github.com/super-massive-black-holes/AstroNimy",
    "method": "git",
    "tags": [
      "science",
      "astronomy",
      "library"
    ],
    "description": "Astronomical library for Nim",
    "license": "MIT",
    "web": "https://github.com/super-massive-black-holes/AstroNimy"
  },
  {
    "name": "patty",
    "url": "https://github.com/andreaferretti/patty",
    "method": "git",
    "tags": [
      "pattern",
      "adt",
      "variant",
      "pattern matching",
      "algebraic data type"
    ],
    "description": "Algebraic data types and pattern matching",
    "license": "Apache License 2.0",
    "web": "https://github.com/andreaferretti/patty"
  },
  {
    "name": "einheit",
    "url": "https://github.com/jyapayne/einheit",
    "method": "git",
    "tags": [
      "unit",
      "tests",
      "unittest",
      "unit tests",
      "unit test macro"
    ],
    "description": "Pretty looking, full featured, Python-inspired unit test library.",
    "license": "MIT",
    "web": "https://github.com/jyapayne/einheit"
  },
  {
    "name": "plists",
    "url": "https://github.com/yglukhov/plists",
    "method": "git",
    "tags": [
      "plist",
      "property",
      "list"
    ],
    "description": "Generate and parse Mac OS X .plist files in Nim.",
    "license": "MIT",
    "web": "https://github.com/yglukhov/plists"
  },
  {
    "name": "ncurses",
    "url": "https://github.com/rnowley/nim-ncurses/",
    "method": "git",
    "tags": [
      "library",
      "terminal",
      "graphics",
      "wrapper"
    ],
    "description": "A wrapper for NCurses",
    "license": "MIT",
    "web": "https://github.com/rnowley/nim-ncurses"
  },
  {
    "name": "nanovg.nim",
    "url": "https://github.com/fowlmouth/nanovg.nim",
    "method": "git",
    "tags": [
      "wrapper",
      "GUI",
      "vector graphics",
      "opengl"
    ],
    "description": "A wrapper for NanoVG vector graphics rendering",
    "license": "MIT",
    "web": "https://github.com/fowlmouth/nanovg.nim"
  },
  {
    "name": "pwd",
    "url": "https://github.com/achesak/nim-pwd",
    "method": "git",
    "tags": [
      "library",
      "unix",
      "pwd",
      "password"
    ],
    "description": "Nim port of Python's pwd module for working with the UNIX password file",
    "license": "MIT",
    "web": "https://github.com/achesak/nim-pwd"
  },
  {
    "name": "spwd",
    "url": "https://github.com/achesak/nim-spwd",
    "method": "git",
    "tags": [
      "library",
      "unix",
      "spwd",
      "password",
      "shadow"
    ],
    "description": "Nim port of Python's spwd module for working with the UNIX shadow password file",
    "license": "MIT",
    "web": "https://github.com/achesak/nim-spwd"
  },
  {
    "name": "grp",
    "url": "https://github.com/achesak/nim-grp",
    "method": "git",
    "tags": [
      "library",
      "unix",
      "grp",
      "group"
    ],
    "description": "Nim port of Python's grp module for working with the UNIX group database file",
    "license": "MIT",
    "web": "https://github.com/achesak/nim-grp"
  },
  {
    "name": "stopwatch",
    "url": "https://gitlab.com/define-private-public/stopwatch",
    "method": "git",
    "tags": [
      "timer",
      "timing",
      "benchmarking",
      "watch",
      "clock"
    ],
    "description": "A simple timing library for benchmarking code and other things.",
    "license": "MIT",
    "web": "https://gitlab.com/define-private-public/stopwatch"
  },
  {
    "name": "nimFinLib",
    "url": "https://github.com/qqtop/NimFinLib",
    "method": "git",
    "tags": [
      "financial"
    ],
    "description": "Financial Library for Nim",
    "license": "MIT",
    "web": "https://github.com/qqtop/NimFinLib"
  },
  {
    "name": "libssh2",
    "url": "https://github.com/ba0f3/libssh2.nim",
    "method": "git",
    "tags": [
      "lib",
      "ssh",
      "ssh2",
      "openssh",
      "client",
      "sftp",
      "scp"
    ],
    "description": "Nim wrapper for libssh2",
    "license": "MIT",
    "web": "https://github.com/ba0f3/libssh2.nim"
  },
  {
    "name": "rethinkdb",
    "url": "https://github.com/OpenSystemsLab/rethinkdb.nim",
    "method": "git",
    "tags": [
      "rethinkdb",
      "driver",
      "client",
      "json"
    ],
    "description": "RethinkDB driver for Nim",
    "license": "MIT",
    "web": "https://github.com/OpenSystemsLab/rethinkdb.nim"
  },
  {
    "name": "dbus",
    "url": "https://github.com/zielmicha/nim-dbus",
    "method": "git",
    "tags": [
      "dbus"
    ],
    "description": "dbus bindings for Nim",
    "license": "MIT",
    "web": "https://github.com/zielmicha/nim-dbus"
  },
  {
    "name": "lmdb",
    "url": "https://github.com/fowlmouth/lmdb.nim",
    "method": "git",
    "tags": [
      "wrapper",
      "lmdb"
    ],
    "description": "A wrapper for LMDB the Lightning Memory-Mapped Database",
    "license": "MIT",
    "web": "https://github.com/fowlmouth/lmdb.nim"
  },
  {
    "name": "zip",
    "url": "https://github.com/nim-lang/zip",
    "method": "git",
    "tags": [
      "wrapper",
      "zip"
    ],
    "description": "A wrapper for the zip library",
    "license": "MIT",
    "web": "https://github.com/nim-lang/zip"
  },
  {
    "name": "csvtools",
    "url": "https://github.com/unicredit/csvtools",
    "method": "git",
    "tags": [
      "CSV",
      "comma separated values",
      "TSV"
    ],
    "description": "Manage CSV files",
    "license": "Apache License 2.0",
    "web": "https://github.com/unicredit/csvtools"
  },
  {
    "name": "httpform",
    "url": "https://github.com/tulayang/httpform",
    "method": "git",
    "tags": [
      "request parser",
      "upload",
      "html5 file"
    ],
    "description": "Http request form parser",
    "license": "MIT",
    "web": "https://github.com/tulayang/httpform"
  },
  {
    "name": "vardene",
    "url": "https://github.com/Xe/vardene",
    "method": "git",
    "tags": [
      "command line",
      "tool",
      "compiler"
    ],
    "description": "A simple tool to manage multiple installs of Nim.",
    "license": "MIT",
    "web": "https://christine.website/projects/Vardene"
  },
  {
    "name": "quadtree",
    "url": "https://github.com/Nycto/QuadtreeNim",
    "method": "git",
    "tags": [
      "quadtree",
      "algorithm"
    ],
    "description": "A Quadtree implementation",
    "license": "MIT",
    "web": "https://github.com/Nycto/QuadtreeNim"
  },
  {
    "name": "expat",
    "url": "https://github.com/nim-lang/expat",
    "method": "git",
    "tags": [
      "expat",
      "xml",
      "parsing"
    ],
    "description": "Expat wrapper for Nim",
    "license": "MIT",
    "web": "https://github.com/nim-lang/expat"
  },
  {
    "name": "sphinx",
    "url": "https://github.com/Araq/sphinx",
    "method": "git",
    "tags": [
      "sphinx",
      "wrapper",
      "search",
      "engine"
    ],
    "description": "Sphinx wrapper for Nim",
    "license": "LGPL",
    "web": "https://github.com/Araq/sphinx"
  },
  {
    "name": "sdl1",
    "url": "https://github.com/nim-lang/sdl1",
    "method": "git",
    "tags": [
      "graphics",
      "library",
      "multi-media",
      "input",
      "sound",
      "joystick"
    ],
    "description": "SDL 1.2 wrapper for Nim.",
    "license": "LGPL",
    "web": "https://github.com/nim-lang/sdl1"
  },
  {
    "name": "graphics",
    "url": "https://github.com/nim-lang/graphics",
    "method": "git",
    "tags": [
      "library",
      "SDL"
    ],
    "description": "Graphics module for Nim.",
    "license": "MIT",
    "web": "https://github.com/nim-lang/graphics"
  },
  {
    "name": "libffi",
    "url": "https://github.com/Araq/libffi",
    "method": "git",
    "tags": [
      "ffi",
      "library",
      "C",
      "calling",
      "convention"
    ],
    "description": "libffi wrapper for Nim.",
    "license": "MIT",
    "web": "https://github.com/Araq/libffi"
  },
  {
    "name": "libcurl",
    "url": "https://github.com/Araq/libcurl",
    "method": "git",
    "tags": [
      "curl",
      "web",
      "http",
      "download"
    ],
    "description": "Nim wrapper for libcurl.",
    "license": "MIT",
    "web": "https://github.com/Araq/libcurl"
  },
  {
    "name": "perlin",
    "url": "https://github.com/Nycto/PerlinNim",
    "method": "git",
    "tags": [
      "perlin",
      "simplex",
      "noise"
    ],
    "description": "Perlin noise and Simplex noise generation",
    "license": "MIT",
    "web": "https://github.com/Nycto/PerlinNim"
  },
  {
    "name": "pfring",
    "url": "https://github.com/ba0f3/pfring.nim",
    "method": "git",
    "tags": [
      "pf_ring",
      "packet",
      "sniff",
      "pcap",
      "pfring",
      "network",
      "capture",
      "socket"
    ],
    "description": "PF_RING wrapper for Nim",
    "license": "MIT",
    "web": "https://github.com/ba0f3/pfring.nim"
  },
  {
    "name": "xxtea",
    "url": "https://github.com/xxtea/xxtea-nim",
    "method": "git",
    "tags": [
      "xxtea",
      "encrypt",
      "decrypt",
      "crypto"
    ],
    "description": "XXTEA encryption algorithm library written in pure Nim.",
    "license": "MIT",
    "web": "https://github.com/xxtea/xxtea-nim"
  },
  {
    "name": "xxhash",
    "url": "https://github.com/OpenSystemsLab/xxhash.nim",
    "method": "git",
    "tags": [
      "fast",
      "hash",
      "algorithm"
    ],
    "description": "xxhash wrapper for Nim",
    "license": "MIT",
    "web": "https://github.com/OpenSystemsLab/xxhash.nim"
  },
  {
    "name": "libipset",
    "url": "https://github.com/ba0f3/libipset.nim",
    "method": "git",
    "tags": [
      "ipset",
      "firewall",
      "netfilter",
      "mac",
      "ip",
      "network",
      "collection",
      "rule",
      "set"
    ],
    "description": "libipset wrapper for Nim",
    "license": "MIT",
    "web": "https://github.com/ba0f3/libipset.nim"
  },
  {
    "name": "pop3",
    "url": "https://github.com/FedericoCeratto/nim-pop3",
    "method": "git",
    "tags": [
      "network",
      "pop3",
      "email"
    ],
    "description": "POP3 client library",
    "license": "LGPLv3",
    "web": "https://github.com/FedericoCeratto/nim-pop3"
  },
  {
    "name": "nimrpc",
    "url": "https://github.com/rogercloud/nim-rpc",
    "method": "git",
    "tags": [
      "msgpack",
      "library",
      "rpc",
      "nimrpc"
    ],
    "description": "RPC implementation for Nim based on msgpack4nim",
    "license": "MIT",
    "web": "https://github.com/rogercloud/nim-rpc"
  },
  {
    "name": "nimrpc_milis",
    "url": "https://github.com/milisarge/nimrpc_milis",
    "method": "git",
    "tags": [
      "msgpack",
      "library",
      "rpc",
      "nimrpc"
    ],
    "description": "RPC implementation for Nim based on msgpack4nim",
    "license": "MIT",
    "web": "https://github.com/milisarge/nimrpc_milis"
  },
  {
    "name": "asyncevents",
    "url": "https://github.com/tulayang/asyncevents",
    "method": "git",
    "tags": [
      "event",
      "future",
      "asyncdispatch"
    ],
    "description": "Asynchronous event loop for progaming with MVC",
    "license": "MIT",
    "web": "https://github.com/tulayang/asyncevents"
  },
  {
    "name": "nimSHA2",
    "url": "https://github.com/jangko/nimSHA2",
    "method": "git",
    "tags": [
      "hash",
      "crypto",
      "library",
      "sha256",
      "sha224",
      "sha384",
      "sha512"
    ],
    "description": "Secure Hash Algorithm - 2, [224, 256, 384, and 512 bits]",
    "license": "MIT",
    "web": "https://github.com/jangko/nimSHA2"
  },
  {
    "name": "nimAES",
    "url": "https://github.com/jangko/nimAES",
    "method": "git",
    "tags": [
      "crypto",
      "library",
      "aes",
      "encryption",
      "rijndael"
    ],
    "description": "Advanced Encryption Standard, Rijndael Algorithm",
    "license": "MIT",
    "web": "https://github.com/jangko/nimAES"
  },
  {
    "name": "nimeverything",
    "url": "https://github.com/xland/nimeverything/",
    "method": "git",
    "tags": [
      "everything",
      "voidtools",
      "Everything Search Engine"
    ],
    "description": "everything  search engine wrapper",
    "license": "MIT",
    "web": "https://github.com/xland/nimeverything"
  },
  {
    "name": "vidhdr",
    "url": "https://github.com/achesak/nim-vidhdr",
    "method": "git",
    "tags": [
      "video",
      "formats",
      "file"
    ],
    "description": "Library for detecting the format of an video file",
    "license": "MIT",
    "web": "https://github.com/achesak/nim-vidhdr"
  },
  {
    "name": "gitapi",
    "url": "https://github.com/achesak/nim-gitapi",
    "method": "git",
    "tags": [
      "git",
      "version control",
      "library"
    ],
    "description": "Nim wrapper around the git version control software",
    "license": "MIT",
    "web": "https://github.com/achesak/nim-gitapi"
  },
  {
    "name": "ptrace",
    "url": "https://github.com/ba0f3/ptrace.nim",
    "method": "git",
    "tags": [
      "ptrace",
      "trace",
      "process",
      "syscal",
      "system",
      "call"
    ],
    "description": "ptrace wrapper for Nim",
    "license": "MIT",
    "web": "https://github.com/ba0f3/ptrace.nim"
  },
  {
    "name": "ndbex",
    "url": "https://github.com/Senketsu/nim-db-ex",
    "method": "git",
    "tags": [
      "extension",
      "database",
      "convenience",
      "db",
      "mysql",
      "postgres",
      "sqlite"
    ],
    "description": "extension modules for Nim's 'db_*' modules",
    "license": "MIT",
    "web": "https://github.com/Senketsu/nim-db-ex"
  },
  {
    "name": "spry",
    "url": "https://github.com/gokr/spry",
    "method": "git",
    "tags": [
      "language",
      "library",
      "scripting"
    ],
    "description": "A Smalltalk and Rebol inspired language implemented as an AST interpreter",
    "license": "MIT",
    "web": "https://github.com/gokr/spry"
  },
  {
    "name": "nimBMP",
    "url": "https://github.com/jangko/nimBMP",
    "method": "git",
    "tags": [
      "graphics",
      "library",
      "BMP"
    ],
    "description": "BMP encoder and decoder",
    "license": "MIT",
    "web": "https://github.com/jangko/nimBMP"
  },
  {
    "name": "nimPNG",
    "url": "https://github.com/jangko/nimPNG",
    "method": "git",
    "tags": [
      "graphics",
      "library",
      "PNG"
    ],
    "description": "PNG(Portable Network Graphics) encoder and decoder",
    "license": "MIT",
    "web": "https://github.com/jangko/nimPNG"
  },
  {
    "name": "litestore",
    "url": "https://github.com/h3rald/litestore",
    "method": "git",
    "tags": [
      "database",
      "rest",
      "sqlite"
    ],
    "description": "A lightweight, self-contained, RESTful, searchable, multi-format NoSQL document store",
    "license": "MIT",
    "web": "https://h3rald.com/litestore"
  },
  {
    "name": "parseFixed",
    "url": "https://github.com/jlp765/parsefixed",
    "method": "git",
    "tags": [
      "parse",
      "fixed",
      "width",
      "parser",
      "text"
    ],
    "description": "Parse fixed-width fields within lines of text (complementary to parsecsv)",
    "license": "MIT",
    "web": "https://github.com/jlp765/parsefixed"
  },
  {
    "name": "playlists",
    "url": "https://github.com/achesak/nim-playlists",
    "method": "git",
    "tags": [
      "library",
      "playlists",
      "M3U",
      "PLS",
      "XSPF"
    ],
    "description": "Nim library for parsing PLS, M3U, and XSPF playlist files",
    "license": "MIT",
    "web": "https://github.com/achesak/nim-playlists"
  },
  {
    "name": "seqmath",
    "url": "https://github.com/jlp765/seqmath",
    "method": "git",
    "tags": [
      "math",
      "seq",
      "sequence",
      "array",
      "nested",
      "algebra",
      "statistics",
      "lifted",
      "financial"
    ],
    "description": "Nim math library for sequences and nested sequences (extends math library)",
    "license": "MIT",
    "web": "https://github.com/jlp765/seqmath"
  },
  {
    "name": "daemonize",
    "url": "https://github.com/OpenSystemsLab/daemonize.nim",
    "method": "git",
    "tags": [
      "daemonize",
      "background",
      "fork",
      "unix",
      "linux",
      "process"
    ],
    "description": "This library makes your code run as a daemon process on Unix-like systems",
    "license": "MIT",
    "web": "https://github.com/OpenSystemsLab/daemonize.nim"
  },
  {
    "name": "tnim",
    "url": "https://github.com/jlp765/tnim",
    "method": "git",
    "tags": [
      "REPL",
      "sandbox",
      "interactive",
      "compiler",
      "code",
      "language"
    ],
    "description": "tnim is a Nim REPL - an interactive sandbox for testing Nim code",
    "license": "MIT",
    "web": "https://github.com/jlp765/tnim"
  },
  {
    "name": "ris",
    "url": "https://github.com/achesak/nim-ris",
    "method": "git",
    "tags": [
      "RIS",
      "citation",
      "library"
    ],
    "description": "Module for working with RIS citation files",
    "license": "MIT",
    "web": "https://github.com/achesak/nim-ris"
  },
  {
    "name": "geoip",
    "url": "https://github.com/achesak/nim-geoip",
    "method": "git",
    "tags": [
      "IP",
      "address",
      "location",
      "geolocation"
    ],
    "description": "Retrieve info about a location from an IP address",
    "license": "MIT",
    "web": "https://github.com/achesak/nim-geoip"
  },
  {
    "name": "freegeoip",
    "url": "https://github.com/achesak/nim-freegeoip",
    "method": "git",
    "tags": [
      "IP",
      "address",
      "location",
      "geolocation"
    ],
    "description": "Retrieve info about a location from an IP address",
    "license": "MIT",
    "web": "https://github.com/achesak/nim-freegeoip"
  },
  {
    "name": "nimroutine",
    "url": "https://github.com/rogercloud/nim-routine",
    "method": "git",
    "tags": [
      "goroutine",
      "routine",
      "lightweight",
      "thread"
    ],
    "description": "A go routine like nim implementation",
    "license": "MIT",
    "web": "https://github.com/rogercloud/nim-routine"
  },
  {
    "name": "coverage",
    "url": "https://github.com/yglukhov/coverage",
    "method": "git",
    "tags": [
      "code",
      "coverage"
    ],
    "description": "Code coverage library",
    "license": "MIT",
    "web": "https://github.com/yglukhov/coverage"
  },
  {
    "name": "golib",
    "url": "https://github.com/stefantalpalaru/golib-nim",
    "method": "git",
    "tags": [
      "library",
      "wrapper"
    ],
    "description": "Bindings for golib - a library that (ab)uses gccgo to bring Go's channels and goroutines to the rest of the world",
    "license": "BSD",
    "web": "https://github.com/stefantalpalaru/golib-nim"
  },
  {
    "name": "libnotify",
    "url": "https://github.com/FedericoCeratto/nim-libnotify.git",
    "method": "git",
    "tags": [
      "library",
      "wrapper",
      "desktop"
    ],
    "description": "Minimalistic libnotify wrapper for desktop notifications",
    "license": "LGPLv3",
    "web": "https://github.com/FedericoCeratto/nim-libnotify"
  },
  {
    "name": "nimcat",
    "url": "https://github.com/shakna-israel/nimcat",
    "method": "git",
    "tags": [
      "cat",
      "cli"
    ],
    "description": "An implementation of cat in Nim",
    "license": "MIT",
    "web": "https://github.com/shakna-israel/nimcat"
  },
  {
    "name": "sections",
    "url": "https://github.com/c0ffeeartc/nim-sections",
    "method": "git",
    "tags": [
      "BDD",
      "test"
    ],
    "description": "`Section` macro with BDD aliases for testing",
    "license": "MIT",
    "web": "https://github.com/c0ffeeartc/nim-sections"
  },
  {
    "name": "nimfp",
    "url": "https://github.com/vegansk/nimfp",
    "method": "git",
    "tags": [
      "functional",
      "library"
    ],
    "description": "Nim functional programming library",
    "license": "MIT",
    "web": "https://github.com/vegansk/nimfp"
  },
  {
    "name": "nhsl",
    "url": "https://github.com/twist-vector/nhsl.git",
    "method": "git",
    "tags": [
      "library",
      "serialization",
      "pure"
    ],
    "description": "Nim Hessian Serialization Library encodes/decodes data into the Hessian binary protocol",
    "license": "LGPL",
    "web": "https://github.com/twist-vector/nhsl"
  },
  {
    "name": "nimstopwatch",
    "url": "https://github.com/twist-vector/nim-stopwatch.git",
    "method": "git",
    "tags": [
      "app",
      "timer"
    ],
    "description": "A Nim-based, non-graphical application designed to measure the amount of time elapsed from its activation to deactivation, includes total elapsed time, lap, and split times.",
    "license": "LGPL",
    "web": "https://github.com/twist-vector/nim-stopwatch"
  },
  {
    "name": "playground",
    "url": "https://github.com/theduke/nim-playground",
    "method": "git",
    "tags": [
      "webapp",
      "execution",
      "code",
      "sandbox"
    ],
    "description": "Web-based playground for testing Nim code.",
    "license": "MIT",
    "web": "https://github.com/theduke/nim-playground"
  },
  {
    "name": "nimsl",
    "url": "https://github.com/yglukhov/nimsl",
    "method": "git",
    "tags": [
      "shader",
      "opengl",
      "glsl"
    ],
    "description": "Shaders in Nim.",
    "license": "MIT",
    "web": "https://github.com/yglukhov/nimsl"
  },
  {
    "name": "omnilog",
    "url": "https://github.com/nim-appkit/omnilog",
    "method": "git",
    "tags": [
      "library",
      "logging",
      "logs"
    ],
    "description": "Advanced logging library for Nim with structured logging, formatters, filters and writers.",
    "license": "MIT",
    "web": "https://github.com/nim-appkit/omnilog"
  },
  {
    "name": "values",
    "url": "https://github.com/nim-appkit/values",
    "method": "git",
    "tags": [
      "library",
      "values",
      "datastructures"
    ],
    "description": "Library for working with arbitrary values + a map data structure.",
    "license": "MIT",
    "web": "https://github.com/nim-appkit/values"
  },
  {
    "name": "geohash",
    "url": "https://github.com/twist-vector/nim-geohash.git",
    "method": "git",
    "tags": [
      "library",
      "geocoding",
      "pure"
    ],
    "description": "Nim implementation of the geohash latitude/longitude geocode system",
    "license": "Apache License 2.0",
    "web": "https://github.com/twist-vector/nim-geohash"
  },
  {
    "name": "bped",
    "url": "https://github.com/twist-vector/nim-bped.git",
    "method": "git",
    "tags": [
      "library",
      "serialization",
      "pure"
    ],
    "description": "Nim implementation of the Bittorrent ascii serialization protocol",
    "license": "Apache License 2.0",
    "web": "https://github.com/twist-vector/nim-bped"
  },
  {
    "name": "ctrulib",
    "url": "https://github.com/skyforce77/ctrulib-nim.git",
    "method": "git",
    "tags": [
      "library",
      "nintendo",
      "3ds"
    ],
    "description": "ctrulib wrapper",
    "license": "GPLv2",
    "web": "https://github.com/skyforce77/ctrulib-nim"
  },
  {
    "name": "nimrdkafka",
    "url": "https://github.com/dfdeshom/nimrdkafka.git",
    "method": "git",
    "tags": [
      "library",
      "wrapper",
      "kafka"
    ],
    "description": "Nim wrapper for librdkafka",
    "license": "Apache License 2.0",
    "web": "https://github.com/dfdeshom/nimrdkafka"
  },
  {
    "name": "utils",
    "url": "https://github.com/nim-appkit/utils",
    "method": "git",
    "tags": [
      "library",
      "utilities"
    ],
    "description": "Collection of string, parsing, pointer, ... utilities.",
    "license": "MIT",
    "web": "https://github.com/nim-appkit/utils"
  },
  {
    "name": "pymod",
    "url": "https://github.com/jboy/nim-pymod",
    "method": "git",
    "tags": [
      "wrapper",
      "python",
      "module",
      "numpy",
      "array",
      "matrix",
      "ndarray",
      "pyobject",
      "pyarrayobject",
      "iterator",
      "iterators",
      "docstring"
    ],
    "description": "Auto-generate a Python module that wraps a Nim module.",
    "license": "MIT",
    "web": "https://github.com/jboy/nim-pymod"
  },
  {
    "name": "db",
    "url": "https://github.com/jlp765/db",
    "method": "git",
    "tags": [
      "wrapper",
      "database",
      "module",
      "sqlite",
      "mysql",
      "postgres",
      "db_sqlite",
      "db_mysql",
      "db_postgres"
    ],
    "description": "Unified db access module, providing a single library module to access the db_sqlite, db_mysql and db_postgres modules.",
    "license": "MIT",
    "web": "https://github.com/jlp765/db"
  },
  {
    "name": "nimsnappy",
    "url": "https://github.com/dfdeshom/nimsnappy.git",
    "method": "git",
    "tags": [
      "wrapper",
      "compression"
    ],
    "description": "Nim wrapper for the snappy compression library. there is also a high-level API for easy use",
    "license": "BSD",
    "web": "https://github.com/dfdeshom/nimsnappy"
  },
  {
    "name": "nimLUA",
    "url": "https://github.com/jangko/nimLUA",
    "method": "git",
    "tags": [
      "lua",
      "library",
      "bind",
      "glue",
      "macros"
    ],
    "description": "glue code generator to bind Nim and Lua together using Nim's powerful macro",
    "license": "MIT",
    "web": "https://github.com/jangko/nimLUA"
  },
  {
    "name": "sound",
    "url": "https://github.com/yglukhov/sound.git",
    "method": "git",
    "tags": [
      "sound",
      "ogg"
    ],
    "description": "Cross-platform sound mixer library",
    "license": "MIT",
    "web": "https://github.com/yglukhov/sound"
  },
  {
    "name": "nimi3status",
    "url": "https://github.com/FedericoCeratto/nimi3status",
    "method": "git",
    "tags": [
      "i3",
      "i3status"
    ],
    "description": "Lightweight i3 status bar.",
    "license": "GPLv3",
    "web": "https://github.com/FedericoCeratto/nimi3status"
  },
  {
    "name": "native_dialogs",
    "url": "https://github.com/SSPkrolik/nim-native-dialogs.git",
    "method": "git",
    "tags": [
      "ui",
      "gui",
      "cross-platform",
      "library"
    ],
    "description": "Implements framework-agnostic native operating system dialogs calls",
    "license": "MIT",
    "web": "https://github.com/SSPkrolik/nim-native-dialogs"
  },
  {
    "name": "variant",
    "url": "https://github.com/yglukhov/variant.git",
    "method": "git",
    "tags": [
      "variant"
    ],
    "description": "Variant type and type matching",
    "license": "MIT",
    "web": "https://github.com/yglukhov/variant"
  },
  {
    "name": "pythonmath",
    "url": "https://github.com/achesak/nim-pythonmath",
    "method": "git",
    "tags": [
      "library",
      "python",
      "math"
    ],
    "description": "Module to provide an interface as similar as possible to Python's math libary",
    "license": "MIT",
    "web": "https://github.com/achesak/nim-pythonmath"
  },
  {
    "name": "nimlz4",
    "url": "https://github.com/dfdeshom/nimlz4.git",
    "method": "git",
    "tags": [
      "wrapper",
      "compression",
      "lzo",
      "lz4"
    ],
    "description": "Nim wrapper for the LZ4 library. There is also a high-level API for easy use",
    "license": "BSD",
    "web": "https://github.com/dfdeshom/nimlz4"
  },
  {
    "name": "pythonize",
    "url": "https://github.com/marcoapintoo/nim-pythonize.git",
    "method": "git",
    "tags": [
      "python",
      "wrapper"
    ],
    "description": "A higher-level wrapper for the Python Programing Language",
    "license": "MIT",
    "web": "https://github.com/marcoapintoo/nim-pythonize"
  },
  {
    "name": "cligen",
    "url": "https://github.com/c-blake/cligen.git",
    "method": "git",
    "tags": [
      "library",
      "commandline",
      "arguments",
      "switches",
      "parsing",
      "options"
    ],
    "description": "Infer & generate command-line interace/option/argument parsers",
    "license": "MIT",
    "web": "https://github.com/c-blake/cligen"
  },
  {
    "name": "fnmatch",
    "url": "https://github.com/achesak/nim-fnmatch",
    "method": "git",
    "tags": [
      "library",
      "unix",
      "files",
      "matching"
    ],
    "description": "Nim module for filename matching with UNIX shell patterns",
    "license": "MIT",
    "web": "https://github.com/achesak/nim-fnmatch"
  },
  {
    "name": "shorturl",
    "url": "https://github.com/achesak/nim-shorturl",
    "method": "git",
    "tags": [
      "library",
      "url",
      "uid"
    ],
    "description": "Nim module for generating URL identifiers for Tiny URL and bit.ly-like URLs",
    "license": "MIT",
    "web": "https://github.com/achesak/nim-shorturl"
  },
  {
    "name": "teafiles",
    "url": "git@github.com:unicredit/nim-teafiles.git",
    "method": "git",
    "tags": [
      "teafiles",
      "mmap",
      "timeseries"
    ],
    "description": "TeaFiles provide fast read/write access to time series data",
    "license": "Apache2",
    "web": "https://github.com/unicredit/nim-teafiles"
  },
  {
    "name": "emmy",
    "url": "git@github.com:unicredit/emmy.git",
    "method": "git",
    "tags": [
      "algebra",
      "polynomials",
      "primes",
      "ring",
      "quotients"
    ],
    "description": "Algebraic structures and related operations for Nim",
    "license": "Apache2",
    "web": "https://github.com/unicredit/emmy"
  },
  {
    "name": "impulse_engine",
    "url": "https://github.com/matkuki/Nim-Impulse-Engine",
    "method": "git",
    "tags": [
      "physics",
      "engine",
      "2D"
    ],
    "description": "Nim port of a simple 2D physics engine",
    "license": "zlib",
    "web": "https://github.com/matkuki/Nim-Impulse-Engine"
  },
  {
    "name": "notifications",
    "url": "https://github.com/dom96/notifications",
    "method": "git",
    "tags": [
      "notifications",
      "alerts",
      "gui",
      "toasts",
      "macosx",
      "cocoa"
    ],
    "description": "Library for displaying notifications on the desktop",
    "license": "MIT",
    "web": "https://github.com/dom96/notifications"
  },
  {
    "name": "reactor",
    "url": "https://github.com/zielmicha/reactor.nim",
    "method": "git",
    "tags": [
      "async",
      "libuv",
      "http",
      "tcp"
    ],
    "description": "Asynchronous networking engine for Nim",
    "license": "MIT",
    "web": "https://networkos.net/nim/reactor.nim"
  },
  {
    "name": "asynctools",
    "url": "https://github.com/cheatfate/asynctools",
    "method": "git",
    "tags": [
      "async",
      "pipes",
      "processes",
      "ipc",
      "synchronization",
      "dns",
      "pty"
    ],
    "description": "Various asynchronous tools for Nim",
    "license": "MIT",
    "web": "https://github.com/cheatfate/asynctools"
  },
  {
    "name": "nimcrypto",
    "url": "https://github.com/cheatfate/nimcrypto",
    "method": "git",
    "tags": [
      "crypto",
      "hashes",
      "ciphers",
      "keccak",
      "sha3",
      "blowfish",
      "twofish",
      "rijndael",
      "csprng",
      "hmac",
      "ripemd"
    ],
    "description": "Nim cryptographic library",
    "license": "MIT",
    "web": "https://github.com/cheatfate/nimcrypto"
  },
  {
    "name": "collections",
    "url": "https://github.com/zielmicha/collections.nim",
    "method": "git",
    "tags": [
      "iterator",
      "functional"
    ],
    "description": "Various collections and utilities",
    "license": "MIT",
    "web": "https://github.com/zielmicha/collections.nim"
  },
  {
    "name": "capnp",
    "url": "https://github.com/zielmicha/capnp.nim",
    "method": "git",
    "tags": [
      "capnp",
      "serialization",
      "protocol",
      "rpc"
    ],
    "description": "Cap'n Proto implementation for Nim",
    "license": "MIT",
    "web": "https://github.com/zielmicha/capnp.nim"
  },
  {
    "name": "biscuits",
    "url": "https://github.com/achesak/nim-biscuits",
    "method": "git",
    "tags": [
      "cookie",
      "persistence"
    ],
    "description": "better cookie handling",
    "license": "MIT",
    "web": "https://github.com/achesak/nim-biscuits"
  },
  {
    "name": "pari",
    "url": "https://github.com/lompik/pari.nim",
    "method": "git",
    "tags": [
      "number theory",
      "computer algebra system"
    ],
    "description": "Pari/GP C library wrapper",
    "license": "MIT",
    "web": "https://github.com/lompik/pari.nim"
  },
  {
    "name": "spacenav",
    "url": "https://github.com/nimious/spacenav.git",
    "method": "git",
    "tags": [
      "binding",
      "3dx",
      "3dconnexion",
      "libspnav",
      "spacenav",
      "spacemouse",
      "spacepilot",
      "spacenavigator"
    ],
    "description": "Bindings for libspnav, the free 3Dconnexion device driver",
    "license": "MIT",
    "web": "https://github.com/nimious/spacenav"
  },
  {
    "name": "isense",
    "url": "https://github.com/nimious/isense.git",
    "method": "git",
    "tags": [
      "binding",
      "isense",
      "intersense",
      "inertiacube",
      "intertrax",
      "microtrax",
      "thales",
      "tracking",
      "sensor"
    ],
    "description": "Bindings for the InterSense SDK",
    "license": "MIT",
    "web": "https://github.com/nimious/isense"
  },
  {
    "name": "libusb",
    "url": "https://github.com/nimious/libusb.git",
    "method": "git",
    "tags": [
      "binding",
      "usb",
      "libusb"
    ],
    "description": "Bindings for libusb, the cross-platform user library to access USB devices.",
    "license": "MIT",
    "web": "https://github.com/nimious/libusb"
  },
  {
    "name": "myo",
    "url": "https://github.com/nimious/myo.git",
    "method": "git",
    "tags": [
      "binding",
      "myo",
      "thalmic",
      "armband",
      "gesture"
    ],
    "description": "Bindings for the Thalmic Labs Myo gesture control armband SDK.",
    "license": "MIT",
    "web": "https://github.com/nimious/myo"
  },
  {
    "name": "oculus",
    "url": "https://github.com/nimious/oculus.git",
    "method": "git",
    "tags": [
      "binding",
      "oculus",
      "rift",
      "vr",
      "libovr",
      "ovr",
      "dk1",
      "dk2",
      "gearvr"
    ],
    "description": "Bindings for the Oculus VR SDK.",
    "license": "MIT",
    "web": "https://github.com/nimious/oculus"
  },
  {
    "name": "serialport",
    "url": "https://github.com/nimious/serialport.git",
    "method": "git",
    "tags": [
      "binding",
      "libserialport",
      "serial",
      "communication"
    ],
    "description": "Bindings for libserialport, the cross-platform serial communication library.",
    "license": "MIT",
    "web": "https://github.com/nimious/serialport"
  },
  {
    "name": "gles",
    "url": "https://github.com/nimious/gles.git",
    "method": "git",
    "tags": [
      "binding",
      "khronos",
      "gles",
      "opengl es"
    ],
    "description": "Bindings for OpenGL ES, the embedded 3D graphics library.",
    "license": "MIT",
    "web": "https://github.com/nimious/gles"
  },
  {
    "name": "egl",
    "url": "https://github.com/nimious/egl.git",
    "method": "git",
    "tags": [
      "binding",
      "khronos",
      "egl",
      "opengl",
      "opengl es",
      "openvg"
    ],
    "description": "Bindings for EGL, the native platform interface for rendering APIs.",
    "license": "MIT",
    "web": "https://github.com/nimious/egl"
  },
  {
    "name": "sixense",
    "url": "https://github.com/nimious/sixense.git",
    "method": "git",
    "tags": [
      "binding",
      "sixense",
      "razer hydra",
      "stem system",
      "vr"
    ],
    "description": "Bindings for the Sixense Core API.",
    "license": "MIT",
    "web": "https://github.com/nimious/sixense"
  },
  {
    "name": "listsv",
    "url": "https://github.com/srwiley/listsv.git",
    "method": "git",
    "tags": [
      "singly linked list",
      "doubly linked list"
    ],
    "description": "Basic operations on singly and doubly linked lists.",
    "license": "MIT",
    "web": "https://github.com/srwiley/listsv"
  },
  {
    "name": "kissfft",
    "url": "https://github.com/m13253/nim-kissfft",
    "method": "git",
    "tags": [
      "fft",
      "dsp",
      "signal"
    ],
    "description": "Nim binding for KissFFT Fast Fourier Transform library",
    "license": "BSD",
    "web": "https://github.com/m13253/nim-kissfft"
  },
  {
    "name": "nimbench",
    "url": "https://github.com/ivankoster/nimbench.git",
    "method": "git",
    "tags": [
      "benchmark",
      "micro benchmark",
      "timer"
    ],
    "description": "Micro benchmarking tool to measure speed of code, with the goal of optimizing it.",
    "license": "Apache License, Version 2.0",
    "web": "https://github.com/ivankoster/nimbench"
  },
  {
    "name": "nest",
    "url": "https://github.com/kedean/nest.git",
    "method": "git",
    "tags": [
      "library",
      "api",
      "router",
      "web"
    ],
    "description": "RESTful URI router",
    "license": "MIT",
    "web": "https://github.com/kedean/nest"
  },
  {
    "name": "nimbluez",
    "url": "https://github.com/Electric-Blue/NimBluez.git",
    "method": "git",
    "tags": [
      "bluetooth",
      "library",
      "wrapper",
      "sockets"
    ],
    "description": "Nim modules for access to system Bluetooth resources.",
    "license": "BSD",
    "web": "https://github.com/Electric-Blue/NimBluez"
  },
  {
    "name": "yaml",
    "url": "https://github.com/flyx/NimYAML",
    "method": "git",
    "tags": [
      "serialization",
      "parsing",
      "library",
      "yaml"
    ],
    "description": "YAML 1.2 implementation for Nim",
    "license": "MIT",
    "web": "http://flyx.github.io/NimYAML/"
  },
  {
    "name": "nimyaml",
    "url": "https://github.com/flyx/NimYAML",
    "method": "git",
    "tags": [
      "serialization",
      "parsing",
      "library",
      "yaml"
    ],
    "description": "YAML 1.2 implementation for Nim",
    "license": "MIT",
    "web": "http://flyx.github.io/NimYAML/"
  },
  {
    "name": "jsmn",
    "url": "https://github.com/OpenSystemsLab/jsmn.nim",
    "method": "git",
    "tags": [
      "json",
      "token",
      "tokenizer",
      "parser",
      "jsmn"
    ],
    "description": "Jsmn - a world fastest JSON parser - in pure Nim",
    "license": "MIT",
    "web": "https://github.com/OpenSystemsLab/jsmn.nim"
  },
  {
    "name": "mangle",
    "url": "https://github.com/baabelfish/mangle",
    "method": "git",
    "tags": [
      "functional",
      "iterators",
      "lazy",
      "library"
    ],
    "description": "Yet another iterator library",
    "license": "MIT",
    "web": "https://github.com/baabelfish/mangle"
  },
  {
    "name": "nimshell",
    "url": "https://github.com/vegansk/nimshell",
    "method": "git",
    "tags": [
      "shell",
      "utility"
    ],
    "description": "Library for shell scripting in nim",
    "license": "MIT",
    "web": "https://github.com/vegansk/nimshell"
  },
  {
    "name": "rosencrantz",
    "url": "https://github.com/andreaferretti/rosencrantz",
    "method": "git",
    "tags": [
      "web",
      "server",
      "DSL",
      "combinators"
    ],
    "description": "A web DSL for Nim",
    "license": "MIT",
    "web": "https://github.com/andreaferretti/rosencrantz"
  },
  {
    "name": "sam",
    "url": "https://github.com/OpenSystemsLab/sam.nim",
    "method": "git",
    "tags": [
      "json",
      "binding",
      "map",
      "dump",
      "load"
    ],
    "description": "Fast and just works JSON-Binding for Nim",
    "license": "MIT",
    "web": "https://github.com/OpenSystemsLab/sam.nim"
  },
  {
    "name": "twitter",
    "url": "https://github.com/kubo39/twitter",
    "method": "git",
    "tags": [
      "library",
      "wrapper",
      "twitter"
    ],
    "description": "Low-level twitter API wrapper library for Nim.",
    "license": "MIT",
    "web": "https://github.com/kubo39/twitter"
  },
  {
    "name": "stomp",
    "url": "https://bitbucket.org/mahlon/nim-stomp",
    "method": "hg",
    "tags": [
      "stomp",
      "library",
      "messaging",
      "events"
    ],
    "description": "A pure-nim implementation of the STOMP protocol for machine messaging.",
    "license": "MIT",
    "web": "http://bitbucket.org/mahlon/nim-stomp"
  },
  {
    "name": "srt",
    "url": "https://github.com/achesak/nim-srt",
    "method": "git",
    "tags": [
      "srt",
      "subrip",
      "subtitle"
    ],
    "description": "Nim module for parsing SRT (SubRip) subtitle files",
    "license": "MIT",
    "web": "https://github.com/achesak/nim-srt"
  },
  {
    "name": "subviewer",
    "url": "https://github.com/achesak/nim-subviewer",
    "method": "git",
    "tags": [
      "subviewer",
      "subtitle"
    ],
    "description": "Nim module for parsing SubViewer subtitle files",
    "license": "MIT",
    "web": "https://github.com/achesak/nim-subviewer"
  },
  {
    "name": "Kinto",
    "url": "https://github.com/OpenSystemsLab/kinto.nim",
    "method": "git",
    "tags": [
      "mozilla",
      "kinto",
      "json",
      "storage",
      "server",
      "client"
    ],
    "description": "Kinto Client for Nim",
    "license": "MIT",
    "web": "https://github.com/OpenSystemsLab/kinto.nim"
  },
  {
    "name": "xmltools",
    "url": "https://github.com/vegansk/xmltools",
    "method": "git",
    "tags": [
      "xml",
      "functional",
      "library",
      "parsing"
    ],
    "description": "High level xml library for Nim",
    "license": "MIT",
    "web": "https://github.com/vegansk/xmltools"
  },
  {
    "name": "nimongo",
    "url": "https://github.com/SSPkrolik/nimongo",
    "method": "git",
    "tags": [
      "mongo",
      "mongodb",
      "database",
      "server",
      "driver",
      "storage"
    ],
    "description": "MongoDB driver in pure Nim language with synchronous and asynchronous I/O support",
    "license": "MIT",
    "web": "https://github.com/SSPkrolik/nimongo"
  },
  {
    "name": "nimboost",
    "url": "https://github.com/vegansk/nimboost",
    "method": "git",
    "tags": [
      "stdlib",
      "library",
      "utility"
    ],
    "description": "Additions to the Nim's standard library, like boost for C++",
    "license": "MIT",
    "web": "http://vegansk.github.io/nimboost/"
  },
  {
    "name": "asyncdocker",
    "url": "https://github.com/tulayang/asyncdocker",
    "method": "git",
    "tags": [
      "async",
      "docker"
    ],
    "description": "Asynchronous docker client written by Nim-lang",
    "license": "MIT",
    "web": "http://tulayang.github.io/asyncdocker.html"
  },
  {
    "name": "python3",
    "url": "https://github.com/matkuki/python3",
    "method": "git",
    "tags": [
      "python",
      "wrapper"
    ],
    "description": "Wrapper to interface with the Python 3 interpreter",
    "license": "MIT",
    "web": "https://github.com/matkuki/python3"
  },
  {
    "name": "jser",
    "url": "https://github.com/niv/jser.nim",
    "method": "git",
    "tags": [
      "json",
      "serialize",
      "tuple"
    ],
    "description": "json de/serializer for tuples and more",
    "license": "MIT",
    "web": "https://github.com/niv/jser.nim"
  },
  {
    "name": "pledge",
    "url": "https://github.com/euantorano/pledge.nim",
    "method": "git",
    "tags": [
      "pledge",
      "openbsd"
    ],
    "description": "OpenBSDs pledge(2) for Nim.",
    "license": "BSD3",
    "web": "https://github.com/euantorano/pledge.nim"
  },
  {
    "name": "sophia",
    "url": "https://github.com/gokr/nim-sophia",
    "method": "git",
    "tags": [
      "library",
      "wrapper",
      "database"
    ],
    "description": "Nim wrapper of the Sophia key/value store",
    "license": "MIT",
    "web": "https://github.com/gokr/nim-sophia"
  },
  {
    "name": "progress",
    "url": "https://github.com/euantorano/progress.nim",
    "method": "git",
    "tags": [
      "progress",
      "bar",
      "terminal",
      "ui"
    ],
    "description": "A simple progress bar for Nim.",
    "license": "BSD3",
    "web": "https://github.com/euantorano/progress.nim"
  },
  {
    "name": "websocket",
    "url": "https://github.com/niv/websocket.nim",
    "method": "git",
    "tags": [
      "http",
      "websockets",
      "async",
      "client",
      "server"
    ],
    "description": "websockets for nim",
    "license": "MIT",
    "web": "https://github.com/niv/websocket.nim"
  },
  {
    "name": "cucumber",
    "url": "https://github.com/shaunc/cucumber_nim",
    "method": "git",
    "tags": [
      "testing",
      "cucumber",
      "bdd"
    ],
    "description": "implements the cucumber BDD framework in the nim language",
    "license": "MIT",
    "web": "https://github.com/shaunc/cucumber_nim"
  },
  {
    "name": "libmpdclient",
    "url": "https://github.com/lompik/libmpdclient.nim",
    "method": "git",
    "tags": [
      "MPD",
      "Music Player Daemon"
    ],
    "description": "Bindings for the Music Player Daemon C client library",
    "license": "BSD",
    "web": "https://github.com/lompik/libmpdclient.nim"
  },
  {
    "name": "awk",
    "url": "https://github.com/greencardamom/awk",
    "method": "git",
    "tags": [
      "awk"
    ],
    "description": "Nim for awk programmers",
    "license": "MIT",
    "web": "https://github.com/greencardamom/awk"
  },
  {
    "name": "dotenv",
    "url": "https://github.com/euantorano/dotenv.nim",
    "method": "git",
    "tags": [
      "env",
      "dotenv",
      "configuration",
      "environment"
    ],
    "description": "Loads environment variables from `.env`.",
    "license": "BSD3",
    "web": "https://github.com/euantorano/dotenv.nim"
  },
  {
    "name": "sph",
    "url": "https://github.com/aidansteele/sph",
    "method": "git",
    "tags": [
      "crypto",
      "hashes",
      "md5",
      "sha"
    ],
    "description": "Large number of cryptographic hashes for Nim",
    "license": "MIT",
    "web": "https://github.com/aidansteele/sph"
  },
  {
    "name": "libsodium",
    "url": "https://github.com/FedericoCeratto/nim-libsodium",
    "method": "git",
    "tags": [
      "wrapper",
      "library",
      "security",
      "crypto"
    ],
    "description": "libsodium wrapper",
    "license": "LGPLv3",
    "web": "https://github.com/FedericoCeratto/nim-libsodium"
  },
  {
    "name": "aws_sdk",
    "url": "https://github.com/aidansteele/aws_sdk.nim",
    "method": "git",
    "tags": [
      "aws",
      "amazon"
    ],
    "description": "Library for interacting with Amazon Web Services (AWS)",
    "license": "MIT",
    "web": "https://github.com/aidansteele/aws_sdk.nim"
  },
  {
    "name": "i18n",
    "url": "https://github.com/Parashurama/nim-i18n",
    "method": "git",
    "tags": [
      "gettext",
      "i18n",
      "internationalisation"
    ],
    "description": "Bring a gettext-like internationalisation module to Nim",
    "license": "MIT",
    "web": "https://github.com/Parashurama/nim-i18n"
  },
  {
    "name": "persistent_enums",
    "url": "https://github.com/yglukhov/persistent_enums",
    "method": "git",
    "tags": [
      "enum",
      "binary",
      "protocol"
    ],
    "description": "Define enums which values preserve their binary representation upon inserting or reordering",
    "license": "MIT",
    "web": "https://github.com/yglukhov/persistent_enums"
  },
  {
    "name": "nimcl",
    "url": "https://github.com/unicredit/nimcl",
    "method": "git",
    "tags": [
      "OpenCL",
      "GPU"
    ],
    "description": "High level wrapper over OpenCL",
    "license": "Apache License 2.0",
    "web": "https://github.com/unicredit/nimcl"
  },
  {
    "name": "nimblas",
    "url": "https://github.com/unicredit/nimblas",
    "method": "git",
    "tags": [
      "BLAS",
      "linear algebra",
      "vector",
      "matrix"
    ],
    "description": "BLAS for Nim",
    "license": "Apache License 2.0",
    "web": "https://github.com/unicredit/nimblas"
  },
  {
    "name": "fixmath",
    "url": "https://github.com/Jeff-Ciesielski/fixmath",
    "method": "git",
    "tags": [
      "math"
    ],
    "description": "LibFixMath 16:16 fixed point support for nim",
    "license": "MIT",
    "web": "https://github.com/Jeff-Ciesielski/fixmath"
  },
  {
    "name": "nimzend",
    "url": "https://github.com/metatexx/nimzend",
    "method": "git",
    "tags": [
      "zend",
      "php",
      "binding",
      "extension"
    ],
    "description": "Native Nim Zend API glue for easy PHP extension development.",
    "license": "MIT",
    "web": "https://github.com/metatexx/nimzend"
  },
  {
    "name": "spills",
    "url": "https://github.com/andreaferretti/spills",
    "method": "git",
    "tags": [
      "disk-based",
      "sequence",
      "memory-mapping"
    ],
    "description": "Disk-based sequences",
    "license": "Apache License 2.0",
    "web": "https://github.com/andreaferretti/spills"
  },
  {
    "name": "platformer",
    "url": "https://github.com/def-/nim-platformer",
    "method": "git",
    "tags": [
      "game",
      "sdl",
      "2d"
    ],
    "description": "Writing a 2D Platform Game in Nim with SDL2",
    "license": "MIT",
    "web": "https://github.com/def-/nim-platformer"
  },
  {
    "name": "nimCEF",
    "url": "https://github.com/jangko/nimCEF",
    "method": "git",
    "tags": [
      "chromium",
      "embedded",
      "framework",
      "cef",
      "wrapper"
    ],
    "description": "Nim wrapper for the Chromium Embedded Framework",
    "license": "MIT",
    "web": "https://github.com/jangko/nimCEF"
  },
  {
    "name": "migrate",
    "url": "https://github.com/euantorano/migrate.nim",
    "method": "git",
    "tags": [
      "migrate",
      "database",
      "db"
    ],
    "description": "A simple database migration utility for Nim.",
    "license": "BSD3",
    "web": "https://github.com/euantorano/migrate.nim"
  },
  {
    "name": "subfield",
    "url": "https://github.com/jyapayne/subfield",
    "method": "git",
    "tags": [
      "subfield",
      "macros"
    ],
    "description": "Override the dot operator to access nested subfields of a Nim object.",
    "license": "MIT",
    "web": "https://github.com/jyapayne/subfield"
  },
  {
    "name": "semver",
    "url": "https://github.com/euantorano/semver.nim",
    "method": "git",
    "tags": [
      "semver",
      "version",
      "parser"
    ],
    "description": "Semantic versioning parser for Nim. Allows the parsing of version strings into objects and the comparing of version objects.",
    "license": "BSD3",
    "web": "https://github.com/euantorano/semver.nim"
  },
  {
    "name": "ad",
    "tags": [
      "calculator",
      "rpn"
    ],
    "method": "git",
    "license": "MIT",
    "web": "https://github.com/subsetpark/ad",
    "url": "https://github.com/subsetpark/ad",
    "description": "A simple RPN calculator"
  },
  {
    "name": "asyncpg",
    "url": "https://github.com/cheatfate/asyncpg",
    "method": "git",
    "tags": [
      "async",
      "database",
      "postgres",
      "postgresql",
      "asyncdispatch",
      "asynchronous",
      "library"
    ],
    "description": "Asynchronous PostgreSQL driver for Nim Language.",
    "license": "MIT",
    "web": "https://github.com/cheatfate/asyncpg"
  },
  {
    "name": "winregistry",
    "description": "Deal with Windows Registry from Nim.",
    "tags": [
      "registry",
      "windows",
      "library"
    ],
    "url": "https://github.com/miere43/nim-registry",
    "web": "https://github.com/miere43/nim-registry",
    "license": "MIT",
    "method": "git"
  },
  {
    "name": "luna",
    "description": "Lua convenience library for nim",
    "tags": [
      "lua",
      "scripting"
    ],
    "url": "https://github.com/smallfx/luna.nim",
    "web": "https://github.com/smallfx/luna.nim",
    "license": "MIT",
    "method": "git"
  },
  {
    "name": "qrcode",
    "description": "module for creating and reading QR codes using http://goqr.me/",
    "tags": [
      "qr",
      "qrcode",
      "api"
    ],
    "url": "https://github.com/achesak/nim-qrcode",
    "web": "https://github.com/achesak/nim-qrcode",
    "license": "MIT",
    "method": "git"
  },
  {
    "name": "circleci_client",
    "tags": [
      "circleci",
      "client"
    ],
    "method": "git",
    "license": "LGPLv3",
    "web": "https://github.com/FedericoCeratto/nim-circleci",
    "url": "https://github.com/FedericoCeratto/nim-circleci",
    "description": "CircleCI API client"
  },
  {
    "name": "iup",
    "description": "Bindings for the IUP widget toolkit",
    "tags": [
      "GUI",
      "IUP"
    ],
    "url": "https://github.com/nim-lang/iup",
    "web": "https://github.com/nim-lang/iup",
    "license": "MIT",
    "method": "git"
  },
  {
    "name": "barbarus",
    "tags": [
      "i18n",
      "internationalization"
    ],
    "method": "git",
    "license": "MIT",
    "web": "https://github.com/cjxgm/barbarus",
    "url": "https://github.com/cjxgm/barbarus",
    "description": "A simple extensible i18n engine."
  },
  {
    "name": "jsonob",
    "tags": [
      "json",
      "object",
      "marshal"
    ],
    "method": "git",
    "license": "MIT",
    "web": "https://github.com/cjxgm/jsonob",
    "url": "https://github.com/cjxgm/jsonob",
    "description": "JSON / Object mapper"
  },
  {
    "name": "autome",
    "description": "Write GUI automation scripts with Nim",
    "tags": [
      "gui",
      "automation",
      "windows"
    ],
    "license": "MIT",
    "web": "https://github.com/miere43/autome",
    "url": "https://github.com/miere43/autome",
    "method": "git"
  },
  {
    "name": "wox",
    "description": "Helper library for writing Wox plugins in Nim",
    "tags": [
      "wox",
      "plugins"
    ],
    "license": "MIT",
    "web": "https://github.com/roose/nim-wox",
    "url": "https://github.com/roose/nim-wox",
    "method": "git"
  },
  {
    "name": "seccomp",
    "description": "Linux Seccomp sandbox library",
    "tags": [
      "linux",
      "security",
      "sandbox",
      "seccomp"
    ],
    "license": "LGPLv2.1",
    "web": "https://github.com/FedericoCeratto/nim-seccomp",
    "url": "https://github.com/FedericoCeratto/nim-seccomp",
    "method": "git"
  },
  {
    "name": "AntTweakBar",
    "tags": [
      "gui",
      "opengl",
      "rendering"
    ],
    "method": "git",
    "license": "MIT",
    "web": "https://github.com/krux02/nimAntTweakBar",
    "url": "https://github.com/krux02/nimAntTweakBar",
    "description": "nim wrapper around the AntTweakBar c library"
  },
  {
    "name": "slimdown",
    "tags": [
      "markdown",
      "parser",
      "library"
    ],
    "method": "git",
    "license": "MIT",
    "web": "https://github.com/ruivieira/nim-slimdown",
    "url": "https://github.com/ruivieira/nim-slimdown",
    "description": "Nim module that converts Markdown text to HTML using only regular expressions. Based on jbroadway's Slimdown."
  },
  {
    "name": "taglib",
    "description": "TagLib Audio Meta-Data Library wrapper",
    "license": "MIT",
    "tags": [
      "audio",
      "metadata",
      "tags",
      "library",
      "wrapper"
    ],
    "url": "https://github.com/alex-laskin/nim-taglib",
    "web": "https://github.com/alex-laskin/nim-taglib",
    "method": "git"
  },
  {
    "name": "des",
    "description": "3DES native library for Nim",
    "tags": [
      "library",
      "encryption",
      "crypto"
    ],
    "license": "MIT",
    "web": "https://github.com/LucaWolf/des.nim",
    "url": "https://github.com/LucaWolf/des.nim",
    "method": "git"
  },
  {
    "name": "bgfx",
    "url": "https://github.com/Halsys/nim-bgfx",
    "method": "git",
    "tags": [
      "wrapper",
      "media",
      "graphics",
      "3d",
      "rendering",
      "opengl"
    ],
    "description": "BGFX wrapper for the nim programming language.",
    "license": "BSD2",
    "web": "https://github.com/Halsys/nim-bgfx"
  },
  {
    "name": "json_builder",
    "tags": [
      "json",
      "generator",
      "builder"
    ],
    "method": "git",
    "license": "MIT",
    "web": "https://github.com/undecided/json_builder",
    "url": "https://github.com/undecided/json_builder",
    "description": "Easy and fast generator for valid json in nim"
  },
  {
    "name": "mapbits",
    "tags": [
      "map",
      "bits",
      "byte",
      "word",
      "binary"
    ],
    "method": "git",
    "license": "MIT",
    "description": "Access bit mapped portions of bytes in binary data as int variables",
    "web": "https://github.com/jlp765/mapbits",
    "url": "https://github.com/jlp765/mapbits"
  },
  {
    "name": "faststack",
    "tags": [
      "collection"
    ],
    "method": "git",
    "license": "MIT",
    "description": "Dynamically resizable data structure optimized for fast iteration.",
    "web": "https://github.com/Vladar4/FastStack",
    "url": "https://github.com/Vladar4/FastStack"
  },
  {
    "name": "gpx",
    "tags": [
      "GPX",
      "GPS",
      "waypoint",
      "route"
    ],
    "method": "git",
    "license": "MIT",
    "description": "Nim module for parsing GPX (GPS Exchange format) files",
    "web": "https://github.com/achesak/nim-gpx",
    "url": "https://github.com/achesak/nim-gpx"
  },
  {
    "name": "itn",
    "tags": [
      "GPS",
      "intinerary",
      "tomtom",
      "ITN"
    ],
    "method": "git",
    "license": "MIT",
    "description": "Nim module for parsing ITN (TomTom intinerary) files",
    "web": "https://github.com/achesak/nim-itn",
    "url": "https://github.com/achesak/nim-itn"
  },
  {
    "name": "foliant",
    "tags": [
      "foliant",
      "docs",
      "pdf",
      "docx",
      "word",
      "latex",
      "tex",
      "pandoc",
      "markdown",
      "md",
      "restream"
    ],
    "method": "git",
    "license": "MIT",
    "web": "https://github.com/foliant-docs/foliant-nim",
    "url": "https://github.com/foliant-docs/foliant-nim",
    "description": "Documentation generator that produces pdf and docx from Markdown. Uses Pandoc and LaTeX behind the scenes."
  },
  {
    "name": "gemf",
    "url": "https://bitbucket.org/abudden/gemf.nim",
    "method": "hg",
    "license": "MIT",
    "description": "Library for reading GEMF map tile stores",
    "web": "http://www.cgtk.co.uk/gemf",
    "tags": [
      "maps",
      "gemf",
      "parser"
    ]
  },
  {
    "name": "Remotery",
    "url": "https://github.com/Halsys/Nim-Remotery",
    "method": "git",
    "tags": [
      "wrapper",
      "opengl",
      "direct3d",
      "cuda",
      "profiler"
    ],
    "description": "Nim wrapper for (and with) Celtoys's Remotery",
    "license": "Apache License 2.0",
    "web": "https://github.com/Halsys/Nim-Remotery"
  },
  {
    "name": "picohttpparser",
    "tags": [
      "web",
      "http"
    ],
    "method": "git",
    "license": "MIT",
    "description": "Bindings for picohttpparser.",
    "web": "https://github.com/philip-wernersbach/nim-picohttpparser",
    "url": "https://github.com/philip-wernersbach/nim-picohttpparser"
  },
  {
    "name": "microasynchttpserver",
    "tags": [
      "web",
      "http",
      "async",
      "server"
    ],
    "method": "git",
    "license": "MIT",
    "description": "A thin asynchronous HTTP server library, API compatible with Nim's built-in asynchttpserver.",
    "web": "https://github.com/philip-wernersbach/microasynchttpserver",
    "url": "https://github.com/philip-wernersbach/microasynchttpserver"
  },
  {
    "name": "react",
    "url": "https://github.com/andreaferretti/react.nim",
    "method": "git",
    "tags": [
      "js",
      "react",
      "frontend",
      "ui",
      "single page application"
    ],
    "description": "React.js bindings for Nim",
    "license": "Apache License 2.0",
    "web": "https://github.com/andreaferretti/react.nim"
  },
  {
    "name": "oauth",
    "url": "https://github.com/CORDEA/oauth",
    "method": "git",
    "tags": [
      "library",
      "oauth",
      "oauth2",
      "authorization"
    ],
    "description": "OAuth library for nim",
    "license": "Apache License 2.0",
    "web": "http://cordea.github.io/oauth"
  },
  {
    "name": "jsbind",
    "url": "https://github.com/yglukhov/jsbind",
    "method": "git",
    "tags": [
      "bindings",
      "emscripten",
      "javascript"
    ],
    "description": "Define bindings to JavaScript and Emscripten",
    "license": "MIT",
    "web": "https://github.com/yglukhov/jsbind"
  },
  {
    "name": "uuids",
    "url": "https://github.com/pragmagic/uuids/",
    "method": "git",
    "tags": [
      "library",
      "uuid",
      "id"
    ],
    "description": "UUID library for Nim",
    "license": "MIT",
    "web": "https://github.com/pragmagic/uuids/"
  },
  {
    "name": "isaac",
    "url": "https://github.com/pragmagic/isaac/",
    "method": "git",
    "tags": [
      "library",
      "algorithms",
      "random",
      "crypto"
    ],
    "description": "ISAAC PRNG implementation on Nim",
    "license": "MIT",
    "web": "https://github.com/pragmagic/isaac/"
  },
  {
    "name": "SDF",
    "url": "https://github.com/Halsys/SDF.nim",
    "method": "git",
    "tags": [
      "sdf",
      "text",
      "contour",
      "texture",
      "signed",
      "distance",
      "transform"
    ],
    "description": "Signed Distance Field builder for contour texturing in Nim",
    "license": "MIT",
    "web": "https://github.com/Halsys/SDF.nim"
  },
  {
    "name": "WebGL",
    "url": "https://github.com/stisa/webgl",
    "method": "git",
    "tags": [
      "webgl",
      "graphic",
      "js",
      "javascript",
      "wrapper",
      "3D",
      "2D"
    ],
    "description": "Experimental wrapper to webgl for Nim",
    "license": "MIT",
    "web": "http://stisa.space/webgl/"
  },
  {
    "name": "fileinput",
    "url": "https://github.com/achesak/nim-fileinput",
    "method": "git",
    "tags": [
      "file",
      "io",
      "input"
    ],
    "description": "iterate through files and lines",
    "license": "MIT",
    "web": "https://github.com/achesak/nim-fileinput"
  },
  {
    "name": "classy",
    "url": "https://github.com/nigredo-tori/classy",
    "method": "git",
    "tags": [
      "library",
      "typeclasses",
      "macros"
    ],
    "description": "typeclasses for Nim",
    "license": "Unlicense",
    "web": "https://github.com/nigredo-tori/classy"
  },
  {
    "name": "MiNiM",
    "url": "https://github.com/h3rald/minim",
    "method": "git",
    "tags": [
      "concatenative",
      "language",
      "shell"
    ],
    "description": "A tiny concatenative programming language and shell.",
    "license": "MIT",
    "web": "https://h3rald.com/minim"
  },
  {
    "name": "boneIO",
    "url": "https://github.com/xyz32/boneIO",
    "method": "git",
    "tags": [
      "library",
      "GPIO",
      "BeagleBone"
    ],
    "description": "A low level GPIO library for the BeagleBone board family",
    "license": "MIT",
    "web": "https://github.com/xyz32/boneIO"
  },
  {
    "name": "ui",
    "url": "https://github.com/nim-lang/ui",
    "method": "git",
    "tags": [
      "library",
      "GUI",
      "libui",
      "toolkit"
    ],
    "description": "A wrapper for libui",
    "license": "MIT",
    "web": "https://github.com/nim-lang/ui"
  },
  {
    "name": "mmgeoip",
    "url": "https://github.com/FedericoCeratto/nim-mmgeoip",
    "method": "git",
    "tags": [
      "geoip"
    ],
    "description": "MaxMind GeoIP library",
    "license": "LGPLv2.1",
    "web": "https://github.com/FedericoCeratto/nim-mmgeoip"
  },
  {
    "name": "libjwt",
    "url": "https://github.com/nimscale/nim-libjwt",
    "method": "git",
    "tags": [
      "jwt",
      "libjwt"
    ],
    "description": "Bindings for libjwt",
    "license": "LGPLv2.1",
    "web": "https://github.com/nimscale/nim-libjwt"
  },
  {
    "name": "forestdb",
    "url": "https://github.com/nimscale/forestdb",
    "method": "git",
    "tags": [
      "library",
      "bTree",
      "HB+-Trie",
      "db",
      "forestdb"
    ],
    "description": "ForestDB is fast key-value storage engine that is based on a Hierarchical B+-Tree based Trie, or HB+-Trie.",
    "license": "Apache License 2.0",
    "web": "https://github.com/nimscale/forestdb"
  },
  {
    "name": "nimbox",
    "url": "https://github.com/dom96/nimbox",
    "method": "git",
    "tags": [
      "library",
      "wrapper",
      "termbox",
      "commandline",
      "ui",
      "tui",
      "gui"
    ],
    "description": "A Rustbox-inspired termbox wrapper",
    "license": "MIT",
    "web": "https://github.com/dom96/nimbox"
  },
  {
    "name": "psutil",
    "url": "https://github.com/juancarlospaco/psutil-nim",
    "method": "git",
    "tags": [
      "psutil",
      "process",
      "network",
      "system",
      "disk",
      "cpu"
    ],
    "description": "psutil is a cross-platform library for retrieving information on running processes and system utilization (CPU, memory, disks, network). Since 2018 maintained by Juan Carlos because was abandoned.",
    "license": "BSD",
    "web": "https://github.com/johnscillieri/psutil-nim"
  },
  {
    "name": "gapbuffer",
    "url": "https://notabug.org/vktec/nim-gapbuffer.git",
    "method": "git",
    "tags": [
      "buffer",
      "seq",
      "sequence",
      "string",
      "gapbuffer"
    ],
    "description": "A simple gap buffer implementation",
    "license": "MIT",
    "web": "https://notabug.org/vktec/nim-gapbuffer"
  },
  {
    "name": "pudge",
    "url": "https://github.com/recoilme/pudge.git",
    "method": "git",
    "tags": [
      "wrapper",
      "database",
      "sophia"
    ],
    "description": "Pudge Db - it's modern key/value storage with memcached protocol support. Pudge Db implements a high-level cross-platform sockets interface to sophia db.",
    "license": "MIT",
    "web": "https://github.com/recoilme/pudge"
  },
  {
    "name": "etcd_client",
    "url": "https://github.com/FedericoCeratto/nim-etcd-client",
    "method": "git",
    "tags": [
      "library",
      "etcd"
    ],
    "description": "etcd client library",
    "license": "LGPLv3",
    "web": "https://github.com/FedericoCeratto/nim-etcd-client"
  },
  {
    "name": "ranges",
    "url": "https://github.com/status-im/nim-ranges",
    "method": "git",
    "tags": [
      "library",
      "ranges"
    ],
    "description": "Exploration of various implementations of memory range types",
    "license": "Apache License 2.0",
    "web": "https://github.com/status-im/nim-ranges"
  },
  {
    "name": "json_rpc",
    "url": "https://github.com/status-im/nim-json-rpc",
    "method": "git",
    "tags": [
      "library",
      "json-rpc",
      "server",
      "client",
      "rpc",
      "json"
    ],
    "description": "Nim library for implementing JSON-RPC clients and servers",
    "license": "Apache License 2.0",
    "web": "https://github.com/status-im/nim-json-rpc"
  },
  {
    "name": "asyncdispatch2",
    "url": "https://github.com/status-im/nim-asyncdispatch2",
    "method": "git",
    "tags": [
      "library",
      "networking",
      "async",
      "asynchronous",
      "eventloop",
      "timers",
      "sendfile",
      "tcp",
      "udp"
    ],
    "description": "Experimental fork of Nim's asyncdispatch",
    "license": "Apache License 2.0",
    "web": "https://github.com/status-im/nim-asyncdispatch2"
  },
  {
    "name": "rlp",
    "url": "https://github.com/status-im/nim-rlp",
    "method": "git",
    "tags": [
      "library",
      "ethereum",
      "rlp"
    ],
    "description": "RLP serialization library for Nim",
    "license": "Apache License 2.0",
    "web": "https://github.com/status-im/nim-rlp"
  },
  {
    "name": "eth_keys",
    "url": "https://github.com/status-im/nim-eth-keys",
    "method": "git",
    "tags": [
      "library",
      "ethereum",
      "cryptography"
    ],
    "description": "A reimplementation in pure Nim of eth-keys, the common API for Ethereum key operations.",
    "license": "Apache License 2.0",
    "web": "https://github.com/status-im/nim-eth-keys"
  },
  {
    "name": "eth_common",
    "url": "https://github.com/status-im/nim-eth-common",
    "method": "git",
    "tags": [
      "library",
      "ethereum"
    ],
    "description": "Definitions of various data structures used in the Ethereum eco-system",
    "license": "Apache License 2.0",
    "web": "https://github.com/status-im/nim-eth-common"
  },
  {
    "name": "ethash",
    "url": "https://github.com/status-im/nim-ethash",
    "method": "git",
    "tags": [
      "library",
      "ethereum",
      "ethash",
      "cryptography",
      "proof-of-work"
    ],
    "description": "A Nim implementation of Ethash, the ethereum proof-of-work hashing function",
    "license": "Apache License 2.0",
    "web": "https://github.com/status-im/nim-ethash"
  },
  {
    "name": "eth_bloom",
    "url": "https://github.com/status-im/nim-eth-bloom",
    "method": "git",
    "tags": [
      "library",
      "ethereum",
      "bloom",
      "bloom-filter"
    ],
    "description": "Ethereum bloom filter",
    "license": "Apache License 2.0",
    "web": "https://github.com/status-im/nim-eth-bloom"
  },
  {
    "name": "evmjit",
    "url": "https://github.com/status-im/nim-evmjit",
    "method": "git",
    "tags": [
      "library",
      "ethereum",
      "evm",
      "jit",
      "wrapper"
    ],
    "description": "A wrapper for the The Ethereum EVM JIT library",
    "license": "Apache License 2.0",
    "web": "https://github.com/status-im/nim-evmjit"
  },
  {
    "name": "keccak_tiny",
    "url": "https://github.com/status-im/nim-keccak-tiny",
    "method": "git",
    "tags": [
      "library",
      "sha3",
      "keccak",
      "cryptography"
    ],
    "description": "A wrapper for the keccak-tiny C library",
    "license": "Apache License 2.0",
    "web": "https://github.com/status-im/nim-keccak-tiny"
  },
  {
    "name": "httputils",
    "url": "https://github.com/status-im/nim-http-utils",
    "method": "git",
    "tags": [
      "http",
      "parsers",
      "protocols"
    ],
    "description": "Common utilities for implementing HTTP servers",
    "license": "Apache License 2.0",
    "web": "https://github.com/status-im/nim-http-utils"
  },
  {
    "name": "rocksdb",
    "url": "https://github.com/status-im/nim-rocksdb",
    "method": "git",
    "tags": [
      "library",
      "wrapper",
      "database"
    ],
    "description": "A wrapper for Facebook's RocksDB, an embeddable, persistent key-value store for fast storage",
    "license": "Apache License 2.0 or GPLv2",
    "web": "https://github.com/status-im/nim-rocksdb"
  },
  {
    "name": "secp256k1",
    "url": "https://github.com/status-im/nim-secp256k1",
    "method": "git",
    "tags": [
      "library",
      "cryptography",
      "secp256k1"
    ],
    "description": "A wrapper for the libsecp256k1 C library",
    "license": "Apache License 2.0",
    "web": "https://github.com/status-im/nim-secp256k1"
  },
  {
    "name": "eth_trie",
    "url": "https://github.com/status-im/nim-eth-trie",
    "method": "git",
    "tags": [
      "library",
      "ethereum",
      "trie",
      "patricia-trie"
    ],
    "description": "Merkle Patricia Tries as specified by Ethereum",
    "license": "Apache License 2.0",
    "web": "https://github.com/status-im/nim-eth-trie"
  },
  {
    "name": "eth_p2p",
    "url": "https://github.com/status-im/nim-eth-p2p",
    "method": "git",
    "tags": [
      "library",
      "ethereum",
      "p2p",
      "devp2p",
      "rplx",
      "networking",
      "whisper",
      "swarm"
    ],
    "description": "Implementation of the Ethereum suite of P2P protocols",
    "license": "Apache License 2.0",
    "web": "https://github.com/status-im/nim-eth-p2p"
  },
  {
    "name": "eth_keyfile",
    "url": "https://github.com/status-im/nim-eth-keyfile",
    "method": "git",
    "tags": [
      "library",
      "ethereum",
      "keyfile",
      "wallet"
    ],
    "description": "Library for handling Ethereum private keys and wallets",
    "license": "Apache License 2.0",
    "web": "https://github.com/status-im/nim-eth-keyfile"
  },
  {
    "name": "byteutils",
    "url": "https://github.com/status-im/nim-byteutils",
    "method": "git",
    "tags": [
      "library",
      "blobs",
      "hex-dump"
    ],
    "description": "Useful utilities for manipulating and visualizing byte blobs",
    "license": "Apache License 2.0",
    "web": "https://github.com/status-im/nim-byteutils"
  },
  {
    "name": "ttmath",
    "url": "https://github.com/status-im/nim-ttmath",
    "method": "git",
    "tags": [
      "library",
      "math",
      "numbers"
    ],
    "description": "A Nim wrapper for ttmath: big numbers with fixed size",
    "license": "Apache License 2.0",
    "web": "https://github.com/status-im/nim-ttmath"
  },
  {
    "name": "nimbus",
    "url": "https://github.com/status-im/nimbus",
    "method": "git",
    "tags": [
      "ethereum"
    ],
    "description": "An Ethereum 2.0 Sharding Client for Resource-Restricted Devices",
    "license": "Apache License 2.0",
    "web": "https://github.com/status-im/nimbus"
  },
  {
    "name": "stint",
    "url": "https://github.com/status-im/nim-stint",
    "method": "git",
    "tags": [
      "library",
      "math",
      "numbers"
    ],
    "description": "Stack-based arbitrary-precision integers - Fast and portable with natural syntax for resource-restricted devices",
    "license": "Apache License 2.0",
    "web": "https://github.com/status-im/nim-stint"
  },
  {
    "name": "daemon",
    "url": "https://github.com/status-im/nim-daemon",
    "method": "git",
    "tags": [
      "servers",
      "daemonization"
    ],
    "description": "Cross-platform process daemonization library",
    "license": "Apache License 2.0",
    "web": "https://github.com/status-im/nim-daemon"
  },
  {
    "name": "chronicles",
    "url": "https://github.com/status-im/nim-chronicles",
    "method": "git",
    "tags": [
      "logging",
      "json"
    ],
    "description": "A crafty implementation of structured logging for Nim",
    "license": "Apache License 2.0",
    "web": "https://github.com/status-im/nim-chronicles"
  },
  {
    "name": "stb_image",
    "url": "https://gitlab.com/define-private-public/stb_image-Nim",
    "method": "git",
    "tags": [
      "stb",
      "image",
      "graphics",
      "io",
      "wrapper"
    ],
    "description": "A wrapper for stb_image and stb_image_write.",
    "license": "Unlicense (Public Domain)",
    "web": "https://gitlab.com/define-private-public/stb_image-Nim"
  },
  {
    "name": "mutableseqs",
    "url": "https://github.com/iourinski/mutableseqs",
    "method": "git",
    "tags": [
      "sequences",
      "mapreduce"
    ],
    "description": "utilities for transforming sequences",
    "license": "MIT",
    "web": "https://github.com/iourinski/mutableseqs"
  },
  {
    "name": "stor",
    "url": "https://github.com/nimscale/stor",
    "method": "git",
    "tags": [
      "storage",
      "io"
    ],
    "description": "Efficient object storage system",
    "license": "MIT",
    "web": "https://github.com/nimscale/stor"
  },
  {
    "name": "linuxfb",
    "url": "https://github.com/luked99/linuxfb.nim",
    "method": "git",
    "tags": [
      "wrapper",
      "graphics",
      "linux"
    ],
    "description": "Wrapper around the Linux framebuffer driver ioctl API",
    "license": "MIT",
    "web": "https://github.com/luked99/linuxfb.nim"
  },
  {
    "name": "nimactors",
    "url": "https://github.com/vegansk/nimactors",
    "method": "git",
    "tags": [
      "actors",
      "library"
    ],
    "description": "Actors library for Nim inspired by akka-actors",
    "license": "MIT",
    "web": "https://github.com/vegansk/nimactors"
  },
  {
    "name": "porter",
    "url": "https://github.com/iourinski/porter",
    "method": "git",
    "tags": [
      "stemmer",
      "multilanguage",
      "snowball"
    ],
    "description": "Simple extensible implementation of Porter stemmer algorithm",
    "license": "MIT",
    "web": "https://github.com/iourinski/porter"
  },
  {
    "name": "kiwi",
    "url": "https://github.com/yglukhov/kiwi",
    "method": "git",
    "tags": [
      "cassowary",
      "constraint",
      "solving"
    ],
    "description": "Cassowary constraint solving",
    "license": "MIT",
    "web": "https://github.com/yglukhov/kiwi"
  },
  {
    "name": "ArrayFireNim",
    "url": "https://github.com/bitstormGER/ArrayFire-Nim",
    "method": "git",
    "tags": [
      "array",
      "linear",
      "algebra",
      "scientific",
      "computing"
    ],
    "description": "A nim wrapper for ArrayFire",
    "license": "BSD",
    "web": "https://github.com/bitstormGER/ArrayFire-Nim"
  },
  {
    "name": "statsd_client",
    "url": "https://github.com/FedericoCeratto/nim-statsd-client",
    "method": "git",
    "tags": [
      "library",
      "statsd",
      "client",
      "statistics",
      "metrics"
    ],
    "description": "A simple, stateless StatsD client library",
    "license": "LGPLv3",
    "web": "https://github.com/FedericoCeratto/nim-statsd-client"
  },
  {
    "name": "html5_canvas",
    "url": "https://gitlab.com/define-private-public/HTML5-Canvas-Nim",
    "method": "git",
    "tags": [
      "html5",
      "canvas",
      "drawing",
      "graphics",
      "rendering",
      "browser",
      "javascript"
    ],
    "description": "HTML5 Canvas and drawing for the JavaScript backend.",
    "license": "MIT",
    "web": "https://gitlab.com/define-private-public/HTML5-Canvas-Nim"
  },
  {
    "name": "alea",
    "url": "https://github.com/unicredit/alea",
    "method": "git",
    "tags": [
      "random variables",
      "distributions",
      "probability",
      "gaussian",
      "sampling"
    ],
    "description": "Define and compose random variables",
    "license": "Apache License 2.0",
    "web": "https://github.com/unicredit/alea"
  },
  {
    "name": "winim",
    "url": "https://github.com/khchen/winim",
    "method": "git",
    "tags": [
      "library",
      "windows",
      "api",
      "com"
    ],
    "description": "Nim's Windows API and COM Library",
    "license": "MIT",
    "web": "https://github.com/khchen/winim"
  },
  {
    "name": "ed25519",
    "url": "https://github.com/niv/ed25519.nim",
    "method": "git",
    "tags": [
      "ed25519",
      "cryptography",
      "crypto",
      "publickey",
      "privatekey",
      "signing",
      "keyexchange",
      "native"
    ],
    "description": "ed25519 key crypto bindings",
    "license": "MIT",
    "web": "https://github.com/niv/ed25519.nim"
  },
  {
    "name": "libevdev",
    "url": "https://github.com/luked99/libevdev.nim",
    "method": "git",
    "tags": [
      "wrapper",
      "os",
      "linux"
    ],
    "description": "Wrapper for libevdev, Linux input device processing library",
    "license": "MIT",
    "web": "https://github.com/luked99/libevdev.nim"
  },
  {
    "name": "nesm",
    "url": "https://gitlab.com/xomachine/NESM.git",
    "method": "git",
    "tags": [
      "metaprogramming",
      "parser",
      "pure",
      "serialization"
    ],
    "description": "A macro for generating [de]serializers for given objects",
    "license": "MIT",
    "web": "https://xomachine.gitlab.io/NESM/"
  },
  {
    "name": "sdnotify",
    "url": "https://github.com/FedericoCeratto/nim-sdnotify",
    "method": "git",
    "tags": [
      "os",
      "linux",
      "systemd",
      "sdnotify"
    ],
    "description": "Systemd service notification helper",
    "license": "MIT",
    "web": "https://github.com/FedericoCeratto/nim-sdnotify"
  },
  {
    "name": "cmd",
    "url": "https://github.com/samdmarshall/cmd.nim",
    "method": "git",
    "tags": [
      "cmd",
      "command",
      "prompt",
      "interactive"
    ],
    "description": "interactive command prompt",
    "license": "BSD 3-Clause",
    "web": "https://github.com/samdmarshall/cmd.nim"
  },
  {
    "name": "csvtable",
    "url": "https://github.com/apahl/csvtable",
    "method": "git",
    "tags": [
      "csv",
      "table"
    ],
    "description": "tools for handling CSV files (comma or tab-separated) with an API similar to Python's CSVDictReader and -Writer.",
    "license": "MIT",
    "web": "https://github.com/apahl/csvtable"
  },
  {
    "name": "plotly",
    "url": "https://github.com/brentp/nim-plotly",
    "method": "git",
    "tags": [
      "plot",
      "graphing",
      "chart",
      "data"
    ],
    "description": "Nim interface to plotly",
    "license": "MIT",
    "web": "https://github.com/brentp/nim-plotly"
  },
  {
    "name": "gnuplot",
    "url": "https://github.com/dvolk/gnuplot.nim",
    "method": "git",
    "tags": [
      "plot",
      "graphing",
      "data"
    ],
    "description": "Nim interface to gnuplot",
    "license": "MIT",
    "web": "https://github.com/dvolk/gnuplot.nim"
  },
  {
    "name": "ustring",
    "url": "https://github.com/rokups/nim-ustring",
    "method": "git",
    "tags": [
      "string",
      "text",
      "unicode",
      "uft8",
      "utf-8"
    ],
    "description": "utf-8 string",
    "license": "MIT",
    "web": "https://github.com/rokups/nim-ustring"
  },
  {
    "name": "imap",
    "url": "https://github.com/ehmry/imap",
    "method": "git",
    "tags": [
      "imap",
      "email"
    ],
    "description": "IMAP client library",
    "license": "GPL2",
    "web": "https://github.com/ehmry/imap"
  },
  {
    "name": "isa",
    "url": "https://github.com/nimscale/isa",
    "method": "git",
    "tags": [
      "erasure",
      "hash",
      "crypto",
      "compression"
    ],
    "description": "Binding for Intel Storage Acceleration library",
    "license": "Apache License 2.0",
    "web": "https://github.com/nimscale/isa"
  },
  {
    "name": "untar",
    "url": "https://github.com/dom96/untar",
    "method": "git",
    "tags": [
      "library",
      "tar",
      "gz",
      "compression",
      "archive",
      "decompression"
    ],
    "description": "Library for decompressing tar.gz files.",
    "license": "MIT",
    "web": "https://github.com/dom96/untar"
  },
  {
    "name": "nimcx",
    "url": "https://github.com/qqtop/nimcx",
    "method": "git",
    "tags": [
      "library",
      "linux"
    ],
    "description": "Color and utilities library for linux terminal.",
    "license": "MIT",
    "web": "https://github.com/qqtop/nimcx"
  },
  {
    "name": "dpdk",
    "url": "https://github.com/nimscale/dpdk",
    "method": "git",
    "tags": [
      "library",
      "dpdk",
      "packet",
      "processing"
    ],
    "description": "Library for fast packet processing",
    "license": "Apache License 2.0",
    "web": "http://dpdk.org/"
  },
  {
    "name": "libserialport",
    "alias": "serial"
  },
  {
    "name": "serial",
    "url": "https://github.com/euantorano/serial.nim",
    "method": "git",
    "tags": [
      "serial",
      "rs232",
      "io",
      "serialport"
    ],
    "description": "A library to operate serial ports using pure Nim.",
    "license": "BSD3",
    "web": "https://github.com/euantorano/serial.nim"
  },
  {
    "name": "spdk",
    "url": "https://github.com/nimscale/spdk.git",
    "method": "git",
    "tags": [
      "library",
      "SSD",
      "NVME",
      "io",
      "storage"
    ],
    "description": "The Storage Performance Development Kit(SPDK) provides a set of tools and libraries for writing high performance, scalable, user-mode storage applications.",
    "license": "MIT",
    "web": "https://github.com/nimscale/spdk.git"
  },
  {
    "name": "NimData",
    "url": "https://github.com/bluenote10/NimData",
    "method": "git",
    "tags": [
      "library",
      "dataframe"
    ],
    "description": "DataFrame API enabling fast out-of-core data analytics",
    "license": "MIT",
    "web": "https://github.com/bluenote10/NimData"
  },
  {
    "name": "testrunner",
    "url": "https://github.com/FedericoCeratto/nim-testrunner",
    "method": "git",
    "tags": [
      "test",
      "tests",
      "unittest",
      "utility",
      "tdd"
    ],
    "description": "Test runner with file monitoring and desktop notification capabilities",
    "license": "GPLv3",
    "web": "https://github.com/FedericoCeratto/nim-testrunner"
  },
  {
    "name": "reactorfuse",
    "url": "https://github.com/zielmicha/reactorfuse",
    "method": "git",
    "tags": [
      "filesystem",
      "fuse"
    ],
    "description": "Filesystem in userspace (FUSE) for Nim (for reactor.nim library)",
    "license": "MIT",
    "web": "https://github.com/zielmicha/reactorfuse"
  },
  {
    "name": "nimr",
    "url": "https://github.com/Jeff-Ciesielski/nimr",
    "method": "git",
    "tags": [
      "script",
      "utils"
    ],
    "description": "Helper to run nim code like a script",
    "license": "MIT",
    "web": "https://github.com/Jeff-Ciesielski/nimr"
  },
  {
    "name": "neverwinter",
    "url": "https://github.com/niv/neverwinter.nim",
    "method": "git",
    "tags": [
      "nwn",
      "neverwinternights",
      "neverwinter",
      "game",
      "bioware",
      "fileformats",
      "reader",
      "writer"
    ],
    "description": "Neverwinter Nights 1 data accessor library",
    "license": "MIT",
    "web": "https://github.com/niv/neverwinter.nim"
  },
  {
    "name": "snail",
    "url": "https://github.com/stisa/snail",
    "method": "git",
    "tags": [
      "js",
      "matrix",
      "linear algebra"
    ],
    "description": "Simple linear algebra for nim. Js too.",
    "license": "MIT",
    "web": "http://stisa.space/snail/"
  },
  {
    "name": "jswebsockets",
    "url": "https://github.com/stisa/jswebsockets",
    "method": "git",
    "tags": [
      "js",
      "javascripts",
      "ws",
      "websockets"
    ],
    "description": "Websockets wrapper for nim js backend.",
    "license": "MIT",
    "web": "http://stisa.space/jswebsockets/"
  },
  {
    "name": "morelogging",
    "url": "https://github.com/FedericoCeratto/nim-morelogging",
    "method": "git",
    "tags": [
      "log",
      "logging",
      "library",
      "systemd",
      "journald"
    ],
    "description": "Logging library with support for async IO, multithreading, Journald.",
    "license": "LGPLv3",
    "web": "https://github.com/FedericoCeratto/nim-morelogging"
  },
  {
    "name": "ajax",
    "url": "https://github.com/stisa/ajax",
    "method": "git",
    "tags": [
      "js",
      "javascripts",
      "ajax",
      "xmlhttprequest"
    ],
    "description": "AJAX wrapper for nim js backend.",
    "license": "MIT",
    "web": "http://stisa.space/ajax/"
  },
  {
    "name": "recaptcha",
    "url": "https://github.com/euantorano/recaptcha.nim",
    "method": "git",
    "tags": [
      "recaptcha",
      "captcha"
    ],
    "description": "reCAPTCHA support for Nim, supporting rendering a capctcha and verifying a user's response.",
    "license": "BSD3",
    "web": "https://github.com/euantorano/recaptcha.nim"
  },
  {
    "name": "influx",
    "url": "https://github.com/samdmarshall/influx.nim",
    "method": "git",
    "tags": [
      "influx",
      "influxdb"
    ],
    "description": "wrapper for communicating with InfluxDB over the REST interface",
    "license": "BSD 3-Clause",
    "web": "https://github.com/samdmarshall/influx.nim"
  },
  {
    "name": "gamelight",
    "url": "https://github.com/dom96/gamelight",
    "method": "git",
    "tags": [
      "js",
      "library",
      "graphics",
      "collision",
      "2d"
    ],
    "description": "A set of simple modules for writing a JavaScript 2D game.",
    "license": "MIT",
    "web": "https://github.com/dom96/gamelight"
  },
  {
    "name": "storage",
    "url": "https://bitbucket.org/moigagoo/storage/",
    "method": "hg",
    "tags": [
      "JavaScript",
      "Storage",
      "localStorage",
      "sessionStorage"
    ],
    "description": "Storage, localStorage, and sessionStorage bindigs for Nim's JavaScript backend.",
    "license": "MIT",
    "web": "https://bitbucket.org/moigagoo/storage/"
  },
  {
    "name": "fontconfig",
    "url": "https://github.com/Parashurama/fontconfig",
    "method": "git",
    "tags": [
      "fontconfig",
      "font"
    ],
    "description": "Low level wrapper for the fontconfig library.",
    "license": "Fontconfig License",
    "web": "https://github.com/Parashurama/fontconfig"
  },
  {
    "name": "sysrandom",
    "url": "https://github.com/euantorano/sysrandom.nim",
    "method": "git",
    "tags": [
      "random",
      "RNG",
      "PRNG"
    ],
    "description": "A simple library to generate random data, using the system's PRNG.",
    "license": "BSD3",
    "web": "https://github.com/euantorano/sysrandom.nim"
  },
  {
    "name": "colorize",
    "url": "https://github.com/molnarmark/colorize",
    "method": "git",
    "tags": [
      "color",
      "colors",
      "colorize"
    ],
    "description": "A simple and lightweight terminal coloring library.",
    "license": "MIT",
    "web": "https://github.com/molnarmark/colorize"
  },
  {
    "name": "cello",
    "url": "https://github.com/unicredit/cello",
    "method": "git",
    "tags": [
      "string",
      "succinct-data-structure",
      "rank",
      "select",
      "Burrows-Wheeler",
      "FM-index",
      "wavelet-tree"
    ],
    "description": "String algorithms with succinct data structures",
    "license": "Apache2",
    "web": "https://unicredit.github.io/cello/"
  },
  {
    "name": "notmuch",
    "url": "https://github.com/samdmarshall/notmuch.nim",
    "method": "git",
    "tags": [
      "notmuch",
      "wrapper",
      "email",
      "tagging"
    ],
    "description": "wrapper for the notmuch mail library",
    "license": "BSD 3-Clause",
    "web": "https://github.com/samdmarshall/notmuch.nim"
  },
  {
    "name": "pluginmanager",
    "url": "https://github.com/samdmarshall/plugin-manager",
    "method": "git",
    "tags": [
      "plugin",
      "dylib",
      "manager"
    ],
    "description": "Simple plugin implementation",
    "license": "BSD 3-Clause",
    "web": "https://github.com/samdmarshall/plugin-manager"
  },
  {
    "name": "node",
    "url": "https://github.com/tulayang/nimnode",
    "method": "git",
    "tags": [
      "async",
      "io",
      "socket",
      "net",
      "tcp",
      "http",
      "libuv"
    ],
    "description": "Library for async programming and communication. This Library uses a future/promise, non-blocking I/O model based on libuv.",
    "license": "MIT",
    "web": "http://tulayang.github.io/node/"
  },
  {
    "name": "tempdir",
    "url": "https://github.com/euantorano/tempdir.nim",
    "method": "git",
    "tags": [
      "temp",
      "io",
      "tmp"
    ],
    "description": "A Nim library to create and manage temporary directories.",
    "license": "BSD3",
    "web": "https://github.com/euantorano/tempdir.nim"
  },
  {
    "name": "mathexpr",
    "url": "https://github.com/Yardanico/nim-mathexpr",
    "method": "git",
    "tags": [
      "math",
      "mathparser",
      "tinyexpr"
    ],
    "description": "MathExpr - pure-Nim mathematical expression evaluator library",
    "license": "MIT",
    "web": "https://github.com/Yardanico/nim-mathexpr"
  },
  {
    "name": "frag",
    "url": "https://github.com/fragworks/frag",
    "method": "git",
    "tags": [
      "game",
      "game-dev",
      "2d",
      "3d"
    ],
    "description": "A 2D|3D game engine",
    "license": "MIT",
    "web": "https://github.com/fragworks/frag"
  },
  {
    "name": "freetype",
    "url": "https://github.com/jangko/freetype",
    "method": "git",
    "tags": [
      "font",
      "renderint",
      "library"
    ],
    "description": "wrapper for FreeType2 library",
    "license": "MIT",
    "web": "https://github.com/jangko/freetype"
  },
  {
    "name": "polyBool",
    "url": "https://github.com/jangko/polyBool",
    "method": "git",
    "tags": [
      "polygon",
      "clipper",
      "library"
    ],
    "description": "Polygon Clipper Library (Martinez Algorithm)",
    "license": "MIT",
    "web": "https://github.com/jangko/polyBool"
  },
  {
    "name": "nimAGG",
    "url": "https://github.com/jangko/nimAGG",
    "method": "git",
    "tags": [
      "renderer",
      "rasterizer",
      "library",
      "2D",
      "graphics"
    ],
    "description": "Hi Fidelity Rendering Engine",
    "license": "MIT",
    "web": "https://github.com/jangko/nimAGG"
  },
  {
    "name": "primme",
    "url": "https://github.com/jxy/primme",
    "method": "git",
    "tags": [
      "library",
      "eigenvalues",
      "high-performance",
      "singular-value-decomposition"
    ],
    "description": "Nim interface for PRIMME: PReconditioned Iterative MultiMethod Eigensolver",
    "license": "MIT",
    "web": "https://github.com/jxy/primme"
  },
  {
    "name": "sitmo",
    "url": "https://github.com/jxy/sitmo",
    "method": "git",
    "tags": [
      "RNG",
      "Sitmo",
      "high-performance",
      "random"
    ],
    "description": "Sitmo parallel random number generator in Nim",
    "license": "MIT",
    "web": "https://github.com/jxy/sitmo"
  },
  {
    "name": "webaudio",
    "url": "https://github.com/ftsf/nim-webaudio",
    "method": "git",
    "tags": [
      "javascript",
      "js",
      "web",
      "audio",
      "sound",
      "music"
    ],
    "description": "API for Web Audio (JS)",
    "license": "MIT",
    "web": "https://github.com/ftsf/nim-webaudio"
  },
  {
    "name": "nimcuda",
    "url": "https://github.com/unicredit/nimcuda",
    "method": "git",
    "tags": [
      "CUDA",
      "GPU"
    ],
    "description": "CUDA bindings",
    "license": "Apache2",
    "web": "https://github.com/unicredit/nimcuda"
  },
  {
    "name": "gifwriter",
    "url": "https://github.com/rxi/gifwriter",
    "method": "git",
    "tags": [
      "gif",
      "image",
      "library"
    ],
    "description": "Animated GIF writing library based on jo_gif",
    "license": "MIT",
    "web": "https://github.com/rxi/gifwriter"
  },
  {
    "name": "libplist",
    "url": "https://github.com/samdmarshall/libplist.nim",
    "method": "git",
    "tags": [
      "libplist",
      "property",
      "list",
      "property-list",
      "parsing",
      "binary",
      "xml",
      "format"
    ],
    "description": "wrapper around libplist https://github.com/libimobiledevice/libplist",
    "license": "MIT",
    "web": "https://github.com/samdmarshall/libplist.nim"
  },
  {
    "name": "getch",
    "url": "https://github.com/6A/getch",
    "method": "git",
    "tags": [
      "getch",
      "char"
    ],
    "description": "getch() for Windows and Unix",
    "license": "MIT",
    "web": "https://github.com/6A/getch"
  },
  {
    "name": "gifenc",
    "url": "https://github.com/ftsf/gifenc",
    "method": "git",
    "tags": [
      "gif",
      "encoder"
    ],
    "description": "Gif Encoder",
    "license": "Public Domain",
    "web": "https://github.com/ftsf/gifenc"
  },
  {
    "name": "nimlapack",
    "url": "https://github.com/unicredit/nimlapack",
    "method": "git",
    "tags": [
      "LAPACK",
      "linear-algebra"
    ],
    "description": "LAPACK bindings",
    "license": "Apache2",
    "web": "https://github.com/unicredit/nimlapack"
  },
  {
    "name": "jack",
    "url": "https://github.com/Skrylar/nim-jack",
    "method": "git",
    "tags": [
      "jack",
      "audio",
      "binding",
      "wrapper"
    ],
    "description": "Shiny bindings to the JACK Audio Connection Kit.",
    "license": "MIT",
    "web": "https://github.com/Skrylar/nim-jack"
  },
  {
    "name": "serializetools",
    "url": "https://github.com/JeffersonLab/serializetools",
    "method": "git",
    "tags": [
      "serialization",
      "xml"
    ],
    "description": "Support for serialization of objects",
    "license": "MIT",
    "web": "https://github.com/JeffersonLab/serializetools"
  },
  {
    "name": "neo",
    "url": "https://github.com/unicredit/neo",
    "method": "git",
    "tags": [
      "vector",
      "matrix",
      "linear-algebra",
      "BLAS",
      "LAPACK",
      "CUDA"
    ],
    "description": "Linear algebra for Nim",
    "license": "Apache License 2.0",
    "web": "https://unicredit.github.io/neo/"
  },
  {
    "name": "httpkit",
    "url": "https://github.com/tulayang/httpkit",
    "method": "git",
    "tags": [
      "http",
      "request",
      "response",
      "stream",
      "bigfile",
      "async"
    ],
    "description": "An efficient HTTP tool suite written in pure nim. Help you to write HTTP services or clients via TCP, UDP, or even Unix Domain socket, etc.",
    "license": "MIT",
    "web": "https://github.com/tulayang/httpkit"
  },
  {
    "name": "ulid",
    "url": "https://github.com/adelq/ulid",
    "method": "git",
    "tags": [
      "library",
      "id",
      "ulid",
      "uuid",
      "guid"
    ],
    "description": "Universally Unique Lexicographically Sortable Identifier",
    "license": "MIT",
    "web": "https://github.com/adelq/ulid"
  },
  {
    "name": "osureplay",
    "url": "https://github.com/Yardanico/nim-osureplay",
    "method": "git",
    "tags": [
      "library",
      "osu!",
      "parser",
      "osugame",
      "replay"
    ],
    "description": "osu! replay parser",
    "license": "MIT",
    "web": "https://github.com/Yardanico/nim-osureplay"
  },
  {
    "name": "tiger",
    "url": "https://github.com/ehmry/tiger",
    "method": "git",
    "tags": [
      "hash"
    ],
    "description": "Tiger hash function",
    "license": "MIT",
    "web": "https://github.com/ehmry/tiger"
  },
  {
    "name": "pipe",
    "url": "https://github.com/5paceToast/pipe",
    "method": "git",
    "tags": [
      "pipe",
      "macro",
      "operator",
      "functional"
    ],
    "description": "Pipe operator for nim.",
    "license": "MIT",
    "web": "https://github.com/5paceToast/pipe"
  },
  {
    "name": "flatdb",
    "url": "https://github.com/enthus1ast/flatdb",
    "method": "git",
    "tags": [
      "database",
      "json",
      "pure"
    ],
    "description": "small/tiny, flatfile, jsonl based, inprogress database for nim",
    "license": "MIT",
    "web": "https://github.com/enthus1ast/flatdb"
  },
  {
    "name": "nwt",
    "url": "https://github.com/enthus1ast/nimWebTemplates",
    "method": "git",
    "tags": [
      "template",
      "html",
      "pure",
      "jinja"
    ],
    "description": "experiment to build a jinja like template parser",
    "license": "MIT",
    "web": "https://github.com/enthus1ast/nimWebTemplates"
  },
  {
    "name": "cmixer",
    "url": "https://github.com/rxi/cmixer-nim",
    "method": "git",
    "tags": [
      "library",
      "audio",
      "mixer",
      "sound",
      "wav",
      "ogg"
    ],
    "description": "Lightweight audio mixer for games",
    "license": "MIT",
    "web": "https://github.com/rxi/cmixer-nim"
  },
  {
    "name": "cmixer_sdl2",
    "url": "https://github.com/rxi/cmixer_sdl2-nim",
    "method": "git",
    "tags": [
      "library",
      "audio",
      "mixer",
      "sound",
      "wav",
      "ogg"
    ],
    "description": "Lightweight audio mixer for SDL2",
    "license": "MIT",
    "web": "https://github.com/rxi/cmixer_sdl2-nim"
  },
  {
    "name": "chebyshev",
    "url": "https://github.com/jxy/chebyshev",
    "method": "git",
    "tags": [
      "math",
      "approximation",
      "numerical"
    ],
    "description": "Chebyshev approximation.",
    "license": "MIT",
    "web": "https://github.com/jxy/chebyshev"
  },
  {
    "name": "scram",
    "url": "https://github.com/rgv151/scram",
    "method": "git",
    "tags": [
      "scram",
      "sasl",
      "authentication",
      "salted",
      "challenge",
      "response"
    ],
    "description": "Salted Challenge Response Authentication Mechanism (SCRAM) ",
    "license": "MIT",
    "web": "https://github.com/rgv151/scram"
  },
  {
    "name": "blake2",
    "url": "https://bitbucket.org/mihailp/blake2/",
    "method": "hg",
    "tags": [
      "crypto",
      "cryptography",
      "hash",
      "security"
    ],
    "description": "blake2 - cryptographic hash function",
    "license": "CC0",
    "web": "https://bitbucket.org/mihailp/blake2/"
  },
  {
    "name": "spinny",
    "url": "https://github.com/molnarmark/spinny",
    "method": "git",
    "tags": [
      "terminal",
      "spinner",
      "spinny",
      "load"
    ],
    "description": "Spinny is a tiny terminal spinner package for the Nim Programming Language.",
    "license": "MIT",
    "web": "https://github.com/molnarmark/spinny"
  },
  {
    "name": "nigui",
    "url": "https://github.com/trustable-code/NiGui",
    "method": "git",
    "tags": [
      "gui",
      "windows",
      "gtk"
    ],
    "description": "NiGui is a cross-platform, desktop GUI toolkit using native widgets.",
    "license": "MIT",
    "web": "https://github.com/trustable-code/NiGui"
  },
  {
    "name": "nimcalcal",
    "url": "https://github.com/skilchen/nimcalcal",
    "method": "git",
    "tags": [
      "calendar",
      "library"
    ],
    "description": "nimcalcal - PyCalCal translated to Nim, Calendrical Calculations from Reingold/Dershowitz",
    "license": "MIT",
    "web": "http://www3.cs.stonybrook.edu/~algorith/implement/reingold/implement.shtml"
  },
  {
    "name": "currying",
    "url": "https://github.com/t8m8/currying",
    "method": "git",
    "tags": [
      "library",
      "functional",
      "currying"
    ],
    "description": "Currying library for Nim",
    "license": "MIT",
    "web": "https://github.com/t8m8/currying"
  },
  {
    "name": "rect_packer",
    "url": "https://github.com/yglukhov/rect_packer",
    "method": "git",
    "tags": [
      "library",
      "geometry",
      "packing"
    ],
    "description": "Pack rects into bigger rect",
    "license": "MIT",
    "web": "https://github.com/yglukhov/rect_packer"
  },
  {
    "name": "gintro",
    "url": "https://github.com/stefansalewski/gintro",
    "method": "git",
    "tags": [
      "library",
      "gtk",
      "wrapper",
      "gui"
    ],
    "description": "High level GObject-Introspection based GTK3 bindings",
    "license": "MIT",
    "web": "https://github.com/stefansalewski/gintro"
  },
  {
    "name": "arraymancer",
    "url": "https://github.com/mratsim/Arraymancer",
    "method": "git",
    "tags": [
      "vector",
      "matrix",
      "array",
      "ndarray",
      "multidimensional-array",
      "linear-algebra",
      "tensor"
    ],
    "description": "A tensor (multidimensional array) library for Nim",
    "license": "Apache License 2.0",
    "web": "https://mratsim.github.io/Arraymancer/"
  },
  {
    "name": "sha3",
    "url": "https://bitbucket.org/mihailp/sha3/",
    "method": "hg",
    "tags": [
      "crypto",
      "cryptography",
      "hash",
      "security"
    ],
    "description": "sha3 - cryptographic hash function",
    "license": "CC0",
    "web": "https://bitbucket.org/mihailp/sha3/"
  },
  {
    "name": "coalesce",
    "url": "https://github.com/piedar/coalesce",
    "method": "git",
    "tags": [
      "nil",
      "null",
      "options",
      "operator"
    ],
    "description": "A nil coalescing operator ?? for Nim",
    "license": "MIT",
    "web": "https://github.com/piedar/coalesce"
  },
  {
    "name": "asyncmysql",
    "url": "https://github.com/tulayang/asyncmysql",
    "method": "git",
    "tags": [
      "mysql",
      "async",
      "asynchronous"
    ],
    "description": "Asynchronous MySQL connector written in pure Nim",
    "license": "MIT",
    "web": "https://github.com/tulayang/asyncmysql"
  },
  {
    "name": "cassandra",
    "url": "https://github.com/yglukhov/cassandra",
    "method": "git",
    "tags": [
      "cassandra",
      "database",
      "wrapper",
      "bindings",
      "driver"
    ],
    "description": "Bindings to Cassandra DB driver",
    "license": "MIT",
    "web": "https://github.com/yglukhov/cassandra"
  },
  {
    "name": "tf2plug",
    "url": "https://gitlab.com/waylon531/tf2plug",
    "method": "git",
    "tags": [
      "app",
      "binary",
      "tool",
      "tf2"
    ],
    "description": "A mod manager for TF2",
    "license": "GPLv3",
    "web": "https://gitlab.com/waylon531/tf2plug"
  },
  {
    "name": "oldgtk3",
    "url": "https://github.com/stefansalewski/oldgtk3",
    "method": "git",
    "tags": [
      "library",
      "gtk",
      "wrapper",
      "gui"
    ],
    "description": "Low level bindings for GTK3 related libraries",
    "license": "MIT",
    "web": "https://github.com/stefansalewski/oldgtk3"
  },
  {
    "name": "godot",
    "url": "https://github.com/pragmagic/godot-nim",
    "method": "git",
    "tags": [
      "game",
      "engine",
      "2d",
      "3d"
    ],
    "description": "Nim bindings for Godot Engine",
    "license": "MIT",
    "web": "https://github.com/pragmagic/godot-nim"
  },
  {
    "name": "vkapi",
    "url": "https://github.com/Yardanico/nimvkapi",
    "method": "git",
    "tags": [
      "wrapper",
      "vkontakte",
      "vk",
      "library",
      "api"
    ],
    "description": "A wrapper for the vk.com API (russian social network)",
    "license": "MIT",
    "web": "https://github.com/Yardanico/nimvkapi"
  },
  {
    "name": "slacklib",
    "url": "https://github.com/ThomasTJdev/nim_slacklib",
    "method": "git",
    "tags": [
      "library",
      "wrapper",
      "slack",
      "slackapp",
      "api"
    ],
    "description": "Library for working with a slack app or sending messages to a slack channel (slack.com)",
    "license": "MIT",
    "web": "https://github.com/ThomasTJdev/nim_slacklib"
  },
  {
    "name": "calendar",
    "url": "https://github.com/skilchen/calendar",
    "method": "git",
    "tags": [
      "calendar",
      "dates",
      "library"
    ],
    "description": "calendar.py from Pythons stdlib translated to Nim",
    "license": "MIT",
    "web": "https://docs.python.org/2/library/calendar.html"
  },
  {
    "name": "wiringPiNim",
    "url": "https://github.com/ThomasTJdev/nim_wiringPiNim",
    "method": "git",
    "tags": [
      "wrapper",
      "raspberry",
      "rpi",
      "wiringpi",
      "pi"
    ],
    "description": "Wrapper that implements some of wiringPi's function for controlling a Raspberry Pi",
    "license": "MIT",
    "web": "https://github.com/ThomasTJdev/nim_wiringPiNim"
  },
  {
    "name": "redux",
    "url": "https://github.com/pragmagic/redux.nim",
    "method": "git",
    "tags": [
      "redux"
    ],
    "description": "Predictable state container.",
    "license": "MIT",
    "web": "https://github.com/pragmagic/redux.nim"
  },
  {
    "name": "skEasing",
    "url": "https://github.com/Skrylar/skEasing",
    "method": "git",
    "tags": [
      "math",
      "curves",
      "animation"
    ],
    "description": "A collection of easing curves for animation purposes.",
    "license": "BSD",
    "web": "https://github.com/Skrylar/skEasing"
  },
  {
    "name": "nimquery",
    "url": "https://github.com/GULPF/nimquery",
    "method": "git",
    "tags": [
      "html",
      "scraping",
      "web"
    ],
    "description": "Library for querying HTML using CSS-selectors, like JavaScripts document.querySelector",
    "license": "MIT",
    "web": "https://github.com/GULPF/nimquery"
  },
  {
    "name": "usha",
    "url": "https://github.com/subsetpark/untitled-shell-history-application",
    "method": "git",
    "tags": [
      "shell",
      "utility"
    ],
    "description": "untitled shell history application",
    "license": "MIT",
    "web": "https://github.com/subsetpark/untitled-shell-history-application"
  },
  {
    "name": "libgit2",
    "url": "https://github.com/barcharcraz/libgit2-nim",
    "method": "git",
    "tags": [
      "git",
      "libgit",
      "libgit2",
      "vcs",
      "wrapper"
    ],
    "description": "Libgit2 low level wrapper",
    "license": "MIT",
    "web": "https://github.com/barcharcraz/libgit2-nim"
  },
  {
    "name": "multicast",
    "url": "https://github.com/enthus1ast/nimMulticast",
    "method": "git",
    "tags": [
      "multicast",
      "udp",
      "socket",
      "net"
    ],
    "description": "proc to join (and leave) a multicast group",
    "license": "MIT",
    "web": "https://github.com/enthus1ast/nimMulticast"
  },
  {
    "name": "mysqlparser",
    "url": "https://github.com/tulayang/mysqlparser.git",
    "method": "git",
    "tags": [
      "mysql",
      "protocol",
      "parser"
    ],
    "description": "An efficient packet parser for MySQL Client/Server Protocol. Help you to write Mysql communication in either BLOCKIONG-IO or NON-BLOCKING-IO.",
    "license": "MIT",
    "web": "https://github.com/tulayang/mysqlparser"
  },
  {
    "name": "fugitive",
    "url": "https://github.com/citycide/fugitive",
    "method": "git",
    "tags": [
      "git",
      "github",
      "cli",
      "extras",
      "utility",
      "tool"
    ],
    "description": "Simple command line tool to make git more intuitive, along with useful GitHub addons.",
    "license": "MIT",
    "web": "https://github.com/citycide/fugitive"
  },
  {
    "name": "dbg",
    "url": "https://github.com/enthus1ast/nimDbg",
    "method": "git",
    "tags": [
      "template",
      "echo",
      "dbg",
      "debug"
    ],
    "description": "dbg template; in debug echo",
    "license": "MIT",
    "web": "https://github.com/enthus1ast/nimDbg"
  },
  {
    "name": "pylib",
    "url": "https://github.com/Yardanico/nimpylib",
    "method": "git",
    "tags": [
      "python",
      "compatibility",
      "library",
      "pure"
    ],
    "description": "Nim library with python-like functions and operators",
    "license": "MIT",
    "web": "https://github.com/Yardanico/nimpylib"
  },
  {
    "name": "graphemes",
    "url": "https://github.com/nitely/nim-graphemes",
    "method": "git",
    "tags": [
      "graphemes",
      "grapheme-cluster",
      "unicode"
    ],
    "description": "Grapheme aware string handling (Unicode tr29)",
    "license": "MIT",
    "web": "https://github.com/nitely/nim-graphemes"
  },
  {
    "name": "rfc3339",
    "url": "https://github.com/Skrylar/rfc3339",
    "method": "git",
    "tags": [
      "rfc3339",
      "datetime"
    ],
    "description": "RFC3339 (dates and times) implementation for Nim.",
    "license": "BSD",
    "web": "https://github.com/Skrylar/rfc3339"
  },
  {
    "name": "db_presto",
    "url": "https://github.com/Bennyelg/nimPresto",
    "method": "git",
    "tags": [
      "prestodb",
      "connector",
      "database"
    ],
    "description": "prestodb simple connector",
    "license": "MIT",
    "web": "https://github.com/Bennyelg/nimPresto"
  },
  {
    "name": "nimbomb",
    "url": "https://github.com/Tyler-Yocolano/nimbomb",
    "method": "git",
    "tags": [
      "giant",
      "bomb",
      "wiki",
      "api"
    ],
    "description": "A GiantBomb-wiki wrapper for nim",
    "license": "MIT",
    "web": "https://github.com/Tyler-Yocolano/nimbomb"
  },
  {
    "name": "csvql",
    "url": "https://github.com/Bennyelg/csvql",
    "method": "git",
    "tags": [
      "csv",
      "read",
      "ansisql",
      "query",
      "database",
      "files"
    ],
    "description": "csvql.",
    "license": "MIT",
    "web": "https://github.com/Bennyelg/csvql"
  },
  {
    "name": "contracts",
    "url": "https://github.com/Udiknedormin/NimContracts",
    "method": "git",
    "tags": [
      "library",
      "pure",
      "contract",
      "contracts",
      "DbC",
      "utility",
      "automation",
      "documentation",
      "safety",
      "test",
      "tests",
      "testing",
      "unittest"
    ],
    "description": "Design by Contract (DbC) library with minimal runtime.",
    "license": "MIT",
    "web": "https://github.com/Udiknedormin/NimContracts"
  },
  {
    "name": "syphus",
    "url": "https://github.com/makingspace/syphus",
    "method": "git",
    "tags": [
      "optimization",
      "tabu"
    ],
    "description": "An implementation of the tabu search heuristic in Nim.",
    "license": "BSD-3",
    "web": "https://github.com/makingspace/syphus-nim"
  },
  {
    "name": "analytics",
    "url": "https://github.com/dom96/analytics",
    "method": "git",
    "tags": [
      "google",
      "telemetry",
      "statistics"
    ],
    "description": "Allows statistics to be sent to and recorded in Google Analytics.",
    "license": "MIT",
    "web": "https://github.com/dom96/analytics"
  },
  {
    "name": "arraymancer_vision",
    "url": "https://github.com/edubart/arraymancer-vision",
    "method": "git",
    "tags": [
      "arraymancer",
      "image",
      "vision"
    ],
    "description": "Image transformation and visualization utilities for arraymancer",
    "license": "Apache License 2.0",
    "web": "https://github.com/edubart/arraymancer-vision"
  },
  {
    "name": "genoiser",
    "url": "https://github.com/brentp/genoiser",
    "method": "git",
    "tags": [
      "bam",
      "cram",
      "vcf",
      "genomics"
    ],
    "description": "functions to tracks for genomics data files",
    "license": "MIT"
  },
  {
    "name": "hts",
    "url": "https://github.com/brentp/hts-nim",
    "method": "git",
    "tags": [
      "kmer",
      "dna",
      "sequence",
      "bam",
      "vcf",
      "genomics"
    ],
    "description": "htslib wrapper for nim",
    "license": "MIT",
    "web": "https://brentp.github.io/hts-nim/"
  },
  {
    "name": "kmer",
    "url": "https://github.com/brentp/nim-kmer",
    "method": "git",
    "tags": [
      "kmer",
      "dna",
      "sequence"
    ],
    "description": "encoded kmer library for fast operations on kmers up to 31",
    "license": "MIT",
    "web": "https://github.com/brentp/nim-kmer"
  },
  {
    "name": "kexpr",
    "url": "https://github.com/brentp/kexpr-nim",
    "method": "git",
    "tags": [
      "math",
      "expression",
      "evalute"
    ],
    "description": "wrapper for kexpr math expression evaluation library",
    "license": "MIT",
    "web": "https://github.com/brentp/kexpr-nim"
  },
  {
    "name": "lapper",
    "url": "https://github.com/brentp/nim-lapper",
    "method": "git",
    "tags": [
      "interval"
    ],
    "description": "fast interval overlaps",
    "license": "MIT",
    "web": "https://github.com/brentp/nim-lapper"
  },
  {
    "name": "gplay",
    "url": "https://github.com/yglukhov/gplay",
    "method": "git",
    "tags": [
      "google",
      "play",
      "apk",
      "publish",
      "upload"
    ],
    "description": "Google Play APK Uploader",
    "license": "MIT",
    "web": "https://github.com/yglukhov/gplay"
  },
  {
    "name": "huenim",
    "url": "https://github.com/IoTone/huenim",
    "method": "git",
    "tags": [
      "hue",
      "iot",
      "lighting",
      "philips",
      "library"
    ],
    "description": "Huenim",
    "license": "MIT",
    "web": "https://github.com/IoTone/huenim"
  },
  {
    "name": "drand48",
    "url": "https://github.com/JeffersonLab/drand48",
    "method": "git",
    "tags": [
      "random",
      "number",
      "generator"
    ],
    "description": "Nim implementation of the standard unix drand48 pseudo random number generator",
    "license": "BSD3",
    "web": "https://github.com/JeffersonLab/drand48"
  },
  {
    "name": "ensem",
    "url": "https://github.com/JeffersonLab/ensem",
    "method": "git",
    "tags": [
      "jackknife",
      "statistics"
    ],
    "description": "Support for ensemble file format and arithmetic using jackknife/bootstrap propagation of errors",
    "license": "BSD3",
    "web": "https://github.com/JeffersonLab/ensem"
  },
  {
    "name": "basic2d",
    "url": "https://github.com/nim-lang/basic2d",
    "method": "git",
    "tags": [
      "deprecated",
      "vector",
      "stdlib",
      "library"
    ],
    "description": "Deprecated module for vector/matrices operations.",
    "license": "MIT",
    "web": "https://github.com/nim-lang/basic2d"
  },
  {
    "name": "basic3d",
    "url": "https://github.com/nim-lang/basic3d",
    "method": "git",
    "tags": [
      "deprecated",
      "vector",
      "stdlib",
      "library"
    ],
    "description": "Deprecated module for vector/matrices operations.",
    "license": "MIT",
    "web": "https://github.com/nim-lang/basic3d"
  },
  {
    "name": "shiori",
    "url": "https://github.com/Narazaka/shiori-nim",
    "method": "git",
    "tags": [
      "ukagaka",
      "shiori",
      "protocol"
    ],
    "description": "SHIORI Protocol Parser/Builder",
    "license": "MIT",
    "web": "https://github.com/Narazaka/shiori-nim"
  },
  {
    "name": "shioridll",
    "url": "https://github.com/Narazaka/shioridll-nim",
    "method": "git",
    "tags": [
      "shiori",
      "ukagaka"
    ],
    "description": "The SHIORI DLL interface",
    "license": "MIT",
    "web": "https://github.com/Narazaka/shioridll-nim"
  },
  {
    "name": "httpauth",
    "url": "https://github.com/FedericoCeratto/nim-httpauth",
    "method": "git",
    "tags": [
      "http",
      "authentication",
      "authorization",
      "library",
      "security"
    ],
    "description": "HTTP Authentication and Authorization",
    "license": "LGPLv3",
    "web": "https://github.com/FedericoCeratto/nim-httpauth"
  },
  {
    "name": "cbor",
    "url": "https://github.com/ehmry/nim-cbor",
    "method": "git",
    "tags": [
      "library",
      "cbor",
      "binary",
      "encoding"
    ],
    "description": "Concise Binary Object Representation decoder (RFC7049).",
    "license": "MIT",
    "web": "https://github.com/ehmry/nim-cbor"
  },
  {
    "name": "base58",
    "url": "https://github.com/ehmry/nim-base58",
    "method": "git",
    "tags": [
      "base58",
      "bitcoin",
      "cryptonote",
      "monero",
      "encoding",
      "library"
    ],
    "description": "Base58 encoders and decoders for Bitcoin and CryptoNote addresses.",
    "license": "MIT",
    "web": "https://github.com/ehmry/nim-base58"
  },
  {
    "name": "webdriver",
    "url": "https://github.com/dom96/webdriver",
    "method": "git",
    "tags": [
      "webdriver",
      "selenium",
      "library",
      "firefox"
    ],
    "description": "Implementation of the WebDriver w3c spec.",
    "license": "MIT",
    "web": "https://github.com/dom96/webdriver"
  },
  {
    "name": "interfaced",
    "url": "https://github.com/andreaferretti/interfaced",
    "method": "git",
    "tags": [
      "interface"
    ],
    "description": "Go-like interfaces",
    "license": "Apache License 2.0",
    "web": "https://github.com/andreaferretti/interfaced"
  },
  {
    "name": "vla",
    "url": "https://github.com/bpr/vla",
    "method": "git",
    "tags": [
      "vla",
      "alloca"
    ],
    "description": "Variable length arrays for Nim",
    "license": "MIT",
    "web": "https://github.com/bpr/vla"
  },
  {
    "name": "metatools",
    "url": "https://github.com/jxy/metatools",
    "method": "git",
    "tags": [
      "macros",
      "metaprogramming"
    ],
    "description": "Metaprogramming tools for Nim",
    "license": "MIT",
    "web": "https://github.com/jxy/metatools"
  },
  {
    "name": "pdcurses",
    "url": "https://github.com/lcrees/pdcurses",
    "method": "git",
    "tags": [
      "pdcurses",
      "curses",
      "console",
      "gui"
    ],
    "description": "Nim wrapper for PDCurses",
    "license": "MIT",
    "web": "https://github.com/lcrees/pdcurses"
  },
  {
    "name": "libuv",
    "url": "https://github.com/lcrees/libuv",
    "method": "git",
    "tags": [
      "libuv",
      "wrapper",
      "node",
      "networking"
    ],
    "description": "libuv bindings for Nim",
    "license": "MIT",
    "web": "https://github.com/lcrees/libuv"
  },
  {
    "name": "romans",
    "url": "https://github.com/lcrees/romans",
    "method": "git",
    "tags": [
      "roman",
      "numerals"
    ],
    "description": "Conversion between integers and Roman numerals",
    "license": "MIT",
    "web": "https://github.com/lcrees/romans"
  },
  {
    "name": "simpleAST",
    "url": "https://github.com/lguzzon-NIM/simpleAST",
    "method": "git",
    "tags": [
      "ast"
    ],
    "description": "Simple AST in NIM",
    "license": "MIT",
    "web": "https://github.com/lguzzon-NIM/simpleAST"
  },
  {
    "name": "timerpool",
    "url": "https://github.com/mikra01/timerpool/",
    "method": "git",
    "tags": [
      "timer",
      "pool",
      "events",
      "thread"
    ],
    "description": "threadsafe timerpool implementation for event purpose",
    "license": "MIT",
    "web": "https://github.com/mikra01/timerpool"
  },
  {
    "name": "zero_functional",
    "url": "https://github.com/zero-functional/zero-functional",
    "method": "git",
    "tags": [
      "functional",
      "dsl",
      "chaining",
      "seq"
    ],
    "description": "A library providing zero-cost chaining for functional abstractions in Nim",
    "license": "MIT",
    "web": "https://github.com/zero-functional/zero-functional"
  },
  {
    "name": "ormin",
    "url": "https://github.com/Araq/ormin",
    "method": "git",
    "tags": [
      "ORM",
      "SQL",
      "db",
      "database"
    ],
    "description": "Prepared SQL statement generator. A lightweight ORM.",
    "license": "MIT",
    "web": "https://github.com/Araq/ormin"
  },
  {
    "name": "karax",
    "url": "https://github.com/pragmagic/karax",
    "method": "git",
    "tags": [
      "browser",
      "DOM",
      "virtual-DOM",
      "UI"
    ],
    "description": "Karax is a framework for developing single page applications in Nim.",
    "license": "MIT",
    "web": "https://github.com/pragmagic/karax"
  },
  {
    "name": "cascade",
    "url": "https://github.com/citycide/cascade",
    "method": "git",
    "tags": [
      "macro",
      "cascade",
      "operator",
      "dart",
      "with"
    ],
    "description": "Method & assignment cascades for Nim, inspired by Smalltalk & Dart.",
    "license": "MIT",
    "web": "https://github.com/citycide/cascade"
  },
  {
    "name": "chrono",
    "url": "https://github.com/treeform/chrono",
    "method": "git",
    "tags": [
      "library",
      "timestamp",
      "calendar",
      "timezone"
    ],
    "description": "Calendars, Timestamps and Timezones utilities.",
    "license": "MIT",
    "web": "https://github.com/treeform/chrono"
  },
  {
    "name": "dbschema",
    "url": "https://github.com/vegansk/dbschema",
    "method": "git",
    "tags": [
      "library",
      "database",
      "db"
    ],
    "description": "Database schema migration library for Nim language.",
    "license": "MIT",
    "web": "https://github.com/vegansk/dbschema"
  },
  {
    "name": "gentabs",
    "url": "https://github.com/lcrees/gentabs",
    "method": "git",
    "tags": [
      "table",
      "string",
      "key",
      "value"
    ],
    "description": "Efficient hash table that is a key-value mapping (removed from stdlib)",
    "license": "MIT",
    "web": "https://github.com/lcrees/gentabs"
  },
  {
    "name": "libgraph",
    "url": "https://github.com/Mnenmenth/libgraphnim",
    "method": "git",
    "tags": [
      "graph",
      "math",
      "conversion",
      "pixels",
      "coordinates"
    ],
    "description": "Converts 2D linear graph coordinates to pixels on screen",
    "license": "MIT",
    "web": "https://github.com/Mnenmenth/libgraphnim"
  },
  {
    "name": "polynumeric",
    "url": "https://github.com/lcrees/polynumeric",
    "method": "git",
    "tags": [
      "polynomial",
      "numeric"
    ],
    "description": "Polynomial operations",
    "license": "MIT",
    "web": "https://github.com/lcrees/polynumeric"
  },
  {
    "name": "unicodedb",
    "url": "https://github.com/nitely/nim-unicodedb",
    "method": "git",
    "tags": [
      "unicode",
      "UCD",
      "unicodedata"
    ],
    "description": "Unicode Character Database (UCD) access for Nim",
    "license": "MIT",
    "web": "https://github.com/nitely/nim-unicodedb"
  },
  {
    "name": "normalize",
    "url": "https://github.com/nitely/nim-normalize",
    "method": "git",
    "tags": [
      "unicode",
      "normalization",
      "nfc",
      "nfd"
    ],
    "description": "Unicode normalization forms (tr15)",
    "license": "MIT",
    "web": "https://github.com/nitely/nim-normalize"
  },
  {
    "name": "nico",
    "url": "https://github.com/ftsf/nico",
    "method": "git",
    "tags": [
      "pico-8",
      "game",
      "library",
      "ludum",
      "dare"
    ],
    "description": "Nico game engine",
    "license": "MIT",
    "web": "https://github.com/ftsf/nico"
  },
  {
    "name": "os_files",
    "url": "https://github.com/tormund/os_files",
    "method": "git",
    "tags": [
      "dialogs",
      "file",
      "icon"
    ],
    "description": "Crossplatform (x11, windows, osx) native file dialogs; sytem file/folder icons in any resolution; open file with default application",
    "license": "MIT",
    "web": "https://github.com/tormund/os_files"
  },
  {
    "name": "sprymicro",
    "url": "https://github.com/gokr/sprymicro",
    "method": "git",
    "tags": [
      "spry",
      "demo"
    ],
    "description": "Small demo Spry interpreters",
    "license": "MIT",
    "web": "https://github.com/gokr/sprymicro"
  },
  {
    "name": "spryvm",
    "url": "https://github.com/gokr/spryvm",
    "method": "git",
    "tags": [
      "interpreter",
      "language",
      "spry"
    ],
    "description": "Homoiconic dynamic language interpreter in Nim",
    "license": "MIT",
    "web": "https://github.com/gokr/spryvm"
  },
  {
    "name": "netpbm",
    "url": "https://github.com/barcharcraz/nim-netpbm",
    "method": "git",
    "tags": [
      "pbm",
      "image",
      "wrapper",
      "netpbm"
    ],
    "description": "Wrapper for libnetpbm",
    "license": "MIT",
    "web": "https://github.com/barcharcraz/nim-netpbm"
  },
  {
    "name": "nimgen",
    "url": "https://github.com/genotrance/nimgen",
    "method": "git",
    "tags": [
      "c2nim",
      "library",
      "wrapper",
      "c",
      "c++"
    ],
    "description": "C2nim helper to simplify and automate wrapping C libraries",
    "license": "MIT",
    "web": "https://github.com/genotrance/nimgen"
  },
  {
    "name": "sksbox",
    "url": "https://github.com/Skrylar/sksbox",
    "method": "git",
    "tags": [
      "sbox",
      "binary",
      "binaryformat",
      "nothings",
      "container"
    ],
    "description": "A native-nim implementaton of the sBOX generic container format.",
    "license": "MIT",
    "web": "https://github.com/Skrylar/sksbox"
  },
  {
    "name": "avbin",
    "url": "https://github.com/Vladar4/avbin",
    "method": "git",
    "tags": [
      "audio",
      "video",
      "media",
      "library",
      "wrapper"
    ],
    "description": "Wrapper of the AVbin library for the Nim language.",
    "license": "LGPL",
    "web": "https://github.com/Vladar4/avbin"
  },
  {
    "name": "fsm",
    "url": "https://github.com/ba0f3/fsm.nim",
    "method": "git",
    "tags": [
      "fsm",
      "finite",
      "state",
      "machine"
    ],
    "description": "A simple finite-state machine for @nim-lang",
    "license": "MIT",
    "web": "https://github.com/ba0f3/fsm.nim"
  },
  {
    "name": "timezones",
    "url": "https://github.com/GULPF/timezones",
    "method": "git",
    "tags": [
      "timezone",
      "time",
      "tzdata"
    ],
    "description": "Timezone library compatible with the standard library. ",
    "license": "MIT",
    "web": "https://github.com/GULPF/timezones"
  },
  {
    "name": "ndf",
    "url": "https://github.com/rustomax/ndf",
    "method": "git",
    "tags": [
      "app",
      "binary",
      "duplicates",
      "utility",
      "filesystem"
    ],
    "description": "Duplicate files finder",
    "license": "MIT",
    "web": "https://github.com/rustomax/ndf"
  },
  {
    "name": "unicodeplus",
    "url": "https://github.com/nitely/nim-unicodeplus",
    "method": "git",
    "tags": [
      "unicode",
      "isdigit",
      "isalpha"
    ],
    "description": "Common unicode operations",
    "license": "MIT",
    "web": "https://github.com/nitely/nim-unicodeplus"
  },
  {
    "name": "libsvm",
    "url": "https://github.com/genotrance/libsvm",
    "method": "git",
    "tags": [
      "scientific",
      "svm",
      "vector"
    ],
    "description": "libsvm wrapper for Nim",
    "license": "MIT",
    "web": "https://github.com/genotrance/libsvm"
  },
  {
    "name": "lilt",
    "url": "https://github.com/quelklef/lilt",
    "method": "git",
    "tags": [
      "language",
      "parser",
      "parsing"
    ],
    "description": "Parsing language",
    "license": "MIT",
    "web": "https://github.com/quelklef/lilt"
  },
  {
    "name": "shiori_charset_convert",
    "url": "https://github.com/Narazaka/shiori_charset_convert-nim",
    "method": "git",
    "tags": [
      "shiori",
      "ukagaka"
    ],
    "description": "The SHIORI Message charset convert utility",
    "license": "MIT",
    "web": "https://github.com/Narazaka/shiori_charset_convert-nim"
  },
  {
    "name": "grafanim",
    "url": "https://github.com/jamesalbert/grafanim",
    "method": "git",
    "tags": [
      "library",
      "grafana",
      "dashboards"
    ],
    "description": "Grafana module for Nim",
    "license": "GPL",
    "web": "https://github.com/jamesalbert/grafanim"
  },
  {
    "name": "nimpy",
    "url": "https://github.com/yglukhov/nimpy",
    "method": "git",
    "tags": [
      "python",
      "bridge"
    ],
    "description": "Nim - Python bridge",
    "license": "MIT",
    "web": "https://github.com/yglukhov/nimpy"
  },
  {
    "name": "simple_graph",
    "url": "https://github.com/erhlee-bird/simple_graph",
    "method": "git",
    "tags": [
      "datastructures",
      "library"
    ],
    "description": "Simple Graph Library",
    "license": "MIT",
    "web": "https://github.com/erhlee-bird/simple_graph"
  },
  {
    "name": "controlStructures",
    "url": "https://github.com/TakeYourFreedom/Additional-Control-Structures-for-Nim",
    "method": "git",
    "tags": [
      "library",
      "control",
      "structure"
    ],
    "description": "Additional control structures",
    "license": "MIT",
    "web": "http://htmlpreview.github.io/?https://github.com/TakeYourFreedom/Additional-Control-Structures-for-Nim/blob/master/controlStructures.html"
  },
  {
    "name": "notetxt",
    "url": "https://github.com/mrshu/nim-notetxt",
    "method": "git",
    "tags": [
      "notetxt,",
      "note",
      "taking"
    ],
    "description": "A library that implements the note.txt specification for note taking.",
    "license": "MIT",
    "web": "https://github.com/mrshu/nim-notetxt"
  },
  {
    "name": "breeze",
    "url": "https://github.com/alehander42/breeze",
    "method": "git",
    "tags": [
      "dsl",
      "macro",
      "metaprogramming"
    ],
    "description": "A dsl for writing macros in Nim",
    "license": "MIT",
    "web": "https://github.com/alehander42/breeze"
  },
  {
    "name": "joyent_http_parser",
    "url": "https://github.com/nim-lang/joyent_http_parser",
    "method": "git",
    "tags": [
      "wrapper",
      "library",
      "parsing"
    ],
    "description": "Wrapper for high performance HTTP parsing library.",
    "license": "MIT",
    "web": "https://github.com/nim-lang/joyent_http_parser"
  },
  {
    "name": "libsvm_legacy",
    "url": "https://github.com/nim-lang/libsvm_legacy",
    "method": "git",
    "tags": [
      "wrapper",
      "library",
      "scientific"
    ],
    "description": "Wrapper for libsvm.",
    "license": "MIT",
    "web": "https://github.com/nim-lang/libsvm_legacy"
  },
  {
    "name": "clblast",
    "url": "https://github.com/numforge/nim-clblast",
    "method": "git",
    "tags": [
      "BLAS",
      "linear",
      "algebra",
      "vector",
      "matrix",
      "opencl",
      "high",
      "performance",
      "computing",
      "GPU",
      "wrapper"
    ],
    "description": "Wrapper for CLBlast, an OpenCL BLAS library",
    "license": "Apache License 2.0",
    "web": "https://github.com/numforge/nim-clblast"
  },
  {
    "name": "nimp5",
    "url": "https://github.com/Foldover/nim-p5",
    "method": "git",
    "tags": [
      "p5",
      "javascript",
      "creative",
      "coding",
      "processing",
      "library"
    ],
    "description": "Nim bindings for p5.js.",
    "license": "MIT",
    "web": "https://github.com/Foldover/nim-p5"
  },
  {
    "name": "names",
    "url": "https://github.com/pragmagic/names",
    "method": "git",
    "tags": [
      "strings"
    ],
    "description": "String interning library",
    "license": "MIT",
    "web": "https://github.com/pragmagic/names"
  },
  {
    "name": "sha1ext",
    "url": "https://github.com/CORDEA/sha1ext",
    "method": "git",
    "tags": [
      "sha1",
      "extension"
    ],
    "description": "std / sha1 extension",
    "license": "Apache License 2.0",
    "web": "https://github.com/CORDEA/sha1ext"
  },
  {
    "name": "libsha",
    "url": "https://github.com/forlan-ua/nim-libsha",
    "method": "git",
    "tags": [
      "sha1",
      "sha224",
      "sha256",
      "sha384",
      "sha512"
    ],
    "description": "Sha1 and Sha2 implementations",
    "license": "MIT",
    "web": "https://github.com/forlan-ua/nim-libsha"
  },
  {
    "name": "pwned",
    "url": "https://github.com/dom96/pwned",
    "method": "git",
    "tags": [
      "application",
      "passwords",
      "security",
      "binary"
    ],
    "description": "A client for the Pwned passwords API.",
    "license": "MIT",
    "web": "https://github.com/dom96/pwned"
  },
  {
    "name": "suffer",
    "url": "https://github.com/emekoi/suffer",
    "method": "git",
    "tags": [
      "graphics",
      "font",
      "software"
    ],
    "description": "a nim library for drawing 2d shapes, text, and images to 32bit software pixel buffers",
    "license": "MIT",
    "web": "https://github.com/emekoi/suffer"
  },
  {
    "name": "metric",
    "url": "https://github.com/mjendrusch/metric",
    "method": "git",
    "tags": [
      "library",
      "units",
      "scientific",
      "dimensional-analysis"
    ],
    "description": "Dimensionful types and dimensional analysis.",
    "license": "MIT",
    "web": "https://github.com/mjendrusch/metric"
  },
  {
    "name": "useragents",
    "url": "https://github.com/treeform/useragents",
    "method": "git",
    "tags": [
      "library",
      "useragent"
    ],
    "description": "User Agent parser for nim.",
    "license": "MIT",
    "web": "https://github.com/treeform/useragents"
  },
  {
    "name": "nimna",
    "url": "https://github.com/mjendrusch/nimna",
    "method": "git",
    "tags": [
      "library",
      "nucleic-acid-folding",
      "scientific",
      "biology"
    ],
    "description": "Nucleic acid folding and design.",
    "license": "MIT",
    "web": "https://github.com/mjendrusch/nimna"
  },
  {
    "name": "bencode",
    "url": "https://github.com/FedericoCeratto/nim-bencode",
    "method": "git",
    "tags": [
      "library",
      "bencode"
    ],
    "description": "Bencode serialization/deserialization library",
    "license": "LGPLv3",
    "web": "https://github.com/FedericoCeratto/nim-bencode"
  },
  {
    "name": "i3ipc",
    "url": "https://github.com/FedericoCeratto/nim-i3ipc",
    "method": "git",
    "tags": [
      "library",
      "i3"
    ],
    "description": "i3 IPC client library",
    "license": "LGPLv3",
    "web": "https://github.com/FedericoCeratto/nim-i3ipc"
  },
  {
    "name": "chroma",
    "url": "https://github.com/treeform/chroma",
    "method": "git",
    "tags": [
      "colors",
      "cmyk",
      "hsl",
      "hsv"
    ],
    "description": "Everything you want to do with colors.",
    "license": "MIT",
    "web": "https://github.com/treeform/chroma"
  },
  {
    "name": "nimrax",
    "url": "https://github.com/genotrance/nimrax",
    "method": "git",
    "tags": [
      "rax",
      "radix",
      "tree",
      "data",
      "structure"
    ],
    "description": "Radix tree wrapper for Nim",
    "license": "MIT",
    "web": "https://github.com/genotrance/nimrax"
  },
  {
    "name": "nimbass",
    "url": "https://github.com/genotrance/nimbass",
    "method": "git",
    "tags": [
      "bass",
      "audio",
      "wrapper"
    ],
    "description": "Bass wrapper for Nim",
    "license": "MIT",
    "web": "https://github.com/genotrance/nimbass"
  },
  {
    "name": "nimkerberos",
    "url": "https://github.com/genotrance/nimkerberos",
    "method": "git",
    "tags": [
      "kerberos",
      "ntlm",
      "authentication",
      "auth",
      "sspi"
    ],
    "description": "WinKerberos wrapper for Nim",
    "license": "MIT",
    "web": "https://github.com/genotrance/nimkerberos"
  },
  {
    "name": "nimssh2",
    "url": "https://github.com/genotrance/nimssh2",
    "method": "git",
    "tags": [
      "ssh",
      "library",
      "wrapper"
    ],
    "description": "libssh2 wrapper for Nim",
    "license": "MIT",
    "web": "https://github.com/genotrance/nimssh2"
  },
  {
    "name": "nimssl",
    "url": "https://github.com/genotrance/nimssl",
    "method": "git",
    "tags": [
      "openssl",
      "sha",
      "sha1",
      "hash",
      "sha256",
      "sha512"
    ],
    "description": "OpenSSL wrapper for Nim",
    "license": "MIT",
    "web": "https://github.com/genotrance/nimssl"
  },
  {
    "name": "snip",
    "url": "https://github.com/genotrance/snip",
    "method": "git",
    "tags": [
      "console",
      "editor",
      "text",
      "cli"
    ],
    "description": "Text editor to speed up testing code snippets",
    "license": "MIT",
    "web": "https://github.com/genotrance/snip"
  },
  {
    "name": "moduleinit",
    "url": "https://github.com/skunkiferous/moduleinit",
    "method": "git",
    "tags": [
      "library",
      "parallelism",
      "threads"
    ],
    "description": "Nim module/thread initialisation ordering library",
    "license": "MIT",
    "web": "https://github.com/skunkiferous/moduleinit"
  },
  {
    "name": "mofuw",
    "url": "https://github.com/2vg/mofuw",
    "method": "git",
    "tags": [
      "web",
      "http",
      "framework"
    ],
    "description": "mofuw is *MO*re *F*aster, *U*ltra *W*ebserver",
    "license": "MIT",
    "web": "https://github.com/2vg/mofuw"
  },
  {
    "name": "scnim",
    "url": "https://github.com/capocasa/scnim",
    "method": "git",
    "tags": [
      "music",
      "synthesizer",
      "realtime",
      "supercollider",
      "ugen",
      "plugin",
      "binding",
      "audio"
    ],
    "description": "Develop SuperCollider UGens in Nim",
    "license": "MIT",
    "web": "https://github.com/capocasa/scnim"
  },
  {
    "name": "nimgl",
    "url": "https://github.com/cavariux/nimgl",
    "method": "git",
    "tags": [
      "glfw",
      "glew",
      "math",
      "opengl",
      "bindings",
      "gl"
    ],
    "description": "Nim Game Library",
    "license": "MIT",
    "web": "https://github.com/cavariux/nimgl"
  },
  {
    "name": "inim",
    "url": "https://github.com/AndreiRegiani/INim",
    "method": "git",
    "tags": [
      "repl",
      "playground",
      "shell"
    ],
    "description": "Interactive Nim Shell",
    "license": "MIT",
    "web": "https://github.com/AndreiRegiani/INim"
  },
  {
    "name": "nimbigwig",
    "url": "https://github.com/genotrance/nimbigwig",
    "method": "git",
    "tags": [
      "bigwig",
      "bigbend",
      "genome"
    ],
    "description": "libBigWig wrapper for Nim",
    "license": "MIT",
    "web": "https://github.com/genotrance/nimbigwig"
  },
  {
    "name": "regex",
    "url": "https://github.com/nitely/nim-regex",
    "method": "git",
    "tags": [
      "regex"
    ],
    "description": "Linear time regex matching",
    "license": "MIT",
    "web": "https://github.com/nitely/nim-regex"
  },
  {
    "name": "tsundoku",
    "url": "https://github.com/FedericoCeratto/tsundoku",
    "method": "git",
    "tags": [
      "OPDS",
      "ebook",
      "server"
    ],
    "description": "Simple and lightweight OPDS ebook server",
    "license": "GPLv3",
    "web": "https://github.com/FedericoCeratto/tsundoku"
  },
  {
    "name": "nim_exodus",
    "url": "https://github.com/shinriyo/nim_exodus",
    "method": "git",
    "tags": [
      "web",
      "html",
      "template"
    ],
    "description": "Template generator for gester",
    "license": "MIT",
    "web": "https://github.com/shinriyo/nim_exodus"
  },
  {
    "name": "nimlibxlsxwriter",
    "url": "https://github.com/KeepCoolWithCoolidge/nimlibxlsxwriter",
    "method": "git",
    "tags": [
      "Excel",
      "wrapper",
      "xlsx"
    ],
    "description": "libxslxwriter wrapper for Nim",
    "license": "MIT",
    "web": "https://github.com/KeepCoolWithCoolidge/nimlibxlsxwriter"
  },
  {
    "name": "msqueue",
    "url": "https://github.com/2vg/MSQueue",
    "method": "git",
    "tags": [
      "algorithm",
      "queue",
      "MichaelScott",
      "fast",
      "concurrent"
    ],
    "description": "Michael-Scott queue implemented in Nim",
    "license": "MIT",
    "web": "https://github.com/2vg/MSQueue"
  },
  {
    "name": "nimclutter",
    "url": "https://github.com/KeepCoolWithCoolidge/nimclutter",
    "method": "git",
    "tags": [
      "clutter",
      "gtk",
      "gui"
    ],
    "description": "Nim bindings for Clutter toolkit.",
    "license": "LGPLv2.1",
    "web": "https://github.com/KeepCoolWithCoolidge/nimclutter"
  },
  {
    "name": "nimhdf5",
    "url": "https://github.com/Vindaar/nimhdf5",
    "method": "git",
    "tags": [
      "library",
      "wrapper",
      "binding",
      "libhdf5",
      "hdf5",
      "ndarray",
      "storage"
    ],
    "description": "Bindings for the HDF5 data format C library",
    "license": "MIT",
    "web": "https://github.com/Vindaar/nimhdf5"
  },
  {
    "name": "mpfit",
    "url": "https://github.com/Vindaar/nim-mpfit",
    "method": "git",
    "tags": [
      "library",
      "wrapper",
      "binding",
      "nonlinear",
      "least-squares",
      "fitting",
      "levenberg-marquardt",
      "regression"
    ],
    "description": "A wrapper for the cMPFIT non-linear least squares fitting library",
    "license": "MIT",
    "web": "https://github.com/Vindaar/nim-mpfit"
  },
  {
    "name": "nlopt",
    "url": "https://github.com/Vindaar/nimnlopt",
    "method": "git",
    "tags": [
      "library",
      "wrapper",
      "binding",
      "nonlinear-optimization"
    ],
    "description": "A wrapper for the non-linear optimization C library Nlopt",
    "license": "MIT",
    "web": "https://github.com/Vindaar/nimnlopt"
  },
  {
    "name": "itertools",
    "url": "https://github.com/narimiran/itertools",
    "method": "git",
    "tags": [
      "itertools",
      "python",
      "iterators"
    ],
    "description": "Itertools for Nim",
    "license": "MIT",
    "web": "https://github.com/narimiran/itertools"
  },
  {
    "name": "typelists",
    "url": "https://github.com/yglukhov/typelists",
    "method": "git",
    "tags": [
      "metaprogramming"
    ],
    "description": "Typelists in Nim",
    "license": "MIT",
    "web": "https://github.com/yglukhov/typelists"
  },
  {
    "name": "sol",
    "url": "https://github.com/davidgarland/sol",
    "method": "git",
    "tags": [
      "c99",
      "c11",
      "c",
      "vector",
      "simd",
      "avx",
      "avx2",
      "neon"
    ],
    "description": "A SIMD-accelerated vector library written in C99 with Nim bindings.",
    "license": "MIT",
    "web": "https://github.com/davidgarland/sol"
  },
  {
    "name": "simdX86",
    "url": "https://github.com/nimlibs/simdX86",
    "method": "git",
    "tags": [
      "simd"
    ],
    "description": "Wrappers for X86 SIMD intrinsics",
    "license": "MIT",
    "web": "https://github.com/nimlibs/simdX86"
  },
  {
    "name": "loopfusion",
    "url": "https://github.com/numforge/loopfusion",
    "method": "git",
    "tags": [
      "loop",
      "iterator",
      "zip",
      "forEach",
      "variadic"
    ],
    "description": "Loop efficiently over a variadic number of containers",
    "license": "MIT or Apache License 2.0",
    "web": "https://github.com/numforge/loopfusion"
  },
  {
    "name": "tinamou",
    "url": "https://github.com/Double-oxygeN/tinamou",
    "method": "git",
    "tags": [
      "game",
      "sdl2"
    ],
    "description": "Game Library in Nim with SDL2",
    "license": "MIT",
    "web": "https://github.com/Double-oxygeN/tinamou"
  },
  {
    "name": "cittadino",
    "url": "https://github.com/makingspace/cittadino",
    "method": "git",
    "tags": [
      "pubsub",
      "stomp",
      "rabbitmq",
      "amqp"
    ],
    "description": "A simple PubSub framework using STOMP.",
    "license": "BSD2",
    "web": "https://github.com/makingspace/cittadino"
  },
  {
    "name": "consul",
    "url": "https://github.com/makingspace/nim_consul",
    "method": "git",
    "tags": [
      "consul"
    ],
    "description": "A simple interface to a running Consul agent.",
    "license": "BSD2",
    "web": "https://github.com/makingspace/nim_consul"
  },
  {
    "name": "keystone",
    "url": "https://github.com/6A/Keystone.nim",
    "method": "git",
    "tags": [
      "binding",
      "keystone",
      "asm",
      "assembler",
      "x86",
      "arm"
    ],
    "description": "Bindings to the Keystone Assembler.",
    "license": "MIT",
    "web": "https://github.com/6A/Keystone.nim"
  },
  {
    "name": "units",
    "url": "https://github.com/Udiknedormin/NimUnits",
    "method": "git",
    "tags": [
      "library",
      "pure",
      "units",
      "physics",
      "science",
      "documentation",
      "safety"
    ],
    "description": " Statically-typed quantity units.",
    "license": "MIT",
    "web": "https://github.com/Udiknedormin/NimUnits"
  },
  {
    "name": "ast_pattern_matching",
    "url": "https://github.com/krux02/ast-pattern-matching",
    "method": "git",
    "tags": [
      "macros",
      "pattern-matching",
      "ast"
    ],
    "description": "a general ast pattern matching library with a focus on correctness and good error messages",
    "license": "MIT",
    "web": "https://github.com/krux02/ast-pattern-matching"
  },
  {
    "name": "tissue",
    "url": "https://github.com/genotrance/tissue",
    "method": "git",
    "tags": [
      "github",
      "issue",
      "debug",
      "test",
      "testament"
    ],
    "description": "Test failing snippets from Nim's issues",
    "license": "MIT",
    "web": "https://github.com/genotrance/tissue"
  },
  {
    "name": "sphincs",
    "url": "https://github.com/ehmry/nim-sphincs",
    "method": "git",
    "tags": [
      "crypto",
      "pqcrypto",
      "signing"
    ],
    "description": "SPHINCS⁺ stateless hash-based signature scheme",
    "license": "MIT",
    "web": "https://github.com/ehmry/nim-sphincs"
  },
  {
    "name": "nimpb",
    "url": "https://github.com/oswjk/nimpb",
    "method": "git",
    "tags": [
      "serialization",
      "protocol-buffers",
      "protobuf",
      "library"
    ],
    "description": "A Protocol Buffers library for Nim",
    "license": "MIT",
    "web": "https://github.com/oswjk/nimpb"
  },
  {
    "name": "nimpb_protoc",
    "url": "https://github.com/oswjk/nimpb_protoc",
    "method": "git",
    "tags": [
      "serialization",
      "protocol-buffers",
      "protobuf"
    ],
    "description": "Protocol Buffers compiler support package for nimpb",
    "license": "MIT",
    "web": "https://github.com/oswjk/nimpb_protoc"
  },
  {
    "name": "strunicode",
    "url": "https://github.com/nitely/nim-strunicode",
    "method": "git",
    "tags": [
      "string",
      "unicode",
      "grapheme"
    ],
    "description": "Swift-like unicode string handling",
    "license": "MIT",
    "web": "https://github.com/nitely/nim-strunicode"
  },
  {
    "name": "turn_based_game",
    "url": "https://github.com/JohnAD/turn_based_game",
    "method": "git",
    "tags": [
      "rules-engine",
      "game",
      "turn-based"
    ],
    "description": "Game rules engine for simulating or playing turn-based games",
    "license": "MIT",
    "web": "https://github.com/JohnAD/turn_based_game/wiki"
  },
  {
    "name": "negamax",
    "url": "https://github.com/JohnAD/negamax",
    "method": "git",
    "tags": [
      "negamax",
      "minimax",
      "game",
      "ai",
      "turn-based"
    ],
    "description": "Negamax AI search-tree algorithm for two player games",
    "license": "MIT",
    "web": "https://github.com/JohnAD/negamax"
  },
  {
    "name": "translation",
    "url": "https://github.com/juancarlospaco/nim-tinyslation",
    "method": "git",
    "tags": [
      "translation",
      "tinyslation",
      "api",
      "strings",
      "minimalism"
    ],
    "description": "Text string translation from free online crowdsourced API. Tinyslation a tiny translation.",
    "license": "LGPLv3",
    "web": "https://github.com/juancarlospaco/nim-tinyslation"
  },
  {
    "name": "magic",
    "url": "https://github.com/xmonader/nim-magic",
    "method": "git",
    "tags": [
      "libmagic",
      "magic",
      "guessfile"
    ],
    "description": "libmagic for nim",
    "license": "MIT",
    "web": "https://github.com/xmonader/nim-magic"
  },
  {
    "name": "configparser",
    "url": "https://github.com/xmonader/nim-configparser",
    "method": "git",
    "tags": [
      "configparser",
      "ini",
      "parser"
    ],
    "description": "pure Ini configurations parser",
    "license": "MIT",
    "web": "https://github.com/xmonader/nim-configparser"
  },
  {
    "name": "random_font_color",
    "url": "https://github.com/juancarlospaco/nim-random-font-color",
    "method": "git",
    "tags": [
      "fonts",
      "colors",
      "pastel",
      "design",
      "random"
    ],
    "description": "Random curated Fonts and pastel Colors for your UI/UX design, design for non-designers.",
    "license": "LGPLv3",
    "web": "https://github.com/juancarlospaco/nim-random-font-color"
  },
  {
    "name": "bytes2human",
    "url": "https://github.com/juancarlospaco/nim-bytes2human",
    "method": "git",
    "tags": [
      "bytes",
      "human",
      "minimalism",
      "size"
    ],
    "description": "Convert bytes to kilobytes, megabytes, gigabytes, etc.",
    "license": "LGPLv3",
    "web": "https://github.com/juancarlospaco/nim-bytes2human"
  },
  {
    "name": "nimhttpd",
    "url": "https://github.com/h3rald/nimhttpd",
    "method": "git",
    "tags": [
      "web-server",
      "static-file-server",
      "server",
      "http"
    ],
    "description": "A tiny static file web server.",
    "license": "MIT",
    "web": "https://github.com/h3rald/nimhttpd"
  },
  {
    "name": "crc32",
    "url": "https://github.com/juancarlospaco/nim-crc32",
    "method": "git",
    "tags": [
      "crc32",
      "checksum",
      "minimalism"
    ],
    "description": "CRC32, 2 proc, copied from RosettaCode.",
    "license": "MIT",
    "web": "https://github.com/juancarlospaco/nim-crc32"
  },
  {
    "name": "httpbeast",
    "url": "https://github.com/dom96/httpbeast",
    "method": "git",
    "tags": [
      "http",
      "server",
      "parallel",
      "linux",
      "unix"
    ],
    "description": "A performant and scalable HTTP server.",
    "license": "MIT",
    "web": "https://github.com/dom96/httpbeast"
  },
  {
    "name": "datetime2human",
    "url": "https://github.com/juancarlospaco/nim-datetime2human",
    "method": "git",
    "tags": [
      "date",
      "time",
      "datetime",
      "ISO-8601",
      "human",
      "minimalism"
    ],
    "description": "Human friendly DateTime string representations, seconds to millenniums.",
    "license": "LGPLv3",
    "web": "https://github.com/juancarlospaco/nim-datetime2human"
  },
  {
    "name": "sass",
    "url": "https://github.com/dom96/sass",
    "method": "git",
    "tags": [
      "css",
      "compiler",
      "wrapper",
      "library",
      "scss",
      "web"
    ],
    "description": "A wrapper for the libsass library.",
    "license": "MIT",
    "web": "https://github.com/dom96/sass"
  },
  {
    "name": "osutil",
    "url": "https://github.com/juancarlospaco/nim-osutil",
    "method": "git",
    "tags": [
      "utils",
      "helpers",
      "minimalism",
      "process",
      "mobile",
      "battery"
    ],
    "description": "OS Utils for Nim, simple tiny but useful procs for OS. Turn Display OFF and set Process Name.",
    "license": "LGPLv3",
    "web": "https://github.com/juancarlospaco/nim-osutil"
  },
  {
    "name": "binance",
    "url": "https://github.com/Imperator26/binance",
    "method": "git",
    "tags": [
      "library",
      "api",
      "binance"
    ],
    "description": "A Nim library to access the Binance API.",
    "license": "Apache License 2.0",
    "web": "https://github.com/Imperator26/binance"
  },
  {
    "name": "jdec",
    "tags": [
      "json",
      "marshal",
      "helper",
      "utils"
    ],
    "method": "git",
    "license": "MIT",
    "web": "https://github.com/diegogub/jdec",
    "url": "https://github.com/diegogub/jdec",
    "description": "Flexible JSON manshal/unmarshal library for nim"
  },
  {
    "name": "nimsnappyc",
    "url": "https://github.com/NimCompression/nimsnappyc",
    "method": "git",
    "tags": [
      "snappy",
      "compression",
      "wrapper",
      "library"
    ],
    "description": "Wrapper for the Snappy-C compression library",
    "license": "MIT",
    "web": "https://github.com/NimCompression/nimsnappyc"
  },
  {
    "name": "websitecreator",
    "alias": "nimwc"
  },
  {
    "name": "nimwc",
    "url": "https://github.com/ThomasTJdev/nim_websitecreator",
    "method": "git",
    "tags": [
      "website",
      "webpage",
      "blog",
      "binary"
    ],
    "description": "A website management tool. Run the file and access your webpage.",
    "license": "GPLv3",
    "web": "https://nimwc.org/"
  },
  {
    "name": "shaname",
    "url": "https://github.com/Torro/nimble-packages?subdir=shaname",
    "method": "git",
    "tags": [
      "sha1",
      "commandline",
      "utilities"
    ],
    "description": "Rename files to their sha1sums",
    "license": "BSD",
    "web": "https://github.com/Torro/nimble-packages/tree/master/shaname"
  },
  {
    "name": "about",
    "url": "https://github.com/aleandros/about",
    "method": "git",
    "tags": [
      "cli",
      "tool"
    ],
    "description": "Executable for finding information about programs in PATH",
    "license": "MIT",
    "web": "https://github.com/aleandros/about"
  },
  {
    "name": "findtests",
    "url": "https://github.com/jackvandrunen/findtests",
    "method": "git",
    "tags": [
      "test",
      "tests",
      "testing",
      "unit"
    ],
    "description": "A helper module for writing unit tests in Nim with nake or similar build system.",
    "license": "ISC",
    "web": "https://github.com/jackvandrunen/findtests"
  },
  {
    "name": "packedjson",
    "url": "https://github.com/Araq/packedjson",
    "method": "git",
    "tags": [
      "json"
    ],
    "description": "packedjson is an alternative Nim implementation for JSON. The JSON is essentially kept as a single string in order to save memory over a more traditional tree representation.",
    "license": "MIT",
    "web": "https://github.com/Araq/packedjson"
  },
  {
    "name": "unicode_numbers",
    "url": "https://github.com/Aearnus/unicode_numbers",
    "method": "git",
    "tags": [
      "library",
      "string",
      "format",
      "unicode"
    ],
    "description": "Converts a number into a specially formatted Unicode string",
    "license": "MIT",
    "web": "https://github.com/Aearnus/unicode_numbers"
  },
  {
    "name": "glob",
    "url": "https://github.com/citycide/glob",
    "method": "git",
    "tags": [
      "glob",
      "pattern",
      "match",
      "walk",
      "filesystem",
      "pure"
    ],
    "description": "Pure library for matching file paths against Unix style glob patterns.",
    "license": "MIT",
    "web": "https://github.com/citycide/glob"
  },
  {
    "name": "lda",
    "url": "https://github.com/unicredit/lda",
    "method": "git",
    "tags": [
      "LDA",
      "topic-modeling",
      "text-clustering",
      "NLP"
    ],
    "description": "Latent Dirichlet Allocation",
    "license": "Apache License 2.0",
    "web": "https://github.com/unicredit/lda"
  },
  {
    "name": "mdevolve",
    "url": "https://github.com/jxy/MDevolve",
    "method": "git",
    "tags": [
      "MD",
      "integrator",
      "numerical",
      "evolution"
    ],
    "description": "Integrator framework for Molecular Dynamic evolutions",
    "license": "MIT",
    "web": "https://github.com/jxy/MDevolve"
  },
  {
    "name": "sctp",
    "url": "https://github.com/metacontainer/sctp.nim",
    "method": "git",
    "tags": [
      "sctp",
      "networking",
      "userspace"
    ],
    "description": "Userspace SCTP bindings",
    "license": "BSD",
    "web": "https://github.com/metacontainer/sctp.nim"
  },
  {
    "name": "sodium",
    "url": "https://github.com/zielmicha/libsodium.nim",
    "method": "git",
    "tags": [
      "crypto",
      "security",
      "sodium"
    ],
    "description": "High-level libsodium bindings",
    "license": "MIT",
    "web": "https://github.com/zielmicha/libsodium.nim"
  },
  {
    "name": "db_clickhouse",
    "url": "https://github.com/leonardoce/nim-clickhouse",
    "method": "git",
    "tags": [
      "wrapper",
      "database",
      "clickhouse"
    ],
    "description": "ClickHouse Nim interface",
    "license": "MIT",
    "web": "https://github.com/leonardoce/nim-clickhouse"
  },
  {
    "name": "webterminal",
    "url": "https://github.com/JohnAD/webterminal",
    "method": "git",
    "tags": [
      "javascript",
      "terminal",
      "tty"
    ],
    "description": "Very simple browser Javascript TTY web terminal",
    "license": "MIT",
    "web": "https://github.com/JohnAD/webterminal"
  },
  {
    "name": "hpack",
    "url": "https://github.com/nitely/nim-hpack",
    "method": "git",
    "tags": [
      "http2",
      "hpack"
    ],
    "description": "HPACK (Header Compression for HTTP/2)",
    "license": "MIT",
    "web": "https://github.com/nitely/nim-hpack"
  },
  {
    "name": "cobs",
    "url": "https://github.com/keyme/nim_cobs",
    "method": "git",
    "tags": [
      "serialization",
      "encoding",
      "wireline",
      "framing",
      "cobs"
    ],
    "description": "Consistent Overhead Byte Stuffing for Nim",
    "license": "MIT",
    "web": "https://github.com/keyme/nim_cobs"
  },
  {
    "name": "bitvec",
    "url": "https://github.com/keyme/nim_bitvec",
    "method": "git",
    "tags": [
      "serialization",
      "encoding",
      "wireline"
    ],
    "description": "Extensible bit vector integer encoding library",
    "license": "MIT",
    "web": "https://github.com/keyme/nim_bitvec"
  },
  {
    "name": "nimsvg",
    "url": "https://github.com/bluenote10/NimSvg",
    "method": "git",
    "tags": [
      "svg"
    ],
    "description": "Nim-based DSL allowing to generate SVG files and GIF animations.",
    "license": "MIT",
    "web": "https://github.com/bluenote10/NimSvg"
  },
  {
    "name": "validation",
    "url": "https://github.com/captainbland/nim-validation",
    "method": "git",
    "tags": [
      "validation",
      "library"
    ],
    "description": "Nim object validation using type field pragmas",
    "license": "GPLv3",
    "web": "https://github.com/captainbland/nim-validation"
  },
  {
    "name": "nimgraphviz",
    "url": "https://github.com/QuinnFreedman/nimgraphviz",
    "method": "git",
    "tags": [
      "graph",
      "viz",
      "graphviz",
      "dot",
      "pygraphviz"
    ],
    "description": "Nim bindings for the GraphViz tool and the DOT graph language",
    "license": "MIT",
    "web": "https://github.com/QuinnFreedman/nimgraphviz"
  },
  {
    "name": "fab",
    "url": "https://github.com/icyphox/fab",
    "method": "git",
    "tags": [
      "colors",
      "terminal",
      "formatting",
      "text",
      "fun"
    ],
    "description": "Print fabulously in your terminal",
    "license": "MIT",
    "web": "https://github.com/icyphox/fab"
  },
  {
    "name": "kdialog",
    "url": "https://github.com/juancarlospaco/nim-kdialog",
    "method": "git",
    "tags": [
      "kdialog",
      "qt5",
      "kde",
      "gui",
      "easy",
      "qt"
    ],
    "description": "KDialog Qt5 Wrapper, easy API, KISS design",
    "license": "LGPLv3",
    "web": "https://github.com/juancarlospaco/nim-kdialog"
  },
  {
    "name": "nim7z",
    "url": "https://github.com/genotrance/nim7z",
    "method": "git",
    "tags": [
      "7zip",
      "7z",
      "extract",
      "archive"
    ],
    "description": "7z extraction for Nim",
    "license": "MIT",
    "web": "https://github.com/genotrance/nim7z"
  },
  {
    "name": "nimarchive",
    "url": "https://github.com/genotrance/nimarchive",
    "method": "git",
    "tags": [
      "7z",
      "zip",
      "tar",
      "rar",
      "gz",
      "libarchive",
      "compress",
      "extract",
      "archive"
    ],
    "description": "libarchive wrapper for Nim",
    "license": "MIT",
    "web": "https://github.com/genotrance/nimarchive"
  },
  {
    "name": "nimpcre",
    "url": "https://github.com/genotrance/nimpcre",
    "method": "git",
    "tags": [
      "pcre",
      "regex"
    ],
    "description": "PCRE wrapper for Nim",
    "license": "MIT",
    "web": "https://github.com/genotrance/nimpcre"
  },
  {
    "name": "nimdeps",
    "url": "https://github.com/genotrance/nimdeps",
    "method": "git",
    "tags": [
      "dependency",
      "bundle",
      "installer",
      "package"
    ],
    "description": "Nim library to bundle dependency files into executable",
    "license": "MIT",
    "web": "https://github.com/genotrance/nimdeps"
  },
  {
    "name": "intel_hex",
    "url": "https://github.com/keyme/nim_intel_hex",
    "method": "git",
    "tags": [
      "utils",
      "parsing",
      "hex"
    ],
    "description": "Intel hex file utility library",
    "license": "MIT",
    "web": "https://github.com/keyme/nim_intel_hex"
  },
  {
    "name": "nimha",
    "url": "https://github.com/ThomasTJdev/nim_homeassistant",
    "method": "git",
    "tags": [
      "smarthome",
      "automation",
      "mqtt",
      "xiaomi"
    ],
    "description": "Nim Home Assistant (NimHA) is a hub for combining multiple home automation devices and automating jobs",
    "license": "GPLv3",
    "web": "https://github.com/ThomasTJdev/nim_homeassistant"
  },
  {
    "name": "fmod",
    "url": "https://github.com/johnnovak/nim-fmod",
    "method": "git",
    "tags": [
      "library",
      "fmod",
      "audio",
      "game",
      "sound"
    ],
    "description": "Nim wrapper for the FMOD Low Level C API",
    "license": "MIT",
    "web": "https://github.com/johnnovak/nim-fmod"
  },
  {
    "name": "figures",
    "url": "https://github.com/cavariux/figures",
    "method": "git",
    "tags": [
      "unicode",
      "cli",
      "figures"
    ],
    "description": "unicode symbols",
    "license": "MIT",
    "web": "https://github.com/cavariux/figures"
  },
  {
    "name": "ur",
    "url": "https://github.com/JohnAD/ur",
    "method": "git",
    "tags": [
      "library",
      "universal",
      "result",
      "return"
    ],
    "description": "A Universal Result macro/object that normalizes the information returned from a procedure",
    "license": "MIT",
    "web": "https://github.com/JohnAD/ur",
    "doc": "https://github.com/JohnAD/ur/blob/master/docs/ur.rst"
  },
  {
    "name": "blosc",
    "url": "https://github.com/Skrylar/nblosc",
    "method": "git",
    "tags": [
      "blosc",
      "wrapper",
      "compression"
    ],
    "description": "Bit Shuffling Block Compressor (C-Blosc)",
    "license": "BSD",
    "web": "https://github.com/Skrylar/nblosc"
  },
  {
    "name": "fltk",
    "url": "https://github.com/Skrylar/nfltk",
    "method": "git",
    "tags": [
      "gui",
      "fltk",
      "wrapper",
      "c++"
    ],
    "description": "The Fast-Light Tool Kit",
    "license": "LGPL",
    "web": "https://github.com/Skrylar/nfltk"
  },
  {
    "name": "nim_cexc",
    "url": "https://github.com/metasyn/nim-cexc-splunk",
    "method": "git",
    "tags": [
      "splunk",
      "command",
      "cexc",
      "chunked"
    ],
    "description": "A simple chunked external protocol interface for Splunk custom search commands.",
    "license": "Apache2",
    "web": "https://github.com/metasyn/nim-cexc-splunk"
  },
  {
    "name": "nimclipboard",
    "url": "https://github.com/genotrance/nimclipboard",
    "method": "git",
    "tags": [
      "clipboard",
      "wrapper",
      "clip",
      "copy",
      "paste",
      "nimgen"
    ],
    "description": "Nim wrapper for libclipboard",
    "license": "MIT",
    "web": "https://github.com/genotrance/nimclipboard"
  },
  {
    "name": "skinterpolate",
    "url": "https://github.com/Skrylar/skInterpolate",
    "method": "git",
    "tags": [
      "interpolation",
      "animation"
    ],
    "description": "Interpolation routines for data and animation.",
    "license": "MIT",
    "web": "https://github.com/Skrylar/skInterpolate"
  },
  {
    "name": "nimspice",
    "url": "https://github.com/CodeDoes/nimspice",
    "method": "git",
    "tags": [
      "macro",
      "template",
      "class",
      "collection"
    ],
    "description": "A bunch of macros. sugar if you would",
    "license": "MIT",
    "web": "https://github.com/CodeDoes/nimspice"
  },
  {
    "name": "BN",
    "url": "https://github.com/EmberCrypto/BN",
    "method": "git",
    "tags": [
      "bignumber",
      "multiprecision",
      "imath"
    ],
    "description": "A Nim Wrapper of the imath BigNumber library.",
    "license": "MIT"
  },
  {
    "name": "nimbioseq",
    "url": "https://github.com/jhbadger/nimbioseq",
    "method": "git",
    "tags": [
      "bioinformatics",
      "fasta",
      "fastq"
    ],
    "description": "Nim Library for sequence (protein/nucleotide) bioinformatics",
    "license": "BSD-3",
    "web": "https://github.com/jhbadger/nimbioseq"
  },
  {
    "name": "subhook",
    "url": "https://github.com/ba0f3/subhook.nim",
    "method": "git",
    "tags": [
      "hook",
      "hooking",
      "subhook",
      "x86",
      "windows",
      "linux",
      "unix",
      ""
    ],
    "description": "subhook wrapper",
    "license": "BSD2",
    "web": "https://github.com/ba0f3/subhook.nim"
  },
  {
    "name": "timecop",
    "url": "https://github.com/ba0f3/timecop.nim",
    "method": "git",
    "tags": [
      "time",
      "travel",
      "timecop"
    ],
    "description": "Time travelling for Nim",
    "license": "MIT",
    "web": "https://github.com/ba0f3/timecop.nim"
  },
  {
    "name": "openexchangerates",
    "url": "https://github.com/juancarlospaco/nim-openexchangerates",
    "method": "git",
    "tags": [
      "money",
      "exchange",
      "openexchangerates",
      "bitcoin",
      "gold",
      "dollar",
      "euro",
      "prices"
    ],
    "description": "OpenExchangeRates API Client for Nim. Works with/without SSL. Partially works with/without Free API Key.",
    "license": "MIT",
    "web": "https://github.com/juancarlospaco/nim-openexchangerates"
  },
  {
    "name": "clr",
    "url": "https://github.com/Calinou/clr",
    "method": "git",
    "tags": [
      "commandline",
      "color",
      "rgb",
      "hsl",
      "hsv"
    ],
    "description": "Get information about colors and convert them in the command line",
    "license": "MIT",
    "web": "https://github.com/Calinou/clr"
  },
  {
    "name": "duktape",
    "url": "https://github.com/manguluka/duktape-nim",
    "method": "git",
    "tags": [
      "js",
      "javascript",
      "scripting",
      "language",
      "interpreter"
    ],
    "description": "wrapper for the Duktape embeddable Javascript engine",
    "license": "MIT",
    "web": "https://github.com/manguluka/duktape-nim"
  },
  {
    "name": "polypbren",
    "url": "https://github.com/guibar64/polypbren",
    "method": "git",
    "tags": [
      "science",
      "equation"
    ],
    "description": "Renormalization of colloidal charges of polydipserse dispersions using the Poisson-Boltzmann equation",
    "license": "MIT",
    "web": "https://github.com/guibar64/polypbren"
  },
  {
    "name": "spdx_licenses",
    "url": "https://github.com/euantorano/spdx_licenses.nim",
    "method": "git",
    "tags": [
      "spdx",
      "license"
    ],
    "description": "A library to retrieve the list of commonly used licenses from the SPDX License List.",
    "license": "BSD3",
    "web": "https://github.com/euantorano/spdx_licenses.nim"
  },
  {
    "name": "texttospeech",
    "url": "https://github.com/dom96/texttospeech",
    "method": "git",
    "tags": [
      "tts",
      "text-to-speech",
      "google-cloud",
      "gcloud",
      "api"
    ],
    "description": "A client for the Google Cloud Text to Speech API.",
    "license": "MIT",
    "web": "https://github.com/dom96/texttospeech"
  },
  {
    "name": "nim_tiled",
    "url": "https://github.com/SkyVault/nim-tiled",
    "method": "git",
    "tags": [
      "tiled",
      "gamedev",
      "tmx",
      "indie"
    ],
    "description": "Tiled map loader for the Nim programming language",
    "license": "MIT",
    "web": "https://github.com/SkyVault/nim-tiled"
  },
  {
    "name": "fragments",
    "url": "https://github.com/fragcolor-xyz/fragments",
    "method": "git",
    "tags": [
      "ffi",
      "math",
      "threading",
      "dsl",
      "memory",
      "serialization",
      "cpp",
      "utilities"
    ],
    "description": "Our very personal collection of utilities",
    "license": "MIT",
    "web": "https://github.com/fragcolor-xyz/fragments"
  },
  {
    "name": "nim_telegram_bot",
    "url": "https://github.com/juancarlospaco/nim-telegram-bot",
    "method": "git",
    "tags": [
      "telegram",
      "bot",
      "telebot",
      "async",
      "multipurpose",
      "chat"
    ],
    "description": "Generic Configurable Telegram Bot for Nim, with builtin basic functionality and Plugins",
    "license": "MIT",
    "web": "https://github.com/juancarlospaco/nim-telegram-bot"
  },
  {
    "name": "xiaomi",
    "url": "https://github.com/ThomasTJdev/nim_xiaomi.git",
    "method": "git",
    "tags": [
      "xiaomi",
      "iot"
    ],
    "description": "Read and write to Xiaomi IOT devices.",
    "license": "MIT",
    "web": "https://github.com/ThomasTJdev/nim_xiaomi"
  },
  {
    "name": "vecio",
    "url": "https://github.com/emekoi/vecio.nim",
    "method": "git",
    "tags": [
      "writev",
      "readv",
      "scatter",
      "gather",
      "vectored",
      "vector",
      "io",
      "networking"
    ],
    "description": "vectored io for nim",
    "license": "MIT",
    "web": "https://github.com/emekoi/vecio.nim"
  },
  {
    "name": "nmiline",
    "url": "https://github.com/mzteruru52/NmiLine",
    "method": "git",
    "tags": [
      "graph"
    ],
    "description": "Plotting tool using NiGui",
    "license": "MIT",
    "web": "https://github.com/mzteruru52/NmiLine"
  },
  {
    "name": "c_alikes",
    "url": "https://github.com/ReneSac/c_alikes",
    "method": "git",
    "tags": [
      "library",
      "bitwise",
      "bitops",
      "pointers",
      "shallowCopy",
      "C"
    ],
    "description": "Operators, commands and functions more c-like, plus a few other utilities",
    "license": "MIT",
    "web": "https://github.com/ReneSac/c_alikes"
  },
  {
    "name": "memviews",
    "url": "https://github.com/ReneSac/memviews",
    "method": "git",
    "tags": [
      "library",
      "slice",
      "slicing",
      "shallow",
      "array",
      "vector"
    ],
    "description": "Unsafe in-place slicing",
    "license": "MIT",
    "web": "https://github.com/ReneSac/memviews"
  },
  {
    "name": "espeak",
    "url": "https://github.com/juancarlospaco/nim-espeak",
    "method": "git",
    "tags": [
      "espeak",
      "voice",
      "texttospeech"
    ],
    "description": "Nim Espeak NG wrapper, for super easy Voice and Text-To-Speech",
    "license": "MIT",
    "web": "https://github.com/juancarlospaco/nim-espeak"
  },
  {
    "name": "wstp",
    "url": "https://github.com/oskca/nim-wstp",
    "method": "git",
    "tags": [
      "wolfram",
      "mathematica",
      "bindings",
      "wstp"
    ],
    "description": "Nim bindings for WSTP",
    "license": "MIT",
    "web": "https://github.com/oskca/nim-wstp"
  },
  {
    "name": "uibuilder",
    "url": "https://github.com/ba0f3/uibuilder.nim",
    "method": "git",
    "tags": [
      "ui",
      "builder",
      "libui",
      "designer",
      "gtk",
      "gnome",
      "glade",
      "interface",
      "gui",
      "linux",
      "windows",
      "osx",
      "mac",
      "native",
      "generator"
    ],
    "description": "UI building with Gnome's Glade",
    "license": "MIT",
    "web": "https://github.com/ba0f3/uibuilder.nim"
  },
  {
    "name": "webp",
    "url": "https://github.com/juancarlospaco/nim-webp",
    "method": "git",
    "tags": [
      "webp"
    ],
    "description": "WebP Tools wrapper for Nim",
    "license": "MIT",
    "web": "https://github.com/juancarlospaco/nim-webp"
  },
  {
    "name": "print",
    "url": "https://github.com/treeform/print.git",
    "method": "git",
    "tags": [
      "pretty"
    ],
    "description": "Print is a set of pretty print macros, useful for print-debugging.",
    "license": "MIT",
    "web": "https://github.com/treeform/print"
  },
  {
    "name": "vmath",
    "url": "https://github.com/treeform/vmath.git",
    "method": "git",
    "tags": [
      "math",
      "graphics",
      "2d",
      "3d"
    ],
    "description": "Collection of math routines for 2d and 3d graphics.",
    "license": "MIT",
    "web": "https://github.com/treeform/vmath"
  },
  {
    "name": "flippy",
    "url": "https://github.com/treeform/flippy.git",
    "method": "git",
    "tags": [
      "image",
      "graphics",
      "2d"
    ],
    "description": "Flippy is a simple 2d image and drawing library.",
    "license": "MIT",
    "web": "https://github.com/treeform/flippy"
  },
  {
    "name": "typography",
    "url": "https://github.com/treeform/typography.git",
    "method": "git",
    "tags": [
      "font",
      "text",
      "2d"
    ],
    "description": "Fonts, Typesetting and Rasterization.",
    "license": "MIT",
    "web": "https://github.com/treeform/typography"
  },
  {
    "name": "xdo",
    "url": "https://github.com/juancarlospaco/nim-xdo",
    "method": "git",
    "tags": [
      "automation",
      "linux",
      "gui",
      "keyboard",
      "mouse",
      "typing",
      "clicker"
    ],
    "description": "Nim GUI Automation Linux, simulate user interaction, mouse and keyboard.",
    "license": "MIT",
    "web": "https://github.com/juancarlospaco/nim-xdo"
  },
  {
    "name": "nimblegui",
    "url": "https://github.com/ThomasTJdev/nim_nimble_gui",
    "method": "git",
    "tags": [
      "nimble",
      "gui",
      "packages"
    ],
    "description": "A simple GUI front for Nimble.",
    "license": "MIT",
    "web": "https://github.com/ThomasTJdev/nim_nimble_gui"
  },
  {
    "name": "xml",
    "url": "https://github.com/ba0f3/xml.nim",
    "method": "git",
    "tags": [
      "xml",
      "parser",
      "compile",
      "tokenizer",
      "html",
      "cdata"
    ],
    "description": "Pure Nim XML parser",
    "license": "MIT",
    "web": "https://github.com/ba0f3/xml.nim"
  },
  {
    "name": "soundio",
    "url": "https://github.com/ul/soundio",
    "method": "git",
    "tags": [
      "library",
      "wrapper",
      "binding",
      "audio",
      "sound",
      "media",
      "io"
    ],
    "description": "Bindings for libsoundio",
    "license": "MIT"
  },
  {
    "name": "miniz",
    "url": "https://github.com/treeform/miniz",
    "method": "git",
    "tags": [
      "zlib",
      "zip",
      "wrapper",
      "compression"
    ],
    "description": "Bindings for Miniz lib.",
    "license": "MIT"
  },
  {
    "name": "nim_cjson",
    "url": "https://github.com/muxueqz/nim_cjson",
    "method": "git",
    "tags": [
      "cjson",
      "json"
    ],
    "description": "cjson wrapper for Nim",
    "license": "MIT",
    "web": "https://github.com/muxueqz/nim_cjson"
  },
  {
    "name": "nimobserver",
    "url": "https://github.com/Tangdongle/nimobserver",
    "method": "git",
    "tags": [
      "observer",
      "patterns",
      "library"
    ],
    "description": "An implementation of the observer pattern",
    "license": "MIT",
    "web": "https://github.com/Tangdongle/nimobserver"
  },
  {
    "name": "nominatim",
    "url": "https://github.com/juancarlospaco/nim-nominatim",
    "method": "git",
    "tags": [
      "openstreetmap",
      "nominatim",
      "multisync",
      "async"
    ],
    "description": "OpenStreetMap Nominatim API Lib for Nim",
    "license": "MIT",
    "web": "https://github.com/juancarlospaco/nim-nominatim"
  },
  {
    "name": "systimes",
    "url": "https://github.com/GULPF/systimes",
    "method": "git",
    "tags": [
      "time",
      "timezone",
      "datetime"
    ],
    "description": "An alternative DateTime implementation",
    "license": "MIT",
    "web": "https://github.com/GULPF/systimes"
  },
  {
    "name": "overpass",
    "url": "https://github.com/juancarlospaco/nim-overpass",
    "method": "git",
    "tags": [
      "openstreetmap",
      "overpass",
      "multisync",
      "async"
    ],
    "description": "OpenStreetMap Overpass API Lib",
    "license": "MIT",
    "web": "https://github.com/juancarlospaco/nim-overpass"
  },
  {
    "name": "openstreetmap",
    "url": "https://github.com/juancarlospaco/nim-openstreetmap",
    "method": "git",
    "tags": [
      "openstreetmap",
      "multisync",
      "async",
      "geo",
      "map"
    ],
    "description": "OpenStreetMap API Lib for Nim",
    "license": "MIT",
    "web": "https://github.com/juancarlospaco/nim-openstreetmap"
  },
  {
    "name": "daemonim",
    "url": "https://github.com/bung87/daemon",
    "method": "git",
    "tags": [
      "unix",
      "library"
    ],
    "description": "daemonizer for Unix, Linux and OS X",
    "license": "MIT",
    "web": "https://github.com/bung87/daemon"
  },
  {
    "name": "nimtorch",
    "alias": "torch"
  },
  {
    "name": "torch",
    "url": "https://github.com/fragcolor-xyz/nimtorch",
    "method": "git",
    "tags": [
      "machine-learning",
      "nn",
      "neural",
      "networks",
      "cuda",
      "wasm",
      "pytorch",
      "torch"
    ],
    "description": "A nim flavor of pytorch",
    "license": "MIT",
    "web": "https://github.com/fragcolor-xyz/nimtorch"
  },
  {
    "name": "openweathermap",
    "url": "https://github.com/juancarlospaco/nim-openweathermap",
    "method": "git",
    "tags": [
      "OpenWeatherMap",
      "weather",
      "CreativeCommons",
      "OpenData",
      "multisync"
    ],
    "description": "OpenWeatherMap API Lib for Nim, Free world wide Creative Commons & Open Data Licensed Weather data",
    "license": "MIT",
    "web": "https://github.com/juancarlospaco/nim-openweathermap"
  },
  {
    "name": "finalseg",
    "url": "https://github.com/bung87/finalseg",
    "method": "git",
    "tags": [
      "library",
      "chinese",
      "words"
    ],
    "description": "jieba's finalseg port to nim",
    "license": "MIT",
    "web": "https://github.com/bung87/finalseg"
  },
  {
    "name": "openal",
    "url": "https://github.com/treeform/openal",
    "method": "git",
    "tags": [
      "sound",
      "OpenAL",
      "wrapper"
    ],
    "description": "An OpenAL wrapper.",
    "license": "MIT"
  },
  {
    "name": "ec_events",
    "url": "https://github.com/EmberCrypto/ec_events",
    "method": "git",
    "tags": [
      "events",
      "emitter"
    ],
    "description": "Event Based Programming for Nim.",
    "license": "MIT"
  },
  {
    "name": "wNim",
    "url": "https://github.com/khchen/wNim",
    "method": "git",
    "tags": [
      "library",
      "windows",
      "gui",
      "ui"
    ],
    "description": "Nim's Windows GUI Framework.",
    "license": "MIT",
    "web": "https://github.com/khchen/wNim",
    "doc": "https://khchen.github.io/wNim/wNim.html"
  },
  {
    "name": "redisparser",
    "url": "https://github.com/xmonader/nim-redisparser",
    "method": "git",
    "tags": [
      "redis",
      "resp",
      "parser",
      "protocol"
    ],
    "description": "RESP(REdis Serialization Protocol) Serialization for Nim",
    "license": "Apache2",
    "web": "https://github.com/xmonader/nim-redisparser"
  },
  {
    "name": "redisclient",
    "url": "https://github.com/xmonader/nim-redisclient",
    "method": "git",
    "tags": [
      "redis",
      "client",
      "protocol",
      "resp"
    ],
    "description": "Redis client for Nim",
    "license": "Apache2",
    "web": "https://github.com/xmonader/nim-redisclient"
  },
  {
    "name": "hackpad",
    "url": "https://github.com/juancarlospaco/nim-hackpad",
    "method": "git",
    "tags": [
      "web",
      "jester",
      "lan",
      "wifi",
      "hackathon",
      "hackatton",
      "pastebin",
      "crosscompilation",
      "teaching",
      "zip"
    ],
    "description": "Hackathon Web Scratchpad for teaching Nim on events using Wifi with limited or no Internet",
    "license": "MIT",
    "web": "https://github.com/juancarlospaco/nim-hackpad"
  },
  {
    "name": "redux_nim",
    "url": "https://github.com/M4RC3L05/redux-nim",
    "method": "git",
    "tags": [
      "",
      ""
    ],
    "description": "Redux Implementation in nim",
    "license": "MIT",
    "web": "https://github.com/M4RC3L05/redux-nim"
  },
  {
    "name": "simpledecimal",
    "url": "https://github.com/pigmej/nim-simple-decimal",
    "method": "git",
    "tags": [
      "decimal",
      "library"
    ],
    "description": "A simple decimal library",
    "license": "MIT",
    "web": "https://github.com/pigmej/nim-simple-decimal"
  },
  {
    "name": "calibre",
    "url": "https://github.com/juancarlospaco/nim-calibre",
    "method": "git",
    "tags": [
      "calibre",
      "ebook",
      "database"
    ],
    "description": "Calibre Database Lib for Nim",
    "license": "MIT",
    "web": "https://github.com/juancarlospaco/nim-calibre"
  },
  {
    "name": "nimcb",
    "url": "https://github.com/AdrianV/nimcb",
    "method": "git",
    "tags": [
      "c++-builder",
      "msbuild"
    ],
    "description": "Integrate nim projects in the C++Builder build process",
    "license": "MIT",
    "web": "https://github.com/AdrianV/nimcb"
  },
  {
    "name": "finals",
    "url": "https://github.com/quelklef/nim-finals",
    "method": "git",
    "tags": [
      "types"
    ],
    "description": "Transparently declare single-set attributes on types.",
    "license": "MIT",
    "web": "https://github.com/Quelklef/nim-finals"
  },
  {
    "name": "printdebug",
    "url": "https://github.com/juancarlospaco/nim-printdebug",
    "method": "git",
    "tags": [
      "debug",
      "print",
      "helper",
      "util"
    ],
    "description": "Print Debug for Nim, tiny 3 lines Lib, C Target",
    "license": "MIT",
    "web": "https://github.com/juancarlospaco/nim-printdebug"
  },
  {
    "name": "tinyfiledialogs",
    "url": "https://github.com/juancarlospaco/nim-tinyfiledialogs",
    "method": "git",
    "tags": [
      "gui",
      "wrapper",
      "gtk",
      "qt",
      "linux",
      "windows",
      "mac",
      "osx"
    ],
    "description": "TinyFileDialogs for Nim.",
    "license": "MIT",
    "web": "https://github.com/juancarlospaco/nim-tinyfiledialogs"
  },
  {
    "name": "spotify",
    "url": "https://github.com/CORDEA/spotify",
    "method": "git",
    "tags": [
      "spotify"
    ],
    "description": "A Nim wrapper for the Spotify Web API",
    "license": "Apache License 2.0",
    "web": "https://github.com/CORDEA/spotify"
  },
  {
    "name": "noise",
    "url": "https://github.com/jangko/nim-noise",
    "method": "git",
    "tags": [
      "linenoise",
      "commandline",
      "repl"
    ],
    "description": "Nim implementation of linenoise command line editor",
    "license": "MIT",
    "web": "https://github.com/jangko/nim-noise"
  },
  {
    "name": "proxyproto",
    "url": "https://github.com/ba0f3/libproxy.nim",
    "method": "git",
    "tags": [
      "proxy",
      "protocol",
      "proxy-protocol",
      "haproxy",
      "tcp",
      "ipv6",
      "ipv4",
      "linux",
      "unix",
      "hook",
      "load-balancer",
      "socket",
      "udp",
      "ipv6-support",
      "preload"
    ],
    "description": "PROXY Protocol enabler for aged programs",
    "license": "MIT",
    "web": "https://github.com/ba0f3/libproxy.nim"
  },
  {
    "name": "criterion",
    "url": "https://github.com/LemonBoy/criterion.nim",
    "method": "git",
    "tags": [
      "benchmark"
    ],
    "description": "Statistic-driven microbenchmark framework",
    "license": "MIT",
    "web": "https://github.com/LemonBoy/criterion.nim"
  },
  {
    "name": "nanoid",
    "url": "https://github.com/icyphox/nanoid.nim",
    "method": "git",
    "tags": [
      "nanoid",
      "random",
      "generator"
    ],
    "description": "The Nim implementation of NanoID",
    "license": "MIT",
    "web": "https://github.com/icyphox/nanoid.nim"
  },
  {
    "name": "ndb",
    "url": "https://github.com/xzfc/ndb.nim",
    "method": "git",
    "tags": [
      "binding",
      "database",
      "db",
      "library",
      "sqlite"
    ],
    "description": "A db_sqlite fork with a proper typing",
    "license": "MIT",
    "web": "https://github.com/xzfc/ndb.nim"
  },
  {
    "name": "github_release",
    "url": "https://github.com/kdheepak/github-release",
    "method": "git",
    "tags": [
      "github",
      "release",
      "upload",
      "create",
      "delete"
    ],
    "description": "github-release package",
    "license": "MIT",
    "web": "https://github.com/kdheepak/github-release"
  },
  {
    "name": "nimmonocypher",
    "url": "https://github.com/genotrance/nimmonocypher",
    "method": "git",
    "tags": [
      "monocypher",
      "crypto",
      "crypt",
      "hash",
      "sha512",
      "wrapper"
    ],
    "description": "monocypher wrapper for Nim",
    "license": "MIT",
    "web": "https://github.com/genotrance/nimmonocypher"
  },
  {
    "name": "dtoa",
    "url": "https://github.com/LemonBoy/dtoa.nim",
    "method": "git",
    "tags": [
      "algorithms",
      "serialization",
      "fast",
      "grisu",
      "dtoa",
      "double",
      "float",
      "string"
    ],
    "description": "Port of Milo Yip's fast dtoa() implementation",
    "license": "MIT",
    "web": "https://github.com/LemonBoy/dtoa.nim"
  },
  {
    "name": "ntangle",
    "url": "https://github.com/OrgTangle/ntangle",
    "method": "git",
    "tags": [
      "literate-programming",
      "org-mode",
      "org",
      "tangling",
      "emacs"
    ],
    "description": "Command-line utility for Tangling of Org mode documents",
    "license": "MIT",
    "web": "https://github.com/OrgTangle/ntangle"
  },
  {
    "name": "nimtess2",
    "url": "https://github.com/genotrance/nimtess2",
    "method": "git",
    "tags": [
      "glu",
      "tesselator",
      "libtess2",
      "opengl"
    ],
    "description": "Nim wrapper for libtess2",
    "license": "MIT",
    "web": "https://github.com/genotrance/nimtess2"
  },
  {
    "name": "sequoia",
    "url": "https://github.com/ba0f3/sequoia.nim",
    "method": "git",
    "tags": [
      "sequoia",
      "pgp",
      "openpgp",
      "wrapper"
    ],
    "description": "Sequoia PGP wrapper for Nim",
    "license": "GPLv3",
    "web": "https://github.com/ba0f3/sequoia.nim"
  },
  {
    "name": "pykot",
    "url": "https://github.com/jabbalaci/nimpykot",
    "method": "git",
    "tags": [
      "library",
      "python",
      "kotlin"
    ],
    "description": "Porting some Python / Kotlin features to Nim",
    "license": "MIT",
    "web": "https://github.com/jabbalaci/nimpykot"
  },
  {
    "name": "witai",
    "url": "https://github.com/xmonader/witai-nim",
    "method": "git",
    "tags": [
      "witai",
      "wit.ai",
      "client",
      "speech",
      "freetext",
      "voice"
    ],
    "description": "wit.ai client",
    "license": "MIT",
    "web": "https://github.com/xmonader/witai-nim"
  },
  {
    "name": "xmldom",
    "url": "https://github.com/nim-lang/graveyard?subdir=xmldom",
    "method": "git",
    "tags": [
      "graveyard",
      "xml",
      "dom"
    ],
    "description": "Implementation of XML DOM Level 2 Core specification (http://www.w3.org/TR/2000/REC-DOM-Level-2-Core-20001113/core.html)",
    "license": "MIT",
    "web": "https://github.com/nim-lang/graveyard/tree/master/xmldom"
  },
  {
    "name": "xmldomparser",
    "url": "https://github.com/nim-lang/graveyard?subdir=xmldomparser",
    "method": "git",
    "tags": [
      "graveyard",
      "xml",
      "dom",
      "parser"
    ],
    "description": "Parses an XML Document into a XML DOM Document representation.",
    "license": "MIT",
    "web": "https://github.com/nim-lang/graveyard/tree/master/xmldomparser"
  },
  {
    "name": "asciigraph",
    "url": "https://github.com/KeepCoolWithCoolidge/asciigraph",
    "method": "git",
    "tags": [
      "graph",
      "plot",
      "terminal",
      "io"
    ],
    "description": "Console ascii line charts in pure nim",
    "license": "MIT",
    "web": "https://github.com/KeepCoolWithCoolidge/asciigraph"
  },
  {
<<<<<<< HEAD
    "name": "bearlibterminal",
    "url": "https://github.com/irskep/BearLibTerminal-Nim",
    "method": "git",
    "tags": [
      "roguelike",
      "terminal",
      "bearlibterminal",
      "tcod",
      "libtcod",
      "tdl"
    ],
    "description": "Wrapper for the C[++] library BearLibTerminal",
    "license": "MIT",
    "web": "https://github.com/irskep/BearLibTerminal-Nim"
=======
    "name": "rexpaint",
    "url": "https://github.com/irskep/rexpaint_nim",
    "method": "git",
    "tags": [
      "rexpaint",
      "roguelike",
      "xp"
    ],
    "description": "REXPaint .xp parser",
    "license": "MIT",
    "web": "https://github.com/irskep/rexpaint_nim"
>>>>>>> 7c8f0c9e
  }
]<|MERGE_RESOLUTION|>--- conflicted
+++ resolved
@@ -11076,7 +11076,6 @@
     "web": "https://github.com/KeepCoolWithCoolidge/asciigraph"
   },
   {
-<<<<<<< HEAD
     "name": "bearlibterminal",
     "url": "https://github.com/irskep/BearLibTerminal-Nim",
     "method": "git",
@@ -11091,7 +11090,8 @@
     "description": "Wrapper for the C[++] library BearLibTerminal",
     "license": "MIT",
     "web": "https://github.com/irskep/BearLibTerminal-Nim"
-=======
+  },
+  {
     "name": "rexpaint",
     "url": "https://github.com/irskep/rexpaint_nim",
     "method": "git",
@@ -11103,6 +11103,5 @@
     "description": "REXPaint .xp parser",
     "license": "MIT",
     "web": "https://github.com/irskep/rexpaint_nim"
->>>>>>> 7c8f0c9e
   }
 ]