[
  {
    "name": "whip",
    "url": "https://github.com/mattaylor/whip",
    "method": "git",
    "tags": [
      "http",
      "rest",
      "server",
      "httpbeast",
      "nest",
      "fast"
    ],
    "description": "Whip is high performance web application server based on httpbeast a nest for redix tree based routing with some extra opmtizations.",
    "license": "MIT",
    "web": "https://github.com/mattaylor/whip"
  },
  {
    "name": "elvis",
    "url": "https://github.com/mattaylor/elvis",
    "method": "git",
    "tags": [
      "operator",
      "elvis",
      "ternary",
      "template",
      "truthy",
      "falsy",
      "exception",
      "none",
      "null",
      "nil",
      "0",
      "NaN",
      "coalesce"
    ],
    "description": "The elvis package implements a 'truthy', 'ternary' and a 'coalesce' operator to Nim as syntactic sugar for working with conditional expressions",
    "license": "MIT",
    "web": "https://github.com/mattaylor/elvis"
  },
  {
    "name": "nimrun",
    "url": "https://github.com/lee-b/nimrun",
    "method": "git",
    "tags": [
      "shebang",
      "unix",
      "linux",
      "bsd",
      "mac",
      "shell",
      "script",
      "nimble",
      "nimcr",
      "compile",
      "run",
      "standalone"
    ],
    "description": "Shebang frontend for running nim code as scripts. Does not require .nim extensions.",
    "license": "MIT",
    "web": "https://github.com/lee-b/nimrun"
  },
  {
    "name": "sequtils2",
    "url": "https://github.com/Michedev/sequtils2",
    "method": "git",
    "tags": [
      "library",
      "sequence",
      "string",
      "openArray",
      "functional"
    ],
    "description": "Additional functions for sequences that are not present in sequtils",
    "license": "MIT",
    "web": "http://htmlpreview.github.io/?https://github.com/Michedev/sequtils2/blob/master/sequtils2.html"
  },
  {
    "name": "github_api",
    "url": "https://github.com/watzon/github-api-nim",
    "method": "git",
    "tags": [
      "library",
      "api",
      "github",
      "client"
    ],
    "description": "Nim wrapper for the GitHub API",
    "license": "WTFPL",
    "web": "https://github.com/watzon/github-api-nim"
  },
  {
    "name": "extensions",
    "url": "https://github.com/jyapayne/nim-extensions",
    "method": "git",
    "tags": [
      "library",
      "extensions",
      "addons"
    ],
    "description": "A library that will add useful tools to Nim's arsenal.",
    "license": "MIT",
    "web": "https://github.com/jyapayne/nim-extensions"
  },
  {
    "name": "nimates",
    "url": "https://github.com/jamesalbert/nimates",
    "method": "git",
    "tags": [
      "library",
      "postmates",
      "delivery"
    ],
    "description": "Client library for the Postmates API",
    "license": "Apache",
    "web": "https://github.com/jamesalbert/nimates"
  },
  {
    "name": "discordnim",
    "url": "https://github.com/Krognol/discordnim",
    "method": "git",
    "tags": [
      "library",
      "discord"
    ],
    "description": "Discord library for Nim",
    "license": "MIT",
    "web": "https://github.com/Krognol/discordnim"
  },
  {
    "name": "argument_parser",
    "url": "https://github.com/Xe/argument_parser/",
    "method": "git",
    "tags": [
      "library",
      "command-line",
      "arguments",
      "switches",
      "parsing"
    ],
    "description": "Provides a complex command-line parser",
    "license": "MIT",
    "web": "https://github.com/Xe/argument_parser"
  },
  {
    "name": "genieos",
    "url": "https://github.com/Araq/genieos/",
    "method": "git",
    "tags": [
      "library",
      "command-line",
      "sound",
      "recycle",
      "os"
    ],
    "description": "Too awesome procs to be included in nimrod.os module",
    "license": "MIT",
    "web": "https://github.com/Araq/genieos/"
  },
  {
    "name": "jester",
    "url": "https://github.com/dom96/jester/",
    "method": "git",
    "tags": [
      "web",
      "http",
      "framework",
      "dsl"
    ],
    "description": "A sinatra-like web framework for Nim.",
    "license": "MIT",
    "web": "https://github.com/dom96/jester"
  },
  {
    "name": "templates",
    "url": "https://github.com/onionhammer/nim-templates.git",
    "method": "git",
    "tags": [
      "web",
      "html",
      "template"
    ],
    "description": "A simple string templating library for Nim.",
    "license": "BSD",
    "web": "https://github.com/onionhammer/nim-templates"
  },
  {
    "name": "murmur",
    "url": "https://github.com/olahol/nimrod-murmur/",
    "method": "git",
    "tags": [
      "hash",
      "murmur"
    ],
    "description": "MurmurHash in pure Nim.",
    "license": "MIT",
    "web": "https://github.com/olahol/nimrod-murmur"
  },
  {
    "name": "libtcod_nim",
    "url": "https://github.com/Vladar4/libtcod_nim/",
    "method": "git",
    "tags": [
      "roguelike",
      "game",
      "library",
      "engine",
      "sdl",
      "opengl",
      "glsl"
    ],
    "description": "Wrapper of the libtcod library for the Nim language.",
    "license": "zlib",
    "web": "https://github.com/Vladar4/libtcod_nim"
  },
  {
    "name": "nimgame",
    "url": "https://github.com/Vladar4/nimgame/",
    "method": "git",
    "tags": [
      "deprecated",
      "game",
      "engine",
      "sdl"
    ],
    "description": "A simple 2D game engine for Nim language. Deprecated, use nimgame2 instead.",
    "license": "MIT",
    "web": "https://github.com/Vladar4/nimgame"
  },
  {
    "name": "nimgame2",
    "url": "https://github.com/Vladar4/nimgame2/",
    "method": "git",
    "tags": [
      "game",
      "engine",
      "sdl",
      "sdl2"
    ],
    "description": "A simple 2D game engine for Nim language.",
    "license": "MIT",
    "web": "https://github.com/Vladar4/nimgame2"
  },
  {
    "name": "sfml",
    "url": "https://github.com/fowlmouth/nimrod-sfml/",
    "method": "git",
    "tags": [
      "game",
      "library",
      "opengl"
    ],
    "description": "High level OpenGL-based Game Library",
    "license": "MIT",
    "web": "https://github.com/fowlmouth/nimrod-sfml"
  },
  {
    "name": "enet",
    "url": "https://github.com/fowlmouth/nimrod-enet/",
    "method": "git",
    "tags": [
      "game",
      "networking",
      "udp"
    ],
    "description": "Wrapper for ENet UDP networking library",
    "license": "MIT",
    "web": "https://github.com/fowlmouth/nimrod-enet"
  },
  {
    "name": "nim-locale",
    "url": "https://github.com/Amrykid/nim-locale/",
    "method": "git",
    "tags": [
      "library",
      "locale",
      "i18n",
      "localization",
      "localisation",
      "globalization"
    ],
    "description": "A simple library for localizing Nim applications.",
    "license": "MIT",
    "web": "https://github.com/Amrykid/nim-locale"
  },
  {
    "name": "fowltek",
    "url": "https://github.com/fowlmouth/nimlibs/",
    "method": "git",
    "tags": [
      "game",
      "opengl",
      "wrappers",
      "library",
      "assorted"
    ],
    "description": "A collection of reusable modules and wrappers.",
    "license": "MIT",
    "web": "https://github.com/fowlmouth/nimlibs"
  },
  {
    "name": "nake",
    "url": "https://github.com/fowlmouth/nake/",
    "method": "git",
    "tags": [
      "build",
      "automation",
      "sortof"
    ],
    "description": "make-like for Nim. Describe your builds as tasks!",
    "license": "MIT",
    "web": "https://github.com/fowlmouth/nake"
  },
  {
    "name": "nimrod-glfw",
    "url": "https://github.com/rafaelvasco/nimrod-glfw/",
    "method": "git",
    "tags": [
      "library",
      "glfw",
      "opengl",
      "windowing",
      "game"
    ],
    "description": "Nim bindings for GLFW library.",
    "license": "MIT",
    "web": "https://github.com/rafaelvasco/nimrod-glfw"
  },
  {
    "name": "chipmunk",
    "url": "https://github.com/fowlmouth/nimrod-chipmunk/",
    "method": "git",
    "tags": [
      "library",
      "physics",
      "game"
    ],
    "description": "Bindings for Chipmunk2D 6.x physics library (for backwards compatibility)",
    "license": "MIT",
    "web": "https://github.com/fowlmouth/nimrod-chipmunk"
  },
  {
    "name": "chipmunk6",
    "url": "https://github.com/fowlmouth/nimrod-chipmunk/",
    "method": "git",
    "tags": [
      "library",
      "physics",
      "game"
    ],
    "description": "Bindings for Chipmunk2D 6.x physics library",
    "license": "MIT",
    "web": "https://github.com/fowlmouth/nimrod-chipmunk"
  },
  {
    "name": "chipmunk7_demos",
    "url": "https://github.com/matkuki/chipmunk7_demos/",
    "method": "git",
    "tags": [
      "demos",
      "physics",
      "game"
    ],
    "description": "Chipmunk7 demos for Nim",
    "license": "MIT",
    "web": "https://github.com/matkuki/chipmunk7_demos"
  },
  {
    "name": "nim-glfw",
    "alias": "glfw"
  },
  {
    "name": "glfw",
    "url": "https://github.com/ephja/nim-glfw",
    "method": "git",
    "tags": [
      "library",
      "glfw",
      "opengl",
      "windowing",
      "game"
    ],
    "description": "A high-level GLFW 3 wrapper",
    "license": "MIT",
    "web": "https://github.com/ephja/nim-glfw"
  },
  {
    "name": "nim-ao",
    "url": "https://github.com/ephja/nim-ao",
    "method": "git",
    "tags": [
      "library",
      "audio"
    ],
    "description": "A high-level libao wrapper",
    "license": "MIT",
    "web": "https://github.com/ephja/nim-ao"
  },
  {
    "name": "termbox",
    "url": "https://github.com/fowlmouth/nim-termbox",
    "method": "git",
    "tags": [
      "library",
      "terminal",
      "io"
    ],
    "description": "Termbox wrapper.",
    "license": "MIT",
    "web": "https://github.com/fowlmouth/nim-termbox"
  },
  {
    "name": "linagl",
    "url": "https://bitbucket.org/BitPuffin/linagl",
    "method": "hg",
    "tags": [
      "library",
      "opengl",
      "math",
      "game"
    ],
    "description": "OpenGL math library",
    "license": "CC0",
    "web": "https://bitbucket.org/BitPuffin/linagl"
  },
  {
    "name": "kwin",
    "url": "https://github.com/reactormonk/nim-kwin",
    "method": "git",
    "tags": [
      "library",
      "javascript",
      "kde"
    ],
    "description": "KWin JavaScript API wrapper",
    "license": "MIT",
    "web": "https://github.com/reactormonk/nim-kwin"
  },
  {
    "name": "opencv",
    "url": "https://github.com/dom96/nim-opencv",
    "method": "git",
    "tags": [
      "library",
      "wrapper",
      "opencv",
      "image",
      "processing"
    ],
    "description": "OpenCV wrapper",
    "license": "MIT",
    "web": "https://github.com/dom96/nim-opencv"
  },
  {
    "name": "nimble",
    "url": "https://github.com/nim-lang/nimble",
    "method": "git",
    "tags": [
      "app",
      "binary",
      "package",
      "manager"
    ],
    "description": "Nimble package manager",
    "license": "BSD",
    "web": "https://github.com/nim-lang/nimble"
  },
  {
    "name": "libnx",
    "url": "https://github.com/jyapayne/nim-libnx",
    "method": "git",
    "tags": [
      "switch",
      "nintendo",
      "libnx",
      "nx"
    ],
    "description": "A port of libnx to Nim",
    "license": "Unlicense",
    "web": "https://github.com/jyapayne/nim-libnx"
  },
  {
    "name": "switch_build",
    "url": "https://github.com/jyapayne/switch-build",
    "method": "git",
    "tags": [
      "switch",
      "nintendo",
      "build",
      "builder"
    ],
    "description": "An easy way to build homebrew files for the Nintendo Switch",
    "license": "MIT",
    "web": "https://github.com/jyapayne/switch-build"
  },
  {
    "name": "aporia",
    "url": "https://github.com/nim-lang/Aporia",
    "method": "git",
    "tags": [
      "app",
      "binary",
      "ide",
      "gtk"
    ],
    "description": "A Nim IDE.",
    "license": "GPLv2",
    "web": "https://github.com/nim-lang/Aporia"
  },
  {
    "name": "c2nim",
    "url": "https://github.com/nim-lang/c2nim",
    "method": "git",
    "tags": [
      "app",
      "binary",
      "tool",
      "header",
      "C"
    ],
    "description": "c2nim is a tool to translate Ansi C code to Nim.",
    "license": "MIT",
    "web": "https://github.com/nim-lang/c2nim"
  },
  {
    "name": "pas2nim",
    "url": "https://github.com/nim-lang/pas2nim",
    "method": "git",
    "tags": [
      "app",
      "binary",
      "tool",
      "Pascal"
    ],
    "description": "pas2nim is a tool to translate Pascal code to Nim.",
    "license": "MIT",
    "web": "https://github.com/nim-lang/pas2nim"
  },
  {
    "name": "ipsumgenera",
    "url": "https://github.com/dom96/ipsumgenera",
    "method": "git",
    "tags": [
      "app",
      "binary",
      "blog",
      "static",
      "generator"
    ],
    "description": "Static blog generator ala Jekyll.",
    "license": "MIT",
    "web": "https://github.com/dom96/ipsumgenera"
  },
  {
    "name": "clibpp",
    "url": "https://github.com/onionhammer/clibpp.git",
    "method": "git",
    "tags": [
      "import",
      "C++",
      "library",
      "wrap"
    ],
    "description": "Easy way to 'Mock' C++ interface",
    "license": "MIT",
    "web": "https://github.com/onionhammer/clibpp"
  },
  {
    "name": "pastebin",
    "url": "https://github.com/achesak/nim-pastebin",
    "method": "git",
    "tags": [
      "library",
      "wrapper",
      "pastebin"
    ],
    "description": "Pastebin API wrapper",
    "license": "MIT",
    "web": "https://github.com/achesak/nim-pastebin"
  },
  {
    "name": "yahooweather",
    "url": "https://github.com/achesak/nim-yahooweather",
    "method": "git",
    "tags": [
      "library",
      "wrapper",
      "weather"
    ],
    "description": "Yahoo! Weather API wrapper",
    "license": "MIT",
    "web": "https://github.com/achesak/nim-yahooweather"
  },
  {
    "name": "noaa",
    "url": "https://github.com/achesak/nim-noaa",
    "method": "git",
    "tags": [
      "library",
      "wrapper",
      "weather"
    ],
    "description": "NOAA weather API wrapper",
    "license": "MIT",
    "web": "https://github.com/achesak/nim-noaa"
  },
  {
    "name": "rss",
    "url": "https://github.com/achesak/nim-rss",
    "method": "git",
    "tags": [
      "library",
      "rss",
      "xml",
      "syndication"
    ],
    "description": "RSS library",
    "license": "MIT",
    "web": "https://github.com/achesak/nim-rss"
  },
  {
    "name": "extmath",
    "url": "https://github.com/achesak/extmath.nim",
    "method": "git",
    "tags": [
      "library",
      "math",
      "trigonometry"
    ],
    "description": "Nim math library",
    "license": "MIT",
    "web": "https://github.com/achesak/extmath.nim"
  },
  {
    "name": "gtk2",
    "url": "https://github.com/nim-lang/gtk2",
    "method": "git",
    "tags": [
      "wrapper",
      "gui",
      "gtk"
    ],
    "description": "Wrapper for gtk2, a feature rich toolkit for creating graphical user interfaces",
    "license": "MIT",
    "web": "https://github.com/nim-lang/gtk2"
  },
  {
    "name": "cairo",
    "url": "https://github.com/nim-lang/cairo",
    "method": "git",
    "tags": [
      "wrapper"
    ],
    "description": "Wrapper for cairo, a vector graphics library with display and print output",
    "license": "MIT",
    "web": "https://github.com/nim-lang/cairo"
  },
  {
    "name": "x11",
    "url": "https://github.com/nim-lang/x11",
    "method": "git",
    "tags": [
      "wrapper"
    ],
    "description": "Wrapper for X11",
    "license": "MIT",
    "web": "https://github.com/nim-lang/x11"
  },
  {
    "name": "opengl",
    "url": "https://github.com/nim-lang/opengl",
    "method": "git",
    "tags": [
      "wrapper"
    ],
    "description": "High-level and low-level wrapper for OpenGL",
    "license": "MIT",
    "web": "https://github.com/nim-lang/opengl"
  },
  {
    "name": "lua",
    "url": "https://github.com/nim-lang/lua",
    "method": "git",
    "tags": [
      "wrapper"
    ],
    "description": "Wrapper to interface with the Lua interpreter",
    "license": "MIT",
    "web": "https://github.com/nim-lang/lua"
  },
  {
    "name": "tcl",
    "url": "https://github.com/nim-lang/tcl",
    "method": "git",
    "tags": [
      "wrapper"
    ],
    "description": "Wrapper for the TCL programming language",
    "license": "MIT",
    "web": "https://github.com/nim-lang/tcl"
  },
  {
    "name": "glm",
    "url": "https://github.com/stavenko/nim-glm",
    "method": "git",
    "tags": [
      "opengl",
      "math",
      "matrix",
      "vector",
      "glsl"
    ],
    "description": "Port of c++ glm library with shader-like syntax",
    "license": "MIT",
    "web": "https://github.com/stavenko/nim-glm"
  },
  {
    "name": "python",
    "url": "https://github.com/nim-lang/python",
    "method": "git",
    "tags": [
      "wrapper"
    ],
    "description": "Wrapper to interface with Python interpreter",
    "license": "MIT",
    "web": "https://github.com/nim-lang/python"
  },
  {
    "name": "NimBorg",
    "url": "https://github.com/micklat/NimBorg",
    "method": "git",
    "tags": [
      "wrapper"
    ],
    "description": "High-level and low-level interfaces to python and lua",
    "license": "MIT",
    "web": "https://github.com/micklat/NimBorg"
  },
  {
    "name": "sha1",
    "url": "https://github.com/onionhammer/sha1",
    "method": "git",
    "tags": [
      "port",
      "hash",
      "sha1"
    ],
    "description": "SHA-1 produces a 160-bit (20-byte) hash value from arbitrary input",
    "license": "BSD"
  },
  {
    "name": "dropbox_filename_sanitizer",
    "url": "https://github.com/Araq/dropbox_filename_sanitizer/",
    "method": "git",
    "tags": [
      "dropbox"
    ],
    "description": "Tool to clean up filenames shared on Dropbox",
    "license": "MIT",
    "web": "https://github.com/Araq/dropbox_filename_sanitizer/"
  },
  {
    "name": "csv",
    "url": "https://github.com/achesak/nim-csv",
    "method": "git",
    "tags": [
      "csv",
      "parsing",
      "stringify",
      "library"
    ],
    "description": "Library for parsing, stringifying, reading, and writing CSV (comma separated value) files",
    "license": "MIT",
    "web": "https://github.com/achesak/nim-csv"
  },
  {
    "name": "geonames",
    "url": "https://github.com/achesak/nim-geonames",
    "method": "git",
    "tags": [
      "library",
      "wrapper",
      "geography"
    ],
    "description": "GeoNames API wrapper",
    "license": "MIT",
    "web": "https://github.com/achesak/nim-geonames"
  },
  {
    "name": "gravatar",
    "url": "https://github.com/achesak/nim-gravatar",
    "method": "git",
    "tags": [
      "library",
      "wrapper",
      "gravatar"
    ],
    "description": "Gravatar API wrapper",
    "license": "MIT",
    "web": "https://github.com/achesak/nim-gravatar"
  },
  {
    "name": "coverartarchive",
    "url": "https://github.com/achesak/nim-coverartarchive",
    "method": "git",
    "tags": [
      "library",
      "wrapper",
      "cover art",
      "music",
      "metadata"
    ],
    "description": "Cover Art Archive API wrapper",
    "license": "MIT",
    "web": "https://github.com/achesak/nim-coverartarchive"
  },
  {
    "name": "nim-ogg",
    "url": "https://bitbucket.org/BitPuffin/nim-ogg",
    "method": "hg",
    "tags": [
      "library",
      "wrapper",
      "binding",
      "audio",
      "sound",
      "video",
      "metadata",
      "media"
    ],
    "description": "Binding to libogg",
    "license": "CC0"
  },
  {
    "name": "ogg",
    "url": "https://bitbucket.org/BitPuffin/nim-ogg",
    "method": "hg",
    "tags": [
      "library",
      "wrapper",
      "binding",
      "audio",
      "sound",
      "video",
      "metadata",
      "media"
    ],
    "description": "Binding to libogg",
    "license": "CC0"
  },
  {
    "name": "nim-vorbis",
    "url": "https://bitbucket.org/BitPuffin/nim-vorbis",
    "method": "hg",
    "tags": [
      "library",
      "wrapper",
      "binding",
      "audio",
      "sound",
      "metadata",
      "media"
    ],
    "description": "Binding to libvorbis",
    "license": "CC0"
  },
  {
    "name": "vorbis",
    "url": "https://bitbucket.org/BitPuffin/nim-vorbis",
    "method": "hg",
    "tags": [
      "library",
      "wrapper",
      "binding",
      "audio",
      "sound",
      "metadata",
      "media"
    ],
    "description": "Binding to libvorbis",
    "license": "CC0"
  },
  {
    "name": "nim-portaudio",
    "url": "https://bitbucket.org/BitPuffin/nim-portaudio",
    "method": "hg",
    "tags": [
      "library",
      "wrapper",
      "binding",
      "audio",
      "sound",
      "media",
      "io"
    ],
    "description": "Binding to portaudio",
    "license": "CC0"
  },
  {
    "name": "portaudio",
    "url": "https://bitbucket.org/BitPuffin/nim-portaudio",
    "method": "hg",
    "tags": [
      "library",
      "wrapper",
      "binding",
      "audio",
      "sound",
      "media",
      "io"
    ],
    "description": "Binding to portaudio",
    "license": "CC0"
  },
  {
    "name": "commandeer",
    "url": "https://github.com/fenekku/commandeer",
    "method": "git",
    "tags": [
      "library",
      "command-line",
      "arguments",
      "switches",
      "parsing",
      "options"
    ],
    "description": "Provides a small command line parsing DSL (domain specific language)",
    "license": "MIT",
    "web": "https://github.com/fenekku/commandeer"
  },
  {
    "name": "scrypt.nim",
    "url": "https://bitbucket.org/BitPuffin/scrypt.nim",
    "method": "hg",
    "tags": [
      "library",
      "wrapper",
      "binding",
      "crypto",
      "cryptography",
      "hash",
      "password",
      "security"
    ],
    "description": "Binding and utilities for scrypt",
    "license": "CC0"
  },
  {
    "name": "bloom",
    "url": "https://github.com/boydgreenfield/nimrod-bloom",
    "method": "git",
    "tags": [
      "bloom-filter",
      "bloom",
      "probabilistic",
      "data structure",
      "set membership",
      "MurmurHash",
      "MurmurHash3"
    ],
    "description": "Efficient Bloom filter implementation in Nim using MurmurHash3.",
    "license": "MIT",
    "web": "https://www.github.com/boydgreenfield/nimrod-bloom"
  },
  {
    "name": "awesome_rmdir",
    "url": "https://github.com/Araq/awesome_rmdir/",
    "method": "git",
    "tags": [
      "rmdir",
      "awesome",
      "command-line"
    ],
    "description": "Command to remove acceptably empty directories.",
    "license": "MIT",
    "web": "https://github.com/Araq/awesome_rmdir/"
  },
  {
    "name": "nimalpm",
    "url": "https://github.com/barcharcraz/nimalpm/",
    "method": "git",
    "tags": [
      "alpm",
      "wrapper",
      "binding",
      "library"
    ],
    "description": "A nimrod wrapper for libalpm",
    "license": "GPLv2",
    "web": "https://www.github.com/barcharcraz/nimalpm/"
  },
  {
    "name": "png",
    "url": "https://github.com/barcharcraz/nimlibpng",
    "method": "git",
    "tags": [
      "png",
      "wrapper",
      "library",
      "libpng",
      "image"
    ],
    "description": "Nim wrapper for the libpng library",
    "license": "libpng",
    "web": "https://github.com/barcharcraz/nimlibpng"
  },
  {
    "name": "nimlibpng",
    "alias": "png"
  },
  {
    "name": "sdl2",
    "url": "https://github.com/nim-lang/sdl2",
    "method": "git",
    "tags": [
      "wrapper",
      "media",
      "audio",
      "video"
    ],
    "description": "Wrapper for SDL 2.x",
    "license": "MIT",
    "web": "https://github.com/nim-lang/sdl2"
  },
  {
    "name": "gamelib",
    "url": "https://github.com/PMunch/SDLGamelib",
    "method": "git",
    "tags": [
      "sdl",
      "game",
      "library"
    ],
    "description": "A library of functions to make creating games using Nim and SDL2 easier. This does not intend to be a full blown engine and tries to keep all the components loosely coupled so that individual parts can be used separately.",
    "license": "MIT",
    "web": "https://github.com/PMunch/SDLGamelib"
  },
  {
    "name": "nimcr",
    "url": "https://github.com/PMunch/nimcr",
    "method": "git",
    "tags": [
      "shebang",
      "utility"
    ],
    "description": "A small program to make Nim shebang-able without the overhead of compiling each time",
    "license": "MIT",
    "web": "https://github.com/PMunch/nimcr"
  },
  {
    "name": "gtkgenui",
    "url": "https://github.com/PMunch/gtkgenui",
    "method": "git",
    "tags": [
      "gtk2",
      "utility"
    ],
    "description": "This module provides the genui macro for the Gtk2 toolkit. Genui is a way to specify graphical interfaces in a hierarchical way to more clearly show the structure of the interface as well as simplifying the code.",
    "license": "MIT",
    "web": "https://github.com/PMunch/gtkgenui"
  },
  {
    "name": "persvector",
    "url": "https://github.com/PMunch/nim-persistent-vector",
    "method": "git",
    "tags": [
      "datastructures",
      "immutable",
      "persistent"
    ],
    "description": "This is an implementation of Clojures persistent vectors in Nim.",
    "license": "MIT",
    "web": "https://github.com/PMunch/nim-persistent-vector"
  },
  {
    "name": "pcap",
    "url": "https://github.com/PMunch/nim-pcap",
    "method": "git",
    "tags": [
      "pcap",
      "fileformats"
    ],
    "description": "Tiny pure Nim library to read PCAP files used by TcpDump/WinDump/Wireshark.",
    "license": "MIT",
    "web": "https://github.com/PMunch/nim-pcap"
  },
  {
    "name": "drawille",
    "url": "https://github.com/PMunch/drawille-nim",
    "method": "git",
    "tags": [
      "drawile",
      "terminal",
      "graphics"
    ],
    "description": "Drawing in terminal with Unicode Braille characters.",
    "license": "MIT",
    "web": "https://github.com/PMunch/drawille-nim"
  },
  {
    "name": "binaryparse",
    "url": "https://github.com/PMunch/binaryparse",
    "method": "git",
    "tags": [
      "parsing",
      "binary"
    ],
    "description": "Binary parser (and writer) in pure Nim. Generates efficient parsing procedures that handle many commonly seen patterns seen in binary files and does sub-byte field reading.",
    "license": "MIT",
    "web": "https://github.com/PMunch/binaryparse"
  },
  {
    "name": "libkeepass",
    "url": "https://github.com/PMunch/libkeepass",
    "method": "git",
    "tags": [
      "keepass",
      "password",
      "library"
    ],
    "description": "Library for reading KeePass files and decrypt the passwords within it",
    "license": "MIT",
    "web": "https://github.com/PMunch/libkeepass"
  },
  {
    "name": "zhsh",
    "url": "https://github.com/PMunch/zhangshasha",
    "method": "git",
    "tags": [
      "algorithm",
      "edit-distance"
    ],
    "description": "This module is a port of the Java implementation of the Zhang-Shasha algorithm for tree edit distance",
    "license": "MIT",
    "web": "https://github.com/PMunch/zhangshasha"
  },
  {
    "name": "termstyle",
    "url": "https://github.com/PMunch/termstyle",
    "method": "git",
    "tags": [
      "terminal",
      "colour",
      "style"
    ],
    "description": "Easy to use styles for terminal output",
    "license": "MIT",
    "web": "https://github.com/PMunch/termstyle"
  },
  {
    "name": "combparser",
    "url": "https://github.com/PMunch/combparser",
    "method": "git",
    "tags": [
      "parser",
      "combinator"
    ],
    "description": "A parser combinator library for easy generation of complex parsers",
    "license": "MIT",
    "web": "https://github.com/PMunch/combparser"
  },
  {
    "name": "protobuf",
    "url": "https://github.com/PMunch/protobuf-nim",
    "method": "git",
    "tags": [
      "protobuf",
      "serialization"
    ],
    "description": "Protobuf implementation in pure Nim that leverages the power of the macro system to not depend on any external tools",
    "license": "MIT",
    "web": "https://github.com/PMunch/protobuf-nim"
  },
  {
    "name": "strslice",
    "url": "https://github.com/PMunch/strslice",
    "method": "git",
    "tags": [
      "optimization",
      "strings",
      "library"
    ],
    "description": "Simple implementation of string slices with some of the strutils ported or wrapped to work on them. String slices offer a performance enhancement when working with large amounts of slices from one base string",
    "license": "MIT",
    "web": "https://github.com/PMunch/strslice"
  },
  {
    "name": "jsonschema",
    "url": "https://github.com/PMunch/jsonschema",
    "method": "git",
    "tags": [
      "json",
      "schema",
      "library",
      "validation"
    ],
    "description": "JSON schema validation and creation.",
    "license": "MIT",
    "web": "https://github.com/PMunch/jsonschema"
  },
  {
    "name": "sdl2_nim",
    "url": "https://github.com/Vladar4/sdl2_nim",
    "method": "git",
    "tags": [
      "library",
      "wrapper",
      "sdl2",
      "game",
      "video",
      "image",
      "audio",
      "network",
      "ttf"
    ],
    "description": "Wrapper of the SDL 2 library for the Nim language.",
    "license": "zlib",
    "web": "https://github.com/Vladar4/sdl2_nim"
  },
  {
    "name": "assimp",
    "url": "https://github.com/barcharcraz/nim-assimp",
    "method": "git",
    "tags": [
      "wrapper",
      "media",
      "mesh",
      "import",
      "game"
    ],
    "description": "Wrapper for the assimp library",
    "license": "MIT",
    "web": "https://github.com/barcharcraz/nim-assimp"
  },
  {
    "name": "freeimage",
    "url": "https://github.com/barcharcraz/nim-freeimage",
    "method": "git",
    "tags": [
      "wrapper",
      "media",
      "image",
      "import",
      "game"
    ],
    "description": "Wrapper for the FreeImage library",
    "license": "MIT",
    "web": "https://github.com/barcharcraz/nim-freeimage"
  },
  {
    "name": "bcrypt",
    "url": "https://github.com/ithkuil/bcryptnim/",
    "method": "git",
    "tags": [
      "hash",
      "crypto",
      "password",
      "bcrypt",
      "library"
    ],
    "description": "Wraps the bcrypt (blowfish) library for creating encrypted hashes (useful for passwords)",
    "license": "BSD",
    "web": "https://www.github.com/ithkuil/bcryptnim/"
  },
  {
    "name": "opencl",
    "url": "https://github.com/nim-lang/opencl",
    "method": "git",
    "tags": [
      "library"
    ],
    "description": "Low-level wrapper for OpenCL",
    "license": "MIT",
    "web": "https://github.com/nim-lang/opencl"
  },
  {
    "name": "DevIL",
    "url": "https://github.com/Varriount/DevIL",
    "method": "git",
    "tags": [
      "image",
      "library",
      "graphics",
      "wrapper"
    ],
    "description": "Wrapper for the DevIL image library",
    "license": "MIT",
    "web": "https://github.com/Varriount/DevIL"
  },
  {
    "name": "signals",
    "url": "https://github.com/fowlmouth/signals.nim",
    "method": "git",
    "tags": [
      "event-based",
      "observer pattern",
      "library"
    ],
    "description": "Signals/slots library.",
    "license": "MIT",
    "web": "https://github.com/fowlmouth/signals.nim"
  },
  {
    "name": "sling",
    "url": "https://github.com/Druage/sling",
    "method": "git",
    "tags": [
      "signal",
      "slots",
      "eventloop",
      "callback"
    ],
    "description": "Signal and Slot library for Nim.",
    "license": "unlicense",
    "web": "https://github.com/Druage/sling"
  },
  {
    "name": "number_files",
    "url": "https://github.com/Araq/number_files/",
    "method": "git",
    "tags": [
      "rename",
      "filename",
      "finder"
    ],
    "description": "Command to add counter suffix/prefix to a list of files.",
    "license": "MIT",
    "web": "https://github.com/Araq/number_files/"
  },
  {
    "name": "redissessions",
    "url": "https://github.com/ithkuil/redissessions/",
    "method": "git",
    "tags": [
      "jester",
      "sessions",
      "redis"
    ],
    "description": "Redis-backed sessions for jester",
    "license": "MIT",
    "web": "https://github.com/ithkuil/redissessions/"
  },
  {
    "name": "horde3d",
    "url": "https://github.com/fowlmouth/horde3d",
    "method": "git",
    "tags": [
      "graphics",
      "3d",
      "rendering",
      "wrapper"
    ],
    "description": "Wrapper for Horde3D, a small open source 3D rendering engine.",
    "license": "WTFPL",
    "web": "https://github.com/fowlmouth/horde3d"
  },
  {
    "name": "mongo",
    "url": "https://github.com/nim-lang/mongo",
    "method": "git",
    "tags": [
      "library",
      "wrapper",
      "database"
    ],
    "description": "Bindings and a high-level interface for MongoDB",
    "license": "MIT",
    "web": "https://github.com/nim-lang/mongo"
  },
  {
    "name": "allegro5",
    "url": "https://github.com/fowlmouth/allegro5",
    "method": "git",
    "tags": [
      "wrapper",
      "graphics",
      "games",
      "opengl",
      "audio"
    ],
    "description": "Wrapper for Allegro version 5.X",
    "license": "MIT",
    "web": "https://github.com/fowlmouth/allegro5"
  },
  {
    "name": "physfs",
    "url": "https://github.com/fowlmouth/physfs",
    "method": "git",
    "tags": [
      "wrapper",
      "filesystem",
      "archives"
    ],
    "description": "A library to provide abstract access to various archives.",
    "license": "WTFPL",
    "web": "https://github.com/fowlmouth/physfs"
  },
  {
    "name": "shoco",
    "url": "https://github.com/onionhammer/shoconim.git",
    "method": "git",
    "tags": [
      "compression",
      "shoco"
    ],
    "description": "A fast compressor for short strings",
    "license": "MIT",
    "web": "https://github.com/onionhammer/shoconim"
  },
  {
    "name": "murmur3",
    "url": "https://github.com/boydgreenfield/nimrod-murmur",
    "method": "git",
    "tags": [
      "MurmurHash",
      "MurmurHash3",
      "murmur",
      "hash",
      "hashing"
    ],
    "description": "A simple MurmurHash3 wrapper for Nim",
    "license": "MIT",
    "web": "https://github.com/boydgreenfield/nimrod-murmur"
  },
  {
    "name": "hex",
    "url": "https://github.com/esbullington/nimrod-hex",
    "method": "git",
    "tags": [
      "hex",
      "encoding"
    ],
    "description": "A simple hex package for Nim",
    "license": "MIT",
    "web": "https://github.com/esbullington/nimrod-hex"
  },
  {
    "name": "strfmt",
    "url": "https://bitbucket.org/lyro/strfmt",
    "method": "hg",
    "tags": [
      "library"
    ],
    "description": "A string formatting library inspired by Python's `format`.",
    "license": "MIT",
    "web": "https://lyro.bitbucket.org/strfmt"
  },
  {
    "name": "jade-nim",
    "url": "https://github.com/idlewan/jade-nim",
    "method": "git",
    "tags": [
      "template",
      "jade",
      "web",
      "dsl",
      "html"
    ],
    "description": "Compiles jade templates to Nim procedures.",
    "license": "MIT",
    "web": "https://github.com/idlewan/jade-nim"
  },
  {
    "name": "gh_nimrod_doc_pages",
    "url": "https://github.com/Araq/gh_nimrod_doc_pages",
    "method": "git",
    "tags": [
      "command-line",
      "web",
      "automation",
      "documentation"
    ],
    "description": "Generates a GitHub documentation website for Nim projects.",
    "license": "MIT",
    "web": "https://github.com/Araq/gh_nimrod_doc_pages"
  },
  {
    "name": "midnight_dynamite",
    "url": "https://github.com/Araq/midnight_dynamite",
    "method": "git",
    "tags": [
      "wrapper",
      "library",
      "html",
      "markdown",
      "md"
    ],
    "description": "Wrapper for the markdown rendering hoedown library",
    "license": "MIT",
    "web": "https://github.com/Araq/midnight_dynamite"
  },
  {
    "name": "rsvg",
    "url": "https://github.com/def-/rsvg",
    "method": "git",
    "tags": [
      "wrapper",
      "library",
      "graphics"
    ],
    "description": "Wrapper for librsvg, a Scalable Vector Graphics (SVG) rendering library",
    "license": "MIT",
    "web": "https://github.com/def-/rsvg"
  },
  {
    "name": "emerald",
    "url": "https://github.com/flyx/emerald",
    "method": "git",
    "tags": [
      "dsl",
      "html",
      "template",
      "web"
    ],
    "description": "macro-based HTML templating engine",
    "license": "WTFPL",
    "web": "https://flyx.github.io/emerald/"
  },
  {
    "name": "niminst",
    "url": "https://github.com/nim-lang/niminst",
    "method": "git",
    "tags": [
      "app",
      "binary",
      "tool",
      "installation",
      "generator"
    ],
    "description": "tool to generate installers for Nim programs",
    "license": "MIT",
    "web": "https://github.com/nim-lang/niminst"
  },
  {
    "name": "redis",
    "url": "https://github.com/nim-lang/redis",
    "method": "git",
    "tags": [
      "redis",
      "client",
      "library"
    ],
    "description": "official redis client for Nim",
    "license": "MIT",
    "web": "https://github.com/nim-lang/redis"
  },
  {
    "name": "dialogs",
    "url": "https://github.com/nim-lang/dialogs",
    "method": "git",
    "tags": [
      "library",
      "ui",
      "gui",
      "dialog",
      "file"
    ],
    "description": "wraps GTK+ or Windows' open file dialogs",
    "license": "MIT",
    "web": "https://github.com/nim-lang/dialogs"
  },
  {
    "name": "vectors",
    "url": "https://github.com/blamestross/nimrod-vectors",
    "method": "git",
    "tags": [
      "math",
      "vectors",
      "library"
    ],
    "description": "Simple multidimensional vector math",
    "license": "MIT",
    "web": "https://github.com/blamestross/nimrod-vectors"
  },
  {
    "name": "bitarray",
    "url": "https://github.com/onecodex/nim-bitarray",
    "method": "git",
    "tags": [
      "Bit arrays",
      "Bit sets",
      "Bit vectors",
      "Data structures"
    ],
    "description": "mmap-backed bitarray implementation in Nim.",
    "license": "MIT",
    "web": "https://www.github.com/onecodex/nim-bitarray"
  },
  {
    "name": "appdirs",
    "url": "https://github.com/MrJohz/appdirs",
    "method": "git",
    "tags": [
      "utility",
      "filesystem"
    ],
    "description": "A utility library to find the directory you need to app in.",
    "license": "MIT",
    "web": "https://github.com/MrJohz/appdirs"
  },
  {
    "name": "sndfile",
    "url": "https://github.com/julienaubert/nim-sndfile",
    "method": "git",
    "tags": [
      "audio",
      "wav",
      "wrapper",
      "libsndfile"
    ],
    "description": "A wrapper of libsndfile",
    "license": "MIT",
    "web": "https://github.com/julienaubert/nim-sndfile"
  },
  {
    "name": "nim-sndfile",
    "alias": "sndfile"
  },
  {
    "name": "bigints",
    "url": "https://github.com/def-/bigints",
    "method": "git",
    "tags": [
      "math",
      "library",
      "numbers"
    ],
    "description": "Arbitrary-precision integers",
    "license": "MIT",
    "web": "https://github.com/def-/bigints"
  },
  {
    "name": "iterutils",
    "url": "https://github.com/def-/iterutils",
    "method": "git",
    "tags": [
      "library",
      "iterators"
    ],
    "description": "Functional operations for iterators and slices, similar to sequtils",
    "license": "MIT",
    "web": "https://github.com/def-/iterutils"
  },
  {
    "name": "hastyscribe",
    "url": "https://github.com/h3rald/hastyscribe",
    "method": "git",
    "tags": [
      "markdown",
      "html",
      "publishing"
    ],
    "description": "Self-contained markdown compiler generating self-contained HTML documents",
    "license": "MIT",
    "web": "https://h3rald.com/hastyscribe"
  },
  {
    "name": "nanomsg",
    "url": "https://github.com/def-/nim-nanomsg",
    "method": "git",
    "tags": [
      "library",
      "wrapper",
      "networking"
    ],
    "description": "Wrapper for the nanomsg socket library that provides several common communication patterns",
    "license": "MIT",
    "web": "https://github.com/def-/nim-nanomsg"
  },
  {
    "name": "directnimrod",
    "url": "https://bitbucket.org/barcharcraz/directnimrod",
    "method": "git",
    "tags": [
      "library",
      "wrapper",
      "graphics",
      "windows"
    ],
    "description": "Wrapper for microsoft's DirectX libraries",
    "license": "MS-PL",
    "web": "https://bitbucket.org/barcharcraz/directnimrod"
  },
  {
    "name": "imghdr",
    "url": "https://github.com/achesak/nim-imghdr",
    "method": "git",
    "tags": [
      "image",
      "formats",
      "files"
    ],
    "description": "Library for detecting the format of an image",
    "license": "MIT",
    "web": "https://github.com/achesak/nim-imghdr"
  },
  {
    "name": "csv2json",
    "url": "https://github.com/achesak/nim-csv2json",
    "method": "git",
    "tags": [
      "csv",
      "json"
    ],
    "description": "Convert CSV files to JSON",
    "license": "MIT",
    "web": "https://github.com/achesak/nim-csv2json"
  },
  {
    "name": "vecmath",
    "url": "https://github.com/barcharcraz/vecmath",
    "method": "git",
    "tags": [
      "library",
      "math",
      "vector"
    ],
    "description": "various vector maths utils for nimrod",
    "license": "MIT",
    "web": "https://github.com/barcharcraz/vecmath"
  },
  {
    "name": "lazy_rest",
    "url": "https://github.com/Araq/lazy_rest",
    "method": "git",
    "tags": [
      "library",
      "rst",
      "rest",
      "text",
      "html"
    ],
    "description": "Simple reST HTML generation with some extras.",
    "license": "MIT",
    "web": "https://github.com/Araq/lazy_rest"
  },
  {
    "name": "Phosphor",
    "url": "https://github.com/barcharcraz/Phosphor",
    "method": "git",
    "tags": [
      "library",
      "opengl",
      "graphics"
    ],
    "description": "eaiser use of OpenGL and GLSL shaders",
    "license": "MIT",
    "web": "https://github.com/barcharcraz/Phosphor"
  },
  {
    "name": "colorsys",
    "url": "https://github.com/achesak/nim-colorsys",
    "method": "git",
    "tags": [
      "library",
      "colors",
      "rgb",
      "yiq",
      "hls",
      "hsv"
    ],
    "description": "Convert between RGB, YIQ, HLS, and HSV color systems.",
    "license": "MIT",
    "web": "https://github.com/achesak/nim-colorsys"
  },
  {
    "name": "pythonfile",
    "url": "https://github.com/achesak/nim-pythonfile",
    "method": "git",
    "tags": [
      "library",
      "python",
      "files",
      "file"
    ],
    "description": "Wrapper of the file procedures to provide an interface as similar as possible to that of Python",
    "license": "MIT",
    "web": "https://github.com/achesak/nim-pythonfile"
  },
  {
    "name": "sndhdr",
    "url": "https://github.com/achesak/nim-sndhdr",
    "method": "git",
    "tags": [
      "library",
      "formats",
      "files",
      "sound",
      "audio"
    ],
    "description": "Library for detecting the format of a sound file",
    "license": "MIT",
    "web": "https://github.com/achesak/nim-sndhdr"
  },
  {
    "name": "irc",
    "url": "https://github.com/nim-lang/irc",
    "method": "git",
    "tags": [
      "library",
      "irc",
      "network"
    ],
    "description": "Implements a simple IRC client.",
    "license": "MIT",
    "web": "https://github.com/nim-lang/irc"
  },
  {
    "name": "random",
    "url": "https://github.com/oprypin/nim-random",
    "method": "git",
    "tags": [
      "library",
      "algorithms",
      "random"
    ],
    "description": "Pseudo-random number generation library inspired by Python",
    "license": "MIT",
    "web": "https://github.com/oprypin/nim-random"
  },
  {
    "name": "zmq",
    "url": "https://github.com/nim-lang/nim-zmq",
    "method": "git",
    "tags": [
      "library",
      "wrapper",
      "zeromq",
      "messaging",
      "queue"
    ],
    "description": "ZeroMQ 4 wrapper",
    "license": "MIT",
    "web": "https://github.com/nim-lang/nim-zmq"
  },
  {
    "name": "uuid",
    "url": "https://github.com/idlewan/nim-uuid",
    "method": "git",
    "tags": [
      "library",
      "wrapper",
      "uuid"
    ],
    "description": "UUID wrapper",
    "license": "MIT",
    "web": "https://github.com/idlewan/nim-uuid"
  },
  {
    "name": "robotparser",
    "url": "https://github.com/achesak/nim-robotparser",
    "method": "git",
    "tags": [
      "library",
      "useragent",
      "robots",
      "robot.txt"
    ],
    "description": "Determine if a useragent can access a URL using robots.txt",
    "license": "MIT",
    "web": "https://github.com/achesak/nim-robotparser"
  },
  {
    "name": "epub",
    "url": "https://github.com/achesak/nim-epub",
    "method": "git",
    "tags": [
      "library",
      "epub",
      "e-book"
    ],
    "description": "Module for working with EPUB e-book files",
    "license": "MIT",
    "web": "https://github.com/achesak/nim-epub"
  },
  {
    "name": "hashids",
    "url": "https://github.com/achesak/nim-hashids",
    "method": "git",
    "tags": [
      "library",
      "hashids"
    ],
    "description": "Nim implementation of Hashids",
    "license": "MIT",
    "web": "https://github.com/achesak/nim-hashids"
  },
  {
    "name": "openssl_evp",
    "url": "https://github.com/cowboy-coders/nim-openssl-evp",
    "method": "git",
    "tags": [
      "library",
      "crypto",
      "openssl"
    ],
    "description": "Wrapper for OpenSSL's EVP interface",
    "license": "OpenSSL and SSLeay",
    "web": "https://github.com/cowboy-coders/nim-openssl-evp"
  },
  {
    "name": "monad",
    "alias": "maybe"
  },
  {
    "name": "maybe",
    "url": "https://github.com/superfunc/maybe",
    "method": "git",
    "tags": [
      "library",
      "functional",
      "optional",
      "monad"
    ],
    "description": "basic monadic maybe type for Nim",
    "license": "BSD3",
    "web": "https://github.com/superfunc/maybe"
  },
  {
    "name": "eternity",
    "url": "https://github.com/hiteshjasani/nim-eternity",
    "method": "git",
    "tags": [
      "library",
      "time",
      "format"
    ],
    "description": "Humanize elapsed time",
    "license": "MIT",
    "web": "https://github.com/hiteshjasani/nim-eternity"
  },
  {
    "name": "gmp",
    "url": "https://github.com/subsetpark/nim-gmp",
    "method": "git",
    "tags": [
      "library",
      "bignum",
      "numbers",
      "math"
    ],
    "description": "wrapper for the GNU multiple precision arithmetic library (GMP)",
    "license": "LGPLv3 or GPLv2",
    "web": "https://github.com/subsetpark/nim-gmp"
  },
  {
    "name": "ludens",
    "url": "https://github.com/rnentjes/nim-ludens",
    "method": "git",
    "tags": [
      "library",
      "game",
      "opengl",
      "sfml"
    ],
    "description": "Little game library using opengl and sfml",
    "license": "MIT",
    "web": "https://github.com/rnentjes/nim-ludens"
  },
  {
    "name": "ffbookmarks",
    "url": "https://github.com/achesak/nim-ffbookmarks",
    "method": "git",
    "tags": [
      "firefox",
      "bookmarks",
      "library"
    ],
    "description": "Nim module for working with Firefox bookmarks",
    "license": "MIT",
    "web": "https://github.com/achesak/nim-ffbookmarks"
  },
  {
    "name": "moustachu",
    "url": "https://github.com/fenekku/moustachu.git",
    "method": "git",
    "tags": [
      "web",
      "html",
      "template",
      "mustache"
    ],
    "description": "Mustache templating for Nim.",
    "license": "MIT",
    "web": "https://github.com/fenekku/moustachu"
  },
  {
    "name": "easy-bcrypt",
    "url": "https://github.com/flaviut/easy-bcrypt.git",
    "method": "git",
    "tags": [
      "hash",
      "crypto",
      "password",
      "bcrypt"
    ],
    "description": "simple wrapper providing a convenient interface for the bcrypt password hashing algorithm",
    "license": "CC0",
    "web": "https://github.com/flaviut/easy-bcrypt/blob/master/easy-bcrypt.nimble"
  },
  {
    "name": "libclang",
    "url": "https://github.com/cowboy-coders/nim-libclang.git",
    "method": "git",
    "tags": [
      "wrapper",
      "bindings",
      "clang"
    ],
    "description": "wrapper for libclang (the C-interface of the clang LLVM frontend)",
    "license": "MIT",
    "web": "https://github.com/cowboy-coders/nim-libclang"
  },
  {
    "name": "nim-libclang",
    "url": "https://github.com/cowboy-coders/nim-libclang.git",
    "method": "git",
    "tags": [
      "wrapper",
      "bindings",
      "clang"
    ],
    "description": "Please use libclang instead.",
    "license": "MIT",
    "web": "https://github.com/cowboy-coders/nim-libclang"
  },
  {
    "name": "nimqml",
    "url": "https://github.com/filcuc/nimqml",
    "method": "git",
    "tags": [
      "Qt",
      "Qml",
      "UI",
      "GUI"
    ],
    "description": "Qt Qml bindings",
    "license": "GPLv3",
    "web": "https://github.com/filcuc/nimqml"
  },
  {
    "name": "XPLM-Nim",
    "url": "https://github.com/jpoirier/XPLM-Nim",
    "method": "git",
    "tags": [
      "X-Plane",
      "XPLM",
      "Plugin",
      "SDK"
    ],
    "description": "X-Plane XPLM SDK wrapper",
    "license": "BSD",
    "web": "https://github.com/jpoirier/XPLM-Nim"
  },
  {
    "name": "csfml",
    "url": "https://github.com/oprypin/nim-csfml",
    "method": "git",
    "tags": [
      "sfml",
      "binding",
      "game",
      "media",
      "library",
      "opengl"
    ],
    "description": "Bindings for Simple and Fast Multimedia Library (through CSFML)",
    "license": "zlib",
    "web": "https://github.com/oprypin/nim-csfml"
  },
  {
    "name": "optional_t",
    "url": "https://github.com/flaviut/optional_t",
    "method": "git",
    "tags": [
      "option",
      "functional"
    ],
    "description": "Basic Option[T] library",
    "license": "MIT",
    "web": "https://github.com/flaviut/optional_t"
  },
  {
    "name": "nimrtlsdr",
    "url": "https://github.com/jpoirier/nimrtlsdr",
    "method": "git",
    "tags": [
      "rtl-sdr",
      "wrapper",
      "bindings",
      "rtlsdr"
    ],
    "description": "A Nim wrapper for librtlsdr",
    "license": "BSD",
    "web": "https://github.com/jpoirier/nimrtlsdr"
  },
  {
    "name": "lapp",
    "url": "https://gitlab.3dicc.com/gokr/lapp.git",
    "method": "git",
    "tags": [
      "args",
      "cmd",
      "opt",
      "parse",
      "parsing"
    ],
    "description": "Opt parser using synopsis as specification, ported from Lua.",
    "license": "MIT",
    "web": "https://gitlab.3dicc.com/gokr/lapp"
  },
  {
    "name": "blimp",
    "url": "https://gitlab.3dicc.com/gokr/blimp.git",
    "method": "git",
    "tags": [
      "app",
      "binary",
      "utility",
      "git",
      "git-fat"
    ],
    "description": "Utility that helps with big files in git, very similar to git-fat, s3annnex etc.",
    "license": "MIT",
    "web": "https://gitlab.3dicc.com/gokr/blimp"
  },
  {
    "name": "parsetoml",
    "url": "https://github.com/NimParsers/parsetoml.git",
    "method": "git",
    "tags": [
      "library",
      "parse"
    ],
    "description": "Library for parsing TOML files.",
    "license": "MIT",
    "web": "https://github.com/NimParsers/parsetoml"
  },
  {
    "name": "compiler",
    "url": "https://github.com/nim-lang/Nim.git",
    "method": "git",
    "tags": [
      "library"
    ],
    "description": "Compiler package providing the compiler sources as a library.",
    "license": "MIT",
    "web": "https://github.com/nim-lang/Nim"
  },
  {
    "name": "nre",
    "url": "https://github.com/flaviut/nre.git",
    "method": "git",
    "tags": [
      "library",
      "pcre",
      "regex"
    ],
    "description": "A better regular expression library",
    "license": "MIT",
    "web": "https://github.com/flaviut/nre"
  },
  {
    "name": "docopt",
    "url": "https://github.com/docopt/docopt.nim",
    "method": "git",
    "tags": [
      "command-line",
      "arguments",
      "parsing",
      "library"
    ],
    "description": "Command-line args parser based on Usage message",
    "license": "MIT",
    "web": "https://github.com/docopt/docopt.nim"
  },
  {
    "name": "bpg",
    "url": "https://github.com/def-/nim-bpg.git",
    "method": "git",
    "tags": [
      "image",
      "library",
      "wrapper"
    ],
    "description": "BPG (Better Portable Graphics) for Nim",
    "license": "MIT",
    "web": "https://github.com/def-/nim-bpg"
  },
  {
    "name": "io-spacenav",
    "url": "https://github.com/nimious/io-spacenav.git",
    "method": "git",
    "tags": [
      "binding",
      "3dx",
      "3dconnexion",
      "libspnav",
      "spacenav",
      "spacemouse",
      "spacepilot",
      "spacenavigator"
    ],
    "description": "Obsolete - please use spacenav instead!",
    "license": "MIT",
    "web": "https://github.com/nimious/io-spacenav"
  },
  {
    "name": "optionals",
    "url": "https://github.com/MasonMcGill/optionals.git",
    "method": "git",
    "tags": [
      "library",
      "option",
      "optional",
      "maybe"
    ],
    "description": "Option types",
    "license": "MIT",
    "web": "https://github.com/MasonMcGill/optionals"
  },
  {
    "name": "tuples",
    "url": "https://github.com/MasonMcGill/tuples.git",
    "method": "git",
    "tags": [
      "library",
      "tuple",
      "metaprogramming"
    ],
    "description": "Tuple manipulation utilities",
    "license": "MIT",
    "web": "https://github.com/MasonMcGill/tuples"
  },
  {
    "name": "fuse",
    "url": "https://github.com/akiradeveloper/nim-fuse.git",
    "method": "git",
    "tags": [
      "fuse",
      "library",
      "wrapper"
    ],
    "description": "A FUSE binding for Nim",
    "license": "MIT",
    "web": "https://github.com/akiradeveloper/nim-fuse"
  },
  {
    "name": "brainfuck",
    "url": "https://github.com/def-/nim-brainfuck.git",
    "method": "git",
    "tags": [
      "library",
      "binary",
      "app",
      "interpreter",
      "compiler",
      "language"
    ],
    "description": "A brainfuck interpreter and compiler",
    "license": "MIT",
    "web": "https://github.com/def-/nim-brainfuck"
  },
  {
    "name": "nimsuggest",
    "url": "https://github.com/nim-lang/nimsuggest.git",
    "method": "git",
    "tags": [
      "binary",
      "app",
      "suggest",
      "compiler",
      "autocomplete"
    ],
    "description": "Tool for providing auto completion data for Nim source code.",
    "license": "MIT",
    "web": "https://github.com/nim-lang/nimsuggest"
  },
  {
    "name": "jwt",
    "url": "https://github.com/yglukhov/nim-jwt.git",
    "method": "git",
    "tags": [
      "library",
      "crypto",
      "hash"
    ],
    "description": "JSON Web Tokens for Nim",
    "license": "MIT",
    "web": "https://github.com/yglukhov/nim-jwt"
  },
  {
    "name": "pythonpathlib",
    "url": "https://github.com/achesak/nim-pythonpathlib.git",
    "method": "git",
    "tags": [
      "path",
      "directory",
      "python",
      "library"
    ],
    "description": "Module for working with paths that is as similar as possible to Python's pathlib",
    "license": "MIT",
    "web": "https://github.com/achesak/nim-pythonpathlib"
  },
  {
    "name": "RingBuffer",
    "url": "git@github.com:megawac/RingBuffer.nim.git",
    "method": "git",
    "tags": [
      "sequence",
      "seq",
      "circular",
      "ring",
      "buffer"
    ],
    "description": "Circular buffer implementation",
    "license": "MIT",
    "web": "https://github.com/megawac/RingBuffer.nim"
  },
  {
    "name": "nimrat",
    "url": "https://github.com/apense/nimrat",
    "method": "git",
    "tags": [
      "library",
      "math",
      "numbers"
    ],
    "description": "Module for working with rational numbers (fractions)",
    "license": "MIT",
    "web": "https://github.com/apense/nimrat"
  },
  {
    "name": "io-isense",
    "url": "https://github.com/nimious/io-isense.git",
    "method": "git",
    "tags": [
      "binding",
      "isense",
      "intersense",
      "inertiacube",
      "intertrax",
      "microtrax",
      "thales",
      "tracking",
      "sensor"
    ],
    "description": "Obsolete - please use isense instead!",
    "license": "MIT",
    "web": "https://github.com/nimious/io-isense"
  },
  {
    "name": "io-usb",
    "url": "https://github.com/nimious/io-usb.git",
    "method": "git",
    "tags": [
      "binding",
      "usb",
      "libusb"
    ],
    "description": "Obsolete - please use libusb instead!",
    "license": "MIT",
    "web": "https://github.com/nimious/io-usb"
  },
  {
    "name": "nimcfitsio",
    "url": "https://github.com/ziotom78/nimcfitsio.git",
    "method": "git",
    "tags": [
      "library",
      "binding",
      "cfitsio",
      "fits",
      "io"
    ],
    "description": "Bindings for CFITSIO, a library to read/write FITSIO images and tables.",
    "license": "MIT",
    "web": "https://github.com/ziotom78/nimcfitsio"
  },
  {
    "name": "glossolalia",
    "url": "https://github.com/fowlmouth/glossolalia",
    "method": "git",
    "tags": [
      "parser",
      "peg"
    ],
    "description": "A DSL for quickly writing parsers",
    "license": "CC0",
    "web": "https://github.com/fowlmouth/glossolalia"
  },
  {
    "name": "entoody",
    "url": "https://bitbucket.org/fowlmouth/entoody",
    "method": "git",
    "tags": [
      "component",
      "entity",
      "composition"
    ],
    "description": "A component/entity system",
    "license": "CC0",
    "web": "https://bitbucket.org/fowlmouth/entoody"
  },
  {
    "name": "msgpack",
    "url": "https://github.com/akiradeveloper/msgpack-nim.git",
    "method": "git",
    "tags": [
      "msgpack",
      "library",
      "serialization"
    ],
    "description": "A MessagePack binding for Nim",
    "license": "MIT",
    "web": "https://github.com/akiradeveloper/msgpack-nim"
  },
  {
    "name": "osinfo",
    "url": "https://github.com/nim-lang/osinfo.git",
    "method": "git",
    "tags": [
      "os",
      "library",
      "info"
    ],
    "description": "Modules providing information about the OS.",
    "license": "MIT",
    "web": "https://github.com/nim-lang/osinfo"
  },
  {
    "name": "io-myo",
    "url": "https://github.com/nimious/io-myo.git",
    "method": "git",
    "tags": [
      "binding",
      "myo",
      "thalmic",
      "armband",
      "gesture"
    ],
    "description": "Obsolete - please use myo instead!",
    "license": "MIT",
    "web": "https://github.com/nimious/io-myo"
  },
  {
    "name": "io-oculus",
    "url": "https://github.com/nimious/io-oculus.git",
    "method": "git",
    "tags": [
      "binding",
      "oculus",
      "rift",
      "vr",
      "libovr",
      "ovr",
      "dk1",
      "dk2",
      "gearvr"
    ],
    "description": "Obsolete - please use oculus instead!",
    "license": "MIT",
    "web": "https://github.com/nimious/io-oculus"
  },
  {
    "name": "closure_compiler",
    "url": "https://github.com/yglukhov/closure_compiler.git",
    "method": "git",
    "tags": [
      "binding",
      "closure",
      "compiler",
      "javascript"
    ],
    "description": "Bindings for Closure Compiler web API.",
    "license": "MIT",
    "web": "https://github.com/yglukhov/closure_compiler"
  },
  {
    "name": "io-serialport",
    "url": "https://github.com/nimious/io-serialport.git",
    "method": "git",
    "tags": [
      "binding",
      "libserialport",
      "serial",
      "communication"
    ],
    "description": "Obsolete - please use serialport instead!",
    "license": "MIT",
    "web": "https://github.com/nimious/io-serialport"
  },
  {
    "name": "beanstalkd",
    "url": "https://github.com/tormaroe/beanstalkd.nim.git",
    "method": "git",
    "tags": [
      "library",
      "queue",
      "messaging"
    ],
    "description": "A beanstalkd work queue client library.",
    "license": "MIT",
    "web": "https://github.com/tormaroe/beanstalkd.nim"
  },
  {
    "name": "wiki2text",
    "url": "https://github.com/rspeer/wiki2text.git",
    "method": "git",
    "tags": [
      "nlp",
      "wiki",
      "xml",
      "text"
    ],
    "description": "Quickly extracts natural-language text from a MediaWiki XML file.",
    "license": "MIT",
    "web": "https://github.com/rspeer/wiki2text"
  },
  {
    "name": "qt5_qtsql",
    "url": "https://github.com/philip-wernersbach/nim-qt5_qtsql.git",
    "method": "git",
    "tags": [
      "library",
      "wrapper",
      "database",
      "qt",
      "qt5",
      "qtsql",
      "sqlite",
      "postgres",
      "mysql"
    ],
    "description": "Binding for Qt 5's Qt SQL library that integrates with the features of the Nim language. Uses one API for multiple database engines.",
    "license": "MIT",
    "web": "https://github.com/philip-wernersbach/nim-qt5_qtsql"
  },
  {
    "name": "orient",
    "url": "https://github.com/philip-wernersbach/nim-orient",
    "method": "git",
    "tags": [
      "library",
      "wrapper",
      "database",
      "orientdb",
      "pure"
    ],
    "description": "OrientDB driver written in pure Nim, uses the OrientDB 2.0 Binary Protocol with Binary Serialization.",
    "license": "MPL",
    "web": "https://github.com/philip-wernersbach/nim-orient"
  },
  {
    "name": "syslog",
    "url": "https://github.com/FedericoCeratto/nim-syslog",
    "method": "git",
    "tags": [
      "library",
      "pure"
    ],
    "description": "Syslog module.",
    "license": "LGPLv3",
    "web": "https://github.com/FedericoCeratto/nim-syslog"
  },
  {
    "name": "nimes",
    "url": "https://github.com/def-/nimes",
    "method": "git",
    "tags": [
      "emulator",
      "nes",
      "game",
      "sdl",
      "javascript"
    ],
    "description": "NES emulator using SDL2, also compiles to JavaScript with emscripten.",
    "license": "MPL",
    "web": "https://github.com/def-/nimes"
  },
  {
    "name": "syscall",
    "url": "https://github.com/def-/nim-syscall",
    "method": "git",
    "tags": [
      "library"
    ],
    "description": "Raw system calls for Nim",
    "license": "MPL",
    "web": "https://github.com/def-/nim-syscall"
  },
  {
    "name": "jnim",
    "url": "https://github.com/yglukhov/jnim",
    "method": "git",
    "tags": [
      "library",
      "java",
      "jvm",
      "bridge",
      "bindings"
    ],
    "description": "Nim - Java bridge",
    "license": "MIT",
    "web": "https://github.com/yglukhov/jnim"
  },
  {
    "name": "nimPDF",
    "url": "https://github.com/jangko/nimpdf",
    "method": "git",
    "tags": [
      "library",
      "PDF",
      "document"
    ],
    "description": "library for generating PDF files",
    "license": "MIT",
    "web": "https://github.com/jangko/nimpdf"
  },
  {
    "name": "LLVM",
    "url": "https://github.com/FedeOmoto/llvm",
    "method": "git",
    "tags": [
      "LLVM",
      "bindings",
      "wrapper"
    ],
    "description": "LLVM bindings for the Nim language.",
    "license": "MIT",
    "web": "https://github.com/FedeOmoto/llvm"
  },
  {
    "name": "nshout",
    "url": "https://github.com/Senketsu/nshout",
    "method": "git",
    "tags": [
      "library",
      "shouter",
      "libshout",
      "wrapper",
      "bindings",
      "audio",
      "web"
    ],
    "description": "Nim bindings for libshout",
    "license": "MIT",
    "web": "https://github.com/Senketsu/nshout"
  },
  {
    "name": "nsu",
    "url": "https://github.com/Senketsu/nsu",
    "method": "git",
    "tags": [
      "library",
      "tool",
      "utility",
      "screenshot"
    ],
    "description": "Simple screenshot library & cli tool made in Nim",
    "license": "MIT",
    "web": "https://github.com/Senketsu/nsu"
  },
  {
    "name": "nuuid",
    "url": "https://github.com/yglukhov/nim-only-uuid",
    "method": "git",
    "tags": [
      "library",
      "uuid",
      "guid"
    ],
    "description": "A Nim source only UUID generator",
    "license": "MIT",
    "web": "https://github.com/yglukhov/nim-only-uuid"
  },
  {
    "name": "fftw3",
    "url": "https://github.com/ziotom78/nimfftw3",
    "method": "git",
    "tags": [
      "library",
      "math",
      "fft"
    ],
    "description": "Bindings to the FFTW library",
    "license": "MIT",
    "web": "https://github.com/ziotom78/nimfftw3"
  },
  {
    "name": "nrpl",
    "url": "https://github.com/vegansk/nrpl",
    "method": "git",
    "tags": [
      "REPL",
      "application"
    ],
    "description": "A rudimentary Nim REPL",
    "license": "MIT",
    "web": "https://github.com/vegansk/nrpl"
  },
  {
    "name": "nim-geocoding",
    "url": "https://github.com/saratchandra92/nim-geocoding",
    "method": "git",
    "tags": [
      "library",
      "geocoding",
      "maps"
    ],
    "description": "A simple library for Google Maps Geocoding API",
    "license": "MIT",
    "web": "https://github.com/saratchandra92/nim-geocoding"
  },
  {
    "name": "io-gles",
    "url": "https://github.com/nimious/io-gles.git",
    "method": "git",
    "tags": [
      "binding",
      "khronos",
      "gles",
      "opengl es"
    ],
    "description": "Obsolete - please use gles instead!",
    "license": "MIT",
    "web": "https://github.com/nimious/io-gles"
  },
  {
    "name": "io-egl",
    "url": "https://github.com/nimious/io-egl.git",
    "method": "git",
    "tags": [
      "binding",
      "khronos",
      "egl",
      "opengl",
      "opengl es",
      "openvg"
    ],
    "description": "Obsolete - please use egl instead!",
    "license": "MIT",
    "web": "https://github.com/nimious/io-egl"
  },
  {
    "name": "io-sixense",
    "url": "https://github.com/nimious/io-sixense.git",
    "method": "git",
    "tags": [
      "binding",
      "sixense",
      "razer hydra",
      "stem system",
      "vr"
    ],
    "description": "Obsolete - please use sixense instead!",
    "license": "MIT",
    "web": "https://github.com/nimious/io-sixense"
  },
  {
    "name": "tnetstring",
    "url": "https://mahlon@bitbucket.org/mahlon/nim-tnetstring",
    "method": "hg",
    "tags": [
      "tnetstring",
      "library",
      "serialization"
    ],
    "description": "Parsing and serializing for the TNetstring format.",
    "license": "MIT",
    "web": "http://bitbucket.org/mahlon/nim-tnetstring"
  },
  {
    "name": "msgpack4nim",
    "url": "https://github.com/jangko/msgpack4nim",
    "method": "git",
    "tags": [
      "msgpack",
      "library",
      "serialization",
      "deserialization"
    ],
    "description": "Another MessagePack implementation written in pure nim",
    "license": "MIT",
    "web": "https://github.com/jangko/msgpack4nim"
  },
  {
    "name": "binaryheap",
    "url": "https://github.com/bluenote10/nim-heap",
    "method": "git",
    "tags": [
      "heap",
      "priority queue"
    ],
    "description": "Simple binary heap implementation",
    "license": "MIT",
    "web": "https://github.com/bluenote10/nim-heap"
  },
  {
    "name": "stringinterpolation",
    "url": "https://github.com/bluenote10/nim-stringinterpolation",
    "method": "git",
    "tags": [
      "string formatting",
      "string interpolation"
    ],
    "description": "String interpolation with printf syntax",
    "license": "MIT",
    "web": "https://github.com/bluenote10/nim-stringinterpolation"
  },
  {
    "name": "libovr",
    "url": "https://github.com/bluenote10/nim-ovr",
    "method": "git",
    "tags": [
      "Oculus Rift",
      "virtual reality"
    ],
    "description": "Nim bindings for libOVR (Oculus Rift)",
    "license": "MIT",
    "web": "https://github.com/bluenote10/nim-ovr"
  },
  {
    "name": "delaunay",
    "url": "https://github.com/Nycto/DelaunayNim",
    "method": "git",
    "tags": [
      "delaunay",
      "library",
      "algorithms",
      "graph"
    ],
    "description": "2D Delaunay triangulations",
    "license": "MIT",
    "web": "https://github.com/Nycto/DelaunayNim"
  },
  {
    "name": "linenoise",
    "url": "https://github.com/fallingduck/linenoise-nim",
    "method": "git",
    "tags": [
      "linenoise",
      "readline",
      "library",
      "wrapper",
      "command-line"
    ],
    "description": "Wrapper for linenoise, a free, self-contained alternative to GNU readline.",
    "license": "BSD",
    "web": "https://github.com/fallingduck/linenoise-nim"
  },
  {
    "name": "struct",
    "url": "https://github.com/OpenSystemsLab/struct.nim",
    "method": "git",
    "tags": [
      "struct",
      "library",
      "python",
      "pack",
      "unpack"
    ],
    "description": "Python-like 'struct' for Nim",
    "license": "MIT",
    "web": "https://github.com/OpenSystemsLab/struct.nim"
  },
  {
    "name": "uri2",
    "url": "https://github.com/achesak/nim-uri2",
    "method": "git",
    "tags": [
      "uri",
      "url",
      "library"
    ],
    "description": "Nim module for better URI handling",
    "license": "MIT",
    "web": "https://github.com/achesak/nim-uri2"
  },
  {
    "name": "hmac",
    "url": "https://github.com/OpenSystemsLab/hmac.nim",
    "method": "git",
    "tags": [
      "hmac",
      "authentication",
      "hash",
      "sha1",
      "md5"
    ],
    "description": "HMAC-SHA1 and HMAC-MD5 hashing in Nim",
    "license": "MIT",
    "web": "https://github.com/OpenSystemsLab/hmac.nim"
  },
  {
    "name": "mongrel2",
    "url": "https://mahlon@bitbucket.org/mahlon/nim-mongrel2",
    "method": "hg",
    "tags": [
      "mongrel2",
      "library",
      "www"
    ],
    "description": "Handler framework for the Mongrel2 web server.",
    "license": "MIT",
    "web": "http://bitbucket.org/mahlon/nim-mongrel2"
  },
  {
    "name": "shimsham",
    "url": "https://github.com/apense/shimsham",
    "method": "git",
    "tags": [
      "crypto",
      "hash",
      "hashing",
      "digest"
    ],
    "description": "Hashing/Digest collection in pure Nim",
    "license": "MIT",
    "web": "https://github.com/apense/shimsham"
  },
  {
    "name": "base32",
    "url": "https://github.com/OpenSystemsLab/base32.nim",
    "method": "git",
    "tags": [
      "base32",
      "encode",
      "decode"
    ],
    "description": "Base32 library for Nim",
    "license": "MIT",
    "web": "https://github.com/OpenSystemsLab/base32.nim"
  },
  {
    "name": "otp",
    "url": "https://github.com/OpenSystemsLab/otp.nim",
    "method": "git",
    "tags": [
      "otp",
      "hotp",
      "totp",
      "time",
      "password",
      "one",
      "google",
      "authenticator"
    ],
    "description": "One Time Password library for Nim",
    "license": "MIT",
    "web": "https://github.com/OpenSystemsLab/otp.nim"
  },
  {
    "name": "q",
    "url": "https://github.com/OpenSystemsLab/q.nim",
    "method": "git",
    "tags": [
      "css",
      "selector",
      "query",
      "match",
      "find",
      "html",
      "xml",
      "jquery"
    ],
    "description": "Simple package for query HTML/XML elements using a CSS3 or jQuery-like selector syntax",
    "license": "MIT",
    "web": "https://github.com/OpenSystemsLab/q.nim"
  },
  {
    "name": "bignum",
    "url": "https://github.com/FedeOmoto/bignum",
    "method": "git",
    "tags": [
      "bignum",
      "gmp",
      "wrapper"
    ],
    "description": "Wrapper around the GMP bindings for the Nim language.",
    "license": "MIT",
    "web": "https://github.com/FedeOmoto/bignum"
  },
  {
    "name": "rbtree",
    "url": "https://github.com/Nycto/RBTreeNim",
    "method": "git",
    "tags": [
      "tree",
      "binary search tree",
      "rbtree",
      "red black tree"
    ],
    "description": "Red/Black Trees",
    "license": "MIT",
    "web": "https://github.com/Nycto/RBTreeNim"
  },
  {
    "name": "anybar",
    "url": "https://github.com/ba0f3/anybar.nim",
    "method": "git",
    "tags": [
      "anybar",
      "menubar",
      "status",
      "indicator"
    ],
    "description": "Control AnyBar instances with Nim",
    "license": "MIT",
    "web": "https://github.com/ba0f3/anybar.nim"
  },
  {
    "name": "astar",
    "url": "https://github.com/Nycto/AStarNim",
    "method": "git",
    "tags": [
      "astar",
      "A*",
      "pathfinding",
      "algorithm"
    ],
    "description": "A* Pathfinding",
    "license": "MIT",
    "web": "https://github.com/Nycto/AStarNim"
  },
  {
    "name": "lazy",
    "url": "https://github.com/petermora/nimLazy/",
    "method": "git",
    "tags": [
      "library",
      "iterator",
      "lazy list"
    ],
    "description": "Iterator library for Nim",
    "license": "MIT",
    "web": "https://github.com/petermora/nimLazy"
  },
  {
    "name": "asyncpythonfile",
    "url": "https://github.com/fallingduck/asyncpythonfile-nim",
    "method": "git",
    "tags": [
      "async",
      "asynchronous",
      "library",
      "python",
      "file",
      "files"
    ],
    "description": "High level, asynchronous file API mimicking Python's file interface.",
    "license": "ISC",
    "web": "https://github.com/fallingduck/asyncpythonfile-nim"
  },
  {
    "name": "nimfuzz",
    "url": "https://github.com/apense/nimfuzz",
    "method": "git",
    "tags": [
      "fuzzing",
      "testing",
      "hacking",
      "security"
    ],
    "description": "Simple and compact fuzzing",
    "license": "Apache License 2.0",
    "web": "https://apense.github.io/nimfuzz"
  },
  {
    "name": "linalg",
    "url": "https://github.com/unicredit/linear-algebra",
    "method": "git",
    "tags": [
      "vector",
      "matrix",
      "linear-algebra",
      "BLAS",
      "LAPACK"
    ],
    "description": "Linear algebra for Nim",
    "license": "Apache License 2.0",
    "web": "https://github.com/unicredit/linear-algebra"
  },
  {
    "name": "sequester",
    "url": "https://github.com/fallingduck/sequester",
    "method": "git",
    "tags": [
      "library",
      "seq",
      "sequence",
      "strings",
      "iterators",
      "php"
    ],
    "description": "Library for converting sequences to strings. Also has PHP-inspired explode and implode procs.",
    "license": "ISC",
    "web": "https://github.com/fallingduck/sequester"
  },
  {
    "name": "options",
    "url": "https://github.com/fallingduck/options-nim",
    "method": "git",
    "tags": [
      "library",
      "option",
      "optionals",
      "maybe"
    ],
    "description": "Temporary package to fix broken code in 0.11.2 stable.",
    "license": "MIT",
    "web": "https://github.com/fallingduck/options-nim"
  },
  {
    "name": "oldwinapi",
    "url": "https://github.com/nim-lang/oldwinapi",
    "method": "git",
    "tags": [
      "library",
      "windows",
      "api"
    ],
    "description": "Old Win API library for Nim",
    "license": "LGPL with static linking exception",
    "web": "https://github.com/nim-lang/oldwinapi"
  },
  {
    "name": "nimx",
    "url": "https://github.com/yglukhov/nimx",
    "method": "git",
    "tags": [
      "gui",
      "ui",
      "library"
    ],
    "description": "Cross-platform GUI framework",
    "license": "MIT",
    "web": "https://github.com/yglukhov/nimx"
  },
  {
    "name": "webview",
    "url": "https://github.com/oskca/webview",
    "method": "git",
    "tags": [
      "gui",
      "ui",
      "webview",
      "cross",
      "web",
      "library"
    ],
    "description": "Nim bindings for https://github.com/zserge/webview, a cross platform single header webview library",
    "license": "MIT",
    "web": "https://github.com/oskca/webview"
  },
  {
    "name": "memo",
    "url": "https://github.com/andreaferretti/memo",
    "method": "git",
    "tags": [
      "memo",
      "memoization",
      "memoize",
      "cache"
    ],
    "description": "Memoize Nim functions",
    "license": "Apache License 2.0",
    "web": "https://github.com/andreaferretti/memo"
  },
  {
    "name": "base62",
    "url": "https://github.com/singularperturbation/base62-encode",
    "method": "git",
    "tags": [
      "base62",
      "encode",
      "decode"
    ],
    "description": "Arbitrary base encoding-decoding functions, defaulting to Base-62.",
    "license": "MIT",
    "web": "https://github.com/singularperturbation/base62-encode"
  },
  {
    "name": "telebot",
    "url": "https://github.com/ba0f3/telebot.nim",
    "method": "git",
    "tags": [
      "telebot",
      "telegram",
      "bot",
      "api",
      "client",
      "async"
    ],
    "description": "Async Telegram Bot API Client",
    "license": "MIT",
    "web": "https://github.com/ba0f3/telebot.nim"
  },
  {
    "name": "tempfile",
    "url": "https://github.com/OpenSystemsLab/tempfile.nim",
    "method": "git",
    "tags": [
      "temp",
      "mktemp",
      "make",
      "mk",
      "mkstemp",
      "mkdtemp"
    ],
    "description": "Temporary files and directories",
    "license": "MIT",
    "web": "https://github.com/OpenSystemsLab/tempfile.nim"
  },
  {
    "name": "AstroNimy",
    "url": "https://github.com/super-massive-black-holes/AstroNimy",
    "method": "git",
    "tags": [
      "science",
      "astronomy",
      "library"
    ],
    "description": "Astronomical library for Nim",
    "license": "MIT",
    "web": "https://github.com/super-massive-black-holes/AstroNimy"
  },
  {
    "name": "patty",
    "url": "https://github.com/andreaferretti/patty",
    "method": "git",
    "tags": [
      "pattern",
      "adt",
      "variant",
      "pattern matching",
      "algebraic data type"
    ],
    "description": "Algebraic data types and pattern matching",
    "license": "Apache License 2.0",
    "web": "https://github.com/andreaferretti/patty"
  },
  {
    "name": "einheit",
    "url": "https://github.com/jyapayne/einheit",
    "method": "git",
    "tags": [
      "unit",
      "tests",
      "unittest",
      "unit tests",
      "unit test macro"
    ],
    "description": "Pretty looking, full featured, Python-inspired unit test library.",
    "license": "MIT",
    "web": "https://github.com/jyapayne/einheit"
  },
  {
    "name": "plists",
    "url": "https://github.com/yglukhov/plists",
    "method": "git",
    "tags": [
      "plist",
      "property",
      "list"
    ],
    "description": "Generate and parse Mac OS X .plist files in Nim.",
    "license": "MIT",
    "web": "https://github.com/yglukhov/plists"
  },
  {
    "name": "ncurses",
    "url": "https://github.com/rnowley/nim-ncurses/",
    "method": "git",
    "tags": [
      "library",
      "terminal",
      "graphics",
      "wrapper"
    ],
    "description": "A wrapper for NCurses",
    "license": "MIT",
    "web": "https://github.com/rnowley/nim-ncurses"
  },
  {
    "name": "nanovg.nim",
    "url": "https://github.com/fowlmouth/nanovg.nim",
    "method": "git",
    "tags": [
      "wrapper",
      "GUI",
      "vector graphics",
      "opengl"
    ],
    "description": "A wrapper for NanoVG vector graphics rendering",
    "license": "MIT",
    "web": "https://github.com/fowlmouth/nanovg.nim"
  },
  {
    "name": "pwd",
    "url": "https://github.com/achesak/nim-pwd",
    "method": "git",
    "tags": [
      "library",
      "unix",
      "pwd",
      "password"
    ],
    "description": "Nim port of Python's pwd module for working with the UNIX password file",
    "license": "MIT",
    "web": "https://github.com/achesak/nim-pwd"
  },
  {
    "name": "spwd",
    "url": "https://github.com/achesak/nim-spwd",
    "method": "git",
    "tags": [
      "library",
      "unix",
      "spwd",
      "password",
      "shadow"
    ],
    "description": "Nim port of Python's spwd module for working with the UNIX shadow password file",
    "license": "MIT",
    "web": "https://github.com/achesak/nim-spwd"
  },
  {
    "name": "grp",
    "url": "https://github.com/achesak/nim-grp",
    "method": "git",
    "tags": [
      "library",
      "unix",
      "grp",
      "group"
    ],
    "description": "Nim port of Python's grp module for working with the UNIX group database file",
    "license": "MIT",
    "web": "https://github.com/achesak/nim-grp"
  },
  {
    "name": "stopwatch",
    "url": "https://gitlab.com/define-private-public/stopwatch",
    "method": "git",
    "tags": [
      "timer",
      "timing",
      "benchmarking",
      "watch",
      "clock"
    ],
    "description": "A simple timing library for benchmarking code and other things.",
    "license": "MIT",
    "web": "https://gitlab.com/define-private-public/stopwatch"
  },
  {
    "name": "nimFinLib",
    "url": "https://github.com/qqtop/NimFinLib",
    "method": "git",
    "tags": [
      "financial"
    ],
    "description": "Financial Library for Nim",
    "license": "MIT",
    "web": "https://github.com/qqtop/NimFinLib"
  },
  {
    "name": "libssh2",
    "url": "https://github.com/ba0f3/libssh2.nim",
    "method": "git",
    "tags": [
      "lib",
      "ssh",
      "ssh2",
      "openssh",
      "client",
      "sftp",
      "scp"
    ],
    "description": "Nim wrapper for libssh2",
    "license": "MIT",
    "web": "https://github.com/ba0f3/libssh2.nim"
  },
  {
    "name": "rethinkdb",
    "url": "https://github.com/OpenSystemsLab/rethinkdb.nim",
    "method": "git",
    "tags": [
      "rethinkdb",
      "driver",
      "client",
      "json"
    ],
    "description": "RethinkDB driver for Nim",
    "license": "MIT",
    "web": "https://github.com/OpenSystemsLab/rethinkdb.nim"
  },
  {
    "name": "dbus",
    "url": "https://github.com/zielmicha/nim-dbus",
    "method": "git",
    "tags": [
      "dbus"
    ],
    "description": "dbus bindings for Nim",
    "license": "MIT",
    "web": "https://github.com/zielmicha/nim-dbus"
  },
  {
    "name": "lmdb",
    "url": "https://github.com/FedericoCeratto/nim-lmdb",
    "method": "git",
    "tags": [
      "wrapper",
      "lmdb",
      "key-value"
    ],
    "description": "A wrapper for LMDB the Lightning Memory-Mapped Database",
    "license": "OpenLDAP",
    "web": "https://github.com/FedericoCeratto/nim-lmdb"
  },
  {
    "name": "zip",
    "url": "https://github.com/nim-lang/zip",
    "method": "git",
    "tags": [
      "wrapper",
      "zip"
    ],
    "description": "A wrapper for the zip library",
    "license": "MIT",
    "web": "https://github.com/nim-lang/zip"
  },
  {
    "name": "csvtools",
    "url": "https://github.com/unicredit/csvtools",
    "method": "git",
    "tags": [
      "CSV",
      "comma separated values",
      "TSV"
    ],
    "description": "Manage CSV files",
    "license": "Apache License 2.0",
    "web": "https://github.com/unicredit/csvtools"
  },
  {
    "name": "httpform",
    "url": "https://github.com/tulayang/httpform",
    "method": "git",
    "tags": [
      "request parser",
      "upload",
      "html5 file"
    ],
    "description": "Http request form parser",
    "license": "MIT",
    "web": "https://github.com/tulayang/httpform"
  },
  {
    "name": "quadtree",
    "url": "https://github.com/Nycto/QuadtreeNim",
    "method": "git",
    "tags": [
      "quadtree",
      "algorithm"
    ],
    "description": "A Quadtree implementation",
    "license": "MIT",
    "web": "https://github.com/Nycto/QuadtreeNim"
  },
  {
    "name": "expat",
    "url": "https://github.com/nim-lang/expat",
    "method": "git",
    "tags": [
      "expat",
      "xml",
      "parsing"
    ],
    "description": "Expat wrapper for Nim",
    "license": "MIT",
    "web": "https://github.com/nim-lang/expat"
  },
  {
    "name": "sphinx",
    "url": "https://github.com/Araq/sphinx",
    "method": "git",
    "tags": [
      "sphinx",
      "wrapper",
      "search",
      "engine"
    ],
    "description": "Sphinx wrapper for Nim",
    "license": "LGPL",
    "web": "https://github.com/Araq/sphinx"
  },
  {
    "name": "sdl1",
    "url": "https://github.com/nim-lang/sdl1",
    "method": "git",
    "tags": [
      "graphics",
      "library",
      "multi-media",
      "input",
      "sound",
      "joystick"
    ],
    "description": "SDL 1.2 wrapper for Nim.",
    "license": "LGPL",
    "web": "https://github.com/nim-lang/sdl1"
  },
  {
    "name": "graphics",
    "url": "https://github.com/nim-lang/graphics",
    "method": "git",
    "tags": [
      "library",
      "SDL"
    ],
    "description": "Graphics module for Nim.",
    "license": "MIT",
    "web": "https://github.com/nim-lang/graphics"
  },
  {
    "name": "libffi",
    "url": "https://github.com/Araq/libffi",
    "method": "git",
    "tags": [
      "ffi",
      "library",
      "C",
      "calling",
      "convention"
    ],
    "description": "libffi wrapper for Nim.",
    "license": "MIT",
    "web": "https://github.com/Araq/libffi"
  },
  {
    "name": "libcurl",
    "url": "https://github.com/Araq/libcurl",
    "method": "git",
    "tags": [
      "curl",
      "web",
      "http",
      "download"
    ],
    "description": "Nim wrapper for libcurl.",
    "license": "MIT",
    "web": "https://github.com/Araq/libcurl"
  },
  {
    "name": "perlin",
    "url": "https://github.com/Nycto/PerlinNim",
    "method": "git",
    "tags": [
      "perlin",
      "simplex",
      "noise"
    ],
    "description": "Perlin noise and Simplex noise generation",
    "license": "MIT",
    "web": "https://github.com/Nycto/PerlinNim"
  },
  {
    "name": "pfring",
    "url": "https://github.com/ba0f3/pfring.nim",
    "method": "git",
    "tags": [
      "pf_ring",
      "packet",
      "sniff",
      "pcap",
      "pfring",
      "network",
      "capture",
      "socket"
    ],
    "description": "PF_RING wrapper for Nim",
    "license": "MIT",
    "web": "https://github.com/ba0f3/pfring.nim"
  },
  {
    "name": "xxtea",
    "url": "https://github.com/xxtea/xxtea-nim",
    "method": "git",
    "tags": [
      "xxtea",
      "encrypt",
      "decrypt",
      "crypto"
    ],
    "description": "XXTEA encryption algorithm library written in pure Nim.",
    "license": "MIT",
    "web": "https://github.com/xxtea/xxtea-nim"
  },
  {
    "name": "xxhash",
    "url": "https://github.com/OpenSystemsLab/xxhash.nim",
    "method": "git",
    "tags": [
      "fast",
      "hash",
      "algorithm"
    ],
    "description": "xxhash wrapper for Nim",
    "license": "MIT",
    "web": "https://github.com/OpenSystemsLab/xxhash.nim"
  },
  {
    "name": "libipset",
    "url": "https://github.com/ba0f3/libipset.nim",
    "method": "git",
    "tags": [
      "ipset",
      "firewall",
      "netfilter",
      "mac",
      "ip",
      "network",
      "collection",
      "rule",
      "set"
    ],
    "description": "libipset wrapper for Nim",
    "license": "MIT",
    "web": "https://github.com/ba0f3/libipset.nim"
  },
  {
    "name": "pop3",
    "url": "https://github.com/FedericoCeratto/nim-pop3",
    "method": "git",
    "tags": [
      "network",
      "pop3",
      "email"
    ],
    "description": "POP3 client library",
    "license": "LGPLv3",
    "web": "https://github.com/FedericoCeratto/nim-pop3"
  },
  {
    "name": "nimrpc",
    "url": "https://github.com/rogercloud/nim-rpc",
    "method": "git",
    "tags": [
      "msgpack",
      "library",
      "rpc",
      "nimrpc"
    ],
    "description": "RPC implementation for Nim based on msgpack4nim",
    "license": "MIT",
    "web": "https://github.com/rogercloud/nim-rpc"
  },
  {
    "name": "nimrpc_milis",
    "url": "https://github.com/milisarge/nimrpc_milis",
    "method": "git",
    "tags": [
      "msgpack",
      "library",
      "rpc",
      "nimrpc"
    ],
    "description": "RPC implementation for Nim based on msgpack4nim",
    "license": "MIT",
    "web": "https://github.com/milisarge/nimrpc_milis"
  },
  {
    "name": "asyncevents",
    "url": "https://github.com/tulayang/asyncevents",
    "method": "git",
    "tags": [
      "event",
      "future",
      "asyncdispatch"
    ],
    "description": "Asynchronous event loop for progaming with MVC",
    "license": "MIT",
    "web": "https://github.com/tulayang/asyncevents"
  },
  {
    "name": "nimSHA2",
    "url": "https://github.com/jangko/nimSHA2",
    "method": "git",
    "tags": [
      "hash",
      "crypto",
      "library",
      "sha256",
      "sha224",
      "sha384",
      "sha512"
    ],
    "description": "Secure Hash Algorithm - 2, [224, 256, 384, and 512 bits]",
    "license": "MIT",
    "web": "https://github.com/jangko/nimSHA2"
  },
  {
    "name": "nimAES",
    "url": "https://github.com/jangko/nimAES",
    "method": "git",
    "tags": [
      "crypto",
      "library",
      "aes",
      "encryption",
      "rijndael"
    ],
    "description": "Advanced Encryption Standard, Rijndael Algorithm",
    "license": "MIT",
    "web": "https://github.com/jangko/nimAES"
  },
  {
    "name": "nimeverything",
    "url": "https://github.com/xland/nimeverything/",
    "method": "git",
    "tags": [
      "everything",
      "voidtools",
      "Everything Search Engine"
    ],
    "description": "everything  search engine wrapper",
    "license": "MIT",
    "web": "https://github.com/xland/nimeverything"
  },
  {
    "name": "vidhdr",
    "url": "https://github.com/achesak/nim-vidhdr",
    "method": "git",
    "tags": [
      "video",
      "formats",
      "file"
    ],
    "description": "Library for detecting the format of an video file",
    "license": "MIT",
    "web": "https://github.com/achesak/nim-vidhdr"
  },
  {
    "name": "gitapi",
    "url": "https://github.com/achesak/nim-gitapi",
    "method": "git",
    "tags": [
      "git",
      "version control",
      "library"
    ],
    "description": "Nim wrapper around the git version control software",
    "license": "MIT",
    "web": "https://github.com/achesak/nim-gitapi"
  },
  {
    "name": "ptrace",
    "url": "https://github.com/ba0f3/ptrace.nim",
    "method": "git",
    "tags": [
      "ptrace",
      "trace",
      "process",
      "syscal",
      "system",
      "call"
    ],
    "description": "ptrace wrapper for Nim",
    "license": "MIT",
    "web": "https://github.com/ba0f3/ptrace.nim"
  },
  {
    "name": "ndbex",
    "url": "https://github.com/Senketsu/nim-db-ex",
    "method": "git",
    "tags": [
      "extension",
      "database",
      "convenience",
      "db",
      "mysql",
      "postgres",
      "sqlite"
    ],
    "description": "extension modules for Nim's 'db_*' modules",
    "license": "MIT",
    "web": "https://github.com/Senketsu/nim-db-ex"
  },
  {
    "name": "spry",
    "url": "https://github.com/gokr/spry",
    "method": "git",
    "tags": [
      "language",
      "library",
      "scripting"
    ],
    "description": "A Smalltalk and Rebol inspired language implemented as an AST interpreter",
    "license": "MIT",
    "web": "https://github.com/gokr/spry"
  },
  {
    "name": "nimBMP",
    "url": "https://github.com/jangko/nimBMP",
    "method": "git",
    "tags": [
      "graphics",
      "library",
      "BMP"
    ],
    "description": "BMP encoder and decoder",
    "license": "MIT",
    "web": "https://github.com/jangko/nimBMP"
  },
  {
    "name": "nimPNG",
    "url": "https://github.com/jangko/nimPNG",
    "method": "git",
    "tags": [
      "graphics",
      "library",
      "PNG"
    ],
    "description": "PNG(Portable Network Graphics) encoder and decoder",
    "license": "MIT",
    "web": "https://github.com/jangko/nimPNG"
  },
  {
    "name": "litestore",
    "url": "https://github.com/h3rald/litestore",
    "method": "git",
    "tags": [
      "database",
      "rest",
      "sqlite"
    ],
    "description": "A lightweight, self-contained, RESTful, searchable, multi-format NoSQL document store",
    "license": "MIT",
    "web": "https://h3rald.com/litestore"
  },
  {
    "name": "parseFixed",
    "url": "https://github.com/jlp765/parsefixed",
    "method": "git",
    "tags": [
      "parse",
      "fixed",
      "width",
      "parser",
      "text"
    ],
    "description": "Parse fixed-width fields within lines of text (complementary to parsecsv)",
    "license": "MIT",
    "web": "https://github.com/jlp765/parsefixed"
  },
  {
    "name": "playlists",
    "url": "https://github.com/achesak/nim-playlists",
    "method": "git",
    "tags": [
      "library",
      "playlists",
      "M3U",
      "PLS",
      "XSPF"
    ],
    "description": "Nim library for parsing PLS, M3U, and XSPF playlist files",
    "license": "MIT",
    "web": "https://github.com/achesak/nim-playlists"
  },
  {
    "name": "seqmath",
    "url": "https://github.com/jlp765/seqmath",
    "method": "git",
    "tags": [
      "math",
      "seq",
      "sequence",
      "array",
      "nested",
      "algebra",
      "statistics",
      "lifted",
      "financial"
    ],
    "description": "Nim math library for sequences and nested sequences (extends math library)",
    "license": "MIT",
    "web": "https://github.com/jlp765/seqmath"
  },
  {
    "name": "daemonize",
    "url": "https://github.com/OpenSystemsLab/daemonize.nim",
    "method": "git",
    "tags": [
      "daemonize",
      "background",
      "fork",
      "unix",
      "linux",
      "process"
    ],
    "description": "This library makes your code run as a daemon process on Unix-like systems",
    "license": "MIT",
    "web": "https://github.com/OpenSystemsLab/daemonize.nim"
  },
  {
    "name": "tnim",
    "url": "https://github.com/jlp765/tnim",
    "method": "git",
    "tags": [
      "REPL",
      "sandbox",
      "interactive",
      "compiler",
      "code",
      "language"
    ],
    "description": "tnim is a Nim REPL - an interactive sandbox for testing Nim code",
    "license": "MIT",
    "web": "https://github.com/jlp765/tnim"
  },
  {
    "name": "ris",
    "url": "https://github.com/achesak/nim-ris",
    "method": "git",
    "tags": [
      "RIS",
      "citation",
      "library"
    ],
    "description": "Module for working with RIS citation files",
    "license": "MIT",
    "web": "https://github.com/achesak/nim-ris"
  },
  {
    "name": "geoip",
    "url": "https://github.com/achesak/nim-geoip",
    "method": "git",
    "tags": [
      "IP",
      "address",
      "location",
      "geolocation"
    ],
    "description": "Retrieve info about a location from an IP address",
    "license": "MIT",
    "web": "https://github.com/achesak/nim-geoip"
  },
  {
    "name": "freegeoip",
    "url": "https://github.com/achesak/nim-freegeoip",
    "method": "git",
    "tags": [
      "IP",
      "address",
      "location",
      "geolocation"
    ],
    "description": "Retrieve info about a location from an IP address",
    "license": "MIT",
    "web": "https://github.com/achesak/nim-freegeoip"
  },
  {
    "name": "nimroutine",
    "url": "https://github.com/rogercloud/nim-routine",
    "method": "git",
    "tags": [
      "goroutine",
      "routine",
      "lightweight",
      "thread"
    ],
    "description": "A go routine like nim implementation",
    "license": "MIT",
    "web": "https://github.com/rogercloud/nim-routine"
  },
  {
    "name": "coverage",
    "url": "https://github.com/yglukhov/coverage",
    "method": "git",
    "tags": [
      "code",
      "coverage"
    ],
    "description": "Code coverage library",
    "license": "MIT",
    "web": "https://github.com/yglukhov/coverage"
  },
  {
    "name": "golib",
    "url": "https://github.com/stefantalpalaru/golib-nim",
    "method": "git",
    "tags": [
      "library",
      "wrapper"
    ],
    "description": "Bindings for golib - a library that (ab)uses gccgo to bring Go's channels and goroutines to the rest of the world",
    "license": "BSD",
    "web": "https://github.com/stefantalpalaru/golib-nim"
  },
  {
    "name": "libnotify",
    "url": "https://github.com/FedericoCeratto/nim-libnotify.git",
    "method": "git",
    "tags": [
      "library",
      "wrapper",
      "desktop"
    ],
    "description": "Minimalistic libnotify wrapper for desktop notifications",
    "license": "LGPLv3",
    "web": "https://github.com/FedericoCeratto/nim-libnotify"
  },
  {
    "name": "nimcat",
    "url": "https://github.com/shakna-israel/nimcat",
    "method": "git",
    "tags": [
      "cat",
      "cli"
    ],
    "description": "An implementation of cat in Nim",
    "license": "MIT",
    "web": "https://github.com/shakna-israel/nimcat"
  },
  {
    "name": "sections",
    "url": "https://github.com/c0ffeeartc/nim-sections",
    "method": "git",
    "tags": [
      "BDD",
      "test"
    ],
    "description": "`Section` macro with BDD aliases for testing",
    "license": "MIT",
    "web": "https://github.com/c0ffeeartc/nim-sections"
  },
  {
    "name": "nimfp",
    "url": "https://github.com/vegansk/nimfp",
    "method": "git",
    "tags": [
      "functional",
      "library"
    ],
    "description": "Nim functional programming library",
    "license": "MIT",
    "web": "https://github.com/vegansk/nimfp"
  },
  {
    "name": "nhsl",
    "url": "https://github.com/twist-vector/nhsl.git",
    "method": "git",
    "tags": [
      "library",
      "serialization",
      "pure"
    ],
    "description": "Nim Hessian Serialization Library encodes/decodes data into the Hessian binary protocol",
    "license": "LGPL",
    "web": "https://github.com/twist-vector/nhsl"
  },
  {
    "name": "nimstopwatch",
    "url": "https://github.com/twist-vector/nim-stopwatch.git",
    "method": "git",
    "tags": [
      "app",
      "timer"
    ],
    "description": "A Nim-based, non-graphical application designed to measure the amount of time elapsed from its activation to deactivation, includes total elapsed time, lap, and split times.",
    "license": "LGPL",
    "web": "https://github.com/twist-vector/nim-stopwatch"
  },
  {
    "name": "playground",
    "url": "https://github.com/theduke/nim-playground",
    "method": "git",
    "tags": [
      "webapp",
      "execution",
      "code",
      "sandbox"
    ],
    "description": "Web-based playground for testing Nim code.",
    "license": "MIT",
    "web": "https://github.com/theduke/nim-playground"
  },
  {
    "name": "nimsl",
    "url": "https://github.com/yglukhov/nimsl",
    "method": "git",
    "tags": [
      "shader",
      "opengl",
      "glsl"
    ],
    "description": "Shaders in Nim.",
    "license": "MIT",
    "web": "https://github.com/yglukhov/nimsl"
  },
  {
    "name": "omnilog",
    "url": "https://github.com/nim-appkit/omnilog",
    "method": "git",
    "tags": [
      "library",
      "logging",
      "logs"
    ],
    "description": "Advanced logging library for Nim with structured logging, formatters, filters and writers.",
    "license": "MIT",
    "web": "https://github.com/nim-appkit/omnilog"
  },
  {
    "name": "values",
    "url": "https://github.com/nim-appkit/values",
    "method": "git",
    "tags": [
      "library",
      "values",
      "datastructures"
    ],
    "description": "Library for working with arbitrary values + a map data structure.",
    "license": "MIT",
    "web": "https://github.com/nim-appkit/values"
  },
  {
    "name": "geohash",
    "url": "https://github.com/twist-vector/nim-geohash.git",
    "method": "git",
    "tags": [
      "library",
      "geocoding",
      "pure"
    ],
    "description": "Nim implementation of the geohash latitude/longitude geocode system",
    "license": "Apache License 2.0",
    "web": "https://github.com/twist-vector/nim-geohash"
  },
  {
    "name": "bped",
    "url": "https://github.com/twist-vector/nim-bped.git",
    "method": "git",
    "tags": [
      "library",
      "serialization",
      "pure"
    ],
    "description": "Nim implementation of the Bittorrent ascii serialization protocol",
    "license": "Apache License 2.0",
    "web": "https://github.com/twist-vector/nim-bped"
  },
  {
    "name": "ctrulib",
    "url": "https://github.com/skyforce77/ctrulib-nim.git",
    "method": "git",
    "tags": [
      "library",
      "nintendo",
      "3ds"
    ],
    "description": "ctrulib wrapper",
    "license": "GPLv2",
    "web": "https://github.com/skyforce77/ctrulib-nim"
  },
  {
    "name": "nimrdkafka",
    "url": "https://github.com/dfdeshom/nimrdkafka.git",
    "method": "git",
    "tags": [
      "library",
      "wrapper",
      "kafka"
    ],
    "description": "Nim wrapper for librdkafka",
    "license": "Apache License 2.0",
    "web": "https://github.com/dfdeshom/nimrdkafka"
  },
  {
    "name": "utils",
    "url": "https://github.com/nim-appkit/utils",
    "method": "git",
    "tags": [
      "library",
      "utilities"
    ],
    "description": "Collection of string, parsing, pointer, ... utilities.",
    "license": "MIT",
    "web": "https://github.com/nim-appkit/utils"
  },
  {
    "name": "pymod",
    "url": "https://github.com/jboy/nim-pymod",
    "method": "git",
    "tags": [
      "wrapper",
      "python",
      "module",
      "numpy",
      "array",
      "matrix",
      "ndarray",
      "pyobject",
      "pyarrayobject",
      "iterator",
      "iterators",
      "docstring"
    ],
    "description": "Auto-generate a Python module that wraps a Nim module.",
    "license": "MIT",
    "web": "https://github.com/jboy/nim-pymod"
  },
  {
    "name": "db",
    "url": "https://github.com/jlp765/db",
    "method": "git",
    "tags": [
      "wrapper",
      "database",
      "module",
      "sqlite",
      "mysql",
      "postgres",
      "db_sqlite",
      "db_mysql",
      "db_postgres"
    ],
    "description": "Unified db access module, providing a single library module to access the db_sqlite, db_mysql and db_postgres modules.",
    "license": "MIT",
    "web": "https://github.com/jlp765/db"
  },
  {
    "name": "nimsnappy",
    "url": "https://github.com/dfdeshom/nimsnappy.git",
    "method": "git",
    "tags": [
      "wrapper",
      "compression"
    ],
    "description": "Nim wrapper for the snappy compression library. there is also a high-level API for easy use",
    "license": "BSD",
    "web": "https://github.com/dfdeshom/nimsnappy"
  },
  {
    "name": "nimLUA",
    "url": "https://github.com/jangko/nimLUA",
    "method": "git",
    "tags": [
      "lua",
      "library",
      "bind",
      "glue",
      "macros"
    ],
    "description": "glue code generator to bind Nim and Lua together using Nim's powerful macro",
    "license": "MIT",
    "web": "https://github.com/jangko/nimLUA"
  },
  {
    "name": "sound",
    "url": "https://github.com/yglukhov/sound.git",
    "method": "git",
    "tags": [
      "sound",
      "ogg"
    ],
    "description": "Cross-platform sound mixer library",
    "license": "MIT",
    "web": "https://github.com/yglukhov/sound"
  },
  {
    "name": "nimi3status",
    "url": "https://github.com/FedericoCeratto/nimi3status",
    "method": "git",
    "tags": [
      "i3",
      "i3status"
    ],
    "description": "Lightweight i3 status bar.",
    "license": "GPLv3",
    "web": "https://github.com/FedericoCeratto/nimi3status"
  },
  {
    "name": "native_dialogs",
    "url": "https://github.com/SSPkrolik/nim-native-dialogs.git",
    "method": "git",
    "tags": [
      "ui",
      "gui",
      "cross-platform",
      "library"
    ],
    "description": "Implements framework-agnostic native operating system dialogs calls",
    "license": "MIT",
    "web": "https://github.com/SSPkrolik/nim-native-dialogs"
  },
  {
    "name": "variant",
    "url": "https://github.com/yglukhov/variant.git",
    "method": "git",
    "tags": [
      "variant"
    ],
    "description": "Variant type and type matching",
    "license": "MIT",
    "web": "https://github.com/yglukhov/variant"
  },
  {
    "name": "pythonmath",
    "url": "https://github.com/achesak/nim-pythonmath",
    "method": "git",
    "tags": [
      "library",
      "python",
      "math"
    ],
    "description": "Module to provide an interface as similar as possible to Python's math libary",
    "license": "MIT",
    "web": "https://github.com/achesak/nim-pythonmath"
  },
  {
    "name": "nimlz4",
    "url": "https://github.com/dfdeshom/nimlz4.git",
    "method": "git",
    "tags": [
      "wrapper",
      "compression",
      "lzo",
      "lz4"
    ],
    "description": "Nim wrapper for the LZ4 library. There is also a high-level API for easy use",
    "license": "BSD",
    "web": "https://github.com/dfdeshom/nimlz4"
  },
  {
    "name": "pythonize",
    "url": "https://github.com/marcoapintoo/nim-pythonize.git",
    "method": "git",
    "tags": [
      "python",
      "wrapper"
    ],
    "description": "A higher-level wrapper for the Python Programing Language",
    "license": "MIT",
    "web": "https://github.com/marcoapintoo/nim-pythonize"
  },
  {
    "name": "cligen",
    "url": "https://github.com/c-blake/cligen.git",
    "method": "git",
    "tags": [
      "library",
      "command-line",
      "arguments",
      "switches",
      "parsing",
      "options"
    ],
    "description": "Infer & generate command-line interace/option/argument parsers",
    "license": "MIT",
    "web": "https://github.com/c-blake/cligen"
  },
  {
    "name": "fnmatch",
    "url": "https://github.com/achesak/nim-fnmatch",
    "method": "git",
    "tags": [
      "library",
      "unix",
      "files",
      "matching"
    ],
    "description": "Nim module for filename matching with UNIX shell patterns",
    "license": "MIT",
    "web": "https://github.com/achesak/nim-fnmatch"
  },
  {
    "name": "shorturl",
    "url": "https://github.com/achesak/nim-shorturl",
    "method": "git",
    "tags": [
      "library",
      "url",
      "uid"
    ],
    "description": "Nim module for generating URL identifiers for Tiny URL and bit.ly-like URLs",
    "license": "MIT",
    "web": "https://github.com/achesak/nim-shorturl"
  },
  {
    "name": "teafiles",
    "url": "git@github.com:unicredit/nim-teafiles.git",
    "method": "git",
    "tags": [
      "teafiles",
      "mmap",
      "timeseries"
    ],
    "description": "TeaFiles provide fast read/write access to time series data",
    "license": "Apache2",
    "web": "https://github.com/unicredit/nim-teafiles"
  },
  {
    "name": "emmy",
    "url": "git@github.com:unicredit/emmy.git",
    "method": "git",
    "tags": [
      "algebra",
      "polynomials",
      "primes",
      "ring",
      "quotients"
    ],
    "description": "Algebraic structures and related operations for Nim",
    "license": "Apache2",
    "web": "https://github.com/unicredit/emmy"
  },
  {
    "name": "impulse_engine",
    "url": "https://github.com/matkuki/Nim-Impulse-Engine",
    "method": "git",
    "tags": [
      "physics",
      "engine",
      "2D"
    ],
    "description": "Nim port of a simple 2D physics engine",
    "license": "zlib",
    "web": "https://github.com/matkuki/Nim-Impulse-Engine"
  },
  {
    "name": "notifications",
    "url": "https://github.com/dom96/notifications",
    "method": "git",
    "tags": [
      "notifications",
      "alerts",
      "gui",
      "toasts",
      "macosx",
      "cocoa"
    ],
    "description": "Library for displaying notifications on the desktop",
    "license": "MIT",
    "web": "https://github.com/dom96/notifications"
  },
  {
    "name": "reactor",
    "url": "https://github.com/zielmicha/reactor.nim",
    "method": "git",
    "tags": [
      "async",
      "libuv",
      "http",
      "tcp"
    ],
    "description": "Asynchronous networking engine for Nim",
    "license": "MIT",
    "web": "https://networkos.net/nim/reactor.nim"
  },
  {
    "name": "asynctools",
    "url": "https://github.com/cheatfate/asynctools",
    "method": "git",
    "tags": [
      "async",
      "pipes",
      "processes",
      "ipc",
      "synchronization",
      "dns",
      "pty"
    ],
    "description": "Various asynchronous tools for Nim",
    "license": "MIT",
    "web": "https://github.com/cheatfate/asynctools"
  },
  {
    "name": "nimcrypto",
    "url": "https://github.com/cheatfate/nimcrypto",
    "method": "git",
    "tags": [
      "crypto",
      "hashes",
      "ciphers",
      "keccak",
      "sha3",
      "blowfish",
      "twofish",
      "rijndael",
      "csprng",
      "hmac",
      "ripemd"
    ],
    "description": "Nim cryptographic library",
    "license": "MIT",
    "web": "https://github.com/cheatfate/nimcrypto"
  },
  {
    "name": "collections",
    "url": "https://github.com/zielmicha/collections.nim",
    "method": "git",
    "tags": [
      "iterator",
      "functional"
    ],
    "description": "Various collections and utilities",
    "license": "MIT",
    "web": "https://github.com/zielmicha/collections.nim"
  },
  {
    "name": "capnp",
    "url": "https://github.com/zielmicha/capnp.nim",
    "method": "git",
    "tags": [
      "capnp",
      "serialization",
      "protocol",
      "rpc"
    ],
    "description": "Cap'n Proto implementation for Nim",
    "license": "MIT",
    "web": "https://github.com/zielmicha/capnp.nim"
  },
  {
    "name": "biscuits",
    "url": "https://github.com/achesak/nim-biscuits",
    "method": "git",
    "tags": [
      "cookie",
      "persistence"
    ],
    "description": "better cookie handling",
    "license": "MIT",
    "web": "https://github.com/achesak/nim-biscuits"
  },
  {
    "name": "pari",
    "url": "https://github.com/lompik/pari.nim",
    "method": "git",
    "tags": [
      "number theory",
      "computer algebra system"
    ],
    "description": "Pari/GP C library wrapper",
    "license": "MIT",
    "web": "https://github.com/lompik/pari.nim"
  },
  {
    "name": "spacenav",
    "url": "https://github.com/nimious/spacenav.git",
    "method": "git",
    "tags": [
      "binding",
      "3dx",
      "3dconnexion",
      "libspnav",
      "spacenav",
      "spacemouse",
      "spacepilot",
      "spacenavigator"
    ],
    "description": "Bindings for libspnav, the free 3Dconnexion device driver",
    "license": "MIT",
    "web": "https://github.com/nimious/spacenav"
  },
  {
    "name": "isense",
    "url": "https://github.com/nimious/isense.git",
    "method": "git",
    "tags": [
      "binding",
      "isense",
      "intersense",
      "inertiacube",
      "intertrax",
      "microtrax",
      "thales",
      "tracking",
      "sensor"
    ],
    "description": "Bindings for the InterSense SDK",
    "license": "MIT",
    "web": "https://github.com/nimious/isense"
  },
  {
    "name": "libusb",
    "url": "https://github.com/nimious/libusb.git",
    "method": "git",
    "tags": [
      "binding",
      "usb",
      "libusb"
    ],
    "description": "Bindings for libusb, the cross-platform user library to access USB devices.",
    "license": "MIT",
    "web": "https://github.com/nimious/libusb"
  },
  {
    "name": "myo",
    "url": "https://github.com/nimious/myo.git",
    "method": "git",
    "tags": [
      "binding",
      "myo",
      "thalmic",
      "armband",
      "gesture"
    ],
    "description": "Bindings for the Thalmic Labs Myo gesture control armband SDK.",
    "license": "MIT",
    "web": "https://github.com/nimious/myo"
  },
  {
    "name": "oculus",
    "url": "https://github.com/nimious/oculus.git",
    "method": "git",
    "tags": [
      "binding",
      "oculus",
      "rift",
      "vr",
      "libovr",
      "ovr",
      "dk1",
      "dk2",
      "gearvr"
    ],
    "description": "Bindings for the Oculus VR SDK.",
    "license": "MIT",
    "web": "https://github.com/nimious/oculus"
  },
  {
    "name": "serialport",
    "url": "https://github.com/nimious/serialport.git",
    "method": "git",
    "tags": [
      "binding",
      "libserialport",
      "serial",
      "communication"
    ],
    "description": "Bindings for libserialport, the cross-platform serial communication library.",
    "license": "MIT",
    "web": "https://github.com/nimious/serialport"
  },
  {
    "name": "gles",
    "url": "https://github.com/nimious/gles.git",
    "method": "git",
    "tags": [
      "binding",
      "khronos",
      "gles",
      "opengl es"
    ],
    "description": "Bindings for OpenGL ES, the embedded 3D graphics library.",
    "license": "MIT",
    "web": "https://github.com/nimious/gles"
  },
  {
    "name": "egl",
    "url": "https://github.com/nimious/egl.git",
    "method": "git",
    "tags": [
      "binding",
      "khronos",
      "egl",
      "opengl",
      "opengl es",
      "openvg"
    ],
    "description": "Bindings for EGL, the native platform interface for rendering APIs.",
    "license": "MIT",
    "web": "https://github.com/nimious/egl"
  },
  {
    "name": "sixense",
    "url": "https://github.com/nimious/sixense.git",
    "method": "git",
    "tags": [
      "binding",
      "sixense",
      "razer hydra",
      "stem system",
      "vr"
    ],
    "description": "Bindings for the Sixense Core API.",
    "license": "MIT",
    "web": "https://github.com/nimious/sixense"
  },
  {
    "name": "listsv",
    "url": "https://github.com/srwiley/listsv.git",
    "method": "git",
    "tags": [
      "singly linked list",
      "doubly linked list"
    ],
    "description": "Basic operations on singly and doubly linked lists.",
    "license": "MIT",
    "web": "https://github.com/srwiley/listsv"
  },
  {
    "name": "kissfft",
    "url": "https://github.com/m13253/nim-kissfft",
    "method": "git",
    "tags": [
      "fft",
      "dsp",
      "signal"
    ],
    "description": "Nim binding for KissFFT Fast Fourier Transform library",
    "license": "BSD",
    "web": "https://github.com/m13253/nim-kissfft"
  },
  {
    "name": "nimbench",
    "url": "https://github.com/ivankoster/nimbench.git",
    "method": "git",
    "tags": [
      "benchmark",
      "micro benchmark",
      "timer"
    ],
    "description": "Micro benchmarking tool to measure speed of code, with the goal of optimizing it.",
    "license": "Apache Version 2.0",
    "web": "https://github.com/ivankoster/nimbench"
  },
  {
    "name": "nest",
    "url": "https://github.com/kedean/nest.git",
    "method": "git",
    "tags": [
      "library",
      "api",
      "router",
      "web"
    ],
    "description": "RESTful URI router",
    "license": "MIT",
    "web": "https://github.com/kedean/nest"
  },
  {
    "name": "nimbluez",
    "url": "https://github.com/Electric-Blue/NimBluez.git",
    "method": "git",
    "tags": [
      "bluetooth",
      "library",
      "wrapper",
      "sockets"
    ],
    "description": "Nim modules for access to system Bluetooth resources.",
    "license": "BSD",
    "web": "https://github.com/Electric-Blue/NimBluez"
  },
  {
    "name": "yaml",
    "url": "https://github.com/flyx/NimYAML",
    "method": "git",
    "tags": [
      "serialization",
      "parsing",
      "library",
      "yaml"
    ],
    "description": "YAML 1.2 implementation for Nim",
    "license": "MIT",
    "web": "http://flyx.github.io/NimYAML/"
  },
  {
    "name": "nimyaml",
    "url": "https://github.com/flyx/NimYAML",
    "method": "git",
    "tags": [
      "serialization",
      "parsing",
      "library",
      "yaml"
    ],
    "description": "YAML 1.2 implementation for Nim",
    "license": "MIT",
    "web": "http://flyx.github.io/NimYAML/"
  },
  {
    "name": "jsmn",
    "url": "https://github.com/OpenSystemsLab/jsmn.nim",
    "method": "git",
    "tags": [
      "json",
      "token",
      "tokenizer",
      "parser",
      "jsmn"
    ],
    "description": "Jsmn - a world fastest JSON parser - in pure Nim",
    "license": "MIT",
    "web": "https://github.com/OpenSystemsLab/jsmn.nim"
  },
  {
    "name": "mangle",
    "url": "https://github.com/baabelfish/mangle",
    "method": "git",
    "tags": [
      "functional",
      "iterators",
      "lazy",
      "library"
    ],
    "description": "Yet another iterator library",
    "license": "MIT",
    "web": "https://github.com/baabelfish/mangle"
  },
  {
    "name": "nimshell",
    "url": "https://github.com/vegansk/nimshell",
    "method": "git",
    "tags": [
      "shell",
      "utility"
    ],
    "description": "Library for shell scripting in nim",
    "license": "MIT",
    "web": "https://github.com/vegansk/nimshell"
  },
  {
    "name": "rosencrantz",
    "url": "https://github.com/andreaferretti/rosencrantz",
    "method": "git",
    "tags": [
      "web",
      "server",
      "DSL",
      "combinators"
    ],
    "description": "A web DSL for Nim",
    "license": "MIT",
    "web": "https://github.com/andreaferretti/rosencrantz"
  },
  {
    "name": "sam",
    "url": "https://github.com/OpenSystemsLab/sam.nim",
    "method": "git",
    "tags": [
      "json",
      "binding",
      "map",
      "dump",
      "load"
    ],
    "description": "Fast and just works JSON-Binding for Nim",
    "license": "MIT",
    "web": "https://github.com/OpenSystemsLab/sam.nim"
  },
  {
    "name": "twitter",
    "url": "https://github.com/kubo39/twitter",
    "method": "git",
    "tags": [
      "library",
      "wrapper",
      "twitter"
    ],
    "description": "Low-level twitter API wrapper library for Nim.",
    "license": "MIT",
    "web": "https://github.com/kubo39/twitter"
  },
  {
    "name": "stomp",
    "url": "https://bitbucket.org/mahlon/nim-stomp",
    "method": "hg",
    "tags": [
      "stomp",
      "library",
      "messaging",
      "events"
    ],
    "description": "A pure-nim implementation of the STOMP protocol for machine messaging.",
    "license": "MIT",
    "web": "http://bitbucket.org/mahlon/nim-stomp"
  },
  {
    "name": "srt",
    "url": "https://github.com/achesak/nim-srt",
    "method": "git",
    "tags": [
      "srt",
      "subrip",
      "subtitle"
    ],
    "description": "Nim module for parsing SRT (SubRip) subtitle files",
    "license": "MIT",
    "web": "https://github.com/achesak/nim-srt"
  },
  {
    "name": "subviewer",
    "url": "https://github.com/achesak/nim-subviewer",
    "method": "git",
    "tags": [
      "subviewer",
      "subtitle"
    ],
    "description": "Nim module for parsing SubViewer subtitle files",
    "license": "MIT",
    "web": "https://github.com/achesak/nim-subviewer"
  },
  {
    "name": "Kinto",
    "url": "https://github.com/OpenSystemsLab/kinto.nim",
    "method": "git",
    "tags": [
      "mozilla",
      "kinto",
      "json",
      "storage",
      "server",
      "client"
    ],
    "description": "Kinto Client for Nim",
    "license": "MIT",
    "web": "https://github.com/OpenSystemsLab/kinto.nim"
  },
  {
    "name": "xmltools",
    "url": "https://github.com/vegansk/xmltools",
    "method": "git",
    "tags": [
      "xml",
      "functional",
      "library",
      "parsing"
    ],
    "description": "High level xml library for Nim",
    "license": "MIT",
    "web": "https://github.com/vegansk/xmltools"
  },
  {
    "name": "nimongo",
    "url": "https://github.com/SSPkrolik/nimongo",
    "method": "git",
    "tags": [
      "mongo",
      "mongodb",
      "database",
      "server",
      "driver",
      "storage"
    ],
    "description": "MongoDB driver in pure Nim language with synchronous and asynchronous I/O support",
    "license": "MIT",
    "web": "https://github.com/SSPkrolik/nimongo"
  },
  {
    "name": "nimboost",
    "url": "https://github.com/vegansk/nimboost",
    "method": "git",
    "tags": [
      "stdlib",
      "library",
      "utility"
    ],
    "description": "Additions to the Nim's standard library, like boost for C++",
    "license": "MIT",
    "web": "http://vegansk.github.io/nimboost/"
  },
  {
    "name": "asyncdocker",
    "url": "https://github.com/tulayang/asyncdocker",
    "method": "git",
    "tags": [
      "async",
      "docker"
    ],
    "description": "Asynchronous docker client written by Nim-lang",
    "license": "MIT",
    "web": "http://tulayang.github.io/asyncdocker.html"
  },
  {
    "name": "python3",
    "url": "https://github.com/matkuki/python3",
    "method": "git",
    "tags": [
      "python",
      "wrapper"
    ],
    "description": "Wrapper to interface with the Python 3 interpreter",
    "license": "MIT",
    "web": "https://github.com/matkuki/python3"
  },
  {
    "name": "jser",
    "url": "https://github.com/niv/jser.nim",
    "method": "git",
    "tags": [
      "json",
      "serialize",
      "tuple"
    ],
    "description": "json de/serializer for tuples and more",
    "license": "MIT",
    "web": "https://github.com/niv/jser.nim"
  },
  {
    "name": "pledge",
    "url": "https://github.com/euantorano/pledge.nim",
    "method": "git",
    "tags": [
      "pledge",
      "openbsd"
    ],
    "description": "OpenBSDs pledge(2) for Nim.",
    "license": "BSD3",
    "web": "https://github.com/euantorano/pledge.nim"
  },
  {
    "name": "sophia",
    "url": "https://github.com/gokr/nim-sophia",
    "method": "git",
    "tags": [
      "library",
      "wrapper",
      "database"
    ],
    "description": "Nim wrapper of the Sophia key/value store",
    "license": "MIT",
    "web": "https://github.com/gokr/nim-sophia"
  },
  {
    "name": "progress",
    "url": "https://github.com/euantorano/progress.nim",
    "method": "git",
    "tags": [
      "progress",
      "bar",
      "terminal",
      "ui"
    ],
    "description": "A simple progress bar for Nim.",
    "license": "BSD3",
    "web": "https://github.com/euantorano/progress.nim"
  },
  {
    "name": "websocket",
    "url": "https://github.com/niv/websocket.nim",
    "method": "git",
    "tags": [
      "http",
      "websockets",
      "async",
      "client",
      "server"
    ],
    "description": "websockets for nim",
    "license": "MIT",
    "web": "https://github.com/niv/websocket.nim"
  },
  {
    "name": "cucumber",
    "url": "https://github.com/shaunc/cucumber_nim",
    "method": "git",
    "tags": [
      "testing",
      "cucumber",
      "bdd"
    ],
    "description": "implements the cucumber BDD framework in the nim language",
    "license": "MIT",
    "web": "https://github.com/shaunc/cucumber_nim"
  },
  {
    "name": "libmpdclient",
    "url": "https://github.com/lompik/libmpdclient.nim",
    "method": "git",
    "tags": [
      "MPD",
      "Music Player Daemon"
    ],
    "description": "Bindings for the Music Player Daemon C client library",
    "license": "BSD",
    "web": "https://github.com/lompik/libmpdclient.nim"
  },
  {
    "name": "awk",
    "url": "https://github.com/greencardamom/awk",
    "method": "git",
    "tags": [
      "awk"
    ],
    "description": "Nim for awk programmers",
    "license": "MIT",
    "web": "https://github.com/greencardamom/awk"
  },
  {
    "name": "dotenv",
    "url": "https://github.com/euantorano/dotenv.nim",
    "method": "git",
    "tags": [
      "env",
      "dotenv",
      "configuration",
      "environment"
    ],
    "description": "Loads environment variables from `.env`.",
    "license": "BSD3",
    "web": "https://github.com/euantorano/dotenv.nim"
  },
  {
    "name": "sph",
    "url": "https://github.com/aidansteele/sph",
    "method": "git",
    "tags": [
      "crypto",
      "hashes",
      "md5",
      "sha"
    ],
    "description": "Large number of cryptographic hashes for Nim",
    "license": "MIT",
    "web": "https://github.com/aidansteele/sph"
  },
  {
    "name": "libsodium",
    "url": "https://github.com/FedericoCeratto/nim-libsodium",
    "method": "git",
    "tags": [
      "wrapper",
      "library",
      "security",
      "crypto"
    ],
    "description": "libsodium wrapper",
    "license": "LGPLv3",
    "web": "https://github.com/FedericoCeratto/nim-libsodium"
  },
  {
    "name": "aws_sdk",
    "url": "https://github.com/aidansteele/aws_sdk.nim",
    "method": "git",
    "tags": [
      "aws",
      "amazon"
    ],
    "description": "Library for interacting with Amazon Web Services (AWS)",
    "license": "MIT",
    "web": "https://github.com/aidansteele/aws_sdk.nim"
  },
  {
    "name": "i18n",
    "url": "https://github.com/Parashurama/nim-i18n",
    "method": "git",
    "tags": [
      "gettext",
      "i18n",
      "internationalisation"
    ],
    "description": "Bring a gettext-like internationalisation module to Nim",
    "license": "MIT",
    "web": "https://github.com/Parashurama/nim-i18n"
  },
  {
    "name": "persistent_enums",
    "url": "https://github.com/yglukhov/persistent_enums",
    "method": "git",
    "tags": [
      "enum",
      "binary",
      "protocol"
    ],
    "description": "Define enums which values preserve their binary representation upon inserting or reordering",
    "license": "MIT",
    "web": "https://github.com/yglukhov/persistent_enums"
  },
  {
    "name": "nimcl",
    "url": "https://github.com/unicredit/nimcl",
    "method": "git",
    "tags": [
      "OpenCL",
      "GPU"
    ],
    "description": "High level wrapper over OpenCL",
    "license": "Apache License 2.0",
    "web": "https://github.com/unicredit/nimcl"
  },
  {
    "name": "nimblas",
    "url": "https://github.com/unicredit/nimblas",
    "method": "git",
    "tags": [
      "BLAS",
      "linear algebra",
      "vector",
      "matrix"
    ],
    "description": "BLAS for Nim",
    "license": "Apache License 2.0",
    "web": "https://github.com/unicredit/nimblas"
  },
  {
    "name": "fixmath",
    "url": "https://github.com/Jeff-Ciesielski/fixmath",
    "method": "git",
    "tags": [
      "math"
    ],
    "description": "LibFixMath 16:16 fixed point support for nim",
    "license": "MIT",
    "web": "https://github.com/Jeff-Ciesielski/fixmath"
  },
  {
    "name": "nimzend",
    "url": "https://github.com/metatexx/nimzend",
    "method": "git",
    "tags": [
      "zend",
      "php",
      "binding",
      "extension"
    ],
    "description": "Native Nim Zend API glue for easy PHP extension development.",
    "license": "MIT",
    "web": "https://github.com/metatexx/nimzend"
  },
  {
    "name": "spills",
    "url": "https://github.com/andreaferretti/spills",
    "method": "git",
    "tags": [
      "disk-based",
      "sequence",
      "memory-mapping"
    ],
    "description": "Disk-based sequences",
    "license": "Apache License 2.0",
    "web": "https://github.com/andreaferretti/spills"
  },
  {
    "name": "platformer",
    "url": "https://github.com/def-/nim-platformer",
    "method": "git",
    "tags": [
      "game",
      "sdl",
      "2d"
    ],
    "description": "Writing a 2D Platform Game in Nim with SDL2",
    "license": "MIT",
    "web": "https://github.com/def-/nim-platformer"
  },
  {
    "name": "nimCEF",
    "url": "https://github.com/jangko/nimCEF",
    "method": "git",
    "tags": [
      "chromium",
      "embedded",
      "framework",
      "cef",
      "wrapper"
    ],
    "description": "Nim wrapper for the Chromium Embedded Framework",
    "license": "MIT",
    "web": "https://github.com/jangko/nimCEF"
  },
  {
    "name": "migrate",
    "url": "https://github.com/euantorano/migrate.nim",
    "method": "git",
    "tags": [
      "migrate",
      "database",
      "db"
    ],
    "description": "A simple database migration utility for Nim.",
    "license": "BSD3",
    "web": "https://github.com/euantorano/migrate.nim"
  },
  {
    "name": "subfield",
    "url": "https://github.com/jyapayne/subfield",
    "method": "git",
    "tags": [
      "subfield",
      "macros"
    ],
    "description": "Override the dot operator to access nested subfields of a Nim object.",
    "license": "MIT",
    "web": "https://github.com/jyapayne/subfield"
  },
  {
    "name": "semver",
    "url": "https://github.com/euantorano/semver.nim",
    "method": "git",
    "tags": [
      "semver",
      "version",
      "parser"
    ],
    "description": "Semantic versioning parser for Nim. Allows the parsing of version strings into objects and the comparing of version objects.",
    "license": "BSD3",
    "web": "https://github.com/euantorano/semver.nim"
  },
  {
    "name": "ad",
    "tags": [
      "calculator",
      "rpn"
    ],
    "method": "git",
    "license": "MIT",
    "web": "https://github.com/subsetpark/ad",
    "url": "https://github.com/subsetpark/ad",
    "description": "A simple RPN calculator"
  },
  {
    "name": "asyncpg",
    "url": "https://github.com/cheatfate/asyncpg",
    "method": "git",
    "tags": [
      "async",
      "database",
      "postgres",
      "postgresql",
      "asyncdispatch",
      "asynchronous",
      "library"
    ],
    "description": "Asynchronous PostgreSQL driver for Nim Language.",
    "license": "MIT",
    "web": "https://github.com/cheatfate/asyncpg"
  },
  {
    "name": "winregistry",
    "description": "Deal with Windows Registry from Nim.",
    "tags": [
      "registry",
      "windows",
      "library"
    ],
    "url": "https://github.com/miere43/nim-registry",
    "web": "https://github.com/miere43/nim-registry",
    "license": "MIT",
    "method": "git"
  },
  {
    "name": "luna",
    "description": "Lua convenience library for nim",
    "tags": [
      "lua",
      "scripting"
    ],
    "url": "https://github.com/smallfx/luna.nim",
    "web": "https://github.com/smallfx/luna.nim",
    "license": "MIT",
    "method": "git"
  },
  {
    "name": "qrcode",
    "description": "module for creating and reading QR codes using http://goqr.me/",
    "tags": [
      "qr",
      "qrcode",
      "api"
    ],
    "url": "https://github.com/achesak/nim-qrcode",
    "web": "https://github.com/achesak/nim-qrcode",
    "license": "MIT",
    "method": "git"
  },
  {
    "name": "circleci_client",
    "tags": [
      "circleci",
      "client"
    ],
    "method": "git",
    "license": "LGPLv3",
    "web": "https://github.com/FedericoCeratto/nim-circleci",
    "url": "https://github.com/FedericoCeratto/nim-circleci",
    "description": "CircleCI API client"
  },
  {
    "name": "iup",
    "description": "Bindings for the IUP widget toolkit",
    "tags": [
      "GUI",
      "IUP"
    ],
    "url": "https://github.com/nim-lang/iup",
    "web": "https://github.com/nim-lang/iup",
    "license": "MIT",
    "method": "git"
  },
  {
    "name": "barbarus",
    "tags": [
      "i18n",
      "internationalization"
    ],
    "method": "git",
    "license": "MIT",
    "web": "https://github.com/cjxgm/barbarus",
    "url": "https://github.com/cjxgm/barbarus",
    "description": "A simple extensible i18n engine."
  },
  {
    "name": "jsonob",
    "tags": [
      "json",
      "object",
      "marshal"
    ],
    "method": "git",
    "license": "MIT",
    "web": "https://github.com/cjxgm/jsonob",
    "url": "https://github.com/cjxgm/jsonob",
    "description": "JSON / Object mapper"
  },
  {
    "name": "autome",
    "description": "Write GUI automation scripts with Nim",
    "tags": [
      "gui",
      "automation",
      "windows"
    ],
    "license": "MIT",
    "web": "https://github.com/miere43/autome",
    "url": "https://github.com/miere43/autome",
    "method": "git"
  },
  {
    "name": "wox",
    "description": "Helper library for writing Wox plugins in Nim",
    "tags": [
      "wox",
      "plugins"
    ],
    "license": "MIT",
    "web": "https://github.com/roose/nim-wox",
    "url": "https://github.com/roose/nim-wox",
    "method": "git"
  },
  {
    "name": "seccomp",
    "description": "Linux Seccomp sandbox library",
    "tags": [
      "linux",
      "security",
      "sandbox",
      "seccomp"
    ],
    "license": "LGPLv2.1",
    "web": "https://github.com/FedericoCeratto/nim-seccomp",
    "url": "https://github.com/FedericoCeratto/nim-seccomp",
    "method": "git"
  },
  {
    "name": "AntTweakBar",
    "tags": [
      "gui",
      "opengl",
      "rendering"
    ],
    "method": "git",
    "license": "MIT",
    "web": "https://github.com/krux02/nimAntTweakBar",
    "url": "https://github.com/krux02/nimAntTweakBar",
    "description": "nim wrapper around the AntTweakBar c library"
  },
  {
    "name": "slimdown",
    "tags": [
      "markdown",
      "parser",
      "library"
    ],
    "method": "git",
    "license": "MIT",
    "web": "https://github.com/ruivieira/nim-slimdown",
    "url": "https://github.com/ruivieira/nim-slimdown",
    "description": "Nim module that converts Markdown text to HTML using only regular expressions. Based on jbroadway's Slimdown."
  },
  {
    "name": "taglib",
    "description": "TagLib Audio Meta-Data Library wrapper",
    "license": "MIT",
    "tags": [
      "audio",
      "metadata",
      "tags",
      "library",
      "wrapper"
    ],
    "url": "https://github.com/alex-laskin/nim-taglib",
    "web": "https://github.com/alex-laskin/nim-taglib",
    "method": "git"
  },
  {
    "name": "des",
    "description": "3DES native library for Nim",
    "tags": [
      "library",
      "encryption",
      "crypto"
    ],
    "license": "MIT",
    "web": "https://github.com/LucaWolf/des.nim",
    "url": "https://github.com/LucaWolf/des.nim",
    "method": "git"
  },
  {
    "name": "bgfx",
    "url": "https://github.com/Halsys/nim-bgfx",
    "method": "git",
    "tags": [
      "wrapper",
      "media",
      "graphics",
      "3d",
      "rendering",
      "opengl"
    ],
    "description": "BGFX wrapper for the nim programming language.",
    "license": "BSD2",
    "web": "https://github.com/Halsys/nim-bgfx"
  },
  {
    "name": "json_builder",
    "tags": [
      "json",
      "generator",
      "builder"
    ],
    "method": "git",
    "license": "MIT",
    "web": "https://github.com/undecided/json_builder",
    "url": "https://github.com/undecided/json_builder",
    "description": "Easy and fast generator for valid json in nim"
  },
  {
    "name": "mapbits",
    "tags": [
      "map",
      "bits",
      "byte",
      "word",
      "binary"
    ],
    "method": "git",
    "license": "MIT",
    "description": "Access bit mapped portions of bytes in binary data as int variables",
    "web": "https://github.com/jlp765/mapbits",
    "url": "https://github.com/jlp765/mapbits"
  },
  {
    "name": "faststack",
    "tags": [
      "collection"
    ],
    "method": "git",
    "license": "MIT",
    "description": "Dynamically resizable data structure optimized for fast iteration.",
    "web": "https://github.com/Vladar4/FastStack",
    "url": "https://github.com/Vladar4/FastStack"
  },
  {
    "name": "gpx",
    "tags": [
      "GPX",
      "GPS",
      "waypoint",
      "route"
    ],
    "method": "git",
    "license": "MIT",
    "description": "Nim module for parsing GPX (GPS Exchange format) files",
    "web": "https://github.com/achesak/nim-gpx",
    "url": "https://github.com/achesak/nim-gpx"
  },
  {
    "name": "itn",
    "tags": [
      "GPS",
      "intinerary",
      "tomtom",
      "ITN"
    ],
    "method": "git",
    "license": "MIT",
    "description": "Nim module for parsing ITN (TomTom intinerary) files",
    "web": "https://github.com/achesak/nim-itn",
    "url": "https://github.com/achesak/nim-itn"
  },
  {
    "name": "foliant",
    "tags": [
      "foliant",
      "docs",
      "pdf",
      "docx",
      "word",
      "latex",
      "tex",
      "pandoc",
      "markdown",
      "md",
      "restream"
    ],
    "method": "git",
    "license": "MIT",
    "web": "https://github.com/foliant-docs/foliant-nim",
    "url": "https://github.com/foliant-docs/foliant-nim",
    "description": "Documentation generator that produces pdf and docx from Markdown. Uses Pandoc and LaTeX behind the scenes."
  },
  {
    "name": "gemf",
    "url": "https://bitbucket.org/abudden/gemf.nim",
    "method": "hg",
    "license": "MIT",
    "description": "Library for reading GEMF map tile stores",
    "web": "http://www.cgtk.co.uk/gemf",
    "tags": [
      "maps",
      "gemf",
      "parser"
    ]
  },
  {
    "name": "Remotery",
    "url": "https://github.com/Halsys/Nim-Remotery",
    "method": "git",
    "tags": [
      "wrapper",
      "opengl",
      "direct3d",
      "cuda",
      "profiler"
    ],
    "description": "Nim wrapper for (and with) Celtoys's Remotery",
    "license": "Apache License 2.0",
    "web": "https://github.com/Halsys/Nim-Remotery"
  },
  {
    "name": "picohttpparser",
    "tags": [
      "web",
      "http"
    ],
    "method": "git",
    "license": "MIT",
    "description": "Bindings for picohttpparser.",
    "web": "https://github.com/philip-wernersbach/nim-picohttpparser",
    "url": "https://github.com/philip-wernersbach/nim-picohttpparser"
  },
  {
    "name": "microasynchttpserver",
    "tags": [
      "web",
      "http",
      "async",
      "server"
    ],
    "method": "git",
    "license": "MIT",
    "description": "A thin asynchronous HTTP server library, API compatible with Nim's built-in asynchttpserver.",
    "web": "https://github.com/philip-wernersbach/microasynchttpserver",
    "url": "https://github.com/philip-wernersbach/microasynchttpserver"
  },
  {
    "name": "react",
    "url": "https://github.com/andreaferretti/react.nim",
    "method": "git",
    "tags": [
      "js",
      "react",
      "frontend",
      "ui",
      "single page application"
    ],
    "description": "React.js bindings for Nim",
    "license": "Apache License 2.0",
    "web": "https://github.com/andreaferretti/react.nim"
  },
  {
    "name": "oauth",
    "url": "https://github.com/CORDEA/oauth",
    "method": "git",
    "tags": [
      "library",
      "oauth",
      "oauth2",
      "authorization"
    ],
    "description": "OAuth library for nim",
    "license": "Apache License 2.0",
    "web": "http://cordea.github.io/oauth"
  },
  {
    "name": "jsbind",
    "url": "https://github.com/yglukhov/jsbind",
    "method": "git",
    "tags": [
      "bindings",
      "emscripten",
      "javascript"
    ],
    "description": "Define bindings to JavaScript and Emscripten",
    "license": "MIT",
    "web": "https://github.com/yglukhov/jsbind"
  },
  {
    "name": "uuids",
    "url": "https://github.com/pragmagic/uuids/",
    "method": "git",
    "tags": [
      "library",
      "uuid",
      "id"
    ],
    "description": "UUID library for Nim",
    "license": "MIT",
    "web": "https://github.com/pragmagic/uuids/"
  },
  {
    "name": "isaac",
    "url": "https://github.com/pragmagic/isaac/",
    "method": "git",
    "tags": [
      "library",
      "algorithms",
      "random",
      "crypto"
    ],
    "description": "ISAAC PRNG implementation on Nim",
    "license": "MIT",
    "web": "https://github.com/pragmagic/isaac/"
  },
  {
    "name": "SDF",
    "url": "https://github.com/Halsys/SDF.nim",
    "method": "git",
    "tags": [
      "sdf",
      "text",
      "contour",
      "texture",
      "signed",
      "distance",
      "transform"
    ],
    "description": "Signed Distance Field builder for contour texturing in Nim",
    "license": "MIT",
    "web": "https://github.com/Halsys/SDF.nim"
  },
  {
    "name": "WebGL",
    "url": "https://github.com/stisa/webgl",
    "method": "git",
    "tags": [
      "webgl",
      "graphic",
      "js",
      "javascript",
      "wrapper",
      "3D",
      "2D"
    ],
    "description": "Experimental wrapper to webgl for Nim",
    "license": "MIT",
    "web": "http://stisa.space/webgl/"
  },
  {
    "name": "fileinput",
    "url": "https://github.com/achesak/nim-fileinput",
    "method": "git",
    "tags": [
      "file",
      "io",
      "input"
    ],
    "description": "iterate through files and lines",
    "license": "MIT",
    "web": "https://github.com/achesak/nim-fileinput"
  },
  {
    "name": "classy",
    "url": "https://github.com/nigredo-tori/classy",
    "method": "git",
    "tags": [
      "library",
      "typeclasses",
      "macros"
    ],
    "description": "typeclasses for Nim",
    "license": "Unlicense",
    "web": "https://github.com/nigredo-tori/classy"
  },
  {
    "name": "MiNiM",
    "url": "https://github.com/h3rald/minim",
    "method": "git",
    "tags": [
      "concatenative",
      "language",
      "shell"
    ],
    "description": "A tiny concatenative programming language and shell.",
    "license": "MIT",
    "web": "https://h3rald.com/minim"
  },
  {
    "name": "boneIO",
    "url": "https://github.com/xyz32/boneIO",
    "method": "git",
    "tags": [
      "library",
      "GPIO",
      "BeagleBone"
    ],
    "description": "A low level GPIO library for the BeagleBone board family",
    "license": "MIT",
    "web": "https://github.com/xyz32/boneIO"
  },
  {
    "name": "ui",
    "url": "https://github.com/nim-lang/ui",
    "method": "git",
    "tags": [
      "library",
      "GUI",
      "libui",
      "toolkit"
    ],
    "description": "A wrapper for libui",
    "license": "MIT",
    "web": "https://github.com/nim-lang/ui"
  },
  {
    "name": "mmgeoip",
    "url": "https://github.com/FedericoCeratto/nim-mmgeoip",
    "method": "git",
    "tags": [
      "geoip"
    ],
    "description": "MaxMind GeoIP library",
    "license": "LGPLv2.1",
    "web": "https://github.com/FedericoCeratto/nim-mmgeoip"
  },
  {
    "name": "libjwt",
    "url": "https://github.com/nimscale/nim-libjwt",
    "method": "git",
    "tags": [
      "jwt",
      "libjwt"
    ],
    "description": "Bindings for libjwt",
    "license": "LGPLv2.1",
    "web": "https://github.com/nimscale/nim-libjwt"
  },
  {
    "name": "forestdb",
    "url": "https://github.com/nimscale/forestdb",
    "method": "git",
    "tags": [
      "library",
      "bTree",
      "HB+-Trie",
      "db",
      "forestdb"
    ],
    "description": "ForestDB is fast key-value storage engine that is based on a Hierarchical B+-Tree based Trie, or HB+-Trie.",
    "license": "Apache License 2.0",
    "web": "https://github.com/nimscale/forestdb"
  },
  {
    "name": "nimbox",
    "url": "https://github.com/dom96/nimbox",
    "method": "git",
    "tags": [
      "library",
      "wrapper",
      "termbox",
      "command-line",
      "ui",
      "tui",
      "gui"
    ],
    "description": "A Rustbox-inspired termbox wrapper",
    "license": "MIT",
    "web": "https://github.com/dom96/nimbox"
  },
  {
    "name": "psutil",
    "url": "https://github.com/juancarlospaco/psutil-nim",
    "method": "git",
    "tags": [
      "psutil",
      "process",
      "network",
      "system",
      "disk",
      "cpu"
    ],
    "description": "psutil is a cross-platform library for retrieving information on running processes and system utilization (CPU, memory, disks, network). Since 2018 maintained by Juan Carlos because was abandoned.",
    "license": "BSD",
    "web": "https://github.com/johnscillieri/psutil-nim"
  },
  {
    "name": "gapbuffer",
    "url": "https://notabug.org/vktec/nim-gapbuffer.git",
    "method": "git",
    "tags": [
      "buffer",
      "seq",
      "sequence",
      "string",
      "gapbuffer"
    ],
    "description": "A simple gap buffer implementation",
    "license": "MIT",
    "web": "https://notabug.org/vktec/nim-gapbuffer"
  },
  {
    "name": "pudge",
    "url": "https://github.com/recoilme/pudge.git",
    "method": "git",
    "tags": [
      "wrapper",
      "database",
      "sophia"
    ],
    "description": "Pudge Db - it's modern key/value storage with memcached protocol support. Pudge Db implements a high-level cross-platform sockets interface to sophia db.",
    "license": "MIT",
    "web": "https://github.com/recoilme/pudge"
  },
  {
    "name": "etcd_client",
    "url": "https://github.com/FedericoCeratto/nim-etcd-client",
    "method": "git",
    "tags": [
      "library",
      "etcd"
    ],
    "description": "etcd client library",
    "license": "LGPLv3",
    "web": "https://github.com/FedericoCeratto/nim-etcd-client"
  },
  {
    "name": "package_visible_types",
    "url": "https://github.com/zah/nim-package-visible-types",
    "method": "git",
    "tags": [
      "library",
      "packages",
      "visibility"
    ],
    "description": "A hacky helper lib for authoring Nim packages with package-level visiblity",
    "license": "MIT",
    "web": "https://github.com/zah/nim-package-visible-types"
  },
  {
    "name": "ranges",
    "url": "https://github.com/status-im/nim-ranges",
    "method": "git",
    "tags": [
      "library",
      "ranges"
    ],
    "description": "Exploration of various implementations of memory range types",
    "license": "Apache License 2.0",
    "web": "https://github.com/status-im/nim-ranges"
  },
  {
    "name": "json_rpc",
    "url": "https://github.com/status-im/nim-json-rpc",
    "method": "git",
    "tags": [
      "library",
      "json-rpc",
      "server",
      "client",
      "rpc",
      "json"
    ],
    "description": "Nim library for implementing JSON-RPC clients and servers",
    "license": "Apache License 2.0",
    "web": "https://github.com/status-im/nim-json-rpc"
  },
  {
    "name": "asyncdispatch2",
    "url": "https://github.com/status-im/nim-asyncdispatch2",
    "method": "git",
    "tags": [
      "library",
      "networking",
      "async",
      "asynchronous",
      "eventloop",
      "timers",
      "sendfile",
      "tcp",
      "udp"
    ],
    "description": "Experimental fork of Nim's asyncdispatch",
    "license": "Apache License 2.0",
    "web": "https://github.com/status-im/nim-asyncdispatch2"
  },
  {
    "name": "serialization",
    "url": "https://github.com/status-im/nim-serialization",
    "method": "git",
    "tags": [
      "library",
      "serialization"
    ],
    "description": "A modern and extensible serialization framework for Nim",
    "license": "Apache License 2.0",
    "web": "https://github.com/status-im/nim-serialization"
  },
  {
    "name": "json_serialization",
    "url": "https://github.com/status-im/nim-json-serialization",
    "method": "git",
    "tags": [
      "library",
      "json",
      "serialization"
    ],
    "description": "Flexible JSON serialization not relying on run-time type information",
    "license": "Apache License 2.0",
    "web": "https://github.com/status-im/nim-json-serialization"
  },
  {
    "name": "confutils",
    "url": "https://github.com/status-im/nim-confutils",
    "method": "git",
    "tags": [
      "library",
      "configuration"
    ],
    "description": "Simplified handling of command line options and config files",
    "license": "Apache License 2.0",
    "web": "https://github.com/status-im/nim-confutils"
  },
  {
    "name": "std_shims",
    "url": "https://github.com/status-im/nim-std-shims",
    "method": "git",
    "tags": [
      "library",
      "backports",
      "shims"
    ],
    "description": "APIs available in the latests version of Nim, backported to older stable releases",
    "license": "Apache License 2.0",
    "web": "https://github.com/status-im/nim-std-shims"
  },
  {
    "name": "faststreams",
    "url": "https://github.com/status-im/nim-faststreams",
    "method": "git",
    "tags": [
      "library",
      "I/O",
      "memory-mapping",
      "streams"
    ],
    "description": "RLP serialization library for Nim",
    "license": "Apache License 2.0",
    "web": "https://github.com/status-im/nim-faststreams"
  },
  {
    "name": "rlp",
    "url": "https://github.com/status-im/nim-rlp",
    "method": "git",
    "tags": [
      "library",
      "ethereum",
      "rlp",
      "serialization"
    ],
    "description": "RLP serialization library for Nim",
    "license": "Apache License 2.0",
    "web": "https://github.com/status-im/nim-rlp"
  },
  {
    "name": "eth_keys",
    "url": "https://github.com/status-im/nim-eth-keys",
    "method": "git",
    "tags": [
      "library",
      "ethereum",
      "cryptography"
    ],
    "description": "A reimplementation in pure Nim of eth-keys, the common API for Ethereum key operations.",
    "license": "Apache License 2.0",
    "web": "https://github.com/status-im/nim-eth-keys"
  },
  {
    "name": "eth_common",
    "url": "https://github.com/status-im/nim-eth-common",
    "method": "git",
    "tags": [
      "library",
      "ethereum"
    ],
    "description": "Definitions of various data structures used in the Ethereum eco-system",
    "license": "Apache License 2.0",
    "web": "https://github.com/status-im/nim-eth-common"
  },
  {
    "name": "ethash",
    "url": "https://github.com/status-im/nim-ethash",
    "method": "git",
    "tags": [
      "library",
      "ethereum",
      "ethash",
      "cryptography",
      "proof-of-work"
    ],
    "description": "A Nim implementation of Ethash, the ethereum proof-of-work hashing function",
    "license": "Apache License 2.0",
    "web": "https://github.com/status-im/nim-ethash"
  },
  {
    "name": "eth_bloom",
    "url": "https://github.com/status-im/nim-eth-bloom",
    "method": "git",
    "tags": [
      "library",
      "ethereum",
      "bloom",
      "bloom-filter"
    ],
    "description": "Ethereum bloom filter",
    "license": "Apache License 2.0",
    "web": "https://github.com/status-im/nim-eth-bloom"
  },
  {
    "name": "evmjit",
    "url": "https://github.com/status-im/nim-evmjit",
    "method": "git",
    "tags": [
      "library",
      "ethereum",
      "evm",
      "jit",
      "wrapper"
    ],
    "description": "A wrapper for the The Ethereum EVM JIT library",
    "license": "Apache License 2.0",
    "web": "https://github.com/status-im/nim-evmjit"
  },
  {
    "name": "keccak_tiny",
    "url": "https://github.com/status-im/nim-keccak-tiny",
    "method": "git",
    "tags": [
      "library",
      "sha3",
      "keccak",
      "cryptography"
    ],
    "description": "A wrapper for the keccak-tiny C library",
    "license": "Apache License 2.0",
    "web": "https://github.com/status-im/nim-keccak-tiny"
  },
  {
    "name": "httputils",
    "url": "https://github.com/status-im/nim-http-utils",
    "method": "git",
    "tags": [
      "http",
      "parsers",
      "protocols"
    ],
    "description": "Common utilities for implementing HTTP servers",
    "license": "Apache License 2.0",
    "web": "https://github.com/status-im/nim-http-utils"
  },
  {
    "name": "rocksdb",
    "url": "https://github.com/status-im/nim-rocksdb",
    "method": "git",
    "tags": [
      "library",
      "wrapper",
      "database"
    ],
    "description": "A wrapper for Facebook's RocksDB, an embeddable, persistent key-value store for fast storage",
    "license": "Apache 2.0 or GPLv2",
    "web": "https://github.com/status-im/nim-rocksdb"
  },
  {
    "name": "secp256k1",
    "url": "https://github.com/status-im/nim-secp256k1",
    "method": "git",
    "tags": [
      "library",
      "cryptography",
      "secp256k1"
    ],
    "description": "A wrapper for the libsecp256k1 C library",
    "license": "Apache License 2.0",
    "web": "https://github.com/status-im/nim-secp256k1"
  },
  {
    "name": "eth_trie",
    "url": "https://github.com/status-im/nim-eth-trie",
    "method": "git",
    "tags": [
      "library",
      "ethereum",
      "trie",
      "patricia-trie"
    ],
    "description": "Merkle Patricia Tries as specified by Ethereum",
    "license": "Apache License 2.0",
    "web": "https://github.com/status-im/nim-eth-trie"
  },
  {
    "name": "eth_p2p",
    "url": "https://github.com/status-im/nim-eth-p2p",
    "method": "git",
    "tags": [
      "library",
      "ethereum",
      "p2p",
      "devp2p",
      "rplx",
      "networking",
      "whisper",
      "swarm"
    ],
    "description": "Implementation of the Ethereum suite of P2P protocols",
    "license": "Apache License 2.0",
    "web": "https://github.com/status-im/nim-eth-p2p"
  },
  {
    "name": "eth_keyfile",
    "url": "https://github.com/status-im/nim-eth-keyfile",
    "method": "git",
    "tags": [
      "library",
      "ethereum",
      "keyfile",
      "wallet"
    ],
    "description": "Library for handling Ethereum private keys and wallets",
    "license": "Apache License 2.0",
    "web": "https://github.com/status-im/nim-eth-keyfile"
  },
  {
    "name": "byteutils",
    "url": "https://github.com/status-im/nim-byteutils",
    "method": "git",
    "tags": [
      "library",
      "blobs",
      "hex-dump"
    ],
    "description": "Useful utilities for manipulating and visualizing byte blobs",
    "license": "Apache License 2.0",
    "web": "https://github.com/status-im/nim-byteutils"
  },
  {
    "name": "ttmath",
    "url": "https://github.com/status-im/nim-ttmath",
    "method": "git",
    "tags": [
      "library",
      "math",
      "numbers"
    ],
    "description": "A Nim wrapper for ttmath: big numbers with fixed size",
    "license": "Apache License 2.0",
    "web": "https://github.com/status-im/nim-ttmath"
  },
  {
    "name": "nimbus",
    "url": "https://github.com/status-im/nimbus",
    "method": "git",
    "tags": [
      "ethereum"
    ],
    "description": "An Ethereum 2.0 Sharding Client for Resource-Restricted Devices",
    "license": "Apache License 2.0",
    "web": "https://github.com/status-im/nimbus"
  },
  {
    "name": "stint",
    "url": "https://github.com/status-im/nim-stint",
    "method": "git",
    "tags": [
      "library",
      "math",
      "numbers"
    ],
    "description": "Stack-based arbitrary-precision integers - Fast and portable with natural syntax for resource-restricted devices",
    "license": "Apache License 2.0",
    "web": "https://github.com/status-im/nim-stint"
  },
  {
    "name": "daemon",
    "url": "https://github.com/status-im/nim-daemon",
    "method": "git",
    "tags": [
      "servers",
      "daemonization"
    ],
    "description": "Cross-platform process daemonization library",
    "license": "Apache License 2.0",
    "web": "https://github.com/status-im/nim-daemon"
  },
  {
    "name": "chronicles",
    "url": "https://github.com/status-im/nim-chronicles",
    "method": "git",
    "tags": [
      "logging",
      "json"
    ],
    "description": "A crafty implementation of structured logging for Nim",
    "license": "Apache License 2.0",
    "web": "https://github.com/status-im/nim-chronicles"
  },
  {
    "name": "stb_image",
    "url": "https://gitlab.com/define-private-public/stb_image-Nim",
    "method": "git",
    "tags": [
      "stb",
      "image",
      "graphics",
      "io",
      "wrapper"
    ],
    "description": "A wrapper for stb_image and stb_image_write.",
    "license": "Unlicense",
    "web": "https://gitlab.com/define-private-public/stb_image-Nim"
  },
  {
    "name": "mutableseqs",
    "url": "https://github.com/iourinski/mutableseqs",
    "method": "git",
    "tags": [
      "sequences",
      "mapreduce"
    ],
    "description": "utilities for transforming sequences",
    "license": "MIT",
    "web": "https://github.com/iourinski/mutableseqs"
  },
  {
    "name": "stor",
    "url": "https://github.com/nimscale/stor",
    "method": "git",
    "tags": [
      "storage",
      "io"
    ],
    "description": "Efficient object storage system",
    "license": "MIT",
    "web": "https://github.com/nimscale/stor"
  },
  {
    "name": "linuxfb",
    "url": "https://github.com/luked99/linuxfb.nim",
    "method": "git",
    "tags": [
      "wrapper",
      "graphics",
      "linux"
    ],
    "description": "Wrapper around the Linux framebuffer driver ioctl API",
    "license": "MIT",
    "web": "https://github.com/luked99/linuxfb.nim"
  },
  {
    "name": "nimactors",
    "url": "https://github.com/vegansk/nimactors",
    "method": "git",
    "tags": [
      "actors",
      "library"
    ],
    "description": "Actors library for Nim inspired by akka-actors",
    "license": "MIT",
    "web": "https://github.com/vegansk/nimactors"
  },
  {
    "name": "porter",
    "url": "https://github.com/iourinski/porter",
    "method": "git",
    "tags": [
      "stemmer",
      "multilanguage",
      "snowball"
    ],
    "description": "Simple extensible implementation of Porter stemmer algorithm",
    "license": "MIT",
    "web": "https://github.com/iourinski/porter"
  },
  {
    "name": "kiwi",
    "url": "https://github.com/yglukhov/kiwi",
    "method": "git",
    "tags": [
      "cassowary",
      "constraint",
      "solving"
    ],
    "description": "Cassowary constraint solving",
    "license": "MIT",
    "web": "https://github.com/yglukhov/kiwi"
  },
  {
    "name": "ArrayFireNim",
    "url": "https://github.com/bitstormGER/ArrayFire-Nim",
    "method": "git",
    "tags": [
      "array",
      "linear",
      "algebra",
      "scientific",
      "computing"
    ],
    "description": "A nim wrapper for ArrayFire",
    "license": "BSD",
    "web": "https://github.com/bitstormGER/ArrayFire-Nim"
  },
  {
    "name": "statsd_client",
    "url": "https://github.com/FedericoCeratto/nim-statsd-client",
    "method": "git",
    "tags": [
      "library",
      "statsd",
      "client",
      "statistics",
      "metrics"
    ],
    "description": "A simple, stateless StatsD client library",
    "license": "LGPLv3",
    "web": "https://github.com/FedericoCeratto/nim-statsd-client"
  },
  {
    "name": "html5_canvas",
    "url": "https://gitlab.com/define-private-public/HTML5-Canvas-Nim",
    "method": "git",
    "tags": [
      "html5",
      "canvas",
      "drawing",
      "graphics",
      "rendering",
      "browser",
      "javascript"
    ],
    "description": "HTML5 Canvas and drawing for the JavaScript backend.",
    "license": "MIT",
    "web": "https://gitlab.com/define-private-public/HTML5-Canvas-Nim"
  },
  {
    "name": "alea",
    "url": "https://github.com/unicredit/alea",
    "method": "git",
    "tags": [
      "random variables",
      "distributions",
      "probability",
      "gaussian",
      "sampling"
    ],
    "description": "Define and compose random variables",
    "license": "Apache License 2.0",
    "web": "https://github.com/unicredit/alea"
  },
  {
    "name": "winim",
    "url": "https://github.com/khchen/winim",
    "method": "git",
    "tags": [
      "library",
      "windows",
      "api",
      "com"
    ],
    "description": "Nim's Windows API and COM Library",
    "license": "MIT",
    "web": "https://github.com/khchen/winim"
  },
  {
    "name": "ed25519",
    "url": "https://github.com/niv/ed25519.nim",
    "method": "git",
    "tags": [
      "ed25519",
      "cryptography",
      "crypto",
      "publickey",
      "privatekey",
      "signing",
      "keyexchange",
      "native"
    ],
    "description": "ed25519 key crypto bindings",
    "license": "MIT",
    "web": "https://github.com/niv/ed25519.nim"
  },
  {
    "name": "libevdev",
    "url": "https://github.com/luked99/libevdev.nim",
    "method": "git",
    "tags": [
      "wrapper",
      "os",
      "linux"
    ],
    "description": "Wrapper for libevdev, Linux input device processing library",
    "license": "MIT",
    "web": "https://github.com/luked99/libevdev.nim"
  },
  {
    "name": "nesm",
    "url": "https://gitlab.com/xomachine/NESM.git",
    "method": "git",
    "tags": [
      "metaprogramming",
      "parser",
      "pure",
      "serialization"
    ],
    "description": "A macro for generating [de]serializers for given objects",
    "license": "MIT",
    "web": "https://xomachine.gitlab.io/NESM/"
  },
  {
    "name": "sdnotify",
    "url": "https://github.com/FedericoCeratto/nim-sdnotify",
    "method": "git",
    "tags": [
      "os",
      "linux",
      "systemd",
      "sdnotify"
    ],
    "description": "Systemd service notification helper",
    "license": "MIT",
    "web": "https://github.com/FedericoCeratto/nim-sdnotify"
  },
  {
    "name": "cmd",
    "url": "https://github.com/samdmarshall/cmd.nim",
    "method": "git",
    "tags": [
      "cmd",
      "command-line",
      "prompt",
      "interactive"
    ],
    "description": "interactive command prompt",
    "license": "BSD 3-Clause",
    "web": "https://github.com/samdmarshall/cmd.nim"
  },
  {
    "name": "csvtable",
    "url": "https://github.com/apahl/csvtable",
    "method": "git",
    "tags": [
      "csv",
      "table"
    ],
    "description": "tools for handling CSV files (comma or tab-separated) with an API similar to Python's CSVDictReader and -Writer.",
    "license": "MIT",
    "web": "https://github.com/apahl/csvtable"
  },
  {
    "name": "plotly",
    "url": "https://github.com/brentp/nim-plotly",
    "method": "git",
    "tags": [
      "plot",
      "graphing",
      "chart",
      "data"
    ],
    "description": "Nim interface to plotly",
    "license": "MIT",
    "web": "https://github.com/brentp/nim-plotly"
  },
  {
    "name": "gnuplot",
    "url": "https://github.com/dvolk/gnuplot.nim",
    "method": "git",
    "tags": [
      "plot",
      "graphing",
      "data"
    ],
    "description": "Nim interface to gnuplot",
    "license": "MIT",
    "web": "https://github.com/dvolk/gnuplot.nim"
  },
  {
    "name": "ustring",
    "url": "https://github.com/rokups/nim-ustring",
    "method": "git",
    "tags": [
      "string",
      "text",
      "unicode",
      "uft8",
      "utf-8"
    ],
    "description": "utf-8 string",
    "license": "MIT",
    "web": "https://github.com/rokups/nim-ustring"
  },
  {
    "name": "imap",
    "url": "https://github.com/ehmry/imap",
    "method": "git",
    "tags": [
      "imap",
      "email"
    ],
    "description": "IMAP client library",
    "license": "GPL2",
    "web": "https://github.com/ehmry/imap"
  },
  {
    "name": "isa",
    "url": "https://github.com/nimscale/isa",
    "method": "git",
    "tags": [
      "erasure",
      "hash",
      "crypto",
      "compression"
    ],
    "description": "Binding for Intel Storage Acceleration library",
    "license": "Apache License 2.0",
    "web": "https://github.com/nimscale/isa"
  },
  {
    "name": "untar",
    "url": "https://github.com/dom96/untar",
    "method": "git",
    "tags": [
      "library",
      "tar",
      "gz",
      "compression",
      "archive",
      "decompression"
    ],
    "description": "Library for decompressing tar.gz files.",
    "license": "MIT",
    "web": "https://github.com/dom96/untar"
  },
  {
    "name": "nimcx",
    "url": "https://github.com/qqtop/nimcx",
    "method": "git",
    "tags": [
      "library",
      "linux"
    ],
    "description": "Color and utilities library for linux terminal.",
    "license": "MIT",
    "web": "https://github.com/qqtop/nimcx"
  },
  {
    "name": "dpdk",
    "url": "https://github.com/nimscale/dpdk",
    "method": "git",
    "tags": [
      "library",
      "dpdk",
      "packet",
      "processing"
    ],
    "description": "Library for fast packet processing",
    "license": "Apache License 2.0",
    "web": "http://dpdk.org/"
  },
  {
    "name": "libserialport",
    "alias": "serial"
  },
  {
    "name": "serial",
    "url": "https://github.com/euantorano/serial.nim",
    "method": "git",
    "tags": [
      "serial",
      "rs232",
      "io",
      "serialport"
    ],
    "description": "A library to operate serial ports using pure Nim.",
    "license": "BSD3",
    "web": "https://github.com/euantorano/serial.nim"
  },
  {
    "name": "spdk",
    "url": "https://github.com/nimscale/spdk.git",
    "method": "git",
    "tags": [
      "library",
      "SSD",
      "NVME",
      "io",
      "storage"
    ],
    "description": "The Storage Performance Development Kit(SPDK) provides a set of tools and libraries for writing high performance, scalable, user-mode storage applications.",
    "license": "MIT",
    "web": "https://github.com/nimscale/spdk.git"
  },
  {
    "name": "NimData",
    "url": "https://github.com/bluenote10/NimData",
    "method": "git",
    "tags": [
      "library",
      "dataframe"
    ],
    "description": "DataFrame API enabling fast out-of-core data analytics",
    "license": "MIT",
    "web": "https://github.com/bluenote10/NimData"
  },
  {
    "name": "testrunner",
    "url": "https://github.com/FedericoCeratto/nim-testrunner",
    "method": "git",
    "tags": [
      "test",
      "tests",
      "unittest",
      "utility",
      "tdd"
    ],
    "description": "Test runner with file monitoring and desktop notification capabilities",
    "license": "GPLv3",
    "web": "https://github.com/FedericoCeratto/nim-testrunner"
  },
  {
    "name": "reactorfuse",
    "url": "https://github.com/zielmicha/reactorfuse",
    "method": "git",
    "tags": [
      "filesystem",
      "fuse"
    ],
    "description": "Filesystem in userspace (FUSE) for Nim (for reactor.nim library)",
    "license": "MIT",
    "web": "https://github.com/zielmicha/reactorfuse"
  },
  {
    "name": "nimr",
    "url": "https://github.com/Jeff-Ciesielski/nimr",
    "method": "git",
    "tags": [
      "script",
      "utils"
    ],
    "description": "Helper to run nim code like a script",
    "license": "MIT",
    "web": "https://github.com/Jeff-Ciesielski/nimr"
  },
  {
    "name": "neverwinter",
    "url": "https://github.com/niv/neverwinter.nim",
    "method": "git",
    "tags": [
      "nwn",
      "neverwinternights",
      "neverwinter",
      "game",
      "bioware",
      "fileformats",
      "reader",
      "writer"
    ],
    "description": "Neverwinter Nights 1 data accessor library",
    "license": "MIT",
    "web": "https://github.com/niv/neverwinter.nim"
  },
  {
    "name": "snail",
    "url": "https://github.com/stisa/snail",
    "method": "git",
    "tags": [
      "js",
      "matrix",
      "linear algebra"
    ],
    "description": "Simple linear algebra for nim. Js too.",
    "license": "MIT",
    "web": "http://stisa.space/snail/"
  },
  {
    "name": "jswebsockets",
    "url": "https://github.com/stisa/jswebsockets",
    "method": "git",
    "tags": [
      "js",
      "javascripts",
      "ws",
      "websockets"
    ],
    "description": "Websockets wrapper for nim js backend.",
    "license": "MIT",
    "web": "http://stisa.space/jswebsockets/"
  },
  {
    "name": "morelogging",
    "url": "https://github.com/FedericoCeratto/nim-morelogging",
    "method": "git",
    "tags": [
      "log",
      "logging",
      "library",
      "systemd",
      "journald"
    ],
    "description": "Logging library with support for async IO, multithreading, Journald.",
    "license": "LGPLv3",
    "web": "https://github.com/FedericoCeratto/nim-morelogging"
  },
  {
    "name": "ajax",
    "url": "https://github.com/stisa/ajax",
    "method": "git",
    "tags": [
      "js",
      "javascripts",
      "ajax",
      "xmlhttprequest"
    ],
    "description": "AJAX wrapper for nim js backend.",
    "license": "MIT",
    "web": "http://stisa.space/ajax/"
  },
  {
    "name": "recaptcha",
    "url": "https://github.com/euantorano/recaptcha.nim",
    "method": "git",
    "tags": [
      "recaptcha",
      "captcha"
    ],
    "description": "reCAPTCHA support for Nim, supporting rendering a capctcha and verifying a user's response.",
    "license": "BSD3",
    "web": "https://github.com/euantorano/recaptcha.nim"
  },
  {
    "name": "influx",
    "url": "https://github.com/samdmarshall/influx.nim",
    "method": "git",
    "tags": [
      "influx",
      "influxdb"
    ],
    "description": "wrapper for communicating with InfluxDB over the REST interface",
    "license": "BSD 3-Clause",
    "web": "https://github.com/samdmarshall/influx.nim"
  },
  {
    "name": "gamelight",
    "url": "https://github.com/dom96/gamelight",
    "method": "git",
    "tags": [
      "js",
      "library",
      "graphics",
      "collision",
      "2d"
    ],
    "description": "A set of simple modules for writing a JavaScript 2D game.",
    "license": "MIT",
    "web": "https://github.com/dom96/gamelight"
  },
  {
    "name": "storage",
    "url": "https://bitbucket.org/moigagoo/storage/",
    "method": "hg",
    "tags": [
      "JavaScript",
      "Storage",
      "localStorage",
      "sessionStorage"
    ],
    "description": "Storage, localStorage, and sessionStorage bindigs for Nim's JavaScript backend.",
    "license": "MIT",
    "web": "https://bitbucket.org/moigagoo/storage/"
  },
  {
    "name": "fontconfig",
    "url": "https://github.com/Parashurama/fontconfig",
    "method": "git",
    "tags": [
      "fontconfig",
      "font"
    ],
    "description": "Low level wrapper for the fontconfig library.",
    "license": "Fontconfig",
    "web": "https://github.com/Parashurama/fontconfig"
  },
  {
    "name": "sysrandom",
    "url": "https://github.com/euantorano/sysrandom.nim",
    "method": "git",
    "tags": [
      "random",
      "RNG",
      "PRNG"
    ],
    "description": "A simple library to generate random data, using the system's PRNG.",
    "license": "BSD3",
    "web": "https://github.com/euantorano/sysrandom.nim"
  },
  {
    "name": "colorize",
    "url": "https://github.com/molnarmark/colorize",
    "method": "git",
    "tags": [
      "color",
      "colors",
      "colorize"
    ],
    "description": "A simple and lightweight terminal coloring library.",
    "license": "MIT",
    "web": "https://github.com/molnarmark/colorize"
  },
  {
    "name": "cello",
    "url": "https://github.com/unicredit/cello",
    "method": "git",
    "tags": [
      "string",
      "succinct-data-structure",
      "rank",
      "select",
      "Burrows-Wheeler",
      "FM-index",
      "wavelet-tree"
    ],
    "description": "String algorithms with succinct data structures",
    "license": "Apache2",
    "web": "https://unicredit.github.io/cello/"
  },
  {
    "name": "notmuch",
    "url": "https://github.com/samdmarshall/notmuch.nim",
    "method": "git",
    "tags": [
      "notmuch",
      "wrapper",
      "email",
      "tagging"
    ],
    "description": "wrapper for the notmuch mail library",
    "license": "BSD 3-Clause",
    "web": "https://github.com/samdmarshall/notmuch.nim"
  },
  {
    "name": "pluginmanager",
    "url": "https://github.com/samdmarshall/plugin-manager",
    "method": "git",
    "tags": [
      "plugin",
      "dylib",
      "manager"
    ],
    "description": "Simple plugin implementation",
    "license": "BSD 3-Clause",
    "web": "https://github.com/samdmarshall/plugin-manager"
  },
  {
    "name": "node",
    "url": "https://github.com/tulayang/nimnode",
    "method": "git",
    "tags": [
      "async",
      "io",
      "socket",
      "net",
      "tcp",
      "http",
      "libuv"
    ],
    "description": "Library for async programming and communication. This Library uses a future/promise, non-blocking I/O model based on libuv.",
    "license": "MIT",
    "web": "http://tulayang.github.io/node/"
  },
  {
    "name": "tempdir",
    "url": "https://github.com/euantorano/tempdir.nim",
    "method": "git",
    "tags": [
      "temp",
      "io",
      "tmp"
    ],
    "description": "A Nim library to create and manage temporary directories.",
    "license": "BSD3",
    "web": "https://github.com/euantorano/tempdir.nim"
  },
  {
    "name": "mathexpr",
    "url": "https://github.com/Yardanico/nim-mathexpr",
    "method": "git",
    "tags": [
      "math",
      "mathparser",
      "tinyexpr"
    ],
    "description": "MathExpr - pure-Nim mathematical expression evaluator library",
    "license": "MIT",
    "web": "https://github.com/Yardanico/nim-mathexpr"
  },
  {
    "name": "frag",
    "url": "https://github.com/fragworks/frag",
    "method": "git",
    "tags": [
      "game",
      "game-dev",
      "2d",
      "3d"
    ],
    "description": "A 2D|3D game engine",
    "license": "MIT",
    "web": "https://github.com/fragworks/frag"
  },
  {
    "name": "freetype",
    "url": "https://github.com/jangko/freetype",
    "method": "git",
    "tags": [
      "font",
      "renderint",
      "library"
    ],
    "description": "wrapper for FreeType2 library",
    "license": "MIT",
    "web": "https://github.com/jangko/freetype"
  },
  {
    "name": "polyBool",
    "url": "https://github.com/jangko/polyBool",
    "method": "git",
    "tags": [
      "polygon",
      "clipper",
      "library"
    ],
    "description": "Polygon Clipper Library (Martinez Algorithm)",
    "license": "MIT",
    "web": "https://github.com/jangko/polyBool"
  },
  {
    "name": "nimAGG",
    "url": "https://github.com/jangko/nimAGG",
    "method": "git",
    "tags": [
      "renderer",
      "rasterizer",
      "library",
      "2D",
      "graphics"
    ],
    "description": "Hi Fidelity Rendering Engine",
    "license": "MIT",
    "web": "https://github.com/jangko/nimAGG"
  },
  {
    "name": "primme",
    "url": "https://github.com/jxy/primme",
    "method": "git",
    "tags": [
      "library",
      "eigenvalues",
      "high-performance",
      "singular-value-decomposition"
    ],
    "description": "Nim interface for PRIMME: PReconditioned Iterative MultiMethod Eigensolver",
    "license": "MIT",
    "web": "https://github.com/jxy/primme"
  },
  {
    "name": "sitmo",
    "url": "https://github.com/jxy/sitmo",
    "method": "git",
    "tags": [
      "RNG",
      "Sitmo",
      "high-performance",
      "random"
    ],
    "description": "Sitmo parallel random number generator in Nim",
    "license": "MIT",
    "web": "https://github.com/jxy/sitmo"
  },
  {
    "name": "webaudio",
    "url": "https://github.com/ftsf/nim-webaudio",
    "method": "git",
    "tags": [
      "javascript",
      "js",
      "web",
      "audio",
      "sound",
      "music"
    ],
    "description": "API for Web Audio (JS)",
    "license": "MIT",
    "web": "https://github.com/ftsf/nim-webaudio"
  },
  {
    "name": "nimcuda",
    "url": "https://github.com/unicredit/nimcuda",
    "method": "git",
    "tags": [
      "CUDA",
      "GPU"
    ],
    "description": "CUDA bindings",
    "license": "Apache2",
    "web": "https://github.com/unicredit/nimcuda"
  },
  {
    "name": "gifwriter",
    "url": "https://github.com/rxi/gifwriter",
    "method": "git",
    "tags": [
      "gif",
      "image",
      "library"
    ],
    "description": "Animated GIF writing library based on jo_gif",
    "license": "MIT",
    "web": "https://github.com/rxi/gifwriter"
  },
  {
    "name": "libplist",
    "url": "https://github.com/samdmarshall/libplist.nim",
    "method": "git",
    "tags": [
      "libplist",
      "property",
      "list",
      "property-list",
      "parsing",
      "binary",
      "xml",
      "format"
    ],
    "description": "wrapper around libplist https://github.com/libimobiledevice/libplist",
    "license": "MIT",
    "web": "https://github.com/samdmarshall/libplist.nim"
  },
  {
    "name": "getch",
    "url": "https://github.com/6A/getch",
    "method": "git",
    "tags": [
      "getch",
      "char"
    ],
    "description": "getch() for Windows and Unix",
    "license": "MIT",
    "web": "https://github.com/6A/getch"
  },
  {
    "name": "gifenc",
    "url": "https://github.com/ftsf/gifenc",
    "method": "git",
    "tags": [
      "gif",
      "encoder"
    ],
    "description": "Gif Encoder",
    "license": "Public Domain",
    "web": "https://github.com/ftsf/gifenc"
  },
  {
    "name": "nimlapack",
    "url": "https://github.com/unicredit/nimlapack",
    "method": "git",
    "tags": [
      "LAPACK",
      "linear-algebra"
    ],
    "description": "LAPACK bindings",
    "license": "Apache2",
    "web": "https://github.com/unicredit/nimlapack"
  },
  {
    "name": "jack",
    "url": "https://github.com/Skrylar/nim-jack",
    "method": "git",
    "tags": [
      "jack",
      "audio",
      "binding",
      "wrapper"
    ],
    "description": "Shiny bindings to the JACK Audio Connection Kit.",
    "license": "MIT",
    "web": "https://github.com/Skrylar/nim-jack"
  },
  {
    "name": "serializetools",
    "url": "https://github.com/JeffersonLab/serializetools",
    "method": "git",
    "tags": [
      "serialization",
      "xml"
    ],
    "description": "Support for serialization of objects",
    "license": "MIT",
    "web": "https://github.com/JeffersonLab/serializetools"
  },
  {
    "name": "neo",
    "url": "https://github.com/unicredit/neo",
    "method": "git",
    "tags": [
      "vector",
      "matrix",
      "linear-algebra",
      "BLAS",
      "LAPACK",
      "CUDA"
    ],
    "description": "Linear algebra for Nim",
    "license": "Apache License 2.0",
    "web": "https://unicredit.github.io/neo/"
  },
  {
    "name": "httpkit",
    "url": "https://github.com/tulayang/httpkit",
    "method": "git",
    "tags": [
      "http",
      "request",
      "response",
      "stream",
      "bigfile",
      "async"
    ],
    "description": "An efficient HTTP tool suite written in pure nim. Help you to write HTTP services or clients via TCP, UDP, or even Unix Domain socket, etc.",
    "license": "MIT",
    "web": "https://github.com/tulayang/httpkit"
  },
  {
    "name": "ulid",
    "url": "https://github.com/adelq/ulid",
    "method": "git",
    "tags": [
      "library",
      "id",
      "ulid",
      "uuid",
      "guid"
    ],
    "description": "Universally Unique Lexicographically Sortable Identifier",
    "license": "MIT",
    "web": "https://github.com/adelq/ulid"
  },
  {
    "name": "osureplay",
    "url": "https://github.com/Yardanico/nim-osureplay",
    "method": "git",
    "tags": [
      "library",
      "osu!",
      "parser",
      "osugame",
      "replay"
    ],
    "description": "osu! replay parser",
    "license": "MIT",
    "web": "https://github.com/Yardanico/nim-osureplay"
  },
  {
    "name": "tiger",
    "url": "https://github.com/ehmry/tiger",
    "method": "git",
    "tags": [
      "hash"
    ],
    "description": "Tiger hash function",
    "license": "MIT",
    "web": "https://github.com/ehmry/tiger"
  },
  {
    "name": "pipe",
    "url": "https://github.com/5paceToast/pipe",
    "method": "git",
    "tags": [
      "pipe",
      "macro",
      "operator",
      "functional"
    ],
    "description": "Pipe operator for nim.",
    "license": "MIT",
    "web": "https://github.com/5paceToast/pipe"
  },
  {
    "name": "flatdb",
    "url": "https://github.com/enthus1ast/flatdb",
    "method": "git",
    "tags": [
      "database",
      "json",
      "pure"
    ],
    "description": "small/tiny, flatfile, jsonl based, inprogress database for nim",
    "license": "MIT",
    "web": "https://github.com/enthus1ast/flatdb"
  },
  {
    "name": "nwt",
    "url": "https://github.com/enthus1ast/nimWebTemplates",
    "method": "git",
    "tags": [
      "template",
      "html",
      "pure",
      "jinja"
    ],
    "description": "experiment to build a jinja like template parser",
    "license": "MIT",
    "web": "https://github.com/enthus1ast/nimWebTemplates"
  },
  {
    "name": "cmixer",
    "url": "https://github.com/rxi/cmixer-nim",
    "method": "git",
    "tags": [
      "library",
      "audio",
      "mixer",
      "sound",
      "wav",
      "ogg"
    ],
    "description": "Lightweight audio mixer for games",
    "license": "MIT",
    "web": "https://github.com/rxi/cmixer-nim"
  },
  {
    "name": "cmixer_sdl2",
    "url": "https://github.com/rxi/cmixer_sdl2-nim",
    "method": "git",
    "tags": [
      "library",
      "audio",
      "mixer",
      "sound",
      "wav",
      "ogg"
    ],
    "description": "Lightweight audio mixer for SDL2",
    "license": "MIT",
    "web": "https://github.com/rxi/cmixer_sdl2-nim"
  },
  {
    "name": "chebyshev",
    "url": "https://github.com/jxy/chebyshev",
    "method": "git",
    "tags": [
      "math",
      "approximation",
      "numerical"
    ],
    "description": "Chebyshev approximation.",
    "license": "MIT",
    "web": "https://github.com/jxy/chebyshev"
  },
  {
    "name": "scram",
    "url": "https://github.com/rgv151/scram",
    "method": "git",
    "tags": [
      "scram",
      "sasl",
      "authentication",
      "salted",
      "challenge",
      "response"
    ],
    "description": "Salted Challenge Response Authentication Mechanism (SCRAM) ",
    "license": "MIT",
    "web": "https://github.com/rgv151/scram"
  },
  {
    "name": "blake2",
    "url": "https://bitbucket.org/mihailp/blake2/",
    "method": "hg",
    "tags": [
      "crypto",
      "cryptography",
      "hash",
      "security"
    ],
    "description": "blake2 - cryptographic hash function",
    "license": "CC0",
    "web": "https://bitbucket.org/mihailp/blake2/"
  },
  {
    "name": "spinny",
    "url": "https://github.com/molnarmark/spinny",
    "method": "git",
    "tags": [
      "terminal",
      "spinner",
      "spinny",
      "load"
    ],
    "description": "Spinny is a tiny terminal spinner package for the Nim Programming Language.",
    "license": "MIT",
    "web": "https://github.com/molnarmark/spinny"
  },
  {
    "name": "nigui",
    "url": "https://github.com/trustable-code/NiGui",
    "method": "git",
    "tags": [
      "gui",
      "windows",
      "gtk"
    ],
    "description": "NiGui is a cross-platform, desktop GUI toolkit using native widgets.",
    "license": "MIT",
    "web": "https://github.com/trustable-code/NiGui"
  },
  {
    "name": "currying",
    "url": "https://github.com/t8m8/currying",
    "method": "git",
    "tags": [
      "library",
      "functional",
      "currying"
    ],
    "description": "Currying library for Nim",
    "license": "MIT",
    "web": "https://github.com/t8m8/currying"
  },
  {
    "name": "rect_packer",
    "url": "https://github.com/yglukhov/rect_packer",
    "method": "git",
    "tags": [
      "library",
      "geometry",
      "packing"
    ],
    "description": "Pack rects into bigger rect",
    "license": "MIT",
    "web": "https://github.com/yglukhov/rect_packer"
  },
  {
    "name": "gintro",
    "url": "https://github.com/stefansalewski/gintro",
    "method": "git",
    "tags": [
      "library",
      "gtk",
      "wrapper",
      "gui"
    ],
    "description": "High level GObject-Introspection based GTK3 bindings",
    "license": "MIT",
    "web": "https://github.com/stefansalewski/gintro"
  },
  {
    "name": "arraymancer",
    "url": "https://github.com/mratsim/Arraymancer",
    "method": "git",
    "tags": [
      "vector",
      "matrix",
      "array",
      "ndarray",
      "multidimensional-array",
      "linear-algebra",
      "tensor"
    ],
    "description": "A tensor (multidimensional array) library for Nim",
    "license": "Apache License 2.0",
    "web": "https://mratsim.github.io/Arraymancer/"
  },
  {
    "name": "sha3",
    "url": "https://bitbucket.org/mihailp/sha3/",
    "method": "hg",
    "tags": [
      "crypto",
      "cryptography",
      "hash",
      "security"
    ],
    "description": "sha3 - cryptographic hash function",
    "license": "CC0",
    "web": "https://bitbucket.org/mihailp/sha3/"
  },
  {
    "name": "coalesce",
    "url": "https://github.com/piedar/coalesce",
    "method": "git",
    "tags": [
      "nil",
      "null",
      "options",
      "operator"
    ],
    "description": "A nil coalescing operator ?? for Nim",
    "license": "MIT",
    "web": "https://github.com/piedar/coalesce"
  },
  {
    "name": "asyncmysql",
    "url": "https://github.com/tulayang/asyncmysql",
    "method": "git",
    "tags": [
      "mysql",
      "async",
      "asynchronous"
    ],
    "description": "Asynchronous MySQL connector written in pure Nim",
    "license": "MIT",
    "web": "https://github.com/tulayang/asyncmysql"
  },
  {
    "name": "cassandra",
    "url": "https://github.com/yglukhov/cassandra",
    "method": "git",
    "tags": [
      "cassandra",
      "database",
      "wrapper",
      "bindings",
      "driver"
    ],
    "description": "Bindings to Cassandra DB driver",
    "license": "MIT",
    "web": "https://github.com/yglukhov/cassandra"
  },
  {
    "name": "tf2plug",
    "url": "https://gitlab.com/waylon531/tf2plug",
    "method": "git",
    "tags": [
      "app",
      "binary",
      "tool",
      "tf2"
    ],
    "description": "A mod manager for TF2",
    "license": "GPLv3",
    "web": "https://gitlab.com/waylon531/tf2plug"
  },
  {
    "name": "oldgtk3",
    "url": "https://github.com/stefansalewski/oldgtk3",
    "method": "git",
    "tags": [
      "library",
      "gtk",
      "wrapper",
      "gui"
    ],
    "description": "Low level bindings for GTK3 related libraries",
    "license": "MIT",
    "web": "https://github.com/stefansalewski/oldgtk3"
  },
  {
    "name": "godot",
    "url": "https://github.com/pragmagic/godot-nim",
    "method": "git",
    "tags": [
      "game",
      "engine",
      "2d",
      "3d"
    ],
    "description": "Nim bindings for Godot Engine",
    "license": "MIT",
    "web": "https://github.com/pragmagic/godot-nim"
  },
  {
    "name": "vkapi",
    "url": "https://github.com/Yardanico/nimvkapi",
    "method": "git",
    "tags": [
      "wrapper",
      "vkontakte",
      "vk",
      "library",
      "api"
    ],
    "description": "A wrapper for the vk.com API (russian social network)",
    "license": "MIT",
    "web": "https://github.com/Yardanico/nimvkapi"
  },
  {
    "name": "slacklib",
    "url": "https://github.com/ThomasTJdev/nim_slacklib",
    "method": "git",
    "tags": [
      "library",
      "wrapper",
      "slack",
      "slackapp",
      "api"
    ],
    "description": "Library for working with a slack app or sending messages to a slack channel (slack.com)",
    "license": "MIT",
    "web": "https://github.com/ThomasTJdev/nim_slacklib"
  },
  {
    "name": "wiringPiNim",
    "url": "https://github.com/ThomasTJdev/nim_wiringPiNim",
    "method": "git",
    "tags": [
      "wrapper",
      "raspberry",
      "rpi",
      "wiringpi",
      "pi"
    ],
    "description": "Wrapper that implements some of wiringPi's function for controlling a Raspberry Pi",
    "license": "MIT",
    "web": "https://github.com/ThomasTJdev/nim_wiringPiNim"
  },
  {
    "name": "redux",
    "url": "https://github.com/pragmagic/redux.nim",
    "method": "git",
    "tags": [
      "redux"
    ],
    "description": "Predictable state container.",
    "license": "MIT",
    "web": "https://github.com/pragmagic/redux.nim"
  },
  {
    "name": "skEasing",
    "url": "https://github.com/Skrylar/skEasing",
    "method": "git",
    "tags": [
      "math",
      "curves",
      "animation"
    ],
    "description": "A collection of easing curves for animation purposes.",
    "license": "BSD",
    "web": "https://github.com/Skrylar/skEasing"
  },
  {
    "name": "nimquery",
    "url": "https://github.com/GULPF/nimquery",
    "method": "git",
    "tags": [
      "html",
      "scraping",
      "web"
    ],
    "description": "Library for querying HTML using CSS-selectors, like JavaScripts document.querySelector",
    "license": "MIT",
    "web": "https://github.com/GULPF/nimquery"
  },
  {
    "name": "usha",
    "url": "https://github.com/subsetpark/untitled-shell-history-application",
    "method": "git",
    "tags": [
      "shell",
      "utility"
    ],
    "description": "untitled shell history application",
    "license": "MIT",
    "web": "https://github.com/subsetpark/untitled-shell-history-application"
  },
  {
    "name": "libgit2",
    "url": "https://github.com/barcharcraz/libgit2-nim",
    "method": "git",
    "tags": [
      "git",
      "libgit",
      "libgit2",
      "vcs",
      "wrapper"
    ],
    "description": "Libgit2 low level wrapper",
    "license": "MIT",
    "web": "https://github.com/barcharcraz/libgit2-nim"
  },
  {
    "name": "multicast",
    "url": "https://github.com/enthus1ast/nimMulticast",
    "method": "git",
    "tags": [
      "multicast",
      "udp",
      "socket",
      "net"
    ],
    "description": "proc to join (and leave) a multicast group",
    "license": "MIT",
    "web": "https://github.com/enthus1ast/nimMulticast"
  },
  {
    "name": "mysqlparser",
    "url": "https://github.com/tulayang/mysqlparser.git",
    "method": "git",
    "tags": [
      "mysql",
      "protocol",
      "parser"
    ],
    "description": "An efficient packet parser for MySQL Client/Server Protocol. Help you to write Mysql communication in either BLOCKIONG-IO or NON-BLOCKING-IO.",
    "license": "MIT",
    "web": "https://github.com/tulayang/mysqlparser"
  },
  {
    "name": "fugitive",
    "url": "https://github.com/citycide/fugitive",
    "method": "git",
    "tags": [
      "git",
      "github",
      "cli",
      "extras",
      "utility",
      "tool"
    ],
    "description": "Simple command line tool to make git more intuitive, along with useful GitHub addons.",
    "license": "MIT",
    "web": "https://github.com/citycide/fugitive"
  },
  {
    "name": "dbg",
    "url": "https://github.com/enthus1ast/nimDbg",
    "method": "git",
    "tags": [
      "template",
      "echo",
      "dbg",
      "debug"
    ],
    "description": "dbg template; in debug echo",
    "license": "MIT",
    "web": "https://github.com/enthus1ast/nimDbg"
  },
  {
    "name": "pylib",
    "url": "https://github.com/Yardanico/nimpylib",
    "method": "git",
    "tags": [
      "python",
      "compatibility",
      "library",
      "pure"
    ],
    "description": "Nim library with python-like functions and operators",
    "license": "MIT",
    "web": "https://github.com/Yardanico/nimpylib"
  },
  {
    "name": "graphemes",
    "url": "https://github.com/nitely/nim-graphemes",
    "method": "git",
    "tags": [
      "graphemes",
      "grapheme-cluster",
      "unicode"
    ],
    "description": "Grapheme aware string handling (Unicode tr29)",
    "license": "MIT",
    "web": "https://github.com/nitely/nim-graphemes"
  },
  {
    "name": "rfc3339",
    "url": "https://github.com/Skrylar/rfc3339",
    "method": "git",
    "tags": [
      "rfc3339",
      "datetime"
    ],
    "description": "RFC3339 (dates and times) implementation for Nim.",
    "license": "BSD",
    "web": "https://github.com/Skrylar/rfc3339"
  },
  {
    "name": "db_presto",
    "url": "https://github.com/Bennyelg/nimPresto",
    "method": "git",
    "tags": [
      "prestodb",
      "connector",
      "database"
    ],
    "description": "prestodb simple connector",
    "license": "MIT",
    "web": "https://github.com/Bennyelg/nimPresto"
  },
  {
    "name": "nimbomb",
    "url": "https://github.com/Tyler-Yocolano/nimbomb",
    "method": "git",
    "tags": [
      "giant",
      "bomb",
      "wiki",
      "api"
    ],
    "description": "A GiantBomb-wiki wrapper for nim",
    "license": "MIT",
    "web": "https://github.com/Tyler-Yocolano/nimbomb"
  },
  {
    "name": "csvql",
    "url": "https://github.com/Bennyelg/csvql",
    "method": "git",
    "tags": [
      "csv",
      "read",
      "ansisql",
      "query",
      "database",
      "files"
    ],
    "description": "csvql.",
    "license": "MIT",
    "web": "https://github.com/Bennyelg/csvql"
  },
  {
    "name": "contracts",
    "url": "https://github.com/Udiknedormin/NimContracts",
    "method": "git",
    "tags": [
      "library",
      "pure",
      "contract",
      "contracts",
      "DbC",
      "utility",
      "automation",
      "documentation",
      "safety",
      "test",
      "tests",
      "testing",
      "unittest"
    ],
    "description": "Design by Contract (DbC) library with minimal runtime.",
    "license": "MIT",
    "web": "https://github.com/Udiknedormin/NimContracts"
  },
  {
    "name": "syphus",
    "url": "https://github.com/makingspace/syphus",
    "method": "git",
    "tags": [
      "optimization",
      "tabu"
    ],
    "description": "An implementation of the tabu search heuristic in Nim.",
    "license": "BSD-3",
    "web": "https://github.com/makingspace/syphus-nim"
  },
  {
    "name": "analytics",
    "url": "https://github.com/dom96/analytics",
    "method": "git",
    "tags": [
      "google",
      "telemetry",
      "statistics"
    ],
    "description": "Allows statistics to be sent to and recorded in Google Analytics.",
    "license": "MIT",
    "web": "https://github.com/dom96/analytics"
  },
  {
    "name": "arraymancer_vision",
    "url": "https://github.com/edubart/arraymancer-vision",
    "method": "git",
    "tags": [
      "arraymancer",
      "image",
      "vision"
    ],
    "description": "Image transformation and visualization utilities for arraymancer",
    "license": "Apache License 2.0",
    "web": "https://github.com/edubart/arraymancer-vision"
  },
  {
    "name": "variantkey",
    "url": "https://github.com/brentp/variantkey-nim",
    "method": "git",
    "tags": [
      "vcf",
      "variant",
      "genomics"
    ],
    "description": "encode/decode variants to/from uint64",
    "license": "MIT"
  },
  {
    "name": "genoiser",
    "url": "https://github.com/brentp/genoiser",
    "method": "git",
    "tags": [
      "bam",
      "cram",
      "vcf",
      "genomics"
    ],
    "description": "functions to tracks for genomics data files",
    "license": "MIT"
  },
  {
    "name": "hts",
    "url": "https://github.com/brentp/hts-nim",
    "method": "git",
    "tags": [
      "kmer",
      "dna",
      "sequence",
      "bam",
      "vcf",
      "genomics"
    ],
    "description": "htslib wrapper for nim",
    "license": "MIT",
    "web": "https://brentp.github.io/hts-nim/"
  },
  {
    "name": "falas",
    "url": "https://github.com/brentp/falas",
    "method": "git",
    "tags": [
      "assembly",
      "dna",
      "sequence",
      "genomics"
    ],
    "description": "fragment-aware assembler for short reads",
    "license": "MIT",
    "web": "https://brentp.github.io/falas/falas.html"
  },
  {
    "name": "kmer",
    "url": "https://github.com/brentp/nim-kmer",
    "method": "git",
    "tags": [
      "kmer",
      "dna",
      "sequence"
    ],
    "description": "encoded kmer library for fast operations on kmers up to 31",
    "license": "MIT",
    "web": "https://github.com/brentp/nim-kmer"
  },
  {
    "name": "kexpr",
    "url": "https://github.com/brentp/kexpr-nim",
    "method": "git",
    "tags": [
      "math",
      "expression",
      "evalute"
    ],
    "description": "wrapper for kexpr math expression evaluation library",
    "license": "MIT",
    "web": "https://github.com/brentp/kexpr-nim"
  },
  {
    "name": "lapper",
    "url": "https://github.com/brentp/nim-lapper",
    "method": "git",
    "tags": [
      "interval"
    ],
    "description": "fast interval overlaps",
    "license": "MIT",
    "web": "https://github.com/brentp/nim-lapper"
  },
  {
    "name": "gplay",
    "url": "https://github.com/yglukhov/gplay",
    "method": "git",
    "tags": [
      "google",
      "play",
      "apk",
      "publish",
      "upload"
    ],
    "description": "Google Play APK Uploader",
    "license": "MIT",
    "web": "https://github.com/yglukhov/gplay"
  },
  {
    "name": "huenim",
    "url": "https://github.com/IoTone/huenim",
    "method": "git",
    "tags": [
      "hue",
      "iot",
      "lighting",
      "philips",
      "library"
    ],
    "description": "Huenim",
    "license": "MIT",
    "web": "https://github.com/IoTone/huenim"
  },
  {
    "name": "drand48",
    "url": "https://github.com/JeffersonLab/drand48",
    "method": "git",
    "tags": [
      "random",
      "number",
      "generator"
    ],
    "description": "Nim implementation of the standard unix drand48 pseudo random number generator",
    "license": "BSD3",
    "web": "https://github.com/JeffersonLab/drand48"
  },
  {
    "name": "ensem",
    "url": "https://github.com/JeffersonLab/ensem",
    "method": "git",
    "tags": [
      "jackknife",
      "statistics"
    ],
    "description": "Support for ensemble file format and arithmetic using jackknife/bootstrap propagation of errors",
    "license": "BSD3",
    "web": "https://github.com/JeffersonLab/ensem"
  },
  {
    "name": "basic2d",
    "url": "https://github.com/nim-lang/basic2d",
    "method": "git",
    "tags": [
      "deprecated",
      "vector",
      "stdlib",
      "library"
    ],
    "description": "Deprecated module for vector/matrices operations.",
    "license": "MIT",
    "web": "https://github.com/nim-lang/basic2d"
  },
  {
    "name": "basic3d",
    "url": "https://github.com/nim-lang/basic3d",
    "method": "git",
    "tags": [
      "deprecated",
      "vector",
      "stdlib",
      "library"
    ],
    "description": "Deprecated module for vector/matrices operations.",
    "license": "MIT",
    "web": "https://github.com/nim-lang/basic3d"
  },
  {
    "name": "shiori",
    "url": "https://github.com/Narazaka/shiori-nim",
    "method": "git",
    "tags": [
      "ukagaka",
      "shiori",
      "protocol"
    ],
    "description": "SHIORI Protocol Parser/Builder",
    "license": "MIT",
    "web": "https://github.com/Narazaka/shiori-nim"
  },
  {
    "name": "shioridll",
    "url": "https://github.com/Narazaka/shioridll-nim",
    "method": "git",
    "tags": [
      "shiori",
      "ukagaka"
    ],
    "description": "The SHIORI DLL interface",
    "license": "MIT",
    "web": "https://github.com/Narazaka/shioridll-nim"
  },
  {
    "name": "httpauth",
    "url": "https://github.com/FedericoCeratto/nim-httpauth",
    "method": "git",
    "tags": [
      "http",
      "authentication",
      "authorization",
      "library",
      "security"
    ],
    "description": "HTTP Authentication and Authorization",
    "license": "LGPLv3",
    "web": "https://github.com/FedericoCeratto/nim-httpauth"
  },
  {
    "name": "cbor",
    "url": "https://github.com/ehmry/nim-cbor",
    "method": "git",
    "tags": [
      "library",
      "cbor",
      "binary",
      "encoding"
    ],
    "description": "Concise Binary Object Representation decoder (RFC7049).",
    "license": "MIT",
    "web": "https://github.com/ehmry/nim-cbor"
  },
  {
    "name": "base58",
    "url": "https://github.com/ehmry/nim-base58",
    "method": "git",
    "tags": [
      "base58",
      "bitcoin",
      "cryptonote",
      "monero",
      "encoding",
      "library"
    ],
    "description": "Base58 encoders and decoders for Bitcoin and CryptoNote addresses.",
    "license": "MIT",
    "web": "https://github.com/ehmry/nim-base58"
  },
  {
    "name": "webdriver",
    "url": "https://github.com/dom96/webdriver",
    "method": "git",
    "tags": [
      "webdriver",
      "selenium",
      "library",
      "firefox"
    ],
    "description": "Implementation of the WebDriver w3c spec.",
    "license": "MIT",
    "web": "https://github.com/dom96/webdriver"
  },
  {
    "name": "interfaced",
    "url": "https://github.com/andreaferretti/interfaced",
    "method": "git",
    "tags": [
      "interface"
    ],
    "description": "Go-like interfaces",
    "license": "Apache License 2.0",
    "web": "https://github.com/andreaferretti/interfaced"
  },
  {
    "name": "vla",
    "url": "https://github.com/bpr/vla",
    "method": "git",
    "tags": [
      "vla",
      "alloca"
    ],
    "description": "Variable length arrays for Nim",
    "license": "MIT",
    "web": "https://github.com/bpr/vla"
  },
  {
    "name": "metatools",
    "url": "https://github.com/jxy/metatools",
    "method": "git",
    "tags": [
      "macros",
      "metaprogramming"
    ],
    "description": "Metaprogramming tools for Nim",
    "license": "MIT",
    "web": "https://github.com/jxy/metatools"
  },
  {
    "name": "pdcurses",
    "url": "https://github.com/lcrees/pdcurses",
    "method": "git",
    "tags": [
      "pdcurses",
      "curses",
      "console",
      "gui"
    ],
    "description": "Nim wrapper for PDCurses",
    "license": "MIT",
    "web": "https://github.com/lcrees/pdcurses"
  },
  {
    "name": "libuv",
    "url": "https://github.com/lcrees/libuv",
    "method": "git",
    "tags": [
      "libuv",
      "wrapper",
      "node",
      "networking"
    ],
    "description": "libuv bindings for Nim",
    "license": "MIT",
    "web": "https://github.com/lcrees/libuv"
  },
  {
    "name": "romans",
    "url": "https://github.com/lcrees/romans",
    "method": "git",
    "tags": [
      "roman",
      "numerals"
    ],
    "description": "Conversion between integers and Roman numerals",
    "license": "MIT",
    "web": "https://github.com/lcrees/romans"
  },
  {
    "name": "simpleAST",
    "url": "https://github.com/lguzzon-NIM/simpleAST",
    "method": "git",
    "tags": [
      "ast"
    ],
    "description": "Simple AST in NIM",
    "license": "MIT",
    "web": "https://github.com/lguzzon-NIM/simpleAST"
  },
  {
    "name": "timerpool",
    "url": "https://github.com/mikra01/timerpool/",
    "method": "git",
    "tags": [
      "timer",
      "pool",
      "events",
      "thread"
    ],
    "description": "threadsafe timerpool implementation for event purpose",
    "license": "MIT",
    "web": "https://github.com/mikra01/timerpool"
  },
  {
    "name": "zero_functional",
    "url": "https://github.com/zero-functional/zero-functional",
    "method": "git",
    "tags": [
      "functional",
      "dsl",
      "chaining",
      "seq"
    ],
    "description": "A library providing zero-cost chaining for functional abstractions in Nim",
    "license": "MIT",
    "web": "https://github.com/zero-functional/zero-functional"
  },
  {
    "name": "ormin",
    "url": "https://github.com/Araq/ormin",
    "method": "git",
    "tags": [
      "ORM",
      "SQL",
      "db",
      "database"
    ],
    "description": "Prepared SQL statement generator. A lightweight ORM.",
    "license": "MIT",
    "web": "https://github.com/Araq/ormin"
  },
  {
    "name": "karax",
    "url": "https://github.com/pragmagic/karax",
    "method": "git",
    "tags": [
      "browser",
      "DOM",
      "virtual-DOM",
      "UI"
    ],
    "description": "Karax is a framework for developing single page applications in Nim.",
    "license": "MIT",
    "web": "https://github.com/pragmagic/karax"
  },
  {
    "name": "cascade",
    "url": "https://github.com/citycide/cascade",
    "method": "git",
    "tags": [
      "macro",
      "cascade",
      "operator",
      "dart",
      "with"
    ],
    "description": "Method & assignment cascades for Nim, inspired by Smalltalk & Dart.",
    "license": "MIT",
    "web": "https://github.com/citycide/cascade"
  },
  {
    "name": "chrono",
    "url": "https://github.com/treeform/chrono",
    "method": "git",
    "tags": [
      "library",
      "timestamp",
      "calendar",
      "timezone"
    ],
    "description": "Calendars, Timestamps and Timezones utilities.",
    "license": "MIT",
    "web": "https://github.com/treeform/chrono"
  },
  {
    "name": "dbschema",
    "url": "https://github.com/vegansk/dbschema",
    "method": "git",
    "tags": [
      "library",
      "database",
      "db"
    ],
    "description": "Database schema migration library for Nim language.",
    "license": "MIT",
    "web": "https://github.com/vegansk/dbschema"
  },
  {
    "name": "gentabs",
    "url": "https://github.com/lcrees/gentabs",
    "method": "git",
    "tags": [
      "table",
      "string",
      "key",
      "value"
    ],
    "description": "Efficient hash table that is a key-value mapping (removed from stdlib)",
    "license": "MIT",
    "web": "https://github.com/lcrees/gentabs"
  },
  {
    "name": "libgraph",
    "url": "https://github.com/Mnenmenth/libgraphnim",
    "method": "git",
    "tags": [
      "graph",
      "math",
      "conversion",
      "pixels",
      "coordinates"
    ],
    "description": "Converts 2D linear graph coordinates to pixels on screen",
    "license": "MIT",
    "web": "https://github.com/Mnenmenth/libgraphnim"
  },
  {
    "name": "polynumeric",
    "url": "https://github.com/lcrees/polynumeric",
    "method": "git",
    "tags": [
      "polynomial",
      "numeric"
    ],
    "description": "Polynomial operations",
    "license": "MIT",
    "web": "https://github.com/lcrees/polynumeric"
  },
  {
    "name": "unicodedb",
    "url": "https://github.com/nitely/nim-unicodedb",
    "method": "git",
    "tags": [
      "unicode",
      "UCD",
      "unicodedata"
    ],
    "description": "Unicode Character Database (UCD) access for Nim",
    "license": "MIT",
    "web": "https://github.com/nitely/nim-unicodedb"
  },
  {
    "name": "normalize",
    "url": "https://github.com/nitely/nim-normalize",
    "method": "git",
    "tags": [
      "unicode",
      "normalization",
      "nfc",
      "nfd"
    ],
    "description": "Unicode normalization forms (tr15)",
    "license": "MIT",
    "web": "https://github.com/nitely/nim-normalize"
  },
  {
    "name": "nico",
    "url": "https://github.com/ftsf/nico",
    "method": "git",
    "tags": [
      "pico-8",
      "game",
      "library",
      "ludum",
      "dare"
    ],
    "description": "Nico game engine",
    "license": "MIT",
    "web": "https://github.com/ftsf/nico"
  },
  {
    "name": "os_files",
    "url": "https://github.com/tormund/os_files",
    "method": "git",
    "tags": [
      "dialogs",
      "file",
      "icon"
    ],
    "description": "Crossplatform (x11, windows, osx) native file dialogs; sytem file/folder icons in any resolution; open file with default application",
    "license": "MIT",
    "web": "https://github.com/tormund/os_files"
  },
  {
    "name": "sprymicro",
    "url": "https://github.com/gokr/sprymicro",
    "method": "git",
    "tags": [
      "spry",
      "demo"
    ],
    "description": "Small demo Spry interpreters",
    "license": "MIT",
    "web": "https://github.com/gokr/sprymicro"
  },
  {
    "name": "spryvm",
    "url": "https://github.com/gokr/spryvm",
    "method": "git",
    "tags": [
      "interpreter",
      "language",
      "spry"
    ],
    "description": "Homoiconic dynamic language interpreter in Nim",
    "license": "MIT",
    "web": "https://github.com/gokr/spryvm"
  },
  {
    "name": "netpbm",
    "url": "https://github.com/barcharcraz/nim-netpbm",
    "method": "git",
    "tags": [
      "pbm",
      "image",
      "wrapper",
      "netpbm"
    ],
    "description": "Wrapper for libnetpbm",
    "license": "MIT",
    "web": "https://github.com/barcharcraz/nim-netpbm"
  },
  {
    "name": "nimgen",
    "url": "https://github.com/genotrance/nimgen",
    "method": "git",
    "tags": [
      "c2nim",
      "library",
      "wrapper",
      "c",
      "c++"
    ],
    "description": "C2nim helper to simplify and automate wrapping C libraries",
    "license": "MIT",
    "web": "https://github.com/genotrance/nimgen"
  },
  {
    "name": "sksbox",
    "url": "https://github.com/Skrylar/sksbox",
    "method": "git",
    "tags": [
      "sbox",
      "binary",
      "binaryformat",
      "nothings",
      "container"
    ],
    "description": "A native-nim implementaton of the sBOX generic container format.",
    "license": "MIT",
    "web": "https://github.com/Skrylar/sksbox"
  },
  {
    "name": "avbin",
    "url": "https://github.com/Vladar4/avbin",
    "method": "git",
    "tags": [
      "audio",
      "video",
      "media",
      "library",
      "wrapper"
    ],
    "description": "Wrapper of the AVbin library for the Nim language.",
    "license": "LGPL",
    "web": "https://github.com/Vladar4/avbin"
  },
  {
    "name": "fsm",
    "url": "https://github.com/ba0f3/fsm.nim",
    "method": "git",
    "tags": [
      "fsm",
      "finite",
      "state",
      "machine"
    ],
    "description": "A simple finite-state machine for @nim-lang",
    "license": "MIT",
    "web": "https://github.com/ba0f3/fsm.nim"
  },
  {
    "name": "timezones",
    "url": "https://github.com/GULPF/timezones",
    "method": "git",
    "tags": [
      "timezone",
      "time",
      "tzdata"
    ],
    "description": "Timezone library compatible with the standard library. ",
    "license": "MIT",
    "web": "https://github.com/GULPF/timezones"
  },
  {
    "name": "ndf",
    "url": "https://github.com/rustomax/ndf",
    "method": "git",
    "tags": [
      "app",
      "binary",
      "duplicates",
      "utility",
      "filesystem"
    ],
    "description": "Duplicate files finder",
    "license": "MIT",
    "web": "https://github.com/rustomax/ndf"
  },
  {
    "name": "unicodeplus",
    "url": "https://github.com/nitely/nim-unicodeplus",
    "method": "git",
    "tags": [
      "unicode",
      "isdigit",
      "isalpha"
    ],
    "description": "Common unicode operations",
    "license": "MIT",
    "web": "https://github.com/nitely/nim-unicodeplus"
  },
  {
    "name": "libsvm",
    "url": "https://github.com/genotrance/libsvm",
    "method": "git",
    "tags": [
      "scientific",
      "svm",
      "vector"
    ],
    "description": "libsvm wrapper for Nim",
    "license": "MIT",
    "web": "https://github.com/genotrance/libsvm"
  },
  {
    "name": "lilt",
    "url": "https://github.com/quelklef/lilt",
    "method": "git",
    "tags": [
      "language",
      "parser",
      "parsing"
    ],
    "description": "Parsing language",
    "license": "MIT",
    "web": "https://github.com/quelklef/lilt"
  },
  {
    "name": "shiori_charset_convert",
    "url": "https://github.com/Narazaka/shiori_charset_convert-nim",
    "method": "git",
    "tags": [
      "shiori",
      "ukagaka"
    ],
    "description": "The SHIORI Message charset convert utility",
    "license": "MIT",
    "web": "https://github.com/Narazaka/shiori_charset_convert-nim"
  },
  {
    "name": "grafanim",
    "url": "https://github.com/jamesalbert/grafanim",
    "method": "git",
    "tags": [
      "library",
      "grafana",
      "dashboards"
    ],
    "description": "Grafana module for Nim",
    "license": "GPL",
    "web": "https://github.com/jamesalbert/grafanim"
  },
  {
    "name": "nimpy",
    "url": "https://github.com/yglukhov/nimpy",
    "method": "git",
    "tags": [
      "python",
      "bridge"
    ],
    "description": "Nim - Python bridge",
    "license": "MIT",
    "web": "https://github.com/yglukhov/nimpy"
  },
  {
    "name": "simple_graph",
    "url": "https://github.com/erhlee-bird/simple_graph",
    "method": "git",
    "tags": [
      "datastructures",
      "library"
    ],
    "description": "Simple Graph Library",
    "license": "MIT",
    "web": "https://github.com/erhlee-bird/simple_graph"
  },
  {
    "name": "controlStructures",
    "url": "https://github.com/TakeYourFreedom/Additional-Control-Structures-for-Nim",
    "method": "git",
    "tags": [
      "library",
      "control",
      "structure"
    ],
    "description": "Additional control structures",
    "license": "MIT",
    "web": "http://htmlpreview.github.io/?https://github.com/TakeYourFreedom/Additional-Control-Structures-for-Nim/blob/master/controlStructures.html"
  },
  {
    "name": "notetxt",
    "url": "https://github.com/mrshu/nim-notetxt",
    "method": "git",
    "tags": [
      "notetxt,",
      "note",
      "taking"
    ],
    "description": "A library that implements the note.txt specification for note taking.",
    "license": "MIT",
    "web": "https://github.com/mrshu/nim-notetxt"
  },
  {
    "name": "breeze",
    "url": "https://github.com/alehander42/breeze",
    "method": "git",
    "tags": [
      "dsl",
      "macro",
      "metaprogramming"
    ],
    "description": "A dsl for writing macros in Nim",
    "license": "MIT",
    "web": "https://github.com/alehander42/breeze"
  },
  {
    "name": "joyent_http_parser",
    "url": "https://github.com/nim-lang/joyent_http_parser",
    "method": "git",
    "tags": [
      "wrapper",
      "library",
      "parsing"
    ],
    "description": "Wrapper for high performance HTTP parsing library.",
    "license": "MIT",
    "web": "https://github.com/nim-lang/joyent_http_parser"
  },
  {
    "name": "libsvm_legacy",
    "url": "https://github.com/nim-lang/libsvm_legacy",
    "method": "git",
    "tags": [
      "wrapper",
      "library",
      "scientific"
    ],
    "description": "Wrapper for libsvm.",
    "license": "MIT",
    "web": "https://github.com/nim-lang/libsvm_legacy"
  },
  {
    "name": "clblast",
    "url": "https://github.com/numforge/nim-clblast",
    "method": "git",
    "tags": [
      "BLAS",
      "linear",
      "algebra",
      "vector",
      "matrix",
      "opencl",
      "high",
      "performance",
      "computing",
      "GPU",
      "wrapper"
    ],
    "description": "Wrapper for CLBlast, an OpenCL BLAS library",
    "license": "Apache License 2.0",
    "web": "https://github.com/numforge/nim-clblast"
  },
  {
    "name": "nimp5",
    "url": "https://github.com/Foldover/nim-p5",
    "method": "git",
    "tags": [
      "p5",
      "javascript",
      "creative",
      "coding",
      "processing",
      "library"
    ],
    "description": "Nim bindings for p5.js.",
    "license": "MIT",
    "web": "https://github.com/Foldover/nim-p5"
  },
  {
    "name": "names",
    "url": "https://github.com/pragmagic/names",
    "method": "git",
    "tags": [
      "strings"
    ],
    "description": "String interning library",
    "license": "MIT",
    "web": "https://github.com/pragmagic/names"
  },
  {
    "name": "sha1ext",
    "url": "https://github.com/CORDEA/sha1ext",
    "method": "git",
    "tags": [
      "sha1",
      "extension"
    ],
    "description": "std / sha1 extension",
    "license": "Apache License 2.0",
    "web": "https://github.com/CORDEA/sha1ext"
  },
  {
    "name": "libsha",
    "url": "https://github.com/forlan-ua/nim-libsha",
    "method": "git",
    "tags": [
      "sha1",
      "sha224",
      "sha256",
      "sha384",
      "sha512"
    ],
    "description": "Sha1 and Sha2 implementations",
    "license": "MIT",
    "web": "https://github.com/forlan-ua/nim-libsha"
  },
  {
    "name": "pwned",
    "url": "https://github.com/dom96/pwned",
    "method": "git",
    "tags": [
      "application",
      "passwords",
      "security",
      "binary"
    ],
    "description": "A client for the Pwned passwords API.",
    "license": "MIT",
    "web": "https://github.com/dom96/pwned"
  },
  {
    "name": "suffer",
    "url": "https://github.com/emekoi/suffer",
    "method": "git",
    "tags": [
      "graphics",
      "font",
      "software"
    ],
    "description": "a nim library for drawing 2d shapes, text, and images to 32bit software pixel buffers",
    "license": "MIT",
    "web": "https://github.com/emekoi/suffer"
  },
  {
    "name": "metric",
    "url": "https://github.com/mjendrusch/metric",
    "method": "git",
    "tags": [
      "library",
      "units",
      "scientific",
      "dimensional-analysis"
    ],
    "description": "Dimensionful types and dimensional analysis.",
    "license": "MIT",
    "web": "https://github.com/mjendrusch/metric"
  },
  {
    "name": "useragents",
    "url": "https://github.com/treeform/useragents",
    "method": "git",
    "tags": [
      "library",
      "useragent"
    ],
    "description": "User Agent parser for nim.",
    "license": "MIT",
    "web": "https://github.com/treeform/useragents"
  },
  {
    "name": "nimna",
    "url": "https://github.com/mjendrusch/nimna",
    "method": "git",
    "tags": [
      "library",
      "nucleic-acid-folding",
      "scientific",
      "biology"
    ],
    "description": "Nucleic acid folding and design.",
    "license": "MIT",
    "web": "https://github.com/mjendrusch/nimna"
  },
  {
    "name": "bencode",
    "url": "https://github.com/FedericoCeratto/nim-bencode",
    "method": "git",
    "tags": [
      "library",
      "bencode"
    ],
    "description": "Bencode serialization/deserialization library",
    "license": "LGPLv3",
    "web": "https://github.com/FedericoCeratto/nim-bencode"
  },
  {
    "name": "i3ipc",
    "url": "https://github.com/FedericoCeratto/nim-i3ipc",
    "method": "git",
    "tags": [
      "library",
      "i3"
    ],
    "description": "i3 IPC client library",
    "license": "LGPLv3",
    "web": "https://github.com/FedericoCeratto/nim-i3ipc"
  },
  {
    "name": "chroma",
    "url": "https://github.com/treeform/chroma",
    "method": "git",
    "tags": [
      "colors",
      "cmyk",
      "hsl",
      "hsv"
    ],
    "description": "Everything you want to do with colors.",
    "license": "MIT",
    "web": "https://github.com/treeform/chroma"
  },
  {
    "name": "nimrax",
    "url": "https://github.com/genotrance/nimrax",
    "method": "git",
    "tags": [
      "rax",
      "radix",
      "tree",
      "data",
      "structure"
    ],
    "description": "Radix tree wrapper for Nim",
    "license": "MIT",
    "web": "https://github.com/genotrance/nimrax"
  },
  {
    "name": "nimbass",
    "url": "https://github.com/genotrance/nimbass",
    "method": "git",
    "tags": [
      "bass",
      "audio",
      "wrapper"
    ],
    "description": "Bass wrapper for Nim",
    "license": "MIT",
    "web": "https://github.com/genotrance/nimbass"
  },
  {
    "name": "nimkerberos",
    "url": "https://github.com/genotrance/nimkerberos",
    "method": "git",
    "tags": [
      "kerberos",
      "ntlm",
      "authentication",
      "auth",
      "sspi"
    ],
    "description": "WinKerberos wrapper for Nim",
    "license": "MIT",
    "web": "https://github.com/genotrance/nimkerberos"
  },
  {
    "name": "nimssh2",
    "url": "https://github.com/genotrance/nimssh2",
    "method": "git",
    "tags": [
      "ssh",
      "library",
      "wrapper"
    ],
    "description": "libssh2 wrapper for Nim",
    "license": "MIT",
    "web": "https://github.com/genotrance/nimssh2"
  },
  {
    "name": "nimssl",
    "url": "https://github.com/genotrance/nimssl",
    "method": "git",
    "tags": [
      "openssl",
      "sha",
      "sha1",
      "hash",
      "sha256",
      "sha512"
    ],
    "description": "OpenSSL wrapper for Nim",
    "license": "MIT",
    "web": "https://github.com/genotrance/nimssl"
  },
  {
    "name": "snip",
    "url": "https://github.com/genotrance/snip",
    "method": "git",
    "tags": [
      "console",
      "editor",
      "text",
      "cli"
    ],
    "description": "Text editor to speed up testing code snippets",
    "license": "MIT",
    "web": "https://github.com/genotrance/snip"
  },
  {
    "name": "moduleinit",
    "url": "https://github.com/skunkiferous/moduleinit",
    "method": "git",
    "tags": [
      "library",
      "parallelism",
      "threads"
    ],
    "description": "Nim module/thread initialisation ordering library",
    "license": "MIT",
    "web": "https://github.com/skunkiferous/moduleinit"
  },
  {
    "name": "mofuw",
    "url": "https://github.com/2vg/mofuw",
    "method": "git",
    "tags": [
      "web",
      "http",
      "framework"
    ],
    "description": "mofuw is *MO*re *F*aster, *U*ltra *W*ebserver",
    "license": "MIT",
    "web": "https://github.com/2vg/mofuw"
  },
  {
    "name": "scnim",
    "url": "https://github.com/capocasa/scnim",
    "method": "git",
    "tags": [
      "music",
      "synthesizer",
      "realtime",
      "supercollider",
      "ugen",
      "plugin",
      "binding",
      "audio"
    ],
    "description": "Develop SuperCollider UGens in Nim",
    "license": "MIT",
    "web": "https://github.com/capocasa/scnim"
  },
  {
    "name": "nimgl",
    "url": "https://github.com/lmariscal/nimgl",
    "method": "git",
    "tags": [
      "glfw",
      "imgui",
      "opengl",
      "bindings",
      "gl",
      "graphics"
    ],
    "description": "Nim Game Library",
    "license": "MIT",
    "web": "https://github.com/lmariscal/nimgl"
  },
  {
    "name": "inim",
    "url": "https://github.com/AndreiRegiani/INim",
    "method": "git",
    "tags": [
      "repl",
      "playground",
      "shell"
    ],
    "description": "Interactive Nim Shell",
    "license": "MIT",
    "web": "https://github.com/AndreiRegiani/INim"
  },
  {
    "name": "nimbigwig",
    "url": "https://github.com/genotrance/nimbigwig",
    "method": "git",
    "tags": [
      "bigwig",
      "bigbend",
      "genome"
    ],
    "description": "libBigWig wrapper for Nim",
    "license": "MIT",
    "web": "https://github.com/genotrance/nimbigwig"
  },
  {
    "name": "regex",
    "url": "https://github.com/nitely/nim-regex",
    "method": "git",
    "tags": [
      "regex"
    ],
    "description": "Linear time regex matching",
    "license": "MIT",
    "web": "https://github.com/nitely/nim-regex"
  },
  {
    "name": "tsundoku",
    "url": "https://github.com/FedericoCeratto/tsundoku",
    "method": "git",
    "tags": [
      "OPDS",
      "ebook",
      "server"
    ],
    "description": "Simple and lightweight OPDS ebook server",
    "license": "GPLv3",
    "web": "https://github.com/FedericoCeratto/tsundoku"
  },
  {
    "name": "nim_exodus",
    "url": "https://github.com/shinriyo/nim_exodus",
    "method": "git",
    "tags": [
      "web",
      "html",
      "template"
    ],
    "description": "Template generator for gester",
    "license": "MIT",
    "web": "https://github.com/shinriyo/nim_exodus"
  },
  {
    "name": "nimlibxlsxwriter",
    "url": "https://github.com/KeepCoolWithCoolidge/nimlibxlsxwriter",
    "method": "git",
    "tags": [
      "Excel",
      "wrapper",
      "xlsx"
    ],
    "description": "libxslxwriter wrapper for Nim",
    "license": "MIT",
    "web": "https://github.com/KeepCoolWithCoolidge/nimlibxlsxwriter"
  },
  {
    "name": "msqueue",
    "url": "https://github.com/2vg/MSQueue",
    "method": "git",
    "tags": [
      "algorithm",
      "queue",
      "MichaelScott",
      "fast",
      "concurrent"
    ],
    "description": "Michael-Scott queue implemented in Nim",
    "license": "MIT",
    "web": "https://github.com/2vg/MSQueue"
  },
  {
    "name": "nimclutter",
    "url": "https://github.com/KeepCoolWithCoolidge/nimclutter",
    "method": "git",
    "tags": [
      "clutter",
      "gtk",
      "gui"
    ],
    "description": "Nim bindings for Clutter toolkit.",
    "license": "LGPLv2.1",
    "web": "https://github.com/KeepCoolWithCoolidge/nimclutter"
  },
  {
    "name": "nimhdf5",
    "url": "https://github.com/Vindaar/nimhdf5",
    "method": "git",
    "tags": [
      "library",
      "wrapper",
      "binding",
      "libhdf5",
      "hdf5",
      "ndarray",
      "storage"
    ],
    "description": "Bindings for the HDF5 data format C library",
    "license": "MIT",
    "web": "https://github.com/Vindaar/nimhdf5"
  },
  {
    "name": "mpfit",
    "url": "https://github.com/Vindaar/nim-mpfit",
    "method": "git",
    "tags": [
      "library",
      "wrapper",
      "binding",
      "nonlinear",
      "least-squares",
      "fitting",
      "levenberg-marquardt",
      "regression"
    ],
    "description": "A wrapper for the cMPFIT non-linear least squares fitting library",
    "license": "MIT",
    "web": "https://github.com/Vindaar/nim-mpfit"
  },
  {
    "name": "nlopt",
    "url": "https://github.com/Vindaar/nimnlopt",
    "method": "git",
    "tags": [
      "library",
      "wrapper",
      "binding",
      "nonlinear-optimization"
    ],
    "description": "A wrapper for the non-linear optimization C library Nlopt",
    "license": "MIT",
    "web": "https://github.com/Vindaar/nimnlopt"
  },
  {
    "name": "itertools",
    "url": "https://github.com/narimiran/itertools",
    "method": "git",
    "tags": [
      "itertools",
      "python",
      "iterators"
    ],
    "description": "Itertools for Nim",
    "license": "MIT",
    "web": "https://github.com/narimiran/itertools"
  },
  {
    "name": "typelists",
    "url": "https://github.com/yglukhov/typelists",
    "method": "git",
    "tags": [
      "metaprogramming"
    ],
    "description": "Typelists in Nim",
    "license": "MIT",
    "web": "https://github.com/yglukhov/typelists"
  },
  {
    "name": "sol",
    "url": "https://github.com/davidgarland/sol",
    "method": "git",
    "tags": [
      "c99",
      "c11",
      "c",
      "vector",
      "simd",
      "avx",
      "avx2",
      "neon"
    ],
    "description": "A SIMD-accelerated vector library written in C99 with Nim bindings.",
    "license": "MIT",
    "web": "https://github.com/davidgarland/sol"
  },
  {
    "name": "simdX86",
    "url": "https://github.com/nimlibs/simdX86",
    "method": "git",
    "tags": [
      "simd"
    ],
    "description": "Wrappers for X86 SIMD intrinsics",
    "license": "MIT",
    "web": "https://github.com/nimlibs/simdX86"
  },
  {
    "name": "loopfusion",
    "url": "https://github.com/numforge/loopfusion",
    "method": "git",
    "tags": [
      "loop",
      "iterator",
      "zip",
      "forEach",
      "variadic"
    ],
    "description": "Loop efficiently over a variadic number of containers",
    "license": "MIT or Apache 2.0",
    "web": "https://github.com/numforge/loopfusion"
  },
  {
    "name": "tinamou",
    "url": "https://github.com/Double-oxygeN/tinamou",
    "method": "git",
    "tags": [
      "game",
      "sdl2"
    ],
    "description": "Game Library in Nim with SDL2",
    "license": "MIT",
    "web": "https://github.com/Double-oxygeN/tinamou"
  },
  {
    "name": "cittadino",
    "url": "https://github.com/makingspace/cittadino",
    "method": "git",
    "tags": [
      "pubsub",
      "stomp",
      "rabbitmq",
      "amqp"
    ],
    "description": "A simple PubSub framework using STOMP.",
    "license": "BSD2",
    "web": "https://github.com/makingspace/cittadino"
  },
  {
    "name": "consul",
    "url": "https://github.com/makingspace/nim_consul",
    "method": "git",
    "tags": [
      "consul"
    ],
    "description": "A simple interface to a running Consul agent.",
    "license": "BSD2",
    "web": "https://github.com/makingspace/nim_consul"
  },
  {
    "name": "keystone",
    "url": "https://github.com/6A/Keystone.nim",
    "method": "git",
    "tags": [
      "binding",
      "keystone",
      "asm",
      "assembler",
      "x86",
      "arm"
    ],
    "description": "Bindings to the Keystone Assembler.",
    "license": "MIT",
    "web": "https://github.com/6A/Keystone.nim"
  },
  {
    "name": "units",
    "url": "https://github.com/Udiknedormin/NimUnits",
    "method": "git",
    "tags": [
      "library",
      "pure",
      "units",
      "physics",
      "science",
      "documentation",
      "safety"
    ],
    "description": " Statically-typed quantity units.",
    "license": "MIT",
    "web": "https://github.com/Udiknedormin/NimUnits"
  },
  {
    "name": "ast_pattern_matching",
    "url": "https://github.com/krux02/ast-pattern-matching",
    "method": "git",
    "tags": [
      "macros",
      "pattern-matching",
      "ast"
    ],
    "description": "a general ast pattern matching library with a focus on correctness and good error messages",
    "license": "MIT",
    "web": "https://github.com/krux02/ast-pattern-matching"
  },
  {
    "name": "tissue",
    "url": "https://github.com/genotrance/tissue",
    "method": "git",
    "tags": [
      "github",
      "issue",
      "debug",
      "test",
      "testament"
    ],
    "description": "Test failing snippets from Nim's issues",
    "license": "MIT",
    "web": "https://github.com/genotrance/tissue"
  },
  {
    "name": "sphincs",
    "url": "https://github.com/ehmry/nim-sphincs",
    "method": "git",
    "tags": [
      "crypto",
      "pqcrypto",
      "signing"
    ],
    "description": "SPHINCS⁺ stateless hash-based signature scheme",
    "license": "MIT",
    "web": "https://github.com/ehmry/nim-sphincs"
  },
  {
    "name": "nimpb",
    "url": "https://github.com/oswjk/nimpb",
    "method": "git",
    "tags": [
      "serialization",
      "protocol-buffers",
      "protobuf",
      "library"
    ],
    "description": "A Protocol Buffers library for Nim",
    "license": "MIT",
    "web": "https://github.com/oswjk/nimpb"
  },
  {
    "name": "nimpb_protoc",
    "url": "https://github.com/oswjk/nimpb_protoc",
    "method": "git",
    "tags": [
      "serialization",
      "protocol-buffers",
      "protobuf"
    ],
    "description": "Protocol Buffers compiler support package for nimpb",
    "license": "MIT",
    "web": "https://github.com/oswjk/nimpb_protoc"
  },
  {
    "name": "strunicode",
    "url": "https://github.com/nitely/nim-strunicode",
    "method": "git",
    "tags": [
      "string",
      "unicode",
      "grapheme"
    ],
    "description": "Swift-like unicode string handling",
    "license": "MIT",
    "web": "https://github.com/nitely/nim-strunicode"
  },
  {
    "name": "turn_based_game",
    "url": "https://github.com/JohnAD/turn_based_game",
    "method": "git",
    "tags": [
      "rules-engine",
      "game",
      "turn-based"
    ],
    "description": "Game rules engine for simulating or playing turn-based games",
    "license": "MIT",
    "web": "https://github.com/JohnAD/turn_based_game/wiki"
  },
  {
    "name": "negamax",
    "url": "https://github.com/JohnAD/negamax",
    "method": "git",
    "tags": [
      "negamax",
      "minimax",
      "game",
      "ai",
      "turn-based"
    ],
    "description": "Negamax AI search-tree algorithm for two player games",
    "license": "MIT",
    "web": "https://github.com/JohnAD/negamax"
  },
  {
    "name": "translation",
    "url": "https://github.com/juancarlospaco/nim-tinyslation",
    "method": "git",
    "tags": [
      "translation",
      "tinyslation",
      "api",
      "strings",
      "minimalism"
    ],
    "description": "Text string translation from free online crowdsourced API. Tinyslation a tiny translation.",
    "license": "LGPLv3",
    "web": "https://github.com/juancarlospaco/nim-tinyslation"
  },
  {
    "name": "magic",
    "url": "https://github.com/xmonader/nim-magic",
    "method": "git",
    "tags": [
      "libmagic",
      "magic",
      "guessfile"
    ],
    "description": "libmagic for nim",
    "license": "MIT",
    "web": "https://github.com/xmonader/nim-magic"
  },
  {
    "name": "configparser",
    "url": "https://github.com/xmonader/nim-configparser",
    "method": "git",
    "tags": [
      "configparser",
      "ini",
      "parser"
    ],
    "description": "pure Ini configurations parser",
    "license": "MIT",
    "web": "https://github.com/xmonader/nim-configparser"
  },
  {
    "name": "random_font_color",
    "url": "https://github.com/juancarlospaco/nim-random-font-color",
    "method": "git",
    "tags": [
      "fonts",
      "colors",
      "pastel",
      "design",
      "random"
    ],
    "description": "Random curated Fonts and pastel Colors for your UI/UX design, design for non-designers.",
    "license": "LGPLv3",
    "web": "https://github.com/juancarlospaco/nim-random-font-color"
  },
  {
    "name": "bytes2human",
    "url": "https://github.com/juancarlospaco/nim-bytes2human",
    "method": "git",
    "tags": [
      "bytes",
      "human",
      "minimalism",
      "size"
    ],
    "description": "Convert bytes to kilobytes, megabytes, gigabytes, etc.",
    "license": "LGPLv3",
    "web": "https://github.com/juancarlospaco/nim-bytes2human"
  },
  {
    "name": "nimhttpd",
    "url": "https://github.com/h3rald/nimhttpd",
    "method": "git",
    "tags": [
      "web-server",
      "static-file-server",
      "server",
      "http"
    ],
    "description": "A tiny static file web server.",
    "license": "MIT",
    "web": "https://github.com/h3rald/nimhttpd"
  },
  {
    "name": "crc32",
    "url": "https://github.com/juancarlospaco/nim-crc32",
    "method": "git",
    "tags": [
      "crc32",
      "checksum",
      "minimalism"
    ],
    "description": "CRC32, 2 proc, copied from RosettaCode.",
    "license": "MIT",
    "web": "https://github.com/juancarlospaco/nim-crc32"
  },
  {
    "name": "httpbeast",
    "url": "https://github.com/dom96/httpbeast",
    "method": "git",
    "tags": [
      "http",
      "server",
      "parallel",
      "linux",
      "unix"
    ],
    "description": "A performant and scalable HTTP server.",
    "license": "MIT",
    "web": "https://github.com/dom96/httpbeast"
  },
  {
    "name": "datetime2human",
    "url": "https://github.com/juancarlospaco/nim-datetime2human",
    "method": "git",
    "tags": [
      "date",
      "time",
      "datetime",
      "ISO-8601",
      "human",
      "minimalism"
    ],
    "description": "Human friendly DateTime string representations, seconds to millenniums.",
    "license": "LGPLv3",
    "web": "https://github.com/juancarlospaco/nim-datetime2human"
  },
  {
    "name": "sass",
    "url": "https://github.com/dom96/sass",
    "method": "git",
    "tags": [
      "css",
      "compiler",
      "wrapper",
      "library",
      "scss",
      "web"
    ],
    "description": "A wrapper for the libsass library.",
    "license": "MIT",
    "web": "https://github.com/dom96/sass"
  },
  {
    "name": "osutil",
    "url": "https://github.com/juancarlospaco/nim-osutil",
    "method": "git",
    "tags": [
      "utils",
      "helpers",
      "minimalism",
      "process",
      "mobile",
      "battery"
    ],
    "description": "OS Utils for Nim, simple tiny but useful procs for OS. Turn Display OFF and set Process Name.",
    "license": "LGPLv3",
    "web": "https://github.com/juancarlospaco/nim-osutil"
  },
  {
    "name": "binance",
    "url": "https://github.com/Imperator26/binance",
    "method": "git",
    "tags": [
      "library",
      "api",
      "binance"
    ],
    "description": "A Nim library to access the Binance API.",
    "license": "Apache License 2.0",
    "web": "https://github.com/Imperator26/binance"
  },
  {
    "name": "jdec",
    "tags": [
      "json",
      "marshal",
      "helper",
      "utils"
    ],
    "method": "git",
    "license": "MIT",
    "web": "https://github.com/diegogub/jdec",
    "url": "https://github.com/diegogub/jdec",
    "description": "Flexible JSON manshal/unmarshal library for nim"
  },
  {
    "name": "nimsnappyc",
    "url": "https://github.com/NimCompression/nimsnappyc",
    "method": "git",
    "tags": [
      "snappy",
      "compression",
      "wrapper",
      "library"
    ],
    "description": "Wrapper for the Snappy-C compression library",
    "license": "MIT",
    "web": "https://github.com/NimCompression/nimsnappyc"
  },
  {
    "name": "websitecreator",
    "alias": "nimwc"
  },
  {
    "name": "nimwc",
    "url": "https://github.com/ThomasTJdev/nim_websitecreator",
    "method": "git",
    "tags": [
      "website",
      "webpage",
      "blog",
      "binary"
    ],
    "description": "A website management tool. Run the file and access your webpage.",
    "license": "GPLv3",
    "web": "https://nimwc.org/"
  },
  {
    "name": "shaname",
    "url": "https://github.com/Torro/nimble-packages?subdir=shaname",
    "method": "git",
    "tags": [
      "sha1",
      "command-line",
      "utilities"
    ],
    "description": "Rename files to their sha1sums",
    "license": "BSD",
    "web": "https://github.com/Torro/nimble-packages/tree/master/shaname"
  },
  {
    "name": "about",
    "url": "https://github.com/aleandros/about",
    "method": "git",
    "tags": [
      "cli",
      "tool"
    ],
    "description": "Executable for finding information about programs in PATH",
    "license": "MIT",
    "web": "https://github.com/aleandros/about"
  },
  {
    "name": "findtests",
    "url": "https://github.com/jackvandrunen/findtests",
    "method": "git",
    "tags": [
      "test",
      "tests",
      "testing",
      "unit"
    ],
    "description": "A helper module for writing unit tests in Nim with nake or similar build system.",
    "license": "ISC",
    "web": "https://github.com/jackvandrunen/findtests"
  },
  {
    "name": "packedjson",
    "url": "https://github.com/Araq/packedjson",
    "method": "git",
    "tags": [
      "json"
    ],
    "description": "packedjson is an alternative Nim implementation for JSON. The JSON is essentially kept as a single string in order to save memory over a more traditional tree representation.",
    "license": "MIT",
    "web": "https://github.com/Araq/packedjson"
  },
  {
    "name": "unicode_numbers",
    "url": "https://github.com/Aearnus/unicode_numbers",
    "method": "git",
    "tags": [
      "library",
      "string",
      "format",
      "unicode"
    ],
    "description": "Converts a number into a specially formatted Unicode string",
    "license": "MIT",
    "web": "https://github.com/Aearnus/unicode_numbers"
  },
  {
    "name": "glob",
    "url": "https://github.com/citycide/glob",
    "method": "git",
    "tags": [
      "glob",
      "pattern",
      "match",
      "walk",
      "filesystem",
      "pure"
    ],
    "description": "Pure library for matching file paths against Unix style glob patterns.",
    "license": "MIT",
    "web": "https://github.com/citycide/glob"
  },
  {
    "name": "lda",
    "url": "https://github.com/unicredit/lda",
    "method": "git",
    "tags": [
      "LDA",
      "topic-modeling",
      "text-clustering",
      "NLP"
    ],
    "description": "Latent Dirichlet Allocation",
    "license": "Apache License 2.0",
    "web": "https://github.com/unicredit/lda"
  },
  {
    "name": "mdevolve",
    "url": "https://github.com/jxy/MDevolve",
    "method": "git",
    "tags": [
      "MD",
      "integrator",
      "numerical",
      "evolution"
    ],
    "description": "Integrator framework for Molecular Dynamic evolutions",
    "license": "MIT",
    "web": "https://github.com/jxy/MDevolve"
  },
  {
    "name": "sctp",
    "url": "https://github.com/metacontainer/sctp.nim",
    "method": "git",
    "tags": [
      "sctp",
      "networking",
      "userspace"
    ],
    "description": "Userspace SCTP bindings",
    "license": "BSD",
    "web": "https://github.com/metacontainer/sctp.nim"
  },
  {
    "name": "sodium",
    "url": "https://github.com/zielmicha/libsodium.nim",
    "method": "git",
    "tags": [
      "crypto",
      "security",
      "sodium"
    ],
    "description": "High-level libsodium bindings",
    "license": "MIT",
    "web": "https://github.com/zielmicha/libsodium.nim"
  },
  {
    "name": "db_clickhouse",
    "url": "https://github.com/leonardoce/nim-clickhouse",
    "method": "git",
    "tags": [
      "wrapper",
      "database",
      "clickhouse"
    ],
    "description": "ClickHouse Nim interface",
    "license": "MIT",
    "web": "https://github.com/leonardoce/nim-clickhouse"
  },
  {
    "name": "webterminal",
    "url": "https://github.com/JohnAD/webterminal",
    "method": "git",
    "tags": [
      "javascript",
      "terminal",
      "tty"
    ],
    "description": "Very simple browser Javascript TTY web terminal",
    "license": "MIT",
    "web": "https://github.com/JohnAD/webterminal"
  },
  {
    "name": "hpack",
    "url": "https://github.com/nitely/nim-hpack",
    "method": "git",
    "tags": [
      "http2",
      "hpack"
    ],
    "description": "HPACK (Header Compression for HTTP/2)",
    "license": "MIT",
    "web": "https://github.com/nitely/nim-hpack"
  },
  {
    "name": "cobs",
    "url": "https://github.com/keyme/nim_cobs",
    "method": "git",
    "tags": [
      "serialization",
      "encoding",
      "wireline",
      "framing",
      "cobs"
    ],
    "description": "Consistent Overhead Byte Stuffing for Nim",
    "license": "MIT",
    "web": "https://github.com/keyme/nim_cobs"
  },
  {
    "name": "bitvec",
    "url": "https://github.com/keyme/nim_bitvec",
    "method": "git",
    "tags": [
      "serialization",
      "encoding",
      "wireline"
    ],
    "description": "Extensible bit vector integer encoding library",
    "license": "MIT",
    "web": "https://github.com/keyme/nim_bitvec"
  },
  {
    "name": "nimsvg",
    "url": "https://github.com/bluenote10/NimSvg",
    "method": "git",
    "tags": [
      "svg"
    ],
    "description": "Nim-based DSL allowing to generate SVG files and GIF animations.",
    "license": "MIT",
    "web": "https://github.com/bluenote10/NimSvg"
  },
  {
    "name": "validation",
    "url": "https://github.com/captainbland/nim-validation",
    "method": "git",
    "tags": [
      "validation",
      "library"
    ],
    "description": "Nim object validation using type field pragmas",
    "license": "GPLv3",
    "web": "https://github.com/captainbland/nim-validation"
  },
  {
    "name": "nimgraphviz",
    "url": "https://github.com/QuinnFreedman/nimgraphviz",
    "method": "git",
    "tags": [
      "graph",
      "viz",
      "graphviz",
      "dot",
      "pygraphviz"
    ],
    "description": "Nim bindings for the GraphViz tool and the DOT graph language",
    "license": "MIT",
    "web": "https://github.com/QuinnFreedman/nimgraphviz"
  },
  {
    "name": "fab",
    "url": "https://github.com/icyphox/fab",
    "method": "git",
    "tags": [
      "colors",
      "terminal",
      "formatting",
      "text",
      "fun"
    ],
    "description": "Print fabulously in your terminal",
    "license": "MIT",
    "web": "https://github.com/icyphox/fab"
  },
  {
    "name": "kdialog",
    "url": "https://github.com/juancarlospaco/nim-kdialog",
    "method": "git",
    "tags": [
      "kdialog",
      "qt5",
      "kde",
      "gui",
      "easy",
      "qt"
    ],
    "description": "KDialog Qt5 Wrapper, easy API, KISS design",
    "license": "LGPLv3",
    "web": "https://github.com/juancarlospaco/nim-kdialog"
  },
  {
    "name": "nim7z",
    "url": "https://github.com/genotrance/nim7z",
    "method": "git",
    "tags": [
      "7zip",
      "7z",
      "extract",
      "archive"
    ],
    "description": "7z extraction for Nim",
    "license": "MIT",
    "web": "https://github.com/genotrance/nim7z"
  },
  {
    "name": "nimarchive",
    "url": "https://github.com/genotrance/nimarchive",
    "method": "git",
    "tags": [
      "7z",
      "zip",
      "tar",
      "rar",
      "gz",
      "libarchive",
      "compress",
      "extract",
      "archive"
    ],
    "description": "libarchive wrapper for Nim",
    "license": "MIT",
    "web": "https://github.com/genotrance/nimarchive"
  },
  {
    "name": "nimpcre",
    "url": "https://github.com/genotrance/nimpcre",
    "method": "git",
    "tags": [
      "pcre",
      "regex"
    ],
    "description": "PCRE wrapper for Nim",
    "license": "MIT",
    "web": "https://github.com/genotrance/nimpcre"
  },
  {
    "name": "nimdeps",
    "url": "https://github.com/genotrance/nimdeps",
    "method": "git",
    "tags": [
      "dependency",
      "bundle",
      "installer",
      "package"
    ],
    "description": "Nim library to bundle dependency files into executable",
    "license": "MIT",
    "web": "https://github.com/genotrance/nimdeps"
  },
  {
    "name": "intel_hex",
    "url": "https://github.com/keyme/nim_intel_hex",
    "method": "git",
    "tags": [
      "utils",
      "parsing",
      "hex"
    ],
    "description": "Intel hex file utility library",
    "license": "MIT",
    "web": "https://github.com/keyme/nim_intel_hex"
  },
  {
    "name": "nimha",
    "url": "https://github.com/ThomasTJdev/nim_homeassistant",
    "method": "git",
    "tags": [
      "smarthome",
      "automation",
      "mqtt",
      "xiaomi"
    ],
    "description": "Nim Home Assistant (NimHA) is a hub for combining multiple home automation devices and automating jobs",
    "license": "GPLv3",
    "web": "https://github.com/ThomasTJdev/nim_homeassistant"
  },
  {
    "name": "fmod",
    "url": "https://github.com/johnnovak/nim-fmod",
    "method": "git",
    "tags": [
      "library",
      "fmod",
      "audio",
      "game",
      "sound"
    ],
    "description": "Nim wrapper for the FMOD Low Level C API",
    "license": "MIT",
    "web": "https://github.com/johnnovak/nim-fmod"
  },
  {
    "name": "figures",
    "url": "https://github.com/lmariscal/figures",
    "method": "git",
    "tags": [
      "unicode",
      "cli",
      "figures"
    ],
    "description": "unicode symbols",
    "license": "MIT",
    "web": "https://github.com/lmariscal/figures"
  },
  {
    "name": "ur",
    "url": "https://github.com/JohnAD/ur",
    "method": "git",
    "tags": [
      "library",
      "universal",
      "result",
      "return"
    ],
    "description": "A Universal Result macro/object that normalizes the information returned from a procedure",
    "license": "MIT",
    "web": "https://github.com/JohnAD/ur",
    "doc": "https://github.com/JohnAD/ur/blob/master/docs/ur.rst"
  },
  {
    "name": "blosc",
    "url": "https://github.com/Skrylar/nblosc",
    "method": "git",
    "tags": [
      "blosc",
      "wrapper",
      "compression"
    ],
    "description": "Bit Shuffling Block Compressor (C-Blosc)",
    "license": "BSD",
    "web": "https://github.com/Skrylar/nblosc"
  },
  {
    "name": "fltk",
    "url": "https://github.com/Skrylar/nfltk",
    "method": "git",
    "tags": [
      "gui",
      "fltk",
      "wrapper",
      "c++"
    ],
    "description": "The Fast-Light Tool Kit",
    "license": "LGPL",
    "web": "https://github.com/Skrylar/nfltk"
  },
  {
    "name": "nim_cexc",
    "url": "https://github.com/metasyn/nim-cexc-splunk",
    "method": "git",
    "tags": [
      "splunk",
      "command",
      "cexc",
      "chunked"
    ],
    "description": "A simple chunked external protocol interface for Splunk custom search commands.",
    "license": "Apache2",
    "web": "https://github.com/metasyn/nim-cexc-splunk"
  },
  {
    "name": "nimclipboard",
    "url": "https://github.com/genotrance/nimclipboard",
    "method": "git",
    "tags": [
      "clipboard",
      "wrapper",
      "clip",
      "copy",
      "paste",
      "nimgen"
    ],
    "description": "Nim wrapper for libclipboard",
    "license": "MIT",
    "web": "https://github.com/genotrance/nimclipboard"
  },
  {
    "name": "skinterpolate",
    "url": "https://github.com/Skrylar/skInterpolate",
    "method": "git",
    "tags": [
      "interpolation",
      "animation"
    ],
    "description": "Interpolation routines for data and animation.",
    "license": "MIT",
    "web": "https://github.com/Skrylar/skInterpolate"
  },
  {
    "name": "nimspice",
    "url": "https://github.com/CodeDoes/nimspice",
    "method": "git",
    "tags": [
      "macro",
      "template",
      "class",
      "collection"
    ],
    "description": "A bunch of macros. sugar if you would",
    "license": "MIT",
    "web": "https://github.com/CodeDoes/nimspice"
  },
  {
    "name": "BN",
    "url": "https://github.com/EmberCrypto/BN",
    "method": "git",
    "tags": [
      "bignumber",
      "multiprecision",
      "imath"
    ],
    "description": "A Nim Wrapper of the imath BigNumber library.",
    "license": "MIT"
  },
  {
    "name": "nimbioseq",
    "url": "https://github.com/jhbadger/nimbioseq",
    "method": "git",
    "tags": [
      "bioinformatics",
      "fasta",
      "fastq"
    ],
    "description": "Nim Library for sequence (protein/nucleotide) bioinformatics",
    "license": "BSD-3",
    "web": "https://github.com/jhbadger/nimbioseq"
  },
  {
    "name": "subhook",
    "url": "https://github.com/ba0f3/subhook.nim",
    "method": "git",
    "tags": [
      "hook",
      "hooking",
      "subhook",
      "x86",
      "windows",
      "linux",
      "unix"
    ],
    "description": "subhook wrapper",
    "license": "BSD2",
    "web": "https://github.com/ba0f3/subhook.nim"
  },
  {
    "name": "timecop",
    "url": "https://github.com/ba0f3/timecop.nim",
    "method": "git",
    "tags": [
      "time",
      "travel",
      "timecop"
    ],
    "description": "Time travelling for Nim",
    "license": "MIT",
    "web": "https://github.com/ba0f3/timecop.nim"
  },
  {
    "name": "openexchangerates",
    "url": "https://github.com/juancarlospaco/nim-openexchangerates",
    "method": "git",
    "tags": [
      "money",
      "exchange",
      "openexchangerates",
      "bitcoin",
      "gold",
      "dollar",
      "euro",
      "prices"
    ],
    "description": "OpenExchangeRates API Client for Nim. Works with/without SSL. Partially works with/without Free API Key.",
    "license": "MIT",
    "web": "https://github.com/juancarlospaco/nim-openexchangerates"
  },
  {
    "name": "clr",
    "url": "https://github.com/Calinou/clr",
    "method": "git",
    "tags": [
      "command-line",
      "color",
      "rgb",
      "hsl",
      "hsv"
    ],
    "description": "Get information about colors and convert them in the command line",
    "license": "MIT",
    "web": "https://github.com/Calinou/clr"
  },
  {
    "name": "duktape",
    "url": "https://github.com/manguluka/duktape-nim",
    "method": "git",
    "tags": [
      "js",
      "javascript",
      "scripting",
      "language",
      "interpreter"
    ],
    "description": "wrapper for the Duktape embeddable Javascript engine",
    "license": "MIT",
    "web": "https://github.com/manguluka/duktape-nim"
  },
  {
    "name": "polypbren",
    "url": "https://github.com/guibar64/polypbren",
    "method": "git",
    "tags": [
      "science",
      "equation"
    ],
    "description": "Renormalization of colloidal charges of polydipserse dispersions using the Poisson-Boltzmann equation",
    "license": "MIT",
    "web": "https://github.com/guibar64/polypbren"
  },
  {
    "name": "spdx_licenses",
    "url": "https://github.com/euantorano/spdx_licenses.nim",
    "method": "git",
    "tags": [
      "spdx",
      "license"
    ],
    "description": "A library to retrieve the list of commonly used licenses from the SPDX License List.",
    "license": "BSD3",
    "web": "https://github.com/euantorano/spdx_licenses.nim"
  },
  {
    "name": "texttospeech",
    "url": "https://github.com/dom96/texttospeech",
    "method": "git",
    "tags": [
      "tts",
      "text-to-speech",
      "google-cloud",
      "gcloud",
      "api"
    ],
    "description": "A client for the Google Cloud Text to Speech API.",
    "license": "MIT",
    "web": "https://github.com/dom96/texttospeech"
  },
  {
    "name": "nim_tiled",
    "url": "https://github.com/SkyVault/nim-tiled",
    "method": "git",
    "tags": [
      "tiled",
      "gamedev",
      "tmx",
      "indie"
    ],
    "description": "Tiled map loader for the Nim programming language",
    "license": "MIT",
    "web": "https://github.com/SkyVault/nim-tiled"
  },
  {
    "name": "fragments",
    "url": "https://github.com/fragcolor-xyz/fragments",
    "method": "git",
    "tags": [
      "ffi",
      "math",
      "threading",
      "dsl",
      "memory",
      "serialization",
      "cpp",
      "utilities"
    ],
    "description": "Our very personal collection of utilities",
    "license": "MIT",
    "web": "https://github.com/fragcolor-xyz/fragments"
  },
  {
    "name": "nim_telegram_bot",
    "url": "https://github.com/juancarlospaco/nim-telegram-bot",
    "method": "git",
    "tags": [
      "telegram",
      "bot",
      "telebot",
      "async",
      "multipurpose",
      "chat"
    ],
    "description": "Generic Configurable Telegram Bot for Nim, with builtin basic functionality and Plugins",
    "license": "MIT",
    "web": "https://github.com/juancarlospaco/nim-telegram-bot"
  },
  {
    "name": "xiaomi",
    "url": "https://github.com/ThomasTJdev/nim_xiaomi.git",
    "method": "git",
    "tags": [
      "xiaomi",
      "iot"
    ],
    "description": "Read and write to Xiaomi IOT devices.",
    "license": "MIT",
    "web": "https://github.com/ThomasTJdev/nim_xiaomi"
  },
  {
    "name": "vecio",
    "url": "https://github.com/emekoi/vecio.nim",
    "method": "git",
    "tags": [
      "writev",
      "readv",
      "scatter",
      "gather",
      "vectored",
      "vector",
      "io",
      "networking"
    ],
    "description": "vectored io for nim",
    "license": "MIT",
    "web": "https://github.com/emekoi/vecio.nim"
  },
  {
    "name": "nmiline",
    "url": "https://github.com/mzteruru52/NmiLine",
    "method": "git",
    "tags": [
      "graph"
    ],
    "description": "Plotting tool using NiGui",
    "license": "MIT",
    "web": "https://github.com/mzteruru52/NmiLine"
  },
  {
    "name": "c_alikes",
    "url": "https://github.com/ReneSac/c_alikes",
    "method": "git",
    "tags": [
      "library",
      "bitwise",
      "bitops",
      "pointers",
      "shallowCopy",
      "C"
    ],
    "description": "Operators, commands and functions more c-like, plus a few other utilities",
    "license": "MIT",
    "web": "https://github.com/ReneSac/c_alikes"
  },
  {
    "name": "memviews",
    "url": "https://github.com/ReneSac/memviews",
    "method": "git",
    "tags": [
      "library",
      "slice",
      "slicing",
      "shallow",
      "array",
      "vector"
    ],
    "description": "Unsafe in-place slicing",
    "license": "MIT",
    "web": "https://github.com/ReneSac/memviews"
  },
  {
    "name": "espeak",
    "url": "https://github.com/juancarlospaco/nim-espeak",
    "method": "git",
    "tags": [
      "espeak",
      "voice",
      "texttospeech"
    ],
    "description": "Nim Espeak NG wrapper, for super easy Voice and Text-To-Speech",
    "license": "MIT",
    "web": "https://github.com/juancarlospaco/nim-espeak"
  },
  {
    "name": "wstp",
    "url": "https://github.com/oskca/nim-wstp",
    "method": "git",
    "tags": [
      "wolfram",
      "mathematica",
      "bindings",
      "wstp"
    ],
    "description": "Nim bindings for WSTP",
    "license": "MIT",
    "web": "https://github.com/oskca/nim-wstp"
  },
  {
    "name": "uibuilder",
    "url": "https://github.com/ba0f3/uibuilder.nim",
    "method": "git",
    "tags": [
      "ui",
      "builder",
      "libui",
      "designer",
      "gtk",
      "gnome",
      "glade",
      "interface",
      "gui",
      "linux",
      "windows",
      "osx",
      "mac",
      "native",
      "generator"
    ],
    "description": "UI building with Gnome's Glade",
    "license": "MIT",
    "web": "https://github.com/ba0f3/uibuilder.nim"
  },
  {
    "name": "webp",
    "url": "https://github.com/juancarlospaco/nim-webp",
    "method": "git",
    "tags": [
      "webp"
    ],
    "description": "WebP Tools wrapper for Nim",
    "license": "MIT",
    "web": "https://github.com/juancarlospaco/nim-webp"
  },
  {
    "name": "print",
    "url": "https://github.com/treeform/print.git",
    "method": "git",
    "tags": [
      "pretty"
    ],
    "description": "Print is a set of pretty print macros, useful for print-debugging.",
    "license": "MIT",
    "web": "https://github.com/treeform/print"
  },
  {
    "name": "vmath",
    "url": "https://github.com/treeform/vmath.git",
    "method": "git",
    "tags": [
      "math",
      "graphics",
      "2d",
      "3d"
    ],
    "description": "Collection of math routines for 2d and 3d graphics.",
    "license": "MIT",
    "web": "https://github.com/treeform/vmath"
  },
  {
    "name": "flippy",
    "url": "https://github.com/treeform/flippy.git",
    "method": "git",
    "tags": [
      "image",
      "graphics",
      "2d"
    ],
    "description": "Flippy is a simple 2d image and drawing library.",
    "license": "MIT",
    "web": "https://github.com/treeform/flippy"
  },
  {
    "name": "typography",
    "url": "https://github.com/treeform/typography.git",
    "method": "git",
    "tags": [
      "font",
      "text",
      "2d"
    ],
    "description": "Fonts, Typesetting and Rasterization.",
    "license": "MIT",
    "web": "https://github.com/treeform/typography"
  },
  {
    "name": "xdo",
    "url": "https://github.com/juancarlospaco/nim-xdo",
    "method": "git",
    "tags": [
      "automation",
      "linux",
      "gui",
      "keyboard",
      "mouse",
      "typing",
      "clicker"
    ],
    "description": "Nim GUI Automation Linux, simulate user interaction, mouse and keyboard.",
    "license": "MIT",
    "web": "https://github.com/juancarlospaco/nim-xdo"
  },
  {
    "name": "nimblegui",
    "url": "https://github.com/ThomasTJdev/nim_nimble_gui",
    "method": "git",
    "tags": [
      "nimble",
      "gui",
      "packages"
    ],
    "description": "A simple GUI front for Nimble.",
    "license": "MIT",
    "web": "https://github.com/ThomasTJdev/nim_nimble_gui"
  },
  {
    "name": "xml",
    "url": "https://github.com/ba0f3/xml.nim",
    "method": "git",
    "tags": [
      "xml",
      "parser",
      "compile",
      "tokenizer",
      "html",
      "cdata"
    ],
    "description": "Pure Nim XML parser",
    "license": "MIT",
    "web": "https://github.com/ba0f3/xml.nim"
  },
  {
    "name": "soundio",
    "url": "https://github.com/ul/soundio",
    "method": "git",
    "tags": [
      "library",
      "wrapper",
      "binding",
      "audio",
      "sound",
      "media",
      "io"
    ],
    "description": "Bindings for libsoundio",
    "license": "MIT"
  },
  {
    "name": "miniz",
    "url": "https://github.com/treeform/miniz",
    "method": "git",
    "tags": [
      "zlib",
      "zip",
      "wrapper",
      "compression"
    ],
    "description": "Bindings for Miniz lib.",
    "license": "MIT"
  },
  {
    "name": "nim_cjson",
    "url": "https://github.com/muxueqz/nim_cjson",
    "method": "git",
    "tags": [
      "cjson",
      "json"
    ],
    "description": "cjson wrapper for Nim",
    "license": "MIT",
    "web": "https://github.com/muxueqz/nim_cjson"
  },
  {
    "name": "nimobserver",
    "url": "https://github.com/Tangdongle/nimobserver",
    "method": "git",
    "tags": [
      "observer",
      "patterns",
      "library"
    ],
    "description": "An implementation of the observer pattern",
    "license": "MIT",
    "web": "https://github.com/Tangdongle/nimobserver"
  },
  {
    "name": "nominatim",
    "url": "https://github.com/juancarlospaco/nim-nominatim",
    "method": "git",
    "tags": [
      "openstreetmap",
      "nominatim",
      "multisync",
      "async"
    ],
    "description": "OpenStreetMap Nominatim API Lib for Nim",
    "license": "MIT",
    "web": "https://github.com/juancarlospaco/nim-nominatim"
  },
  {
    "name": "systimes",
    "url": "https://github.com/GULPF/systimes",
    "method": "git",
    "tags": [
      "time",
      "timezone",
      "datetime"
    ],
    "description": "An alternative DateTime implementation",
    "license": "MIT",
    "web": "https://github.com/GULPF/systimes"
  },
  {
    "name": "overpass",
    "url": "https://github.com/juancarlospaco/nim-overpass",
    "method": "git",
    "tags": [
      "openstreetmap",
      "overpass",
      "multisync",
      "async"
    ],
    "description": "OpenStreetMap Overpass API Lib",
    "license": "MIT",
    "web": "https://github.com/juancarlospaco/nim-overpass"
  },
  {
    "name": "openstreetmap",
    "url": "https://github.com/juancarlospaco/nim-openstreetmap",
    "method": "git",
    "tags": [
      "openstreetmap",
      "multisync",
      "async",
      "geo",
      "map"
    ],
    "description": "OpenStreetMap API Lib for Nim",
    "license": "MIT",
    "web": "https://github.com/juancarlospaco/nim-openstreetmap"
  },
  {
    "name": "daemonim",
    "url": "https://github.com/bung87/daemon",
    "method": "git",
    "tags": [
      "unix",
      "library"
    ],
    "description": "daemonizer for Unix, Linux and OS X",
    "license": "MIT",
    "web": "https://github.com/bung87/daemon"
  },
  {
    "name": "nimtorch",
    "alias": "torch"
  },
  {
    "name": "torch",
    "url": "https://github.com/fragcolor-xyz/nimtorch",
    "method": "git",
    "tags": [
      "machine-learning",
      "nn",
      "neural",
      "networks",
      "cuda",
      "wasm",
      "pytorch",
      "torch"
    ],
    "description": "A nim flavor of pytorch",
    "license": "MIT",
    "web": "https://github.com/fragcolor-xyz/nimtorch"
  },
  {
    "name": "openweathermap",
    "url": "https://github.com/juancarlospaco/nim-openweathermap",
    "method": "git",
    "tags": [
      "OpenWeatherMap",
      "weather",
      "CreativeCommons",
      "OpenData",
      "multisync"
    ],
    "description": "OpenWeatherMap API Lib for Nim, Free world wide Creative Commons & Open Data Licensed Weather data",
    "license": "MIT",
    "web": "https://github.com/juancarlospaco/nim-openweathermap"
  },
  {
    "name": "finalseg",
    "url": "https://github.com/bung87/finalseg",
    "method": "git",
    "tags": [
      "library",
      "chinese",
      "words"
    ],
    "description": "jieba's finalseg port to nim",
    "license": "MIT",
    "web": "https://github.com/bung87/finalseg"
  },
  {
    "name": "openal",
    "url": "https://github.com/treeform/openal",
    "method": "git",
    "tags": [
      "sound",
      "OpenAL",
      "wrapper"
    ],
    "description": "An OpenAL wrapper.",
    "license": "MIT"
  },
  {
    "name": "ec_events",
    "url": "https://github.com/EmberCrypto/ec_events",
    "method": "git",
    "tags": [
      "events",
      "emitter"
    ],
    "description": "Event Based Programming for Nim.",
    "license": "MIT"
  },
  {
    "name": "wNim",
    "url": "https://github.com/khchen/wNim",
    "method": "git",
    "tags": [
      "library",
      "windows",
      "gui",
      "ui"
    ],
    "description": "Nim's Windows GUI Framework.",
    "license": "MIT",
    "web": "https://github.com/khchen/wNim",
    "doc": "https://khchen.github.io/wNim/wNim.html"
  },
  {
    "name": "redisparser",
    "url": "https://github.com/xmonader/nim-redisparser",
    "method": "git",
    "tags": [
      "redis",
      "resp",
      "parser",
      "protocol"
    ],
    "description": "RESP(REdis Serialization Protocol) Serialization for Nim",
    "license": "Apache2",
    "web": "https://github.com/xmonader/nim-redisparser"
  },
  {
    "name": "redisclient",
    "url": "https://github.com/xmonader/nim-redisclient",
    "method": "git",
    "tags": [
      "redis",
      "client",
      "protocol",
      "resp"
    ],
    "description": "Redis client for Nim",
    "license": "Apache2",
    "web": "https://github.com/xmonader/nim-redisclient"
  },
  {
    "name": "hackpad",
    "url": "https://github.com/juancarlospaco/nim-hackpad",
    "method": "git",
    "tags": [
      "web",
      "jester",
      "lan",
      "wifi",
      "hackathon",
      "hackatton",
      "pastebin",
      "crosscompilation",
      "teaching",
      "zip"
    ],
    "description": "Hackathon Web Scratchpad for teaching Nim on events using Wifi with limited or no Internet",
    "license": "MIT",
    "web": "https://github.com/juancarlospaco/nim-hackpad"
  },
  {
    "name": "redux_nim",
    "url": "https://github.com/M4RC3L05/redux-nim",
    "method": "git",
    "tags": [
      "redux"
    ],
    "description": "Redux Implementation in nim",
    "license": "MIT",
    "web": "https://github.com/M4RC3L05/redux-nim"
  },
  {
    "name": "simpledecimal",
    "url": "https://github.com/pigmej/nim-simple-decimal",
    "method": "git",
    "tags": [
      "decimal",
      "library"
    ],
    "description": "A simple decimal library",
    "license": "MIT",
    "web": "https://github.com/pigmej/nim-simple-decimal"
  },
  {
    "name": "calibre",
    "url": "https://github.com/juancarlospaco/nim-calibre",
    "method": "git",
    "tags": [
      "calibre",
      "ebook",
      "database"
    ],
    "description": "Calibre Database Lib for Nim",
    "license": "MIT",
    "web": "https://github.com/juancarlospaco/nim-calibre"
  },
  {
    "name": "nimcb",
    "url": "https://github.com/AdrianV/nimcb",
    "method": "git",
    "tags": [
      "c++-builder",
      "msbuild"
    ],
    "description": "Integrate nim projects in the C++Builder build process",
    "license": "MIT",
    "web": "https://github.com/AdrianV/nimcb"
  },
  {
    "name": "finals",
    "url": "https://github.com/quelklef/nim-finals",
    "method": "git",
    "tags": [
      "types"
    ],
    "description": "Transparently declare single-set attributes on types.",
    "license": "MIT",
    "web": "https://github.com/Quelklef/nim-finals"
  },
  {
    "name": "printdebug",
    "url": "https://github.com/juancarlospaco/nim-printdebug",
    "method": "git",
    "tags": [
      "debug",
      "print",
      "helper",
      "util"
    ],
    "description": "Print Debug for Nim, tiny 3 lines Lib, C Target",
    "license": "MIT",
    "web": "https://github.com/juancarlospaco/nim-printdebug"
  },
  {
    "name": "tinyfiledialogs",
    "url": "https://github.com/juancarlospaco/nim-tinyfiledialogs",
    "method": "git",
    "tags": [
      "gui",
      "wrapper",
      "gtk",
      "qt",
      "linux",
      "windows",
      "mac",
      "osx"
    ],
    "description": "TinyFileDialogs for Nim.",
    "license": "MIT",
    "web": "https://github.com/juancarlospaco/nim-tinyfiledialogs"
  },
  {
    "name": "spotify",
    "url": "https://github.com/CORDEA/spotify",
    "method": "git",
    "tags": [
      "spotify"
    ],
    "description": "A Nim wrapper for the Spotify Web API",
    "license": "Apache License 2.0",
    "web": "https://github.com/CORDEA/spotify"
  },
  {
    "name": "noise",
    "url": "https://github.com/jangko/nim-noise",
    "method": "git",
    "tags": [
      "linenoise",
      "readline",
      "command-line",
      "repl"
    ],
    "description": "Nim implementation of linenoise command line editor",
    "license": "MIT",
    "web": "https://github.com/jangko/nim-noise"
  },
  {
    "name": "prompt",
    "url": "https://github.com/surf1nb1rd/nim-prompt",
    "method": "git",
    "tags": [
      "command-line",
      "readline",
      "repl"
    ],
    "description": "Feature-rich readline replacement",
    "license": "BSD2",
    "web": "https://github.com/surf1nb1rd/nim-prompt"
  },
  {
    "name": "proxyproto",
    "url": "https://github.com/ba0f3/libproxy.nim",
    "method": "git",
    "tags": [
      "proxy",
      "protocol",
      "proxy-protocol",
      "haproxy",
      "tcp",
      "ipv6",
      "ipv4",
      "linux",
      "unix",
      "hook",
      "load-balancer",
      "socket",
      "udp",
      "ipv6-support",
      "preload"
    ],
    "description": "PROXY Protocol enabler for aged programs",
    "license": "MIT",
    "web": "https://github.com/ba0f3/libproxy.nim"
  },
  {
    "name": "criterion",
    "url": "https://github.com/LemonBoy/criterion.nim",
    "method": "git",
    "tags": [
      "benchmark"
    ],
    "description": "Statistic-driven microbenchmark framework",
    "license": "MIT",
    "web": "https://github.com/LemonBoy/criterion.nim"
  },
  {
    "name": "nanoid",
    "url": "https://github.com/icyphox/nanoid.nim",
    "method": "git",
    "tags": [
      "nanoid",
      "random",
      "generator"
    ],
    "description": "The Nim implementation of NanoID",
    "license": "MIT",
    "web": "https://github.com/icyphox/nanoid.nim"
  },
  {
    "name": "ndb",
    "url": "https://github.com/xzfc/ndb.nim",
    "method": "git",
    "tags": [
      "binding",
      "database",
      "db",
      "library",
      "sqlite"
    ],
    "description": "A db_sqlite fork with a proper typing",
    "license": "MIT",
    "web": "https://github.com/xzfc/ndb.nim"
  },
  {
    "name": "github_release",
    "url": "https://github.com/kdheepak/github-release",
    "method": "git",
    "tags": [
      "github",
      "release",
      "upload",
      "create",
      "delete"
    ],
    "description": "github-release package",
    "license": "MIT",
    "web": "https://github.com/kdheepak/github-release"
  },
  {
    "name": "nimmonocypher",
    "url": "https://github.com/genotrance/nimmonocypher",
    "method": "git",
    "tags": [
      "monocypher",
      "crypto",
      "crypt",
      "hash",
      "sha512",
      "wrapper"
    ],
    "description": "monocypher wrapper for Nim",
    "license": "MIT",
    "web": "https://github.com/genotrance/nimmonocypher"
  },
  {
    "name": "dtoa",
    "url": "https://github.com/LemonBoy/dtoa.nim",
    "method": "git",
    "tags": [
      "algorithms",
      "serialization",
      "fast",
      "grisu",
      "dtoa",
      "double",
      "float",
      "string"
    ],
    "description": "Port of Milo Yip's fast dtoa() implementation",
    "license": "MIT",
    "web": "https://github.com/LemonBoy/dtoa.nim"
  },
  {
    "name": "ntangle",
    "url": "https://github.com/OrgTangle/ntangle",
    "method": "git",
    "tags": [
      "literate-programming",
      "org-mode",
      "org",
      "tangling",
      "emacs"
    ],
    "description": "Command-line utility for Tangling of Org mode documents",
    "license": "MIT",
    "web": "https://github.com/OrgTangle/ntangle"
  },
  {
    "name": "nimtess2",
    "url": "https://github.com/genotrance/nimtess2",
    "method": "git",
    "tags": [
      "glu",
      "tesselator",
      "libtess2",
      "opengl"
    ],
    "description": "Nim wrapper for libtess2",
    "license": "MIT",
    "web": "https://github.com/genotrance/nimtess2"
  },
  {
    "name": "sequoia",
    "url": "https://github.com/ba0f3/sequoia.nim",
    "method": "git",
    "tags": [
      "sequoia",
      "pgp",
      "openpgp",
      "wrapper"
    ],
    "description": "Sequoia PGP wrapper for Nim",
    "license": "GPLv3",
    "web": "https://github.com/ba0f3/sequoia.nim"
  },
  {
    "name": "pykot",
    "url": "https://github.com/jabbalaci/nimpykot",
    "method": "git",
    "tags": [
      "library",
      "python",
      "kotlin"
    ],
    "description": "Porting some Python / Kotlin features to Nim",
    "license": "MIT",
    "web": "https://github.com/jabbalaci/nimpykot"
  },
  {
    "name": "witai",
    "url": "https://github.com/xmonader/witai-nim",
    "method": "git",
    "tags": [
      "witai",
      "wit.ai",
      "client",
      "speech",
      "freetext",
      "voice"
    ],
    "description": "wit.ai client",
    "license": "MIT",
    "web": "https://github.com/xmonader/witai-nim"
  },
  {
    "name": "xmldom",
    "url": "https://github.com/nim-lang/graveyard?subdir=xmldom",
    "method": "git",
    "tags": [
      "graveyard",
      "xml",
      "dom"
    ],
    "description": "Implementation of XML DOM Level 2 Core specification (http://www.w3.org/TR/2000/REC-DOM-Level-2-Core-20001113/core.html)",
    "license": "MIT",
    "web": "https://github.com/nim-lang/graveyard/tree/master/xmldom"
  },
  {
    "name": "xmldomparser",
    "url": "https://github.com/nim-lang/graveyard?subdir=xmldomparser",
    "method": "git",
    "tags": [
      "graveyard",
      "xml",
      "dom",
      "parser"
    ],
    "description": "Parses an XML Document into a XML DOM Document representation.",
    "license": "MIT",
    "web": "https://github.com/nim-lang/graveyard/tree/master/xmldomparser"
  },
  {
    "name": "result",
    "url": "https://github.com/arnetheduck/nim-result",
    "method": "git",
    "tags": [
      "library",
      "result",
      "errors",
      "functional"
    ],
    "description": "Friendly, exception-free value-or-error returns, similar to Option[T]",
    "license": "MIT",
    "web": "https://github.com/arnetheduck/nim-result"
  },
  {
    "name": "asciigraph",
    "url": "https://github.com/KeepCoolWithCoolidge/asciigraph",
    "method": "git",
    "tags": [
      "graph",
      "plot",
      "terminal",
      "io"
    ],
    "description": "Console ascii line charts in pure nim",
    "license": "MIT",
    "web": "https://github.com/KeepCoolWithCoolidge/asciigraph"
  },
  {
    "name": "bearlibterminal",
    "url": "https://github.com/irskep/BearLibTerminal-Nim",
    "method": "git",
    "tags": [
      "roguelike",
      "terminal",
      "bearlibterminal",
      "tcod",
      "libtcod",
      "tdl"
    ],
    "description": "Wrapper for the C[++] library BearLibTerminal",
    "license": "MIT",
    "web": "https://github.com/irskep/BearLibTerminal-Nim"
  },
  {
    "name": "rexpaint",
    "url": "https://github.com/irskep/rexpaint_nim",
    "method": "git",
    "tags": [
      "rexpaint",
      "roguelike",
      "xp"
    ],
    "description": "REXPaint .xp parser",
    "license": "MIT",
    "web": "https://github.com/irskep/rexpaint_nim"
  },
  {
    "name": "crosscompile",
    "url": "https://github.com/juancarlospaco/nim-crosscompile",
    "method": "git",
    "tags": [
      "crosscompile",
      "compile"
    ],
    "description": "Crosscompile Nim source code into multiple targets on Linux with this proc.",
    "license": "MIT",
    "web": "https://github.com/juancarlospaco/nim-crosscompile"
  },
  {
    "name": "rodcli",
    "url": "https://github.com/jabbalaci/NimCliHelper",
    "method": "git",
    "tags": [
      "cli",
      "compile",
      "run",
      "command-line",
      "init",
      "project",
      "skeleton"
    ],
    "description": "making Nim development easier in the command-line",
    "license": "MIT",
    "web": "https://github.com/jabbalaci/NimCliHelper"
  },
  {
    "name": "ngxcmod",
    "url": "https://github.com/ba0f3/ngxcmod.nim",
    "method": "git",
    "tags": [
      "nginx",
      "module",
      "nginx-c-function",
      "wrapper"
    ],
    "description": "High level wrapper for build nginx module w/ nginx-c-function",
    "license": "MIT",
    "web": "https://github.com/ba0f3/ngxcmod.nim"
  },
  {
    "name": "usagov",
    "url": "https://github.com/juancarlospaco/nim-usagov",
    "method": "git",
    "tags": [
      "gov",
      "opendata"
    ],
    "description": "USA Code.Gov MultiSync API Client for Nim",
    "license": "MIT",
    "web": "https://github.com/juancarlospaco/nim-usagov"
  },
  {
    "name": "argparse",
    "url": "https://github.com/iffy/nim-argparse",
    "method": "git",
    "tags": [
      "cli",
      "argparse",
      "optparse"
    ],
    "description": "WIP strongly-typed argument parser with sub command support",
    "license": "MIT",
    "doc": "https://www.iffycan.com/nim-argparse/argparse.html"
  },
  {
    "name": "markdown",
    "url": "https://github.com/soasme/nim-markdown",
    "method": "git",
    "tags": [
      "markdown",
      "md",
      "docs",
      "html"
    ],
    "description": "A Beautiful Markdown Parser in the Nim World.",
    "license": "MIT",
    "web": "https://github.com/soasme/nim-markdown"
  },
  {
    "name": "nimtomd",
    "url": "https://github.com/ThomasTJdev/nimtomd",
    "method": "git",
    "tags": [
      "markdown",
      "md"
    ],
    "description": "Convert a Nim file or string to Markdown",
    "license": "MIT",
    "web": "https://github.com/ThomasTJdev/nimtomd"
  },
  {
    "name": "nifty",
    "url": "https://github.com/h3rald/nifty",
    "method": "git",
    "tags": [
      "package-manager",
      "script-runner"
    ],
    "description": "A decentralized (pseudo) package manager and script runner.",
    "license": "MIT",
    "web": "https://github.com/h3rald/nifty"
  },
  {
    "name": "urlshortener",
    "url": "https://github.com/jabbalaci/UrlShortener",
    "method": "git",
    "tags": [
      "url",
      "shorten",
      "shortener",
      "bitly",
      "cli",
      "shrink",
      "shrinker"
    ],
    "description": "A URL shortener cli app. using bit.ly",
    "license": "MIT",
    "web": "https://github.com/jabbalaci/UrlShortener"
  },
  {
    "name": "seriesdetiempoar",
    "url": "https://github.com/juancarlospaco/nim-seriesdetiempoar",
    "method": "git",
    "tags": [
      "async",
      "multisync",
      "gov",
      "opendata"
    ],
    "description": "Series de Tiempo de Argentina Government MultiSync API Client for Nim",
    "license": "MIT",
    "web": "https://github.com/juancarlospaco/nim-seriesdetiempoar"
  },
  {
    "name": "usigar",
    "url": "https://github.com/juancarlospaco/nim-usigar",
    "method": "git",
    "tags": [
      "geo",
      "opendata",
      "openstreemap",
      "multisync",
      "async"
    ],
    "description": "USIG Argentina Government MultiSync API Client for Nim",
    "license": "MIT",
    "web": "https://github.com/juancarlospaco/nim-usigar"
  },
  {
    "name": "georefar",
    "url": "https://github.com/juancarlospaco/nim-georefar",
    "method": "git",
    "tags": [
      "geo",
      "openstreetmap",
      "async",
      "multisync",
      "opendata",
      "gov"
    ],
    "description": "GeoRef Argentina Government MultiSync API Client for Nim",
    "license": "MIT",
    "web": "https://github.com/juancarlospaco/nim-georefar"
  },
  {
    "name": "sugerror",
    "url": "https://github.com/quelklef/nim-sugerror",
    "method": "git",
    "tags": [
      "errors",
      "expr"
    ],
    "description": "Terse and composable error handling.",
    "license": "MIT",
    "web": "https://github.com/quelklef/nim-sugerror"
  },
  {
    "name": "sermon",
    "url": "https://github.com/ThomasTJdev/nim_sermon",
    "method": "git",
    "tags": [
      "monitor",
      "storage",
      "memory",
      "process"
    ],
    "description": "Monitor the state and memory of processes and URL response.",
    "license": "MIT",
    "web": "https://github.com/ThomasTJdev/nim_sermon"
  },
  {
    "name": "vmvc",
    "url": "https://github.com/kobi2187/vmvc",
    "method": "git",
    "tags": [
      "vmvc",
      "dci"
    ],
    "description": "a skeleton/structure for a variation on the mvc pattern, similar to dci. For command line and gui programs. it's a middle ground between rapid application development and handling software complexity.",
    "license": "MIT",
    "web": "https://github.com/kobi2187/vmvc"
  },
  {
    "name": "arksys",
    "url": "https://github.com/wolfadex/arksys",
    "method": "git",
    "tags": [
      "ECS",
      "library"
    ],
    "description": "An entity component system package",
    "license": "MIT",
    "web": "https://github.com/wolfadex/arksys"
  },
  {
    "name": "coco",
    "url": "https://github.com/samuelroy/coco",
    "method": "git",
    "tags": [
      "code",
      "coverage",
      "test"
    ],
    "description": "Code coverage CLI + library for Nim using LCOV",
    "license": "MIT",
    "web": "https://github.com/samuelroy/coco",
    "doc": "https://samuelroy.github.io/coco/"
  },
  {
    "name": "nimetry",
    "url": "https://github.com/ijneb/nimetry",
    "method": "git",
    "tags": [
      "plot",
      "graph",
      "chart"
    ],
    "description": "Plotting module in pure nim",
    "license": "CC0",
    "web": "https://github.com/ijneb/nimetry",
    "doc": "https://ijneb.github.io/nimetry"
  },
  {
    "name": "snappy",
    "url": "https://github.com/jangko/snappy",
    "method": "git",
    "tags": [
      "compression",
      "snappy",
      "lzw"
    ],
    "description": "Nim implementation of Snappy compression algorithm",
    "license": "MIT",
    "web": "https://github.com/jangko/snappy"
  },
  {
    "name": "loadenv",
    "url": "https://github.com/xmonader/nim-loadenv",
    "method": "git",
    "tags": [
      "environment",
      "variables",
      "env"
    ],
    "description": "load .env variables",
    "license": "MIT",
    "web": "https://github.com/xmonader/nim-loadenv"
  },
  {
    "name": "osrm",
    "url": "https://github.com/juancarlospaco/nim-osrm",
    "method": "git",
    "tags": [
      "openstreetmap",
      "geo",
      "gis",
      "opendata",
      "routing",
      "async",
      "multisync"
    ],
    "description": "Open Source Routing Machine for OpenStreetMap API Lib and App",
    "license": "MIT",
    "web": "https://github.com/juancarlospaco/nim-osrm"
  },
  {
    "name": "sharedmempool",
    "url": "https://github.com/mikra01/sharedmempool",
    "method": "git",
    "tags": [
      "pool",
      "memory",
      "thread"
    ],
    "description": "threadsafe memory pool ",
    "license": "MIT",
    "web": "https://github.com/mikra01/sharedmempool"
  },
  {
    "name": "css_html_minify",
    "url": "https://github.com/juancarlospaco/nim-css-html-minify",
    "method": "git",
    "tags": [
      "css",
      "html",
      "minify"
    ],
    "description": "HTML & CSS Minify Lib & App based on Regexes & parallel MultiReplaces",
    "license": "MIT",
    "web": "https://github.com/juancarlospaco/nim-css-html-minify"
  },
  {
    "name": "crap",
    "url": "https://github.com/icyphox/crap",
    "method": "git",
    "tags": [
      "rm",
      "delete",
      "trash",
      "files"
    ],
    "description": "`rm` files without fear",
    "license": "MIT",
    "web": "https://github.com/icyphox/crap"
  },
  {
    "name": "algebra",
    "url": "https://github.com/ijneb/nim-algebra",
    "method": "git",
    "tags": [
      "algebra",
      "parse",
      "evaluate",
      "mathematics"
    ],
    "description": "Algebraic expression parser and evaluator",
    "license": "CC0",
    "web": "https://github.com/ijneb/nim-algebra"
  },
  {
    "name": "biblioteca_guarrilla",
    "url": "https://github.com/juancarlospaco/biblioteca-guarrilla",
    "method": "git",
    "tags": [
      "books",
      "calibre",
      "jester"
    ],
    "description": "Simple web to share books, Calibre, Jester, Spectre CSS, No JavaScript, WebP & ZIP to reduce bandwidth",
    "license": "GPL",
    "web": "https://github.com/juancarlospaco/biblioteca-guarrilla"
  },
  {
    "name": "nimzbar",
    "url": "https://github.com/genotrance/nimzbar",
    "method": "git",
    "tags": [
      "zbar",
      "barcode",
      "bar",
      "code"
    ],
    "description": "zbar wrapper for Nim",
    "license": "MIT",
    "web": "https://github.com/genotrance/nimzbar"
  },
  {
    "name": "nicy",
    "url": "https://github.com/icyphox/nicy",
    "method": "git",
    "tags": [
      "zsh",
      "shell",
      "prompt",
      "git"
    ],
    "description": "A nice and icy ZSH prompt in Nim",
    "license": "MIT",
    "web": "https://github.com/icyphox/nicy"
  },
  {
    "name": "replim",
    "url": "https://github.com/gmshiba/replim",
    "method": "git",
    "tags": [
      "repl",
      "binary",
      "program"
    ],
    "description": "most quick REPL of nim",
    "license": "MIT",
    "web": "https://github.com/gmshiba/replim"
  },
  {
    "name": "nish",
    "url": "https://github.com/owlinux1000/nish",
    "method": "git",
    "tags": [
      "nish",
      "shell"
    ],
    "description": "A Toy Shell Application",
    "license": "MIT",
    "web": "https://github.com/owlinux1000/nish"
  },
  {
    "name": "backoff",
    "url": "https://github.com/CORDEA/backoff",
    "method": "git",
    "tags": [
      "exponential-backoff",
      "backoff"
    ],
    "description": "Implementation of exponential backoff for nim",
    "license": "Apache License 2.0",
    "web": "https://github.com/CORDEA/backoff"
  },
  {
    "name": "asciitables",
    "url": "https://github.com/xmonader/nim-asciitables",
    "method": "git",
    "tags": [
      "ascii",
      "terminal",
      "tables",
      "cli"
    ],
    "description": "terminal ascii tables for nim",
    "license": "BSD-3-Clause",
    "web": "https://github.com/xmonader/nim-asciitables"
  },
  {
    "name": "open_elevation",
    "url": "https://github.com/juancarlospaco/nim-open-elevation",
    "method": "git",
    "tags": [
      "openstreetmap",
      "geo",
      "elevation",
      "multisync",
      "async"
    ],
    "description": "OpenStreetMap Elevation API MultiSync Client for Nim",
    "license": "MIT",
    "web": "https://github.com/juancarlospaco/nim-open-elevation"
  },
  {
    "name": "gara",
    "url": "https://github.com/alehander42/gara",
    "method": "git",
    "tags": [
      "nim",
      "pattern"
    ],
    "description": "A pattern matching library",
    "license": "MIT",
    "web": "https://github.com/alehander42/gara"
  },
  {
    "name": "ws",
    "url": "https://github.com/treeform/ws",
    "method": "git",
    "tags": [
      "websocket"
    ],
    "description": "Simple WebSocket library for nim.",
    "license": "MIT",
    "web": "https://github.com/treeform/ws"
  },
  {
    "name": "pg",
    "url": "https://github.com/treeform/pg",
    "method": "git",
    "tags": [
      "postgresql",
      "db"
    ],
    "description": "Very simple PostgreSQL async api for nim.",
    "license": "MIT",
    "web": "https://github.com/treeform/pg"
  },
  {
    "name": "bgfxdotnim",
    "url": "https://github.com/zacharycarter/bgfx.nim",
    "method": "git",
    "tags": [
      "bgfx",
      "3d",
      "vulkan",
      "opengl",
      "metal",
      "directx"
    ],
    "description": "bindings to bgfx c99 api",
    "license": "MIT",
    "web": "https://github.com/zacharycarter/bgfx.nim"
  },
  {
    "name": "niledb",
    "url": "https://github.com/JeffersonLab/niledb.git",
    "method": "git",
    "tags": [
      "db"
    ],
    "description": "Key/Value storage into a fast file-hash",
    "license": "MIT",
    "web": "https://github.com/JeffersonLab/niledb.git"
  },
  {
    "name": "siphash",
    "url": "https://github.com/ehmry/nim-siphash",
    "method": "git",
    "tags": [
      "hash",
      "siphash"
    ],
    "description": "SipHash, a pseudorandom function optimized for short messages.",
    "license": "GPLv3",
    "web": "https://github.com/ehmry/nim-siphash"
  },
  {
    "name": "haraka",
    "url": "https://github.com/ehmry/nim-haraka",
    "method": "git",
    "tags": [
      "hash",
      "haraka"
    ],
    "description": "Haraka v2 short-input hash function",
    "license": "MIT",
    "web": "https://github.com/ehmry/nim-haraka"
  },
  {
    "name": "genode",
    "url": "https://github.com/ehmry/nim-genode",
    "method": "git",
    "tags": [
      "genode",
      "system"
    ],
    "description": "System libraries for the Genode Operating System Framework",
    "license": "AGPLv3",
    "web": "https://github.com/ehmry/nim-genode"
  },
  {
    "name": "moe",
    "url": "https://github.com/fox0430/moe",
    "method": "git",
    "tags": [
      "console",
      "command-line",
      "editor",
      "text",
      "cli"
    ],
    "description": "A command lined based text editor",
    "license": "GPLv3",
    "web": "https://github.com/fox0430/moe"
  },
  {
    "name": "gatabase",
    "url": "https://github.com/juancarlospaco/nim-gatabase",
    "method": "git",
    "tags": [
      "database",
      "orm",
      "postgres",
      "sql"
    ],
    "description": "Postgres Database ORM for Nim",
    "license": "MIT",
    "web": "https://github.com/juancarlospaco/nim-gatabase"
  },
  {
    "name": "timespec_get",
    "url": "https://github.com/Matceporial/nim-timespec_get",
    "method": "git",
    "tags": [
      "time",
      "timespec_get"
    ],
    "description": "Nanosecond-percision time using timespec_get",
    "license": "0BSD",
    "web": "https://github.com/Matceporial/nim-timespec_get"
  },
  {
    "name": "urand",
    "url": "https://github.com/Matceporial/nim-urand",
    "method": "git",
    "tags": [
      "random",
      "urandom",
      "crypto"
    ],
    "description": "Simple method of obtaining secure random numbers from the OS",
    "license": "MIT",
    "web": "https://github.com/Matceporial/nim-urand"
  },
  {
    "name": "awslambda",
    "url": "https://github.com/lambci/awslambda.nim",
    "method": "git",
    "tags": [
      "aws",
      "lambda"
    ],
    "description": "A package to compile nim functions for AWS Lambda",
    "license": "MIT",
    "web": "https://github.com/lambci/awslambda.nim"
  },
  {
    "name": "vec",
    "url": "https://github.com/dom96/vec",
    "method": "git",
    "tags": [
      "vector",
      "library",
      "simple"
    ],
    "description": "A very simple vector library",
    "license": "MIT",
    "web": "https://github.com/dom96/vec"
  },
  {
    "name": "nimgui",
    "url": "https://github.com/zacharycarter/nimgui",
    "method": "git",
    "tags": [
      "imgui",
      "gui",
      "game"
    ],
    "description": "bindings to cimgui - https://github.com/cimgui/cimgui",
    "license": "MIT",
    "web": "https://github.com/zacharycarter/nimgui"
  },
  {
    "name": "unpack",
    "url": "https://github.com/technicallyagd/unpack",
    "method": "git",
    "tags": [
      "unpack",
      "seq",
      "array",
      "object",
      "destructuring",
      "destructure",
      "unpacking"
    ],
    "description": "Array/Sequence/Object destructuring/unpacking macro",
    "license": "MIT",
    "web": "https://github.com/technicallyagd/unpack"
  },
  {
    "name": "nimfastText",
    "url": "https://github.com/genotrance/nimfastText",
    "method": "git",
    "tags": [
      "fasttext",
      "classification",
      "text",
      "wrapper"
    ],
    "description": "fastText wrapper for Nim",
    "license": "MIT",
    "web": "https://github.com/genotrance/nimfastText"
  },
  {
    "name": "treesitter",
    "url": "https://github.com/genotrance/nimtreesitter?subdir=treesitter",
    "method": "git",
    "tags": [
      "tree-sitter",
      "parser",
      "language",
      "code"
    ],
    "description": "Nim wrapper of the tree-sitter incremental parsing library",
    "license": "MIT",
    "web": "https://github.com/genotrance/nimtreesitter"
  },
  {
    "name": "treesitter_agda",
    "url": "https://github.com/genotrance/nimtreesitter?subdir=treesitter_agda",
    "method": "git",
    "tags": [
      "tree-sitter",
      "agda",
      "parser",
      "language",
      "code"
    ],
    "description": "Nim wrapper for Agda language support within tree-sitter",
    "license": "MIT",
    "web": "https://github.com/genotrance/nimtreesitter"
  },
  {
    "name": "treesitter_bash",
    "url": "https://github.com/genotrance/nimtreesitter?subdir=treesitter_bash",
    "method": "git",
    "tags": [
      "tree-sitter",
      "bash",
      "parser",
      "language",
      "code"
    ],
    "description": "Nim wrapper for Bash language support within tree-sitter",
    "license": "MIT",
    "web": "https://github.com/genotrance/nimtreesitter"
  },
  {
    "name": "treesitter_c",
    "url": "https://github.com/genotrance/nimtreesitter?subdir=treesitter_c",
    "method": "git",
    "tags": [
      "tree-sitter",
      "c",
      "parser",
      "language",
      "code"
    ],
    "description": "Nim wrapper for C language support within tree-sitter",
    "license": "MIT",
    "web": "https://github.com/genotrance/nimtreesitter"
  },
  {
    "name": "treesitter_c_sharp",
    "url": "https://github.com/genotrance/nimtreesitter?subdir=treesitter_c_sharp",
    "method": "git",
    "tags": [
      "tree-sitter",
      "C#",
      "parser",
      "language",
      "code"
    ],
    "description": "Nim wrapper for C# language support within tree-sitter",
    "license": "MIT",
    "web": "https://github.com/genotrance/nimtreesitter"
  },
  {
    "name": "treesitter_cpp",
    "url": "https://github.com/genotrance/nimtreesitter?subdir=treesitter_cpp",
    "method": "git",
    "tags": [
      "tree-sitter",
      "cpp",
      "parser",
      "language",
      "code"
    ],
    "description": "Nim wrapper for C++ language support within tree-sitter",
    "license": "MIT",
    "web": "https://github.com/genotrance/nimtreesitter"
  },
  {
    "name": "treesitter_css",
    "url": "https://github.com/genotrance/nimtreesitter?subdir=treesitter_css",
    "method": "git",
    "tags": [
      "tree-sitter",
      "css",
      "parser",
      "language",
      "code"
    ],
    "description": "Nim wrapper for CSS language support within tree-sitter",
    "license": "MIT",
    "web": "https://github.com/genotrance/nimtreesitter"
  },
  {
    "name": "treesitter_go",
    "url": "https://github.com/genotrance/nimtreesitter?subdir=treesitter_go",
    "method": "git",
    "tags": [
      "tree-sitter",
      "go",
      "parser",
      "language",
      "code"
    ],
    "description": "Nim wrapper for Go language support within tree-sitter",
    "license": "MIT",
    "web": "https://github.com/genotrance/nimtreesitter"
  },
  {
    "name": "treesitter_haskell",
    "url": "https://github.com/genotrance/nimtreesitter?subdir=treesitter_haskell",
    "method": "git",
    "tags": [
      "tree-sitter",
      "haskell",
      "parser",
      "language",
      "code"
    ],
    "description": "Nim wrapper for Haskell language support within tree-sitter",
    "license": "MIT",
    "web": "https://github.com/genotrance/nimtreesitter"
  },
  {
    "name": "treesitter_html",
    "url": "https://github.com/genotrance/nimtreesitter?subdir=treesitter_html",
    "method": "git",
    "tags": [
      "tree-sitter",
      "html",
      "parser",
      "language",
      "code"
    ],
    "description": "Nim wrapper for HTML language support within tree-sitter",
    "license": "MIT",
    "web": "https://github.com/genotrance/nimtreesitter"
  },
  {
    "name": "treesitter_java",
    "url": "https://github.com/genotrance/nimtreesitter?subdir=treesitter_java",
    "method": "git",
    "tags": [
      "tree-sitter",
      "java",
      "parser",
      "language",
      "code"
    ],
    "description": "Nim wrapper for Java language support within tree-sitter",
    "license": "MIT",
    "web": "https://github.com/genotrance/nimtreesitter"
  },
  {
    "name": "treesitter_javascript",
    "url": "https://github.com/genotrance/nimtreesitter?subdir=treesitter_javascript",
    "method": "git",
    "tags": [
      "tree-sitter",
      "javascript",
      "parser",
      "language",
      "code"
    ],
    "description": "Nim wrapper for Javascript language support within tree-sitter",
    "license": "MIT",
    "web": "https://github.com/genotrance/nimtreesitter"
  },
  {
    "name": "treesitter_ocaml",
    "url": "https://github.com/genotrance/nimtreesitter?subdir=treesitter_ocaml",
    "method": "git",
    "tags": [
      "tree-sitter",
      "ocaml",
      "parser",
      "language",
      "code"
    ],
    "description": "Nim wrapper for OCaml language support within tree-sitter",
    "license": "MIT",
    "web": "https://github.com/genotrance/nimtreesitter"
  },
  {
    "name": "treesitter_php",
    "url": "https://github.com/genotrance/nimtreesitter?subdir=treesitter_php",
    "method": "git",
    "tags": [
      "tree-sitter",
      "php",
      "parser",
      "language",
      "code"
    ],
    "description": "Nim wrapper for PHP language support within tree-sitter",
    "license": "MIT",
    "web": "https://github.com/genotrance/nimtreesitter"
  },
  {
    "name": "treesitter_python",
    "url": "https://github.com/genotrance/nimtreesitter?subdir=treesitter_python",
    "method": "git",
    "tags": [
      "tree-sitter",
      "python",
      "parser",
      "language",
      "code"
    ],
    "description": "Nim wrapper for Python language support within tree-sitter",
    "license": "MIT",
    "web": "https://github.com/genotrance/nimtreesitter"
  },
  {
    "name": "treesitter_ruby",
    "url": "https://github.com/genotrance/nimtreesitter?subdir=treesitter_ruby",
    "method": "git",
    "tags": [
      "tree-sitter",
      "ruby",
      "parser",
      "language",
      "code"
    ],
    "description": "Nim wrapper for Ruby language support within tree-sitter",
    "license": "MIT",
    "web": "https://github.com/genotrance/nimtreesitter"
  },
  {
    "name": "treesitter_rust",
    "url": "https://github.com/genotrance/nimtreesitter?subdir=treesitter_rust",
    "method": "git",
    "tags": [
      "tree-sitter",
      "rust",
      "parser",
      "language",
      "code"
    ],
    "description": "Nim wrapper for Rust language support within tree-sitter",
    "license": "MIT",
    "web": "https://github.com/genotrance/nimtreesitter"
  },
  {
    "name": "treesitter_scala",
    "url": "https://github.com/genotrance/nimtreesitter?subdir=treesitter_scala",
    "method": "git",
    "tags": [
      "tree-sitter",
      "scala",
      "parser",
      "language",
      "code"
    ],
    "description": "Nim wrapper for Scala language support within tree-sitter",
    "license": "MIT",
    "web": "https://github.com/genotrance/nimtreesitter"
  },
  {
    "name": "treesitter_typescript",
    "url": "https://github.com/genotrance/nimtreesitter?subdir=treesitter_typescript",
    "method": "git",
    "tags": [
      "tree-sitter",
      "typescript",
      "parser",
      "language",
      "code"
    ],
    "description": "Nim wrapper for Typescript language support within tree-sitter",
    "license": "MIT",
    "web": "https://github.com/genotrance/nimtreesitter"
  },
  {
    "name": "nimterop",
    "url": "https://github.com/genotrance/nimterop",
    "method": "git",
    "tags": [
      "c",
      "c++",
      "c2nim",
      "interop",
      "parser",
      "language",
      "code"
    ],
    "description": "Nimterop makes C/C++ interop within Nim seamless",
    "license": "MIT",
    "web": "https://github.com/genotrance/nimtreesitter"
  },
  {
    "name": "ringDeque",
    "url": "https://github.com/technicallyagd/ringDeque",
    "method": "git",
    "tags": [
      "deque",
      "DoublyLinkedRing",
      "utility",
      "python"
    ],
    "description": "deque implementatoin using DoublyLinkedRing",
    "license": "MIT",
    "web": "https://github.com/technicallyagd/ringDeque"
  },
  {
    "name": "nimfuzzy",
    "url": "https://github.com/genotrance/nimfuzzy",
    "method": "git",
    "tags": [
      "fuzzy",
      "search",
      "match",
      "fts"
    ],
    "description": "Fuzzy search wrapper for Nim",
    "license": "MIT",
    "web": "https://github.com/genotrance/nimfuzzy"
  },
  {
    "name": "nimassets",
    "url": "https://github.com/xmonader/nimassets",
    "method": "git",
    "tags": [
      "assets",
      "bundle",
      "go-bindata",
      "resources"
    ],
    "description": "bundle your assets to a nim",
    "license": "MIT",
    "web": "https://github.com/xmonader/nimassets"
  },
  {
    "name": "loco",
    "url": "https://github.com/moigagoo/loco",
    "method": "git",
    "tags": [
      "localization",
      "translation",
      "internationalization",
      "i18n"
    ],
    "description": "Localization package for Nim.",
    "license": "MIT",
    "web": "https://github.com/moigagoo/loco"
  },
  {
    "name": "nim_miniz",
    "url": "https://github.com/h3rald/nim-miniz",
    "method": "git",
    "tags": [
      "zip",
      "compression",
      "wrapper",
      "miniz"
    ],
    "description": "Nim wrapper for miniz",
    "license": "MIT",
    "web": "https://github.com/h3rald/nim-miniz"
  },
  {
    "name": "bncurve",
    "url": "https://github.com/status-im/nim-bncurve",
    "method": "git",
    "tags": [
      "library",
      "cryptography"
    ],
    "description": "pure Nim implementation of Barreto-Naehrig pairing-friendly elliptic curve cryptography",
    "license": "Apache License 2.0",
    "web": "https://github.com/status-im/nim-bncurve"
  },
  {
    "name": "unsplash",
    "url": "https://github.com/juancarlospaco/nim-unsplash",
    "method": "git",
    "tags": [
      "unsplash",
      "photos",
      "images",
      "async",
      "multisync",
      "photography"
    ],
    "description": "Unsplash API Client for Nim",
    "license": "MIT",
    "web": "https://github.com/juancarlospaco/nim-unsplash"
  },
  {
    "name": "steam",
    "url": "https://github.com/juancarlospaco/nim-steam",
    "method": "git",
    "tags": [
      "steam",
      "game",
      "gaming",
      "async",
      "multisync"
    ],
    "description": "Steam API Client for Nim",
    "license": "MIT",
    "web": "https://github.com/juancarlospaco/nim-steam"
  },
  {
    "name": "itchio",
    "url": "https://github.com/juancarlospaco/nim-itchio",
    "method": "git",
    "tags": [
      "itchio",
      "game",
      "gaming",
      "async",
      "multisync"
    ],
    "description": "itch.io API Client for Nim",
    "license": "MIT",
    "web": "https://github.com/juancarlospaco/nim-itchio"
  },
  {
<<<<<<< HEAD
    "name": "suggest",
    "url": "https://github.com/c-blake/suggest.git",
    "method": "git",
    "tags": [
      "library",
      "spell-check",
      "edit-distance"
    ],
    "description": "mmap-persistent SymSpell spell checking algorithm",
    "license": "MIT",
    "web": "https://github.com/c-blake/suggest.git"
=======
    "name": "gurl",
    "url": "https://github.com/MaxUNof/gurl",
    "method": "git",
    "tags": [
      "tags",
      "http",
      "generating",
      "url"
    ],
    "description": "A little lib for generating URL with args.",
    "license": "MIT",
    "web": "https://github.com/MaxUNof/gurl"
  },
  {
    "name": "tiny_sqlite",
    "url": "https://github.com/GULPF/tiny_sqlite",
    "method": "git",
    "tags": [
      "database",
      "sqlite"
    ],
    "description": "A thin SQLite wrapper with proper type safety",
    "license": "MIT",
    "web": "https://github.com/GULPF/tiny_sqlite"
>>>>>>> ec99bc70
  }
]<|MERGE_RESOLUTION|>--- conflicted
+++ resolved
@@ -12338,7 +12338,6 @@
     "web": "https://github.com/juancarlospaco/nim-itchio"
   },
   {
-<<<<<<< HEAD
     "name": "suggest",
     "url": "https://github.com/c-blake/suggest.git",
     "method": "git",
@@ -12350,7 +12349,8 @@
     "description": "mmap-persistent SymSpell spell checking algorithm",
     "license": "MIT",
     "web": "https://github.com/c-blake/suggest.git"
-=======
+  },
+  {
     "name": "gurl",
     "url": "https://github.com/MaxUNof/gurl",
     "method": "git",
@@ -12375,6 +12375,5 @@
     "description": "A thin SQLite wrapper with proper type safety",
     "license": "MIT",
     "web": "https://github.com/GULPF/tiny_sqlite"
->>>>>>> ec99bc70
   }
 ]