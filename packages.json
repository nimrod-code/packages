[
  {
    "name": "QuickJS4nim",
    "url": "https://github.com/ImVexed/quickjs4nim",
    "method": "git",
    "tags": [
      "QuickJS",
      "Javascript",
      "Runtime",
      "Wrapper"
    ],
    "description": "A QuickJS wrapper for Nim",
    "license": "MIT",
    "web": "https://github.com/ImVexed/quickjs4nim"
  },
  {
    "name": "BitVector",
    "url": "https://github.com/MarcAzar/BitVector",
    "method": "git",
    "tags": [
      "Bit",
      "Array",
      "Vector",
      "Bloom"
    ],
    "description": "A high performance Nim implementation of BitVector with base SomeUnsignedInt(i.e: uint8-64) with support for slices, and seq supported operations",
    "license": "MIT",
    "web": "https://marcazar.github.io/BitVector"
  },
  {
    "name": "RollingHash",
    "url": "https://github.com/MarcAzar/RollingHash",
    "method": "git",
    "tags": [
      "Cyclic",
      "Hash",
      "BuzHash",
      "Rolling",
      "Rabin",
      "Karp",
      "CRC",
      "Fingerprint",
      "n-gram"
    ],
    "description": "A high performance Nim implementation of a Cyclic Polynomial Hash, aka BuzHash, and the Rabin-Karp algorithm",
    "license": "MIT",
    "web": "https://marcazar.github.io/RollingHash"
  },
  {
    "name": "BipBuffer",
    "url": "https://github.com/MarcAzar/BipBuffer",
    "method": "git",
    "tags": [
      "Bip Buffer",
      "Circular",
      "Ring",
      "Buffer",
      "nim"
    ],
    "description": "A Nim implementation of Simon Cooke's Bip Buffer. A type of circular buffer ensuring contiguous blocks of memory",
    "license": "MIT",
    "web": "https://marcazar.github.io/BipBuffer"
  },
  {
    "name": "whip",
    "url": "https://github.com/mattaylor/whip",
    "method": "git",
    "tags": [
      "http",
      "rest",
      "server",
      "httpbeast",
      "nest",
      "fast"
    ],
    "description": "Whip is high performance web application server based on httpbeast a nest for redix tree based routing with some extra opmtizations.",
    "license": "MIT",
    "web": "https://github.com/mattaylor/whip"
  },
  {
    "name": "elvis",
    "url": "https://github.com/mattaylor/elvis",
    "method": "git",
    "tags": [
      "operator",
      "elvis",
      "ternary",
      "template",
      "truthy",
      "falsy",
      "exception",
      "none",
      "null",
      "nil",
      "0",
      "NaN",
      "coalesce"
    ],
    "description": "The elvis package implements a 'truthy', 'ternary' and a 'coalesce' operator to Nim as syntactic sugar for working with conditional expressions",
    "license": "MIT",
    "web": "https://github.com/mattaylor/elvis"
  },
  {
    "name": "nimrun",
    "url": "https://github.com/lee-b/nimrun",
    "method": "git",
    "tags": [
      "shebang",
      "unix",
      "linux",
      "bsd",
      "mac",
      "shell",
      "script",
      "nimble",
      "nimcr",
      "compile",
      "run",
      "standalone"
    ],
    "description": "Shebang frontend for running nim code as scripts. Does not require .nim extensions.",
    "license": "MIT",
    "web": "https://github.com/lee-b/nimrun"
  },
  {
    "name": "sequtils2",
    "url": "https://github.com/Michedev/sequtils2",
    "method": "git",
    "tags": [
      "library",
      "sequence",
      "string",
      "openArray",
      "functional"
    ],
    "description": "Additional functions for sequences that are not present in sequtils",
    "license": "MIT",
    "web": "http://htmlpreview.github.io/?https://github.com/Michedev/sequtils2/blob/master/sequtils2.html"
  },
  {
    "name": "github_api",
    "url": "https://github.com/watzon/github-api-nim",
    "method": "git",
    "tags": [
      "library",
      "api",
      "github",
      "client"
    ],
    "description": "Nim wrapper for the GitHub API",
    "license": "WTFPL",
    "web": "https://github.com/watzon/github-api-nim"
  },
  {
    "name": "extensions",
    "url": "https://github.com/jyapayne/nim-extensions",
    "method": "git",
    "tags": [
      "library",
      "extensions",
      "addons"
    ],
    "description": "A library that will add useful tools to Nim's arsenal.",
    "license": "MIT",
    "web": "https://github.com/jyapayne/nim-extensions"
  },
  {
    "name": "nimates",
    "url": "https://github.com/jamesalbert/nimates",
    "method": "git",
    "tags": [
      "library",
      "postmates",
      "delivery"
    ],
    "description": "Client library for the Postmates API",
    "license": "Apache",
    "web": "https://github.com/jamesalbert/nimates"
  },
  {
    "name": "discordnim",
    "url": "https://github.com/Krognol/discordnim",
    "method": "git",
    "tags": [
      "library",
      "discord"
    ],
    "description": "Discord library for Nim",
    "license": "MIT",
    "web": "https://github.com/Krognol/discordnim"
  },
  {
    "name": "argument_parser",
    "url": "https://github.com/Xe/argument_parser/",
    "method": "git",
    "tags": [
      "library",
      "command-line",
      "arguments",
      "switches",
      "parsing"
    ],
    "description": "Provides a complex command-line parser",
    "license": "MIT",
    "web": "https://github.com/Xe/argument_parser"
  },
  {
    "name": "genieos",
    "url": "https://github.com/Araq/genieos/",
    "method": "git",
    "tags": [
      "library",
      "command-line",
      "sound",
      "recycle",
      "os"
    ],
    "description": "Too awesome procs to be included in nimrod.os module",
    "license": "MIT",
    "web": "https://github.com/Araq/genieos/"
  },
  {
    "name": "jester",
    "url": "https://github.com/dom96/jester/",
    "method": "git",
    "tags": [
      "web",
      "http",
      "framework",
      "dsl"
    ],
    "description": "A sinatra-like web framework for Nim.",
    "license": "MIT",
    "web": "https://github.com/dom96/jester"
  },
  {
    "name": "templates",
    "url": "https://github.com/onionhammer/nim-templates.git",
    "method": "git",
    "tags": [
      "web",
      "html",
      "template"
    ],
    "description": "A simple string templating library for Nim.",
    "license": "BSD",
    "web": "https://github.com/onionhammer/nim-templates"
  },
  {
    "name": "murmur",
    "url": "https://github.com/olahol/nimrod-murmur/",
    "method": "git",
    "tags": [
      "hash",
      "murmur"
    ],
    "description": "MurmurHash in pure Nim.",
    "license": "MIT",
    "web": "https://github.com/olahol/nimrod-murmur"
  },
  {
    "name": "libtcod_nim",
    "url": "https://github.com/Vladar4/libtcod_nim/",
    "method": "git",
    "tags": [
      "roguelike",
      "game",
      "library",
      "engine",
      "sdl",
      "opengl",
      "glsl"
    ],
    "description": "Wrapper of the libtcod library for the Nim language.",
    "license": "zlib",
    "web": "https://github.com/Vladar4/libtcod_nim"
  },
  {
    "name": "nimgame",
    "url": "https://github.com/Vladar4/nimgame/",
    "method": "git",
    "tags": [
      "deprecated",
      "game",
      "engine",
      "sdl"
    ],
    "description": "A simple 2D game engine for Nim language. Deprecated, use nimgame2 instead.",
    "license": "MIT",
    "web": "https://github.com/Vladar4/nimgame"
  },
  {
    "name": "nimgame2",
    "url": "https://github.com/Vladar4/nimgame2/",
    "method": "git",
    "tags": [
      "game",
      "engine",
      "sdl",
      "sdl2"
    ],
    "description": "A simple 2D game engine for Nim language.",
    "license": "MIT",
    "web": "https://github.com/Vladar4/nimgame2"
  },
  {
    "name": "sfml",
    "url": "https://github.com/fowlmouth/nimrod-sfml/",
    "method": "git",
    "tags": [
      "game",
      "library",
      "opengl"
    ],
    "description": "High level OpenGL-based Game Library",
    "license": "MIT",
    "web": "https://github.com/fowlmouth/nimrod-sfml"
  },
  {
    "name": "enet",
    "url": "https://github.com/fowlmouth/nimrod-enet/",
    "method": "git",
    "tags": [
      "game",
      "networking",
      "udp"
    ],
    "description": "Wrapper for ENet UDP networking library",
    "license": "MIT",
    "web": "https://github.com/fowlmouth/nimrod-enet"
  },
  {
    "name": "nim-locale",
    "alias": "locale"
  },
  {
    "name": "locale",
    "url": "https://github.com/Amrykid/nim-locale/",
    "method": "git",
    "tags": [
      "library",
      "locale",
      "i18n",
      "localization",
      "localisation",
      "globalization"
    ],
    "description": "A simple library for localizing Nim applications.",
    "license": "MIT",
    "web": "https://github.com/Amrykid/nim-locale"
  },
  {
    "name": "fowltek",
    "url": "https://github.com/fowlmouth/nimlibs/",
    "method": "git",
    "tags": [
      "game",
      "opengl",
      "wrappers",
      "library",
      "assorted"
    ],
    "description": "A collection of reusable modules and wrappers.",
    "license": "MIT",
    "web": "https://github.com/fowlmouth/nimlibs"
  },
  {
    "name": "nake",
    "url": "https://github.com/fowlmouth/nake/",
    "method": "git",
    "tags": [
      "build",
      "automation",
      "sortof"
    ],
    "description": "make-like for Nim. Describe your builds as tasks!",
    "license": "MIT",
    "web": "https://github.com/fowlmouth/nake"
  },
  {
    "name": "nimrod-glfw",
    "url": "https://github.com/rafaelvasco/nimrod-glfw/",
    "method": "git",
    "tags": [
      "library",
      "glfw",
      "opengl",
      "windowing",
      "game"
    ],
    "description": "Nim bindings for GLFW library.",
    "license": "MIT",
    "web": "https://github.com/rafaelvasco/nimrod-glfw"
  },
  {
    "name": "chipmunk",
    "alias": "chipmunk6"
  },
  {
    "name": "chipmunk6",
    "url": "https://github.com/fowlmouth/nimrod-chipmunk/",
    "method": "git",
    "tags": [
      "library",
      "physics",
      "game"
    ],
    "description": "Bindings for Chipmunk2D 6.x physics library",
    "license": "MIT",
    "web": "https://github.com/fowlmouth/nimrod-chipmunk"
  },
  {
    "name": "chipmunk7_demos",
    "url": "https://github.com/matkuki/chipmunk7_demos/",
    "method": "git",
    "tags": [
      "demos",
      "physics",
      "game"
    ],
    "description": "Chipmunk7 demos for Nim",
    "license": "MIT",
    "web": "https://github.com/matkuki/chipmunk7_demos"
  },
  {
    "name": "nim-glfw",
    "alias": "glfw"
  },
  {
    "name": "glfw",
    "url": "https://github.com/ephja/nim-glfw",
    "method": "git",
    "tags": [
      "library",
      "glfw",
      "opengl",
      "windowing",
      "game"
    ],
    "description": "A high-level GLFW 3 wrapper",
    "license": "MIT",
    "web": "https://github.com/ephja/nim-glfw"
  },
  {
    "name": "nim-ao",
    "alias": "ao"
  },
  {
    "name": "ao",
    "url": "https://github.com/ephja/nim-ao",
    "method": "git",
    "tags": [
      "library",
      "audio"
    ],
    "description": "A high-level libao wrapper",
    "license": "MIT",
    "web": "https://github.com/ephja/nim-ao"
  },
  {
    "name": "termbox",
    "url": "https://github.com/fowlmouth/nim-termbox",
    "method": "git",
    "tags": [
      "library",
      "terminal",
      "io"
    ],
    "description": "Termbox wrapper.",
    "license": "MIT",
    "web": "https://github.com/fowlmouth/nim-termbox"
  },
  {
    "name": "linagl",
    "url": "https://bitbucket.org/BitPuffin/linagl",
    "method": "hg",
    "tags": [
      "library",
      "opengl",
      "math",
      "game"
    ],
    "description": "OpenGL math library",
    "license": "CC0",
    "web": "https://bitbucket.org/BitPuffin/linagl"
  },
  {
    "name": "kwin",
    "url": "https://github.com/reactormonk/nim-kwin",
    "method": "git",
    "tags": [
      "library",
      "javascript",
      "kde"
    ],
    "description": "KWin JavaScript API wrapper",
    "license": "MIT",
    "web": "https://github.com/reactormonk/nim-kwin"
  },
  {
    "name": "opencv",
    "url": "https://github.com/dom96/nim-opencv",
    "method": "git",
    "tags": [
      "library",
      "wrapper",
      "opencv",
      "image",
      "processing"
    ],
    "description": "OpenCV wrapper",
    "license": "MIT",
    "web": "https://github.com/dom96/nim-opencv"
  },
  {
    "name": "nimble",
    "url": "https://github.com/nim-lang/nimble",
    "method": "git",
    "tags": [
      "app",
      "binary",
      "package",
      "manager"
    ],
    "description": "Nimble package manager",
    "license": "BSD",
    "web": "https://github.com/nim-lang/nimble"
  },
  {
    "name": "libnx",
    "url": "https://github.com/jyapayne/nim-libnx",
    "method": "git",
    "tags": [
      "switch",
      "nintendo",
      "libnx",
      "nx"
    ],
    "description": "A port of libnx to Nim",
    "license": "Unlicense",
    "web": "https://github.com/jyapayne/nim-libnx"
  },
  {
    "name": "switch_build",
    "url": "https://github.com/jyapayne/switch-build",
    "method": "git",
    "tags": [
      "switch",
      "nintendo",
      "build",
      "builder"
    ],
    "description": "An easy way to build homebrew files for the Nintendo Switch",
    "license": "MIT",
    "web": "https://github.com/jyapayne/switch-build"
  },
  {
    "name": "aporia",
    "url": "https://github.com/nim-lang/Aporia",
    "method": "git",
    "tags": [
      "app",
      "binary",
      "ide",
      "gtk"
    ],
    "description": "A Nim IDE.",
    "license": "GPLv2",
    "web": "https://github.com/nim-lang/Aporia"
  },
  {
    "name": "c2nim",
    "url": "https://github.com/nim-lang/c2nim",
    "method": "git",
    "tags": [
      "app",
      "binary",
      "tool",
      "header",
      "C"
    ],
    "description": "c2nim is a tool to translate Ansi C code to Nim.",
    "license": "MIT",
    "web": "https://github.com/nim-lang/c2nim"
  },
  {
    "name": "pas2nim",
    "url": "https://github.com/nim-lang/pas2nim",
    "method": "git",
    "tags": [
      "app",
      "binary",
      "tool",
      "Pascal"
    ],
    "description": "pas2nim is a tool to translate Pascal code to Nim.",
    "license": "MIT",
    "web": "https://github.com/nim-lang/pas2nim"
  },
  {
    "name": "ipsumgenera",
    "url": "https://github.com/dom96/ipsumgenera",
    "method": "git",
    "tags": [
      "app",
      "binary",
      "blog",
      "static",
      "generator"
    ],
    "description": "Static blog generator ala Jekyll.",
    "license": "MIT",
    "web": "https://github.com/dom96/ipsumgenera"
  },
  {
    "name": "clibpp",
    "url": "https://github.com/onionhammer/clibpp.git",
    "method": "git",
    "tags": [
      "import",
      "C++",
      "library",
      "wrap"
    ],
    "description": "Easy way to 'Mock' C++ interface",
    "license": "MIT",
    "web": "https://github.com/onionhammer/clibpp"
  },
  {
    "name": "pastebin",
    "url": "https://github.com/achesak/nim-pastebin",
    "method": "git",
    "tags": [
      "library",
      "wrapper",
      "pastebin"
    ],
    "description": "Pastebin API wrapper",
    "license": "MIT",
    "web": "https://github.com/achesak/nim-pastebin"
  },
  {
    "name": "yahooweather",
    "url": "https://github.com/achesak/nim-yahooweather",
    "method": "git",
    "tags": [
      "library",
      "wrapper",
      "weather"
    ],
    "description": "Yahoo! Weather API wrapper",
    "license": "MIT",
    "web": "https://github.com/achesak/nim-yahooweather"
  },
  {
    "name": "noaa",
    "url": "https://github.com/achesak/nim-noaa",
    "method": "git",
    "tags": [
      "library",
      "wrapper",
      "weather"
    ],
    "description": "NOAA weather API wrapper",
    "license": "MIT",
    "web": "https://github.com/achesak/nim-noaa"
  },
  {
    "name": "rss",
    "url": "https://github.com/achesak/nim-rss",
    "method": "git",
    "tags": [
      "library",
      "rss",
      "xml",
      "syndication"
    ],
    "description": "RSS library",
    "license": "MIT",
    "web": "https://github.com/achesak/nim-rss"
  },
  {
    "name": "extmath",
    "url": "https://github.com/achesak/extmath.nim",
    "method": "git",
    "tags": [
      "library",
      "math",
      "trigonometry"
    ],
    "description": "Nim math library",
    "license": "MIT",
    "web": "https://github.com/achesak/extmath.nim"
  },
  {
    "name": "gtk2",
    "url": "https://github.com/nim-lang/gtk2",
    "method": "git",
    "tags": [
      "wrapper",
      "gui",
      "gtk"
    ],
    "description": "Wrapper for gtk2, a feature rich toolkit for creating graphical user interfaces",
    "license": "MIT",
    "web": "https://github.com/nim-lang/gtk2"
  },
  {
    "name": "cairo",
    "url": "https://github.com/nim-lang/cairo",
    "method": "git",
    "tags": [
      "wrapper"
    ],
    "description": "Wrapper for cairo, a vector graphics library with display and print output",
    "license": "MIT",
    "web": "https://github.com/nim-lang/cairo"
  },
  {
    "name": "x11",
    "url": "https://github.com/nim-lang/x11",
    "method": "git",
    "tags": [
      "wrapper"
    ],
    "description": "Wrapper for X11",
    "license": "MIT",
    "web": "https://github.com/nim-lang/x11"
  },
  {
    "name": "opengl",
    "url": "https://github.com/nim-lang/opengl",
    "method": "git",
    "tags": [
      "wrapper"
    ],
    "description": "High-level and low-level wrapper for OpenGL",
    "license": "MIT",
    "web": "https://github.com/nim-lang/opengl"
  },
  {
    "name": "lua",
    "url": "https://github.com/nim-lang/lua",
    "method": "git",
    "tags": [
      "wrapper"
    ],
    "description": "Wrapper to interface with the Lua interpreter",
    "license": "MIT",
    "web": "https://github.com/nim-lang/lua"
  },
  {
    "name": "tcl",
    "url": "https://github.com/nim-lang/tcl",
    "method": "git",
    "tags": [
      "wrapper"
    ],
    "description": "Wrapper for the TCL programming language",
    "license": "MIT",
    "web": "https://github.com/nim-lang/tcl"
  },
  {
    "name": "glm",
    "url": "https://github.com/stavenko/nim-glm",
    "method": "git",
    "tags": [
      "opengl",
      "math",
      "matrix",
      "vector",
      "glsl"
    ],
    "description": "Port of c++ glm library with shader-like syntax",
    "license": "MIT",
    "web": "https://github.com/stavenko/nim-glm"
  },
  {
    "name": "python",
    "url": "https://github.com/nim-lang/python",
    "method": "git",
    "tags": [
      "wrapper"
    ],
    "description": "Wrapper to interface with Python interpreter",
    "license": "MIT",
    "web": "https://github.com/nim-lang/python"
  },
  {
    "name": "NimBorg",
    "url": "https://github.com/micklat/NimBorg",
    "method": "git",
    "tags": [
      "wrapper"
    ],
    "description": "High-level and low-level interfaces to python and lua",
    "license": "MIT",
    "web": "https://github.com/micklat/NimBorg"
  },
  {
    "name": "sha1",
    "url": "https://github.com/onionhammer/sha1",
    "method": "git",
    "tags": [
      "port",
      "hash",
      "sha1"
    ],
    "description": "SHA-1 produces a 160-bit (20-byte) hash value from arbitrary input",
    "license": "BSD"
  },
  {
    "name": "dropbox_filename_sanitizer",
    "url": "https://github.com/Araq/dropbox_filename_sanitizer/",
    "method": "git",
    "tags": [
      "dropbox"
    ],
    "description": "Tool to clean up filenames shared on Dropbox",
    "license": "MIT",
    "web": "https://github.com/Araq/dropbox_filename_sanitizer/"
  },
  {
    "name": "csv",
    "url": "https://github.com/achesak/nim-csv",
    "method": "git",
    "tags": [
      "csv",
      "parsing",
      "stringify",
      "library"
    ],
    "description": "Library for parsing, stringifying, reading, and writing CSV (comma separated value) files",
    "license": "MIT",
    "web": "https://github.com/achesak/nim-csv"
  },
  {
    "name": "geonames",
    "url": "https://github.com/achesak/nim-geonames",
    "method": "git",
    "tags": [
      "library",
      "wrapper",
      "geography"
    ],
    "description": "GeoNames API wrapper",
    "license": "MIT",
    "web": "https://github.com/achesak/nim-geonames"
  },
  {
    "name": "gravatar",
    "url": "https://github.com/achesak/nim-gravatar",
    "method": "git",
    "tags": [
      "library",
      "wrapper",
      "gravatar"
    ],
    "description": "Gravatar API wrapper",
    "license": "MIT",
    "web": "https://github.com/achesak/nim-gravatar"
  },
  {
    "name": "coverartarchive",
    "url": "https://github.com/achesak/nim-coverartarchive",
    "method": "git",
    "tags": [
      "library",
      "wrapper",
      "cover art",
      "music",
      "metadata"
    ],
    "description": "Cover Art Archive API wrapper",
    "license": "MIT",
    "web": "https://github.com/achesak/nim-coverartarchive"
  },
  {
    "name": "nim-ogg",
    "alias": "ogg"
  },
  {
    "name": "ogg",
    "url": "https://bitbucket.org/BitPuffin/nim-ogg",
    "method": "hg",
    "tags": [
      "library",
      "wrapper",
      "binding",
      "audio",
      "sound",
      "video",
      "metadata",
      "media"
    ],
    "description": "Binding to libogg",
    "license": "CC0"
  },
  {
    "name": "nim-vorbis",
    "alias": "vorbis"
  },
  {
    "name": "vorbis",
    "url": "https://bitbucket.org/BitPuffin/nim-vorbis",
    "method": "hg",
    "tags": [
      "library",
      "wrapper",
      "binding",
      "audio",
      "sound",
      "metadata",
      "media"
    ],
    "description": "Binding to libvorbis",
    "license": "CC0"
  },
  {
    "name": "nim-portaudio",
    "alias": "portaudio"
  },
  {
    "name": "portaudio",
    "url": "https://bitbucket.org/BitPuffin/nim-portaudio",
    "method": "hg",
    "tags": [
      "library",
      "wrapper",
      "binding",
      "audio",
      "sound",
      "media",
      "io"
    ],
    "description": "Binding to portaudio",
    "license": "CC0"
  },
  {
    "name": "commandeer",
    "url": "https://github.com/fenekku/commandeer",
    "method": "git",
    "tags": [
      "library",
      "command-line",
      "arguments",
      "switches",
      "parsing",
      "options"
    ],
    "description": "Provides a small command line parsing DSL (domain specific language)",
    "license": "MIT",
    "web": "https://github.com/fenekku/commandeer"
  },
  {
    "name": "scrypt.nim",
    "url": "https://bitbucket.org/BitPuffin/scrypt.nim",
    "method": "hg",
    "tags": [
      "library",
      "wrapper",
      "binding",
      "crypto",
      "cryptography",
      "hash",
      "password",
      "security"
    ],
    "description": "Binding and utilities for scrypt",
    "license": "CC0"
  },
  {
    "name": "bloom",
    "url": "https://github.com/boydgreenfield/nimrod-bloom",
    "method": "git",
    "tags": [
      "bloom-filter",
      "bloom",
      "probabilistic",
      "data structure",
      "set membership",
      "MurmurHash",
      "MurmurHash3"
    ],
    "description": "Efficient Bloom filter implementation in Nim using MurmurHash3.",
    "license": "MIT",
    "web": "https://www.github.com/boydgreenfield/nimrod-bloom"
  },
  {
    "name": "awesome_rmdir",
    "url": "https://github.com/Araq/awesome_rmdir/",
    "method": "git",
    "tags": [
      "rmdir",
      "awesome",
      "command-line"
    ],
    "description": "Command to remove acceptably empty directories.",
    "license": "MIT",
    "web": "https://github.com/Araq/awesome_rmdir/"
  },
  {
    "name": "nimalpm",
    "url": "https://github.com/barcharcraz/nimalpm/",
    "method": "git",
    "tags": [
      "alpm",
      "wrapper",
      "binding",
      "library"
    ],
    "description": "A nimrod wrapper for libalpm",
    "license": "GPLv2",
    "web": "https://www.github.com/barcharcraz/nimalpm/"
  },
  {
    "name": "png",
    "url": "https://github.com/barcharcraz/nimlibpng",
    "method": "git",
    "tags": [
      "png",
      "wrapper",
      "library",
      "libpng",
      "image"
    ],
    "description": "Nim wrapper for the libpng library",
    "license": "libpng",
    "web": "https://github.com/barcharcraz/nimlibpng"
  },
  {
    "name": "nimlibpng",
    "alias": "png"
  },
  {
    "name": "sdl2",
    "url": "https://github.com/nim-lang/sdl2",
    "method": "git",
    "tags": [
      "wrapper",
      "media",
      "audio",
      "video"
    ],
    "description": "Wrapper for SDL 2.x",
    "license": "MIT",
    "web": "https://github.com/nim-lang/sdl2"
  },
  {
    "name": "gamelib",
    "url": "https://github.com/PMunch/SDLGamelib",
    "method": "git",
    "tags": [
      "sdl",
      "game",
      "library"
    ],
    "description": "A library of functions to make creating games using Nim and SDL2 easier. This does not intend to be a full blown engine and tries to keep all the components loosely coupled so that individual parts can be used separately.",
    "license": "MIT",
    "web": "https://github.com/PMunch/SDLGamelib"
  },
  {
    "name": "nimcr",
    "url": "https://github.com/PMunch/nimcr",
    "method": "git",
    "tags": [
      "shebang",
      "utility"
    ],
    "description": "A small program to make Nim shebang-able without the overhead of compiling each time",
    "license": "MIT",
    "web": "https://github.com/PMunch/nimcr"
  },
  {
    "name": "gtkgenui",
    "url": "https://github.com/PMunch/gtkgenui",
    "method": "git",
    "tags": [
      "gtk2",
      "utility"
    ],
    "description": "This module provides the genui macro for the Gtk2 toolkit. Genui is a way to specify graphical interfaces in a hierarchical way to more clearly show the structure of the interface as well as simplifying the code.",
    "license": "MIT",
    "web": "https://github.com/PMunch/gtkgenui"
  },
  {
    "name": "persvector",
    "url": "https://github.com/PMunch/nim-persistent-vector",
    "method": "git",
    "tags": [
      "datastructures",
      "immutable",
      "persistent"
    ],
    "description": "This is an implementation of Clojures persistent vectors in Nim.",
    "license": "MIT",
    "web": "https://github.com/PMunch/nim-persistent-vector"
  },
  {
    "name": "pcap",
    "url": "https://github.com/PMunch/nim-pcap",
    "method": "git",
    "tags": [
      "pcap",
      "fileformats"
    ],
    "description": "Tiny pure Nim library to read PCAP files used by TcpDump/WinDump/Wireshark.",
    "license": "MIT",
    "web": "https://github.com/PMunch/nim-pcap"
  },
  {
    "name": "drawille",
    "url": "https://github.com/PMunch/drawille-nim",
    "method": "git",
    "tags": [
      "drawile",
      "terminal",
      "graphics"
    ],
    "description": "Drawing in terminal with Unicode Braille characters.",
    "license": "MIT",
    "web": "https://github.com/PMunch/drawille-nim"
  },
  {
    "name": "binaryparse",
    "url": "https://github.com/PMunch/binaryparse",
    "method": "git",
    "tags": [
      "parsing",
      "binary"
    ],
    "description": "Binary parser (and writer) in pure Nim. Generates efficient parsing procedures that handle many commonly seen patterns seen in binary files and does sub-byte field reading.",
    "license": "MIT",
    "web": "https://github.com/PMunch/binaryparse"
  },
  {
    "name": "libkeepass",
    "url": "https://github.com/PMunch/libkeepass",
    "method": "git",
    "tags": [
      "keepass",
      "password",
      "library"
    ],
    "description": "Library for reading KeePass files and decrypt the passwords within it",
    "license": "MIT",
    "web": "https://github.com/PMunch/libkeepass"
  },
  {
    "name": "zhsh",
    "url": "https://github.com/PMunch/zhangshasha",
    "method": "git",
    "tags": [
      "algorithm",
      "edit-distance"
    ],
    "description": "This module is a port of the Java implementation of the Zhang-Shasha algorithm for tree edit distance",
    "license": "MIT",
    "web": "https://github.com/PMunch/zhangshasha"
  },
  {
    "name": "termstyle",
    "url": "https://github.com/PMunch/termstyle",
    "method": "git",
    "tags": [
      "terminal",
      "colour",
      "style"
    ],
    "description": "Easy to use styles for terminal output",
    "license": "MIT",
    "web": "https://github.com/PMunch/termstyle"
  },
  {
    "name": "combparser",
    "url": "https://github.com/PMunch/combparser",
    "method": "git",
    "tags": [
      "parser",
      "combinator"
    ],
    "description": "A parser combinator library for easy generation of complex parsers",
    "license": "MIT",
    "web": "https://github.com/PMunch/combparser"
  },
  {
    "name": "protobuf",
    "url": "https://github.com/PMunch/protobuf-nim",
    "method": "git",
    "tags": [
      "protobuf",
      "serialization"
    ],
    "description": "Protobuf implementation in pure Nim that leverages the power of the macro system to not depend on any external tools",
    "license": "MIT",
    "web": "https://github.com/PMunch/protobuf-nim"
  },
  {
    "name": "strslice",
    "url": "https://github.com/PMunch/strslice",
    "method": "git",
    "tags": [
      "optimization",
      "strings",
      "library"
    ],
    "description": "Simple implementation of string slices with some of the strutils ported or wrapped to work on them. String slices offer a performance enhancement when working with large amounts of slices from one base string",
    "license": "MIT",
    "web": "https://github.com/PMunch/strslice"
  },
  {
    "name": "jsonschema",
    "url": "https://github.com/PMunch/jsonschema",
    "method": "git",
    "tags": [
      "json",
      "schema",
      "library",
      "validation"
    ],
    "description": "JSON schema validation and creation.",
    "license": "MIT",
    "web": "https://github.com/PMunch/jsonschema"
  },
  {
    "name": "nimlsp",
    "url": "https://github.com/PMunch/nimlsp",
    "method": "git",
    "tags": [
      "lsp",
      "nimsuggest",
      "editor"
    ],
    "description": "Language Server Protocol implementation for Nim",
    "license": "MIT",
    "web": "https://github.com/PMunch/nimlsp"
  },
  {
    "name": "optionsutils",
    "url": "https://github.com/PMunch/nim-optionsutils",
    "method": "git",
    "tags": [
      "options",
      "library",
      "safety"
    ],
    "description": "Utility macros for easier handling of options in Nim",
    "license": "MIT",
    "web": "https://github.com/PMunch/nim-optionsutils"
  },
  {
    "name": "sdl2_nim",
    "url": "https://github.com/Vladar4/sdl2_nim",
    "method": "git",
    "tags": [
      "library",
      "wrapper",
      "sdl2",
      "game",
      "video",
      "image",
      "audio",
      "network",
      "ttf"
    ],
    "description": "Wrapper of the SDL 2 library for the Nim language.",
    "license": "zlib",
    "web": "https://github.com/Vladar4/sdl2_nim"
  },
  {
    "name": "assimp",
    "url": "https://github.com/barcharcraz/nim-assimp",
    "method": "git",
    "tags": [
      "wrapper",
      "media",
      "mesh",
      "import",
      "game"
    ],
    "description": "Wrapper for the assimp library",
    "license": "MIT",
    "web": "https://github.com/barcharcraz/nim-assimp"
  },
  {
    "name": "freeimage",
    "url": "https://github.com/barcharcraz/nim-freeimage",
    "method": "git",
    "tags": [
      "wrapper",
      "media",
      "image",
      "import",
      "game"
    ],
    "description": "Wrapper for the FreeImage library",
    "license": "MIT",
    "web": "https://github.com/barcharcraz/nim-freeimage"
  },
  {
    "name": "bcrypt",
    "url": "https://github.com/ithkuil/bcryptnim/",
    "method": "git",
    "tags": [
      "hash",
      "crypto",
      "password",
      "bcrypt",
      "library"
    ],
    "description": "Wraps the bcrypt (blowfish) library for creating encrypted hashes (useful for passwords)",
    "license": "BSD",
    "web": "https://www.github.com/ithkuil/bcryptnim/"
  },
  {
    "name": "opencl",
    "url": "https://github.com/nim-lang/opencl",
    "method": "git",
    "tags": [
      "library"
    ],
    "description": "Low-level wrapper for OpenCL",
    "license": "MIT",
    "web": "https://github.com/nim-lang/opencl"
  },
  {
    "name": "DevIL",
    "url": "https://github.com/Varriount/DevIL",
    "method": "git",
    "tags": [
      "image",
      "library",
      "graphics",
      "wrapper"
    ],
    "description": "Wrapper for the DevIL image library",
    "license": "MIT",
    "web": "https://github.com/Varriount/DevIL"
  },
  {
    "name": "signals",
    "url": "https://github.com/fowlmouth/signals.nim",
    "method": "git",
    "tags": [
      "event-based",
      "observer pattern",
      "library"
    ],
    "description": "Signals/slots library.",
    "license": "MIT",
    "web": "https://github.com/fowlmouth/signals.nim"
  },
  {
    "name": "sling",
    "url": "https://github.com/Druage/sling",
    "method": "git",
    "tags": [
      "signal",
      "slots",
      "eventloop",
      "callback"
    ],
    "description": "Signal and Slot library for Nim.",
    "license": "unlicense",
    "web": "https://github.com/Druage/sling"
  },
  {
    "name": "number_files",
    "url": "https://github.com/Araq/number_files/",
    "method": "git",
    "tags": [
      "rename",
      "filename",
      "finder"
    ],
    "description": "Command to add counter suffix/prefix to a list of files.",
    "license": "MIT",
    "web": "https://github.com/Araq/number_files/"
  },
  {
    "name": "redissessions",
    "url": "https://github.com/ithkuil/redissessions/",
    "method": "git",
    "tags": [
      "jester",
      "sessions",
      "redis"
    ],
    "description": "Redis-backed sessions for jester",
    "license": "MIT",
    "web": "https://github.com/ithkuil/redissessions/"
  },
  {
    "name": "horde3d",
    "url": "https://github.com/fowlmouth/horde3d",
    "method": "git",
    "tags": [
      "graphics",
      "3d",
      "rendering",
      "wrapper"
    ],
    "description": "Wrapper for Horde3D, a small open source 3D rendering engine.",
    "license": "WTFPL",
    "web": "https://github.com/fowlmouth/horde3d"
  },
  {
    "name": "mongo",
    "url": "https://github.com/nim-lang/mongo",
    "method": "git",
    "tags": [
      "library",
      "wrapper",
      "database"
    ],
    "description": "Bindings and a high-level interface for MongoDB",
    "license": "MIT",
    "web": "https://github.com/nim-lang/mongo"
  },
  {
    "name": "allegro5",
    "url": "https://github.com/fowlmouth/allegro5",
    "method": "git",
    "tags": [
      "wrapper",
      "graphics",
      "games",
      "opengl",
      "audio"
    ],
    "description": "Wrapper for Allegro version 5.X",
    "license": "MIT",
    "web": "https://github.com/fowlmouth/allegro5"
  },
  {
    "name": "physfs",
    "url": "https://github.com/fowlmouth/physfs",
    "method": "git",
    "tags": [
      "wrapper",
      "filesystem",
      "archives"
    ],
    "description": "A library to provide abstract access to various archives.",
    "license": "WTFPL",
    "web": "https://github.com/fowlmouth/physfs"
  },
  {
    "name": "shoco",
    "url": "https://github.com/onionhammer/shoconim.git",
    "method": "git",
    "tags": [
      "compression",
      "shoco"
    ],
    "description": "A fast compressor for short strings",
    "license": "MIT",
    "web": "https://github.com/onionhammer/shoconim"
  },
  {
    "name": "murmur3",
    "url": "https://github.com/boydgreenfield/nimrod-murmur",
    "method": "git",
    "tags": [
      "MurmurHash",
      "MurmurHash3",
      "murmur",
      "hash",
      "hashing"
    ],
    "description": "A simple MurmurHash3 wrapper for Nim",
    "license": "MIT",
    "web": "https://github.com/boydgreenfield/nimrod-murmur"
  },
  {
    "name": "hex",
    "url": "https://github.com/esbullington/nimrod-hex",
    "method": "git",
    "tags": [
      "hex",
      "encoding"
    ],
    "description": "A simple hex package for Nim",
    "license": "MIT",
    "web": "https://github.com/esbullington/nimrod-hex"
  },
  {
    "name": "strfmt",
    "url": "https://bitbucket.org/lyro/strfmt",
    "method": "hg",
    "tags": [
      "library"
    ],
    "description": "A string formatting library inspired by Python's `format`.",
    "license": "MIT",
    "web": "https://lyro.bitbucket.org/strfmt"
  },
  {
    "name": "jade-nim",
    "url": "https://github.com/idlewan/jade-nim",
    "method": "git",
    "tags": [
      "template",
      "jade",
      "web",
      "dsl",
      "html"
    ],
    "description": "Compiles jade templates to Nim procedures.",
    "license": "MIT",
    "web": "https://github.com/idlewan/jade-nim"
  },
  {
    "name": "gh_nimrod_doc_pages",
    "url": "https://github.com/Araq/gh_nimrod_doc_pages",
    "method": "git",
    "tags": [
      "command-line",
      "web",
      "automation",
      "documentation"
    ],
    "description": "Generates a GitHub documentation website for Nim projects.",
    "license": "MIT",
    "web": "https://github.com/Araq/gh_nimrod_doc_pages"
  },
  {
    "name": "midnight_dynamite",
    "url": "https://github.com/Araq/midnight_dynamite",
    "method": "git",
    "tags": [
      "wrapper",
      "library",
      "html",
      "markdown",
      "md"
    ],
    "description": "Wrapper for the markdown rendering hoedown library",
    "license": "MIT",
    "web": "https://github.com/Araq/midnight_dynamite"
  },
  {
    "name": "rsvg",
    "url": "https://github.com/def-/rsvg",
    "method": "git",
    "tags": [
      "wrapper",
      "library",
      "graphics"
    ],
    "description": "Wrapper for librsvg, a Scalable Vector Graphics (SVG) rendering library",
    "license": "MIT",
    "web": "https://github.com/def-/rsvg"
  },
  {
    "name": "emerald",
    "url": "https://github.com/flyx/emerald",
    "method": "git",
    "tags": [
      "dsl",
      "html",
      "template",
      "web"
    ],
    "description": "macro-based HTML templating engine",
    "license": "WTFPL",
    "web": "https://flyx.github.io/emerald/"
  },
  {
    "name": "niminst",
    "url": "https://github.com/nim-lang/niminst",
    "method": "git",
    "tags": [
      "app",
      "binary",
      "tool",
      "installation",
      "generator"
    ],
    "description": "tool to generate installers for Nim programs",
    "license": "MIT",
    "web": "https://github.com/nim-lang/niminst"
  },
  {
    "name": "redis",
    "url": "https://github.com/nim-lang/redis",
    "method": "git",
    "tags": [
      "redis",
      "client",
      "library"
    ],
    "description": "official redis client for Nim",
    "license": "MIT",
    "web": "https://github.com/nim-lang/redis"
  },
  {
    "name": "dialogs",
    "url": "https://github.com/nim-lang/dialogs",
    "method": "git",
    "tags": [
      "library",
      "ui",
      "gui",
      "dialog",
      "file"
    ],
    "description": "wraps GTK+ or Windows' open file dialogs",
    "license": "MIT",
    "web": "https://github.com/nim-lang/dialogs"
  },
  {
    "name": "vectors",
    "url": "https://github.com/blamestross/nimrod-vectors",
    "method": "git",
    "tags": [
      "math",
      "vectors",
      "library"
    ],
    "description": "Simple multidimensional vector math",
    "license": "MIT",
    "web": "https://github.com/blamestross/nimrod-vectors"
  },
  {
    "name": "bitarray",
    "url": "https://github.com/onecodex/nim-bitarray",
    "method": "git",
    "tags": [
      "Bit arrays",
      "Bit sets",
      "Bit vectors",
      "Data structures"
    ],
    "description": "mmap-backed bitarray implementation in Nim.",
    "license": "MIT",
    "web": "https://www.github.com/onecodex/nim-bitarray"
  },
  {
    "name": "appdirs",
    "url": "https://github.com/MrJohz/appdirs",
    "method": "git",
    "tags": [
      "utility",
      "filesystem"
    ],
    "description": "A utility library to find the directory you need to app in.",
    "license": "MIT",
    "web": "https://github.com/MrJohz/appdirs"
  },
  {
    "name": "sndfile",
    "url": "https://github.com/julienaubert/nim-sndfile",
    "method": "git",
    "tags": [
      "audio",
      "wav",
      "wrapper",
      "libsndfile"
    ],
    "description": "A wrapper of libsndfile",
    "license": "MIT",
    "web": "https://github.com/julienaubert/nim-sndfile"
  },
  {
    "name": "nim-sndfile",
    "alias": "sndfile"
  },
  {
    "name": "bigints",
    "url": "https://github.com/def-/bigints",
    "method": "git",
    "tags": [
      "math",
      "library",
      "numbers"
    ],
    "description": "Arbitrary-precision integers",
    "license": "MIT",
    "web": "https://github.com/def-/bigints"
  },
  {
    "name": "iterutils",
    "url": "https://github.com/def-/iterutils",
    "method": "git",
    "tags": [
      "library",
      "iterators"
    ],
    "description": "Functional operations for iterators and slices, similar to sequtils",
    "license": "MIT",
    "web": "https://github.com/def-/iterutils"
  },
  {
    "name": "hastyscribe",
    "url": "https://github.com/h3rald/hastyscribe",
    "method": "git",
    "tags": [
      "markdown",
      "html",
      "publishing"
    ],
    "description": "Self-contained markdown compiler generating self-contained HTML documents",
    "license": "MIT",
    "web": "https://h3rald.com/hastyscribe"
  },
  {
    "name": "nanomsg",
    "url": "https://github.com/def-/nim-nanomsg",
    "method": "git",
    "tags": [
      "library",
      "wrapper",
      "networking"
    ],
    "description": "Wrapper for the nanomsg socket library that provides several common communication patterns",
    "license": "MIT",
    "web": "https://github.com/def-/nim-nanomsg"
  },
  {
    "name": "directnimrod",
    "url": "https://bitbucket.org/barcharcraz/directnimrod",
    "method": "git",
    "tags": [
      "library",
      "wrapper",
      "graphics",
      "windows"
    ],
    "description": "Wrapper for microsoft's DirectX libraries",
    "license": "MS-PL",
    "web": "https://bitbucket.org/barcharcraz/directnimrod"
  },
  {
    "name": "imghdr",
    "url": "https://github.com/achesak/nim-imghdr",
    "method": "git",
    "tags": [
      "image",
      "formats",
      "files"
    ],
    "description": "Library for detecting the format of an image",
    "license": "MIT",
    "web": "https://github.com/achesak/nim-imghdr"
  },
  {
    "name": "csv2json",
    "url": "https://github.com/achesak/nim-csv2json",
    "method": "git",
    "tags": [
      "csv",
      "json"
    ],
    "description": "Convert CSV files to JSON",
    "license": "MIT",
    "web": "https://github.com/achesak/nim-csv2json"
  },
  {
    "name": "vecmath",
    "url": "https://github.com/barcharcraz/vecmath",
    "method": "git",
    "tags": [
      "library",
      "math",
      "vector"
    ],
    "description": "various vector maths utils for nimrod",
    "license": "MIT",
    "web": "https://github.com/barcharcraz/vecmath"
  },
  {
    "name": "lazy_rest",
    "url": "https://github.com/Araq/lazy_rest",
    "method": "git",
    "tags": [
      "library",
      "rst",
      "rest",
      "text",
      "html"
    ],
    "description": "Simple reST HTML generation with some extras.",
    "license": "MIT",
    "web": "https://github.com/Araq/lazy_rest"
  },
  {
    "name": "Phosphor",
    "url": "https://github.com/barcharcraz/Phosphor",
    "method": "git",
    "tags": [
      "library",
      "opengl",
      "graphics"
    ],
    "description": "eaiser use of OpenGL and GLSL shaders",
    "license": "MIT",
    "web": "https://github.com/barcharcraz/Phosphor"
  },
  {
    "name": "colorsys",
    "url": "https://github.com/achesak/nim-colorsys",
    "method": "git",
    "tags": [
      "library",
      "colors",
      "rgb",
      "yiq",
      "hls",
      "hsv"
    ],
    "description": "Convert between RGB, YIQ, HLS, and HSV color systems.",
    "license": "MIT",
    "web": "https://github.com/achesak/nim-colorsys"
  },
  {
    "name": "pythonfile",
    "url": "https://github.com/achesak/nim-pythonfile",
    "method": "git",
    "tags": [
      "library",
      "python",
      "files",
      "file"
    ],
    "description": "Wrapper of the file procedures to provide an interface as similar as possible to that of Python",
    "license": "MIT",
    "web": "https://github.com/achesak/nim-pythonfile"
  },
  {
    "name": "sndhdr",
    "url": "https://github.com/achesak/nim-sndhdr",
    "method": "git",
    "tags": [
      "library",
      "formats",
      "files",
      "sound",
      "audio"
    ],
    "description": "Library for detecting the format of a sound file",
    "license": "MIT",
    "web": "https://github.com/achesak/nim-sndhdr"
  },
  {
    "name": "irc",
    "url": "https://github.com/nim-lang/irc",
    "method": "git",
    "tags": [
      "library",
      "irc",
      "network"
    ],
    "description": "Implements a simple IRC client.",
    "license": "MIT",
    "web": "https://github.com/nim-lang/irc"
  },
  {
    "name": "random",
    "url": "https://github.com/oprypin/nim-random",
    "method": "git",
    "tags": [
      "library",
      "algorithms",
      "random"
    ],
    "description": "Pseudo-random number generation library inspired by Python",
    "license": "MIT",
    "web": "https://github.com/oprypin/nim-random"
  },
  {
    "name": "zmq",
    "url": "https://github.com/nim-lang/nim-zmq",
    "method": "git",
    "tags": [
      "library",
      "wrapper",
      "zeromq",
      "messaging",
      "queue"
    ],
    "description": "ZeroMQ 4 wrapper",
    "license": "MIT",
    "web": "https://github.com/nim-lang/nim-zmq"
  },
  {
    "name": "uuid",
    "url": "https://github.com/idlewan/nim-uuid",
    "method": "git",
    "tags": [
      "library",
      "wrapper",
      "uuid"
    ],
    "description": "UUID wrapper",
    "license": "MIT",
    "web": "https://github.com/idlewan/nim-uuid"
  },
  {
    "name": "robotparser",
    "url": "https://github.com/achesak/nim-robotparser",
    "method": "git",
    "tags": [
      "library",
      "useragent",
      "robots",
      "robot.txt"
    ],
    "description": "Determine if a useragent can access a URL using robots.txt",
    "license": "MIT",
    "web": "https://github.com/achesak/nim-robotparser"
  },
  {
    "name": "epub",
    "url": "https://github.com/achesak/nim-epub",
    "method": "git",
    "tags": [
      "library",
      "epub",
      "e-book"
    ],
    "description": "Module for working with EPUB e-book files",
    "license": "MIT",
    "web": "https://github.com/achesak/nim-epub"
  },
  {
    "name": "hashids",
    "url": "https://github.com/achesak/nim-hashids",
    "method": "git",
    "tags": [
      "library",
      "hashids"
    ],
    "description": "Nim implementation of Hashids",
    "license": "MIT",
    "web": "https://github.com/achesak/nim-hashids"
  },
  {
    "name": "openssl_evp",
    "url": "https://github.com/cowboy-coders/nim-openssl-evp",
    "method": "git",
    "tags": [
      "library",
      "crypto",
      "openssl"
    ],
    "description": "Wrapper for OpenSSL's EVP interface",
    "license": "OpenSSL and SSLeay",
    "web": "https://github.com/cowboy-coders/nim-openssl-evp"
  },
  {
    "name": "monad",
    "alias": "maybe"
  },
  {
    "name": "maybe",
    "url": "https://github.com/superfunc/maybe",
    "method": "git",
    "tags": [
      "library",
      "functional",
      "optional",
      "monad"
    ],
    "description": "basic monadic maybe type for Nim",
    "license": "BSD3",
    "web": "https://github.com/superfunc/maybe"
  },
  {
    "name": "eternity",
    "url": "https://github.com/hiteshjasani/nim-eternity",
    "method": "git",
    "tags": [
      "library",
      "time",
      "format"
    ],
    "description": "Humanize elapsed time",
    "license": "MIT",
    "web": "https://github.com/hiteshjasani/nim-eternity"
  },
  {
    "name": "gmp",
    "url": "https://github.com/subsetpark/nim-gmp",
    "method": "git",
    "tags": [
      "library",
      "bignum",
      "numbers",
      "math"
    ],
    "description": "wrapper for the GNU multiple precision arithmetic library (GMP)",
    "license": "LGPLv3 or GPLv2",
    "web": "https://github.com/subsetpark/nim-gmp"
  },
  {
    "name": "ludens",
    "url": "https://github.com/rnentjes/nim-ludens",
    "method": "git",
    "tags": [
      "library",
      "game",
      "opengl",
      "sfml"
    ],
    "description": "Little game library using opengl and sfml",
    "license": "MIT",
    "web": "https://github.com/rnentjes/nim-ludens"
  },
  {
    "name": "ffbookmarks",
    "url": "https://github.com/achesak/nim-ffbookmarks",
    "method": "git",
    "tags": [
      "firefox",
      "bookmarks",
      "library"
    ],
    "description": "Nim module for working with Firefox bookmarks",
    "license": "MIT",
    "web": "https://github.com/achesak/nim-ffbookmarks"
  },
  {
    "name": "moustachu",
    "url": "https://github.com/fenekku/moustachu.git",
    "method": "git",
    "tags": [
      "web",
      "html",
      "template",
      "mustache"
    ],
    "description": "Mustache templating for Nim.",
    "license": "MIT",
    "web": "https://github.com/fenekku/moustachu"
  },
  {
    "name": "easy_bcrypt",
    "url": "https://github.com/Akito13/easy-bcrypt.git",
    "method": "git",
    "tags": [
      "hash",
      "crypto",
      "password",
      "bcrypt"
    ],
    "description": "A simple wrapper providing a convenient reentrant interface for the bcrypt password hashing algorithm.",
    "license": "CC0"
  },
  {
    "name": "libclang",
    "url": "https://github.com/cowboy-coders/nim-libclang.git",
    "method": "git",
    "tags": [
      "wrapper",
      "bindings",
      "clang"
    ],
    "description": "wrapper for libclang (the C-interface of the clang LLVM frontend)",
    "license": "MIT",
    "web": "https://github.com/cowboy-coders/nim-libclang"
  },
  {
    "name": "nim-libclang",
    "alias": "libclang"
  },
  {
    "name": "nimqml",
    "url": "https://github.com/filcuc/nimqml",
    "method": "git",
    "tags": [
      "Qt",
      "Qml",
      "UI",
      "GUI"
    ],
    "description": "Qt Qml bindings",
    "license": "GPLv3",
    "web": "https://github.com/filcuc/nimqml"
  },
  {
    "name": "XPLM-Nim",
    "url": "https://github.com/jpoirier/XPLM-Nim",
    "method": "git",
    "tags": [
      "X-Plane",
      "XPLM",
      "Plugin",
      "SDK"
    ],
    "description": "X-Plane XPLM SDK wrapper",
    "license": "BSD",
    "web": "https://github.com/jpoirier/XPLM-Nim"
  },
  {
    "name": "csfml",
    "url": "https://github.com/oprypin/nim-csfml",
    "method": "git",
    "tags": [
      "sfml",
      "binding",
      "game",
      "media",
      "library",
      "opengl"
    ],
    "description": "Bindings for Simple and Fast Multimedia Library (through CSFML)",
    "license": "zlib",
    "web": "https://github.com/oprypin/nim-csfml"
  },
  {
    "name": "optional_t",
    "url": "https://github.com/flaviut/optional_t",
    "method": "git",
    "tags": [
      "option",
      "functional"
    ],
    "description": "Basic Option[T] library",
    "license": "MIT",
    "web": "https://github.com/flaviut/optional_t"
  },
  {
    "name": "nimrtlsdr",
    "url": "https://github.com/jpoirier/nimrtlsdr",
    "method": "git",
    "tags": [
      "rtl-sdr",
      "wrapper",
      "bindings",
      "rtlsdr"
    ],
    "description": "A Nim wrapper for librtlsdr",
    "license": "BSD",
    "web": "https://github.com/jpoirier/nimrtlsdr"
  },
  {
    "name": "lapp",
    "url": "https://gitlab.3dicc.com/gokr/lapp.git",
    "method": "git",
    "tags": [
      "args",
      "cmd",
      "opt",
      "parse",
      "parsing"
    ],
    "description": "Opt parser using synopsis as specification, ported from Lua.",
    "license": "MIT",
    "web": "https://gitlab.3dicc.com/gokr/lapp"
  },
  {
    "name": "blimp",
    "url": "https://gitlab.3dicc.com/gokr/blimp.git",
    "method": "git",
    "tags": [
      "app",
      "binary",
      "utility",
      "git",
      "git-fat"
    ],
    "description": "Utility that helps with big files in git, very similar to git-fat, s3annnex etc.",
    "license": "MIT",
    "web": "https://gitlab.3dicc.com/gokr/blimp"
  },
  {
    "name": "parsetoml",
    "url": "https://github.com/NimParsers/parsetoml.git",
    "method": "git",
    "tags": [
      "library",
      "parse"
    ],
    "description": "Library for parsing TOML files.",
    "license": "MIT",
    "web": "https://github.com/NimParsers/parsetoml"
  },
  {
    "name": "compiler",
    "url": "https://github.com/nim-lang/Nim.git",
    "method": "git",
    "tags": [
      "library"
    ],
    "description": "Compiler package providing the compiler sources as a library.",
    "license": "MIT",
    "web": "https://github.com/nim-lang/Nim"
  },
  {
    "name": "nre",
    "url": "https://github.com/flaviut/nre.git",
    "method": "git",
    "tags": [
      "library",
      "pcre",
      "regex"
    ],
    "description": "A better regular expression library",
    "license": "MIT",
    "web": "https://github.com/flaviut/nre"
  },
  {
    "name": "docopt",
    "url": "https://github.com/docopt/docopt.nim",
    "method": "git",
    "tags": [
      "command-line",
      "arguments",
      "parsing",
      "library"
    ],
    "description": "Command-line args parser based on Usage message",
    "license": "MIT",
    "web": "https://github.com/docopt/docopt.nim"
  },
  {
    "name": "bpg",
    "url": "https://github.com/def-/nim-bpg.git",
    "method": "git",
    "tags": [
      "image",
      "library",
      "wrapper"
    ],
    "description": "BPG (Better Portable Graphics) for Nim",
    "license": "MIT",
    "web": "https://github.com/def-/nim-bpg"
  },
  {
    "name": "io-spacenav",
    "url": "https://github.com/nimious/io-spacenav.git",
    "method": "git",
    "tags": [
      "binding",
      "3dx",
      "3dconnexion",
      "libspnav",
      "spacenav",
      "spacemouse",
      "spacepilot",
      "spacenavigator"
    ],
    "description": "Obsolete - please use spacenav instead!",
    "license": "MIT",
    "web": "https://github.com/nimious/io-spacenav"
  },
  {
    "name": "optionals",
    "url": "https://github.com/MasonMcGill/optionals.git",
    "method": "git",
    "tags": [
      "library",
      "option",
      "optional",
      "maybe"
    ],
    "description": "Option types",
    "license": "MIT",
    "web": "https://github.com/MasonMcGill/optionals"
  },
  {
    "name": "tuples",
    "url": "https://github.com/MasonMcGill/tuples.git",
    "method": "git",
    "tags": [
      "library",
      "tuple",
      "metaprogramming"
    ],
    "description": "Tuple manipulation utilities",
    "license": "MIT",
    "web": "https://github.com/MasonMcGill/tuples"
  },
  {
    "name": "fuse",
    "url": "https://github.com/akiradeveloper/nim-fuse.git",
    "method": "git",
    "tags": [
      "fuse",
      "library",
      "wrapper"
    ],
    "description": "A FUSE binding for Nim",
    "license": "MIT",
    "web": "https://github.com/akiradeveloper/nim-fuse"
  },
  {
    "name": "brainfuck",
    "url": "https://github.com/def-/nim-brainfuck.git",
    "method": "git",
    "tags": [
      "library",
      "binary",
      "app",
      "interpreter",
      "compiler",
      "language"
    ],
    "description": "A brainfuck interpreter and compiler",
    "license": "MIT",
    "web": "https://github.com/def-/nim-brainfuck"
  },
  {
    "name": "nimsuggest",
    "url": "https://github.com/nim-lang/nimsuggest.git",
    "method": "git",
    "tags": [
      "binary",
      "app",
      "suggest",
      "compiler",
      "autocomplete"
    ],
    "description": "Tool for providing auto completion data for Nim source code.",
    "license": "MIT",
    "web": "https://github.com/nim-lang/nimsuggest"
  },
  {
    "name": "jwt",
    "url": "https://github.com/yglukhov/nim-jwt.git",
    "method": "git",
    "tags": [
      "library",
      "crypto",
      "hash"
    ],
    "description": "JSON Web Tokens for Nim",
    "license": "MIT",
    "web": "https://github.com/yglukhov/nim-jwt"
  },
  {
    "name": "pythonpathlib",
    "url": "https://github.com/achesak/nim-pythonpathlib.git",
    "method": "git",
    "tags": [
      "path",
      "directory",
      "python",
      "library"
    ],
    "description": "Module for working with paths that is as similar as possible to Python's pathlib",
    "license": "MIT",
    "web": "https://github.com/achesak/nim-pythonpathlib"
  },
  {
    "name": "RingBuffer",
    "url": "git@github.com:megawac/RingBuffer.nim.git",
    "method": "git",
    "tags": [
      "sequence",
      "seq",
      "circular",
      "ring",
      "buffer"
    ],
    "description": "Circular buffer implementation",
    "license": "MIT",
    "web": "https://github.com/megawac/RingBuffer.nim"
  },
  {
    "name": "nimrat",
    "url": "https://github.com/apense/nimrat",
    "method": "git",
    "tags": [
      "library",
      "math",
      "numbers"
    ],
    "description": "Module for working with rational numbers (fractions)",
    "license": "MIT",
    "web": "https://github.com/apense/nimrat"
  },
  {
    "name": "io-isense",
    "url": "https://github.com/nimious/io-isense.git",
    "method": "git",
    "tags": [
      "binding",
      "isense",
      "intersense",
      "inertiacube",
      "intertrax",
      "microtrax",
      "thales",
      "tracking",
      "sensor"
    ],
    "description": "Obsolete - please use isense instead!",
    "license": "MIT",
    "web": "https://github.com/nimious/io-isense"
  },
  {
    "name": "io-usb",
    "url": "https://github.com/nimious/io-usb.git",
    "method": "git",
    "tags": [
      "binding",
      "usb",
      "libusb"
    ],
    "description": "Obsolete - please use libusb instead!",
    "license": "MIT",
    "web": "https://github.com/nimious/io-usb"
  },
  {
    "name": "nimcfitsio",
    "url": "https://github.com/ziotom78/nimcfitsio.git",
    "method": "git",
    "tags": [
      "library",
      "binding",
      "cfitsio",
      "fits",
      "io"
    ],
    "description": "Bindings for CFITSIO, a library to read/write FITSIO images and tables.",
    "license": "MIT",
    "web": "https://github.com/ziotom78/nimcfitsio"
  },
  {
    "name": "glossolalia",
    "url": "https://github.com/fowlmouth/glossolalia",
    "method": "git",
    "tags": [
      "parser",
      "peg"
    ],
    "description": "A DSL for quickly writing parsers",
    "license": "CC0",
    "web": "https://github.com/fowlmouth/glossolalia"
  },
  {
    "name": "entoody",
    "url": "https://bitbucket.org/fowlmouth/entoody",
    "method": "git",
    "tags": [
      "component",
      "entity",
      "composition"
    ],
    "description": "A component/entity system",
    "license": "CC0",
    "web": "https://bitbucket.org/fowlmouth/entoody"
  },
  {
    "name": "msgpack",
    "url": "https://github.com/akiradeveloper/msgpack-nim.git",
    "method": "git",
    "tags": [
      "msgpack",
      "library",
      "serialization"
    ],
    "description": "A MessagePack binding for Nim",
    "license": "MIT",
    "web": "https://github.com/akiradeveloper/msgpack-nim"
  },
  {
    "name": "osinfo",
    "url": "https://github.com/nim-lang/osinfo.git",
    "method": "git",
    "tags": [
      "os",
      "library",
      "info"
    ],
    "description": "Modules providing information about the OS.",
    "license": "MIT",
    "web": "https://github.com/nim-lang/osinfo"
  },
  {
    "name": "io-myo",
    "url": "https://github.com/nimious/io-myo.git",
    "method": "git",
    "tags": [
      "binding",
      "myo",
      "thalmic",
      "armband",
      "gesture"
    ],
    "description": "Obsolete - please use myo instead!",
    "license": "MIT",
    "web": "https://github.com/nimious/io-myo"
  },
  {
    "name": "io-oculus",
    "url": "https://github.com/nimious/io-oculus.git",
    "method": "git",
    "tags": [
      "binding",
      "oculus",
      "rift",
      "vr",
      "libovr",
      "ovr",
      "dk1",
      "dk2",
      "gearvr"
    ],
    "description": "Obsolete - please use oculus instead!",
    "license": "MIT",
    "web": "https://github.com/nimious/io-oculus"
  },
  {
    "name": "closure_compiler",
    "url": "https://github.com/yglukhov/closure_compiler.git",
    "method": "git",
    "tags": [
      "binding",
      "closure",
      "compiler",
      "javascript"
    ],
    "description": "Bindings for Closure Compiler web API.",
    "license": "MIT",
    "web": "https://github.com/yglukhov/closure_compiler"
  },
  {
    "name": "io-serialport",
    "url": "https://github.com/nimious/io-serialport.git",
    "method": "git",
    "tags": [
      "binding",
      "libserialport",
      "serial",
      "communication"
    ],
    "description": "Obsolete - please use serialport instead!",
    "license": "MIT",
    "web": "https://github.com/nimious/io-serialport"
  },
  {
    "name": "beanstalkd",
    "url": "https://github.com/tormaroe/beanstalkd.nim.git",
    "method": "git",
    "tags": [
      "library",
      "queue",
      "messaging"
    ],
    "description": "A beanstalkd work queue client library.",
    "license": "MIT",
    "web": "https://github.com/tormaroe/beanstalkd.nim"
  },
  {
    "name": "wiki2text",
    "url": "https://github.com/rspeer/wiki2text.git",
    "method": "git",
    "tags": [
      "nlp",
      "wiki",
      "xml",
      "text"
    ],
    "description": "Quickly extracts natural-language text from a MediaWiki XML file.",
    "license": "MIT",
    "web": "https://github.com/rspeer/wiki2text"
  },
  {
    "name": "qt5_qtsql",
    "url": "https://github.com/philip-wernersbach/nim-qt5_qtsql.git",
    "method": "git",
    "tags": [
      "library",
      "wrapper",
      "database",
      "qt",
      "qt5",
      "qtsql",
      "sqlite",
      "postgres",
      "mysql"
    ],
    "description": "Binding for Qt 5's Qt SQL library that integrates with the features of the Nim language. Uses one API for multiple database engines.",
    "license": "MIT",
    "web": "https://github.com/philip-wernersbach/nim-qt5_qtsql"
  },
  {
    "name": "orient",
    "url": "https://github.com/philip-wernersbach/nim-orient",
    "method": "git",
    "tags": [
      "library",
      "wrapper",
      "database",
      "orientdb",
      "pure"
    ],
    "description": "OrientDB driver written in pure Nim, uses the OrientDB 2.0 Binary Protocol with Binary Serialization.",
    "license": "MPL",
    "web": "https://github.com/philip-wernersbach/nim-orient"
  },
  {
    "name": "syslog",
    "url": "https://github.com/FedericoCeratto/nim-syslog",
    "method": "git",
    "tags": [
      "library",
      "pure"
    ],
    "description": "Syslog module.",
    "license": "LGPLv3",
    "web": "https://github.com/FedericoCeratto/nim-syslog"
  },
  {
    "name": "nimes",
    "url": "https://github.com/def-/nimes",
    "method": "git",
    "tags": [
      "emulator",
      "nes",
      "game",
      "sdl",
      "javascript"
    ],
    "description": "NES emulator using SDL2, also compiles to JavaScript with emscripten.",
    "license": "MPL",
    "web": "https://github.com/def-/nimes"
  },
  {
    "name": "syscall",
    "url": "https://github.com/def-/nim-syscall",
    "method": "git",
    "tags": [
      "library"
    ],
    "description": "Raw system calls for Nim",
    "license": "MPL",
    "web": "https://github.com/def-/nim-syscall"
  },
  {
    "name": "jnim",
    "url": "https://github.com/yglukhov/jnim",
    "method": "git",
    "tags": [
      "library",
      "java",
      "jvm",
      "bridge",
      "bindings"
    ],
    "description": "Nim - Java bridge",
    "license": "MIT",
    "web": "https://github.com/yglukhov/jnim"
  },
  {
    "name": "nimPDF",
    "url": "https://github.com/jangko/nimpdf",
    "method": "git",
    "tags": [
      "library",
      "PDF",
      "document"
    ],
    "description": "library for generating PDF files",
    "license": "MIT",
    "web": "https://github.com/jangko/nimpdf"
  },
  {
    "name": "LLVM",
    "url": "https://github.com/FedeOmoto/llvm",
    "method": "git",
    "tags": [
      "LLVM",
      "bindings",
      "wrapper"
    ],
    "description": "LLVM bindings for the Nim language.",
    "license": "MIT",
    "web": "https://github.com/FedeOmoto/llvm"
  },
  {
    "name": "nshout",
    "url": "https://github.com/Senketsu/nshout",
    "method": "git",
    "tags": [
      "library",
      "shouter",
      "libshout",
      "wrapper",
      "bindings",
      "audio",
      "web"
    ],
    "description": "Nim bindings for libshout",
    "license": "MIT",
    "web": "https://github.com/Senketsu/nshout"
  },
  {
    "name": "nsu",
    "url": "https://github.com/Senketsu/nsu",
    "method": "git",
    "tags": [
      "library",
      "tool",
      "utility",
      "screenshot"
    ],
    "description": "Simple screenshot library & cli tool made in Nim",
    "license": "MIT",
    "web": "https://github.com/Senketsu/nsu"
  },
  {
    "name": "nuuid",
    "url": "https://github.com/yglukhov/nim-only-uuid",
    "method": "git",
    "tags": [
      "library",
      "uuid",
      "guid"
    ],
    "description": "A Nim source only UUID generator",
    "license": "MIT",
    "web": "https://github.com/yglukhov/nim-only-uuid"
  },
  {
    "name": "fftw3",
    "url": "https://github.com/ziotom78/nimfftw3",
    "method": "git",
    "tags": [
      "library",
      "math",
      "fft"
    ],
    "description": "Bindings to the FFTW library",
    "license": "MIT",
    "web": "https://github.com/ziotom78/nimfftw3"
  },
  {
    "name": "nrpl",
    "url": "https://github.com/vegansk/nrpl",
    "method": "git",
    "tags": [
      "REPL",
      "application"
    ],
    "description": "A rudimentary Nim REPL",
    "license": "MIT",
    "web": "https://github.com/vegansk/nrpl"
  },
  {
    "name": "nim-geocoding",
    "alias": "geocoding"
  },
  {
    "name": "geocoding",
    "url": "https://github.com/saratchandra92/nim-geocoding",
    "method": "git",
    "tags": [
      "library",
      "geocoding",
      "maps"
    ],
    "description": "A simple library for Google Maps Geocoding API",
    "license": "MIT",
    "web": "https://github.com/saratchandra92/nim-geocoding"
  },
  {
    "name": "io-gles",
    "url": "https://github.com/nimious/io-gles.git",
    "method": "git",
    "tags": [
      "binding",
      "khronos",
      "gles",
      "opengl es"
    ],
    "description": "Obsolete - please use gles instead!",
    "license": "MIT",
    "web": "https://github.com/nimious/io-gles"
  },
  {
    "name": "io-egl",
    "url": "https://github.com/nimious/io-egl.git",
    "method": "git",
    "tags": [
      "binding",
      "khronos",
      "egl",
      "opengl",
      "opengl es",
      "openvg"
    ],
    "description": "Obsolete - please use egl instead!",
    "license": "MIT",
    "web": "https://github.com/nimious/io-egl"
  },
  {
    "name": "io-sixense",
    "url": "https://github.com/nimious/io-sixense.git",
    "method": "git",
    "tags": [
      "binding",
      "sixense",
      "razer hydra",
      "stem system",
      "vr"
    ],
    "description": "Obsolete - please use sixense instead!",
    "license": "MIT",
    "web": "https://github.com/nimious/io-sixense"
  },
  {
    "name": "tnetstring",
    "url": "https://mahlon@bitbucket.org/mahlon/nim-tnetstring",
    "method": "hg",
    "tags": [
      "tnetstring",
      "library",
      "serialization"
    ],
    "description": "Parsing and serializing for the TNetstring format.",
    "license": "MIT",
    "web": "http://bitbucket.org/mahlon/nim-tnetstring"
  },
  {
    "name": "msgpack4nim",
    "url": "https://github.com/jangko/msgpack4nim",
    "method": "git",
    "tags": [
      "msgpack",
      "library",
      "serialization",
      "deserialization"
    ],
    "description": "Another MessagePack implementation written in pure nim",
    "license": "MIT",
    "web": "https://github.com/jangko/msgpack4nim"
  },
  {
    "name": "binaryheap",
    "url": "https://github.com/bluenote10/nim-heap",
    "method": "git",
    "tags": [
      "heap",
      "priority queue"
    ],
    "description": "Simple binary heap implementation",
    "license": "MIT",
    "web": "https://github.com/bluenote10/nim-heap"
  },
  {
    "name": "stringinterpolation",
    "url": "https://github.com/bluenote10/nim-stringinterpolation",
    "method": "git",
    "tags": [
      "string formatting",
      "string interpolation"
    ],
    "description": "String interpolation with printf syntax",
    "license": "MIT",
    "web": "https://github.com/bluenote10/nim-stringinterpolation"
  },
  {
    "name": "libovr",
    "url": "https://github.com/bluenote10/nim-ovr",
    "method": "git",
    "tags": [
      "Oculus Rift",
      "virtual reality"
    ],
    "description": "Nim bindings for libOVR (Oculus Rift)",
    "license": "MIT",
    "web": "https://github.com/bluenote10/nim-ovr"
  },
  {
    "name": "delaunay",
    "url": "https://github.com/Nycto/DelaunayNim",
    "method": "git",
    "tags": [
      "delaunay",
      "library",
      "algorithms",
      "graph"
    ],
    "description": "2D Delaunay triangulations",
    "license": "MIT",
    "web": "https://github.com/Nycto/DelaunayNim"
  },
  {
    "name": "linenoise",
    "url": "https://github.com/fallingduck/linenoise-nim",
    "method": "git",
    "tags": [
      "linenoise",
      "readline",
      "library",
      "wrapper",
      "command-line"
    ],
    "description": "Wrapper for linenoise, a free, self-contained alternative to GNU readline.",
    "license": "BSD",
    "web": "https://github.com/fallingduck/linenoise-nim"
  },
  {
    "name": "struct",
    "url": "https://github.com/OpenSystemsLab/struct.nim",
    "method": "git",
    "tags": [
      "struct",
      "library",
      "python",
      "pack",
      "unpack"
    ],
    "description": "Python-like 'struct' for Nim",
    "license": "MIT",
    "web": "https://github.com/OpenSystemsLab/struct.nim"
  },
  {
    "name": "uri2",
    "url": "https://github.com/achesak/nim-uri2",
    "method": "git",
    "tags": [
      "uri",
      "url",
      "library"
    ],
    "description": "Nim module for better URI handling",
    "license": "MIT",
    "web": "https://github.com/achesak/nim-uri2"
  },
  {
    "name": "hmac",
    "url": "https://github.com/OpenSystemsLab/hmac.nim",
    "method": "git",
    "tags": [
      "hmac",
      "authentication",
      "hash",
      "sha1",
      "md5"
    ],
    "description": "HMAC-SHA1 and HMAC-MD5 hashing in Nim",
    "license": "MIT",
    "web": "https://github.com/OpenSystemsLab/hmac.nim"
  },
  {
    "name": "mongrel2",
    "url": "https://mahlon@bitbucket.org/mahlon/nim-mongrel2",
    "method": "hg",
    "tags": [
      "mongrel2",
      "library",
      "www"
    ],
    "description": "Handler framework for the Mongrel2 web server.",
    "license": "MIT",
    "web": "http://bitbucket.org/mahlon/nim-mongrel2"
  },
  {
    "name": "shimsham",
    "url": "https://github.com/apense/shimsham",
    "method": "git",
    "tags": [
      "crypto",
      "hash",
      "hashing",
      "digest"
    ],
    "description": "Hashing/Digest collection in pure Nim",
    "license": "MIT",
    "web": "https://github.com/apense/shimsham"
  },
  {
    "name": "base32",
    "url": "https://github.com/OpenSystemsLab/base32.nim",
    "method": "git",
    "tags": [
      "base32",
      "encode",
      "decode"
    ],
    "description": "Base32 library for Nim",
    "license": "MIT",
    "web": "https://github.com/OpenSystemsLab/base32.nim"
  },
  {
    "name": "otp",
    "url": "https://github.com/OpenSystemsLab/otp.nim",
    "method": "git",
    "tags": [
      "otp",
      "hotp",
      "totp",
      "time",
      "password",
      "one",
      "google",
      "authenticator"
    ],
    "description": "One Time Password library for Nim",
    "license": "MIT",
    "web": "https://github.com/OpenSystemsLab/otp.nim"
  },
  {
    "name": "q",
    "url": "https://github.com/OpenSystemsLab/q.nim",
    "method": "git",
    "tags": [
      "css",
      "selector",
      "query",
      "match",
      "find",
      "html",
      "xml",
      "jquery"
    ],
    "description": "Simple package for query HTML/XML elements using a CSS3 or jQuery-like selector syntax",
    "license": "MIT",
    "web": "https://github.com/OpenSystemsLab/q.nim"
  },
  {
    "name": "bignum",
    "url": "https://github.com/kaushalmodi/bignum",
    "method": "git",
    "tags": [
      "bignum",
      "gmp",
      "wrapper"
    ],
    "description": "Wrapper around the GMP bindings for the Nim language.",
    "license": "MIT",
    "web": "https://github.com/kaushalmodi/bignum"
  },
  {
    "name": "rbtree",
    "url": "https://github.com/Nycto/RBTreeNim",
    "method": "git",
    "tags": [
      "tree",
      "binary search tree",
      "rbtree",
      "red black tree"
    ],
    "description": "Red/Black Trees",
    "license": "MIT",
    "web": "https://github.com/Nycto/RBTreeNim"
  },
  {
    "name": "anybar",
    "url": "https://github.com/ba0f3/anybar.nim",
    "method": "git",
    "tags": [
      "anybar",
      "menubar",
      "status",
      "indicator"
    ],
    "description": "Control AnyBar instances with Nim",
    "license": "MIT",
    "web": "https://github.com/ba0f3/anybar.nim"
  },
  {
    "name": "astar",
    "url": "https://github.com/Nycto/AStarNim",
    "method": "git",
    "tags": [
      "astar",
      "A*",
      "pathfinding",
      "algorithm"
    ],
    "description": "A* Pathfinding",
    "license": "MIT",
    "web": "https://github.com/Nycto/AStarNim"
  },
  {
    "name": "lazy",
    "url": "https://github.com/petermora/nimLazy/",
    "method": "git",
    "tags": [
      "library",
      "iterator",
      "lazy list"
    ],
    "description": "Iterator library for Nim",
    "license": "MIT",
    "web": "https://github.com/petermora/nimLazy"
  },
  {
    "name": "asyncpythonfile",
    "url": "https://github.com/fallingduck/asyncpythonfile-nim",
    "method": "git",
    "tags": [
      "async",
      "asynchronous",
      "library",
      "python",
      "file",
      "files"
    ],
    "description": "High level, asynchronous file API mimicking Python's file interface.",
    "license": "ISC",
    "web": "https://github.com/fallingduck/asyncpythonfile-nim"
  },
  {
    "name": "nimfuzz",
    "url": "https://github.com/apense/nimfuzz",
    "method": "git",
    "tags": [
      "fuzzing",
      "testing",
      "hacking",
      "security"
    ],
    "description": "Simple and compact fuzzing",
    "license": "Apache License 2.0",
    "web": "https://apense.github.io/nimfuzz"
  },
  {
    "name": "linalg",
    "url": "https://github.com/unicredit/linear-algebra",
    "method": "git",
    "tags": [
      "vector",
      "matrix",
      "linear-algebra",
      "BLAS",
      "LAPACK"
    ],
    "description": "Linear algebra for Nim",
    "license": "Apache License 2.0",
    "web": "https://github.com/unicredit/linear-algebra"
  },
  {
    "name": "sequester",
    "url": "https://github.com/fallingduck/sequester",
    "method": "git",
    "tags": [
      "library",
      "seq",
      "sequence",
      "strings",
      "iterators",
      "php"
    ],
    "description": "Library for converting sequences to strings. Also has PHP-inspired explode and implode procs.",
    "license": "ISC",
    "web": "https://github.com/fallingduck/sequester"
  },
  {
    "name": "options",
    "url": "https://github.com/fallingduck/options-nim",
    "method": "git",
    "tags": [
      "library",
      "option",
      "optionals",
      "maybe"
    ],
    "description": "Temporary package to fix broken code in 0.11.2 stable.",
    "license": "MIT",
    "web": "https://github.com/fallingduck/options-nim"
  },
  {
    "name": "oldwinapi",
    "url": "https://github.com/nim-lang/oldwinapi",
    "method": "git",
    "tags": [
      "library",
      "windows",
      "api"
    ],
    "description": "Old Win API library for Nim",
    "license": "LGPL with static linking exception",
    "web": "https://github.com/nim-lang/oldwinapi"
  },
  {
    "name": "nimx",
    "url": "https://github.com/yglukhov/nimx",
    "method": "git",
    "tags": [
      "gui",
      "ui",
      "library"
    ],
    "description": "Cross-platform GUI framework",
    "license": "MIT",
    "web": "https://github.com/yglukhov/nimx"
  },
  {
    "name": "webview",
    "url": "https://github.com/oskca/webview",
    "method": "git",
    "tags": [
      "gui",
      "ui",
      "webview",
      "cross",
      "web",
      "library"
    ],
    "description": "Nim bindings for https://github.com/zserge/webview, a cross platform single header webview library",
    "license": "MIT",
    "web": "https://github.com/oskca/webview"
  },
  {
    "name": "memo",
    "url": "https://github.com/andreaferretti/memo",
    "method": "git",
    "tags": [
      "memo",
      "memoization",
      "memoize",
      "cache"
    ],
    "description": "Memoize Nim functions",
    "license": "Apache License 2.0",
    "web": "https://github.com/andreaferretti/memo"
  },
  {
    "name": "base62",
    "url": "https://github.com/singularperturbation/base62-encode",
    "method": "git",
    "tags": [
      "base62",
      "encode",
      "decode"
    ],
    "description": "Arbitrary base encoding-decoding functions, defaulting to Base-62.",
    "license": "MIT",
    "web": "https://github.com/singularperturbation/base62-encode"
  },
  {
    "name": "telebot",
    "url": "https://github.com/ba0f3/telebot.nim",
    "method": "git",
    "tags": [
      "telebot",
      "telegram",
      "bot",
      "api",
      "client",
      "async"
    ],
    "description": "Async Telegram Bot API Client",
    "license": "MIT",
    "web": "https://github.com/ba0f3/telebot.nim"
  },
  {
    "name": "tempfile",
    "url": "https://github.com/OpenSystemsLab/tempfile.nim",
    "method": "git",
    "tags": [
      "temp",
      "mktemp",
      "make",
      "mk",
      "mkstemp",
      "mkdtemp"
    ],
    "description": "Temporary files and directories",
    "license": "MIT",
    "web": "https://github.com/OpenSystemsLab/tempfile.nim"
  },
  {
    "name": "AstroNimy",
    "url": "https://github.com/super-massive-black-holes/AstroNimy",
    "method": "git",
    "tags": [
      "science",
      "astronomy",
      "library"
    ],
    "description": "Astronomical library for Nim",
    "license": "MIT",
    "web": "https://github.com/super-massive-black-holes/AstroNimy"
  },
  {
    "name": "patty",
    "url": "https://github.com/andreaferretti/patty",
    "method": "git",
    "tags": [
      "pattern",
      "adt",
      "variant",
      "pattern matching",
      "algebraic data type"
    ],
    "description": "Algebraic data types and pattern matching",
    "license": "Apache License 2.0",
    "web": "https://github.com/andreaferretti/patty"
  },
  {
    "name": "einheit",
    "url": "https://github.com/jyapayne/einheit",
    "method": "git",
    "tags": [
      "unit",
      "tests",
      "unittest",
      "unit tests",
      "unit test macro"
    ],
    "description": "Pretty looking, full featured, Python-inspired unit test library.",
    "license": "MIT",
    "web": "https://github.com/jyapayne/einheit"
  },
  {
    "name": "plists",
    "url": "https://github.com/yglukhov/plists",
    "method": "git",
    "tags": [
      "plist",
      "property",
      "list"
    ],
    "description": "Generate and parse Mac OS X .plist files in Nim.",
    "license": "MIT",
    "web": "https://github.com/yglukhov/plists"
  },
  {
    "name": "ncurses",
    "url": "https://github.com/rnowley/nim-ncurses/",
    "method": "git",
    "tags": [
      "library",
      "terminal",
      "graphics",
      "wrapper"
    ],
    "description": "A wrapper for NCurses",
    "license": "MIT",
    "web": "https://github.com/rnowley/nim-ncurses"
  },
  {
    "name": "nanovg.nim",
    "url": "https://github.com/fowlmouth/nanovg.nim",
    "method": "git",
    "tags": [
      "wrapper",
      "GUI",
      "vector graphics",
      "opengl"
    ],
    "description": "A wrapper for NanoVG vector graphics rendering",
    "license": "MIT",
    "web": "https://github.com/fowlmouth/nanovg.nim"
  },
  {
    "name": "pwd",
    "url": "https://github.com/achesak/nim-pwd",
    "method": "git",
    "tags": [
      "library",
      "unix",
      "pwd",
      "password"
    ],
    "description": "Nim port of Python's pwd module for working with the UNIX password file",
    "license": "MIT",
    "web": "https://github.com/achesak/nim-pwd"
  },
  {
    "name": "spwd",
    "url": "https://github.com/achesak/nim-spwd",
    "method": "git",
    "tags": [
      "library",
      "unix",
      "spwd",
      "password",
      "shadow"
    ],
    "description": "Nim port of Python's spwd module for working with the UNIX shadow password file",
    "license": "MIT",
    "web": "https://github.com/achesak/nim-spwd"
  },
  {
    "name": "grp",
    "url": "https://github.com/achesak/nim-grp",
    "method": "git",
    "tags": [
      "library",
      "unix",
      "grp",
      "group"
    ],
    "description": "Nim port of Python's grp module for working with the UNIX group database file",
    "license": "MIT",
    "web": "https://github.com/achesak/nim-grp"
  },
  {
    "name": "stopwatch",
    "url": "https://gitlab.com/define-private-public/stopwatch",
    "method": "git",
    "tags": [
      "timer",
      "timing",
      "benchmarking",
      "watch",
      "clock"
    ],
    "description": "A simple timing library for benchmarking code and other things.",
    "license": "MIT",
    "web": "https://gitlab.com/define-private-public/stopwatch"
  },
  {
    "name": "nimFinLib",
    "url": "https://github.com/qqtop/NimFinLib",
    "method": "git",
    "tags": [
      "financial"
    ],
    "description": "Financial Library for Nim",
    "license": "MIT",
    "web": "https://github.com/qqtop/NimFinLib"
  },
  {
    "name": "libssh2",
    "url": "https://github.com/ba0f3/libssh2.nim",
    "method": "git",
    "tags": [
      "lib",
      "ssh",
      "ssh2",
      "openssh",
      "client",
      "sftp",
      "scp"
    ],
    "description": "Nim wrapper for libssh2",
    "license": "MIT",
    "web": "https://github.com/ba0f3/libssh2.nim"
  },
  {
    "name": "rethinkdb",
    "url": "https://github.com/OpenSystemsLab/rethinkdb.nim",
    "method": "git",
    "tags": [
      "rethinkdb",
      "driver",
      "client",
      "json"
    ],
    "description": "RethinkDB driver for Nim",
    "license": "MIT",
    "web": "https://github.com/OpenSystemsLab/rethinkdb.nim"
  },
  {
    "name": "dbus",
    "url": "https://github.com/zielmicha/nim-dbus",
    "method": "git",
    "tags": [
      "dbus"
    ],
    "description": "dbus bindings for Nim",
    "license": "MIT",
    "web": "https://github.com/zielmicha/nim-dbus"
  },
  {
    "name": "lmdb",
    "url": "https://github.com/FedericoCeratto/nim-lmdb",
    "method": "git",
    "tags": [
      "wrapper",
      "lmdb",
      "key-value"
    ],
    "description": "A wrapper for LMDB the Lightning Memory-Mapped Database",
    "license": "OpenLDAP",
    "web": "https://github.com/FedericoCeratto/nim-lmdb"
  },
  {
    "name": "zip",
    "url": "https://github.com/nim-lang/zip",
    "method": "git",
    "tags": [
      "wrapper",
      "zip"
    ],
    "description": "A wrapper for the zip library",
    "license": "MIT",
    "web": "https://github.com/nim-lang/zip"
  },
  {
    "name": "csvtools",
    "url": "https://github.com/unicredit/csvtools",
    "method": "git",
    "tags": [
      "CSV",
      "comma separated values",
      "TSV"
    ],
    "description": "Manage CSV files",
    "license": "Apache License 2.0",
    "web": "https://github.com/unicredit/csvtools"
  },
  {
    "name": "httpform",
    "url": "https://github.com/tulayang/httpform",
    "method": "git",
    "tags": [
      "request parser",
      "upload",
      "html5 file"
    ],
    "description": "Http request form parser",
    "license": "MIT",
    "web": "https://github.com/tulayang/httpform"
  },
  {
    "name": "quadtree",
    "url": "https://github.com/Nycto/QuadtreeNim",
    "method": "git",
    "tags": [
      "quadtree",
      "algorithm"
    ],
    "description": "A Quadtree implementation",
    "license": "MIT",
    "web": "https://github.com/Nycto/QuadtreeNim"
  },
  {
    "name": "expat",
    "url": "https://github.com/nim-lang/expat",
    "method": "git",
    "tags": [
      "expat",
      "xml",
      "parsing"
    ],
    "description": "Expat wrapper for Nim",
    "license": "MIT",
    "web": "https://github.com/nim-lang/expat"
  },
  {
    "name": "sphinx",
    "url": "https://github.com/Araq/sphinx",
    "method": "git",
    "tags": [
      "sphinx",
      "wrapper",
      "search",
      "engine"
    ],
    "description": "Sphinx wrapper for Nim",
    "license": "LGPL",
    "web": "https://github.com/Araq/sphinx"
  },
  {
    "name": "sdl1",
    "url": "https://github.com/nim-lang/sdl1",
    "method": "git",
    "tags": [
      "graphics",
      "library",
      "multi-media",
      "input",
      "sound",
      "joystick"
    ],
    "description": "SDL 1.2 wrapper for Nim.",
    "license": "LGPL",
    "web": "https://github.com/nim-lang/sdl1"
  },
  {
    "name": "graphics",
    "url": "https://github.com/nim-lang/graphics",
    "method": "git",
    "tags": [
      "library",
      "SDL"
    ],
    "description": "Graphics module for Nim.",
    "license": "MIT",
    "web": "https://github.com/nim-lang/graphics"
  },
  {
    "name": "libffi",
    "url": "https://github.com/Araq/libffi",
    "method": "git",
    "tags": [
      "ffi",
      "library",
      "C",
      "calling",
      "convention"
    ],
    "description": "libffi wrapper for Nim.",
    "license": "MIT",
    "web": "https://github.com/Araq/libffi"
  },
  {
    "name": "libcurl",
    "url": "https://github.com/Araq/libcurl",
    "method": "git",
    "tags": [
      "curl",
      "web",
      "http",
      "download"
    ],
    "description": "Nim wrapper for libcurl.",
    "license": "MIT",
    "web": "https://github.com/Araq/libcurl"
  },
  {
    "name": "perlin",
    "url": "https://github.com/Nycto/PerlinNim",
    "method": "git",
    "tags": [
      "perlin",
      "simplex",
      "noise"
    ],
    "description": "Perlin noise and Simplex noise generation",
    "license": "MIT",
    "web": "https://github.com/Nycto/PerlinNim"
  },
  {
    "name": "pfring",
    "url": "https://github.com/ba0f3/pfring.nim",
    "method": "git",
    "tags": [
      "pf_ring",
      "packet",
      "sniff",
      "pcap",
      "pfring",
      "network",
      "capture",
      "socket"
    ],
    "description": "PF_RING wrapper for Nim",
    "license": "MIT",
    "web": "https://github.com/ba0f3/pfring.nim"
  },
  {
    "name": "xxtea",
    "url": "https://github.com/xxtea/xxtea-nim",
    "method": "git",
    "tags": [
      "xxtea",
      "encrypt",
      "decrypt",
      "crypto"
    ],
    "description": "XXTEA encryption algorithm library written in pure Nim.",
    "license": "MIT",
    "web": "https://github.com/xxtea/xxtea-nim"
  },
  {
    "name": "xxhash",
    "url": "https://github.com/OpenSystemsLab/xxhash.nim",
    "method": "git",
    "tags": [
      "fast",
      "hash",
      "algorithm"
    ],
    "description": "xxhash wrapper for Nim",
    "license": "MIT",
    "web": "https://github.com/OpenSystemsLab/xxhash.nim"
  },
  {
    "name": "libipset",
    "url": "https://github.com/ba0f3/libipset.nim",
    "method": "git",
    "tags": [
      "ipset",
      "firewall",
      "netfilter",
      "mac",
      "ip",
      "network",
      "collection",
      "rule",
      "set"
    ],
    "description": "libipset wrapper for Nim",
    "license": "MIT",
    "web": "https://github.com/ba0f3/libipset.nim"
  },
  {
    "name": "pop3",
    "url": "https://github.com/FedericoCeratto/nim-pop3",
    "method": "git",
    "tags": [
      "network",
      "pop3",
      "email"
    ],
    "description": "POP3 client library",
    "license": "LGPLv3",
    "web": "https://github.com/FedericoCeratto/nim-pop3"
  },
  {
    "name": "nimrpc",
    "url": "https://github.com/rogercloud/nim-rpc",
    "method": "git",
    "tags": [
      "msgpack",
      "library",
      "rpc",
      "nimrpc"
    ],
    "description": "RPC implementation for Nim based on msgpack4nim",
    "license": "MIT",
    "web": "https://github.com/rogercloud/nim-rpc"
  },
  {
    "name": "nimrpc_milis",
    "url": "https://github.com/milisarge/nimrpc_milis",
    "method": "git",
    "tags": [
      "msgpack",
      "library",
      "rpc",
      "nimrpc"
    ],
    "description": "RPC implementation for Nim based on msgpack4nim",
    "license": "MIT",
    "web": "https://github.com/milisarge/nimrpc_milis"
  },
  {
    "name": "asyncevents",
    "url": "https://github.com/tulayang/asyncevents",
    "method": "git",
    "tags": [
      "event",
      "future",
      "asyncdispatch"
    ],
    "description": "Asynchronous event loop for progaming with MVC",
    "license": "MIT",
    "web": "https://github.com/tulayang/asyncevents"
  },
  {
    "name": "nimSHA2",
    "url": "https://github.com/jangko/nimSHA2",
    "method": "git",
    "tags": [
      "hash",
      "crypto",
      "library",
      "sha256",
      "sha224",
      "sha384",
      "sha512"
    ],
    "description": "Secure Hash Algorithm - 2, [224, 256, 384, and 512 bits]",
    "license": "MIT",
    "web": "https://github.com/jangko/nimSHA2"
  },
  {
    "name": "nimAES",
    "url": "https://github.com/jangko/nimAES",
    "method": "git",
    "tags": [
      "crypto",
      "library",
      "aes",
      "encryption",
      "rijndael"
    ],
    "description": "Advanced Encryption Standard, Rijndael Algorithm",
    "license": "MIT",
    "web": "https://github.com/jangko/nimAES"
  },
  {
    "name": "nimeverything",
    "url": "https://github.com/xland/nimeverything/",
    "method": "git",
    "tags": [
      "everything",
      "voidtools",
      "Everything Search Engine"
    ],
    "description": "everything  search engine wrapper",
    "license": "MIT",
    "web": "https://github.com/xland/nimeverything"
  },
  {
    "name": "vidhdr",
    "url": "https://github.com/achesak/nim-vidhdr",
    "method": "git",
    "tags": [
      "video",
      "formats",
      "file"
    ],
    "description": "Library for detecting the format of an video file",
    "license": "MIT",
    "web": "https://github.com/achesak/nim-vidhdr"
  },
  {
    "name": "gitapi",
    "url": "https://github.com/achesak/nim-gitapi",
    "method": "git",
    "tags": [
      "git",
      "version control",
      "library"
    ],
    "description": "Nim wrapper around the git version control software",
    "license": "MIT",
    "web": "https://github.com/achesak/nim-gitapi"
  },
  {
    "name": "ptrace",
    "url": "https://github.com/ba0f3/ptrace.nim",
    "method": "git",
    "tags": [
      "ptrace",
      "trace",
      "process",
      "syscal",
      "system",
      "call"
    ],
    "description": "ptrace wrapper for Nim",
    "license": "MIT",
    "web": "https://github.com/ba0f3/ptrace.nim"
  },
  {
    "name": "ndbex",
    "url": "https://github.com/Senketsu/nim-db-ex",
    "method": "git",
    "tags": [
      "extension",
      "database",
      "convenience",
      "db",
      "mysql",
      "postgres",
      "sqlite"
    ],
    "description": "extension modules for Nim's 'db_*' modules",
    "license": "MIT",
    "web": "https://github.com/Senketsu/nim-db-ex"
  },
  {
    "name": "spry",
    "url": "https://github.com/gokr/spry",
    "method": "git",
    "tags": [
      "language",
      "library",
      "scripting"
    ],
    "description": "A Smalltalk and Rebol inspired language implemented as an AST interpreter",
    "license": "MIT",
    "web": "https://github.com/gokr/spry"
  },
  {
    "name": "nimBMP",
    "url": "https://github.com/jangko/nimBMP",
    "method": "git",
    "tags": [
      "graphics",
      "library",
      "BMP"
    ],
    "description": "BMP encoder and decoder",
    "license": "MIT",
    "web": "https://github.com/jangko/nimBMP"
  },
  {
    "name": "nimPNG",
    "url": "https://github.com/jangko/nimPNG",
    "method": "git",
    "tags": [
      "graphics",
      "library",
      "PNG"
    ],
    "description": "PNG(Portable Network Graphics) encoder and decoder",
    "license": "MIT",
    "web": "https://github.com/jangko/nimPNG"
  },
  {
    "name": "litestore",
    "url": "https://github.com/h3rald/litestore",
    "method": "git",
    "tags": [
      "database",
      "rest",
      "sqlite"
    ],
    "description": "A lightweight, self-contained, RESTful, searchable, multi-format NoSQL document store",
    "license": "MIT",
    "web": "https://h3rald.com/litestore"
  },
  {
    "name": "parseFixed",
    "url": "https://github.com/jlp765/parsefixed",
    "method": "git",
    "tags": [
      "parse",
      "fixed",
      "width",
      "parser",
      "text"
    ],
    "description": "Parse fixed-width fields within lines of text (complementary to parsecsv)",
    "license": "MIT",
    "web": "https://github.com/jlp765/parsefixed"
  },
  {
    "name": "playlists",
    "url": "https://github.com/achesak/nim-playlists",
    "method": "git",
    "tags": [
      "library",
      "playlists",
      "M3U",
      "PLS",
      "XSPF"
    ],
    "description": "Nim library for parsing PLS, M3U, and XSPF playlist files",
    "license": "MIT",
    "web": "https://github.com/achesak/nim-playlists"
  },
  {
    "name": "seqmath",
    "url": "https://github.com/jlp765/seqmath",
    "method": "git",
    "tags": [
      "math",
      "seq",
      "sequence",
      "array",
      "nested",
      "algebra",
      "statistics",
      "lifted",
      "financial"
    ],
    "description": "Nim math library for sequences and nested sequences (extends math library)",
    "license": "MIT",
    "web": "https://github.com/jlp765/seqmath"
  },
  {
    "name": "daemonize",
    "url": "https://github.com/OpenSystemsLab/daemonize.nim",
    "method": "git",
    "tags": [
      "daemonize",
      "background",
      "fork",
      "unix",
      "linux",
      "process"
    ],
    "description": "This library makes your code run as a daemon process on Unix-like systems",
    "license": "MIT",
    "web": "https://github.com/OpenSystemsLab/daemonize.nim"
  },
  {
    "name": "tnim",
    "url": "https://github.com/jlp765/tnim",
    "method": "git",
    "tags": [
      "REPL",
      "sandbox",
      "interactive",
      "compiler",
      "code",
      "language"
    ],
    "description": "tnim is a Nim REPL - an interactive sandbox for testing Nim code",
    "license": "MIT",
    "web": "https://github.com/jlp765/tnim"
  },
  {
    "name": "ris",
    "url": "https://github.com/achesak/nim-ris",
    "method": "git",
    "tags": [
      "RIS",
      "citation",
      "library"
    ],
    "description": "Module for working with RIS citation files",
    "license": "MIT",
    "web": "https://github.com/achesak/nim-ris"
  },
  {
    "name": "geoip",
    "url": "https://github.com/achesak/nim-geoip",
    "method": "git",
    "tags": [
      "IP",
      "address",
      "location",
      "geolocation"
    ],
    "description": "Retrieve info about a location from an IP address",
    "license": "MIT",
    "web": "https://github.com/achesak/nim-geoip"
  },
  {
    "name": "freegeoip",
    "url": "https://github.com/achesak/nim-freegeoip",
    "method": "git",
    "tags": [
      "IP",
      "address",
      "location",
      "geolocation"
    ],
    "description": "Retrieve info about a location from an IP address",
    "license": "MIT",
    "web": "https://github.com/achesak/nim-freegeoip"
  },
  {
    "name": "nimroutine",
    "url": "https://github.com/rogercloud/nim-routine",
    "method": "git",
    "tags": [
      "goroutine",
      "routine",
      "lightweight",
      "thread"
    ],
    "description": "A go routine like nim implementation",
    "license": "MIT",
    "web": "https://github.com/rogercloud/nim-routine"
  },
  {
    "name": "coverage",
    "url": "https://github.com/yglukhov/coverage",
    "method": "git",
    "tags": [
      "code",
      "coverage"
    ],
    "description": "Code coverage library",
    "license": "MIT",
    "web": "https://github.com/yglukhov/coverage"
  },
  {
    "name": "golib",
    "url": "https://github.com/stefantalpalaru/golib-nim",
    "method": "git",
    "tags": [
      "library",
      "wrapper"
    ],
    "description": "Bindings for golib - a library that (ab)uses gccgo to bring Go's channels and goroutines to the rest of the world",
    "license": "BSD",
    "web": "https://github.com/stefantalpalaru/golib-nim"
  },
  {
    "name": "libnotify",
    "url": "https://github.com/FedericoCeratto/nim-libnotify.git",
    "method": "git",
    "tags": [
      "library",
      "wrapper",
      "desktop"
    ],
    "description": "Minimalistic libnotify wrapper for desktop notifications",
    "license": "LGPLv3",
    "web": "https://github.com/FedericoCeratto/nim-libnotify"
  },
  {
    "name": "nimcat",
    "url": "https://github.com/shakna-israel/nimcat",
    "method": "git",
    "tags": [
      "cat",
      "cli"
    ],
    "description": "An implementation of cat in Nim",
    "license": "MIT",
    "web": "https://github.com/shakna-israel/nimcat"
  },
  {
    "name": "sections",
    "url": "https://github.com/c0ffeeartc/nim-sections",
    "method": "git",
    "tags": [
      "BDD",
      "test"
    ],
    "description": "`Section` macro with BDD aliases for testing",
    "license": "MIT",
    "web": "https://github.com/c0ffeeartc/nim-sections"
  },
  {
    "name": "nimfp",
    "url": "https://github.com/vegansk/nimfp",
    "method": "git",
    "tags": [
      "functional",
      "library"
    ],
    "description": "Nim functional programming library",
    "license": "MIT",
    "web": "https://github.com/vegansk/nimfp"
  },
  {
    "name": "nhsl",
    "url": "https://github.com/twist-vector/nhsl.git",
    "method": "git",
    "tags": [
      "library",
      "serialization",
      "pure"
    ],
    "description": "Nim Hessian Serialization Library encodes/decodes data into the Hessian binary protocol",
    "license": "LGPL",
    "web": "https://github.com/twist-vector/nhsl"
  },
  {
    "name": "nimstopwatch",
    "url": "https://github.com/twist-vector/nim-stopwatch.git",
    "method": "git",
    "tags": [
      "app",
      "timer"
    ],
    "description": "A Nim-based, non-graphical application designed to measure the amount of time elapsed from its activation to deactivation, includes total elapsed time, lap, and split times.",
    "license": "LGPL",
    "web": "https://github.com/twist-vector/nim-stopwatch"
  },
  {
    "name": "playground",
    "url": "https://github.com/theduke/nim-playground",
    "method": "git",
    "tags": [
      "webapp",
      "execution",
      "code",
      "sandbox"
    ],
    "description": "Web-based playground for testing Nim code.",
    "license": "MIT",
    "web": "https://github.com/theduke/nim-playground"
  },
  {
    "name": "nimsl",
    "url": "https://github.com/yglukhov/nimsl",
    "method": "git",
    "tags": [
      "shader",
      "opengl",
      "glsl"
    ],
    "description": "Shaders in Nim.",
    "license": "MIT",
    "web": "https://github.com/yglukhov/nimsl"
  },
  {
    "name": "omnilog",
    "url": "https://github.com/nim-appkit/omnilog",
    "method": "git",
    "tags": [
      "library",
      "logging",
      "logs"
    ],
    "description": "Advanced logging library for Nim with structured logging, formatters, filters and writers.",
    "license": "LGPLv3",
    "web": "https://github.com/nim-appkit/omnilog"
  },
  {
    "name": "values",
    "url": "https://github.com/nim-appkit/values",
    "method": "git",
    "tags": [
      "library",
      "values",
      "datastructures"
    ],
    "description": "Library for working with arbitrary values + a map data structure.",
    "license": "MIT",
    "web": "https://github.com/nim-appkit/values"
  },
  {
    "name": "geohash",
    "url": "https://github.com/twist-vector/nim-geohash.git",
    "method": "git",
    "tags": [
      "library",
      "geocoding",
      "pure"
    ],
    "description": "Nim implementation of the geohash latitude/longitude geocode system",
    "license": "Apache License 2.0",
    "web": "https://github.com/twist-vector/nim-geohash"
  },
  {
    "name": "bped",
    "url": "https://github.com/twist-vector/nim-bped.git",
    "method": "git",
    "tags": [
      "library",
      "serialization",
      "pure"
    ],
    "description": "Nim implementation of the Bittorrent ascii serialization protocol",
    "license": "Apache License 2.0",
    "web": "https://github.com/twist-vector/nim-bped"
  },
  {
    "name": "ctrulib",
    "url": "https://github.com/skyforce77/ctrulib-nim.git",
    "method": "git",
    "tags": [
      "library",
      "nintendo",
      "3ds"
    ],
    "description": "ctrulib wrapper",
    "license": "GPLv2",
    "web": "https://github.com/skyforce77/ctrulib-nim"
  },
  {
    "name": "nimrdkafka",
    "url": "https://github.com/dfdeshom/nimrdkafka.git",
    "method": "git",
    "tags": [
      "library",
      "wrapper",
      "kafka"
    ],
    "description": "Nim wrapper for librdkafka",
    "license": "Apache License 2.0",
    "web": "https://github.com/dfdeshom/nimrdkafka"
  },
  {
    "name": "utils",
    "url": "https://github.com/nim-appkit/utils",
    "method": "git",
    "tags": [
      "library",
      "utilities"
    ],
    "description": "Collection of string, parsing, pointer, ... utilities.",
    "license": "MIT",
    "web": "https://github.com/nim-appkit/utils"
  },
  {
    "name": "pymod",
    "url": "https://github.com/jboy/nim-pymod",
    "method": "git",
    "tags": [
      "wrapper",
      "python",
      "module",
      "numpy",
      "array",
      "matrix",
      "ndarray",
      "pyobject",
      "pyarrayobject",
      "iterator",
      "iterators",
      "docstring"
    ],
    "description": "Auto-generate a Python module that wraps a Nim module.",
    "license": "MIT",
    "web": "https://github.com/jboy/nim-pymod"
  },
  {
    "name": "db",
    "url": "https://github.com/jlp765/db",
    "method": "git",
    "tags": [
      "wrapper",
      "database",
      "module",
      "sqlite",
      "mysql",
      "postgres",
      "db_sqlite",
      "db_mysql",
      "db_postgres"
    ],
    "description": "Unified db access module, providing a single library module to access the db_sqlite, db_mysql and db_postgres modules.",
    "license": "MIT",
    "web": "https://github.com/jlp765/db"
  },
  {
    "name": "nimsnappy",
    "url": "https://github.com/dfdeshom/nimsnappy.git",
    "method": "git",
    "tags": [
      "wrapper",
      "compression"
    ],
    "description": "Nim wrapper for the snappy compression library. there is also a high-level API for easy use",
    "license": "BSD",
    "web": "https://github.com/dfdeshom/nimsnappy"
  },
  {
    "name": "nimLUA",
    "url": "https://github.com/jangko/nimLUA",
    "method": "git",
    "tags": [
      "lua",
      "library",
      "bind",
      "glue",
      "macros"
    ],
    "description": "glue code generator to bind Nim and Lua together using Nim's powerful macro",
    "license": "MIT",
    "web": "https://github.com/jangko/nimLUA"
  },
  {
    "name": "sound",
    "url": "https://github.com/yglukhov/sound.git",
    "method": "git",
    "tags": [
      "sound",
      "ogg"
    ],
    "description": "Cross-platform sound mixer library",
    "license": "MIT",
    "web": "https://github.com/yglukhov/sound"
  },
  {
    "name": "nimi3status",
    "url": "https://github.com/FedericoCeratto/nimi3status",
    "method": "git",
    "tags": [
      "i3",
      "i3status"
    ],
    "description": "Lightweight i3 status bar.",
    "license": "GPLv3",
    "web": "https://github.com/FedericoCeratto/nimi3status"
  },
  {
    "name": "native_dialogs",
    "url": "https://github.com/SSPkrolik/nim-native-dialogs.git",
    "method": "git",
    "tags": [
      "ui",
      "gui",
      "cross-platform",
      "library"
    ],
    "description": "Implements framework-agnostic native operating system dialogs calls",
    "license": "MIT",
    "web": "https://github.com/SSPkrolik/nim-native-dialogs"
  },
  {
    "name": "variant",
    "url": "https://github.com/yglukhov/variant.git",
    "method": "git",
    "tags": [
      "variant"
    ],
    "description": "Variant type and type matching",
    "license": "MIT",
    "web": "https://github.com/yglukhov/variant"
  },
  {
    "name": "pythonmath",
    "url": "https://github.com/achesak/nim-pythonmath",
    "method": "git",
    "tags": [
      "library",
      "python",
      "math"
    ],
    "description": "Module to provide an interface as similar as possible to Python's math libary",
    "license": "MIT",
    "web": "https://github.com/achesak/nim-pythonmath"
  },
  {
    "name": "nimlz4",
    "url": "https://github.com/dfdeshom/nimlz4.git",
    "method": "git",
    "tags": [
      "wrapper",
      "compression",
      "lzo",
      "lz4"
    ],
    "description": "Nim wrapper for the LZ4 library. There is also a high-level API for easy use",
    "license": "BSD",
    "web": "https://github.com/dfdeshom/nimlz4"
  },
  {
    "name": "pythonize",
    "url": "https://github.com/marcoapintoo/nim-pythonize.git",
    "method": "git",
    "tags": [
      "python",
      "wrapper"
    ],
    "description": "A higher-level wrapper for the Python Programing Language",
    "license": "MIT",
    "web": "https://github.com/marcoapintoo/nim-pythonize"
  },
  {
    "name": "cligen",
    "url": "https://github.com/c-blake/cligen.git",
    "method": "git",
    "tags": [
      "library",
      "command-line",
      "arguments",
      "switches",
      "parsing",
      "options"
    ],
    "description": "Infer & generate command-line interace/option/argument parsers",
    "license": "MIT",
    "web": "https://github.com/c-blake/cligen"
  },
  {
    "name": "fnmatch",
    "url": "https://github.com/achesak/nim-fnmatch",
    "method": "git",
    "tags": [
      "library",
      "unix",
      "files",
      "matching"
    ],
    "description": "Nim module for filename matching with UNIX shell patterns",
    "license": "MIT",
    "web": "https://github.com/achesak/nim-fnmatch"
  },
  {
    "name": "shorturl",
    "url": "https://github.com/achesak/nim-shorturl",
    "method": "git",
    "tags": [
      "library",
      "url",
      "uid"
    ],
    "description": "Nim module for generating URL identifiers for Tiny URL and bit.ly-like URLs",
    "license": "MIT",
    "web": "https://github.com/achesak/nim-shorturl"
  },
  {
    "name": "teafiles",
    "url": "git@github.com:unicredit/nim-teafiles.git",
    "method": "git",
    "tags": [
      "teafiles",
      "mmap",
      "timeseries"
    ],
    "description": "TeaFiles provide fast read/write access to time series data",
    "license": "Apache2",
    "web": "https://github.com/unicredit/nim-teafiles"
  },
  {
    "name": "emmy",
    "url": "git@github.com:unicredit/emmy.git",
    "method": "git",
    "tags": [
      "algebra",
      "polynomials",
      "primes",
      "ring",
      "quotients"
    ],
    "description": "Algebraic structures and related operations for Nim",
    "license": "Apache2",
    "web": "https://github.com/unicredit/emmy"
  },
  {
    "name": "impulse_engine",
    "url": "https://github.com/matkuki/Nim-Impulse-Engine",
    "method": "git",
    "tags": [
      "physics",
      "engine",
      "2D"
    ],
    "description": "Nim port of a simple 2D physics engine",
    "license": "zlib",
    "web": "https://github.com/matkuki/Nim-Impulse-Engine"
  },
  {
    "name": "notifications",
    "url": "https://github.com/dom96/notifications",
    "method": "git",
    "tags": [
      "notifications",
      "alerts",
      "gui",
      "toasts",
      "macosx",
      "cocoa"
    ],
    "description": "Library for displaying notifications on the desktop",
    "license": "MIT",
    "web": "https://github.com/dom96/notifications"
  },
  {
    "name": "reactor",
    "url": "https://github.com/zielmicha/reactor.nim",
    "method": "git",
    "tags": [
      "async",
      "libuv",
      "http",
      "tcp"
    ],
    "description": "Asynchronous networking engine for Nim",
    "license": "MIT",
    "web": "https://networkos.net/nim/reactor.nim"
  },
  {
    "name": "asynctools",
    "url": "https://github.com/cheatfate/asynctools",
    "method": "git",
    "tags": [
      "async",
      "pipes",
      "processes",
      "ipc",
      "synchronization",
      "dns",
      "pty"
    ],
    "description": "Various asynchronous tools for Nim",
    "license": "MIT",
    "web": "https://github.com/cheatfate/asynctools"
  },
  {
    "name": "nimcrypto",
    "url": "https://github.com/cheatfate/nimcrypto",
    "method": "git",
    "tags": [
      "crypto",
      "hashes",
      "ciphers",
      "keccak",
      "sha3",
      "blowfish",
      "twofish",
      "rijndael",
      "csprng",
      "hmac",
      "ripemd"
    ],
    "description": "Nim cryptographic library",
    "license": "MIT",
    "web": "https://github.com/cheatfate/nimcrypto"
  },
  {
    "name": "collections",
    "url": "https://github.com/zielmicha/collections.nim",
    "method": "git",
    "tags": [
      "iterator",
      "functional"
    ],
    "description": "Various collections and utilities",
    "license": "MIT",
    "web": "https://github.com/zielmicha/collections.nim"
  },
  {
    "name": "capnp",
    "url": "https://github.com/zielmicha/capnp.nim",
    "method": "git",
    "tags": [
      "capnp",
      "serialization",
      "protocol",
      "rpc"
    ],
    "description": "Cap'n Proto implementation for Nim",
    "license": "MIT",
    "web": "https://github.com/zielmicha/capnp.nim"
  },
  {
    "name": "biscuits",
    "url": "https://github.com/achesak/nim-biscuits",
    "method": "git",
    "tags": [
      "cookie",
      "persistence"
    ],
    "description": "better cookie handling",
    "license": "MIT",
    "web": "https://github.com/achesak/nim-biscuits"
  },
  {
    "name": "pari",
    "url": "https://github.com/lompik/pari.nim",
    "method": "git",
    "tags": [
      "number theory",
      "computer algebra system"
    ],
    "description": "Pari/GP C library wrapper",
    "license": "MIT",
    "web": "https://github.com/lompik/pari.nim"
  },
  {
    "name": "spacenav",
    "url": "https://github.com/nimious/spacenav.git",
    "method": "git",
    "tags": [
      "binding",
      "3dx",
      "3dconnexion",
      "libspnav",
      "spacenav",
      "spacemouse",
      "spacepilot",
      "spacenavigator"
    ],
    "description": "Bindings for libspnav, the free 3Dconnexion device driver",
    "license": "MIT",
    "web": "https://github.com/nimious/spacenav"
  },
  {
    "name": "isense",
    "url": "https://github.com/nimious/isense.git",
    "method": "git",
    "tags": [
      "binding",
      "isense",
      "intersense",
      "inertiacube",
      "intertrax",
      "microtrax",
      "thales",
      "tracking",
      "sensor"
    ],
    "description": "Bindings for the InterSense SDK",
    "license": "MIT",
    "web": "https://github.com/nimious/isense"
  },
  {
    "name": "libusb",
    "url": "https://github.com/nimious/libusb.git",
    "method": "git",
    "tags": [
      "binding",
      "usb",
      "libusb"
    ],
    "description": "Bindings for libusb, the cross-platform user library to access USB devices.",
    "license": "MIT",
    "web": "https://github.com/nimious/libusb"
  },
  {
    "name": "myo",
    "url": "https://github.com/nimious/myo.git",
    "method": "git",
    "tags": [
      "binding",
      "myo",
      "thalmic",
      "armband",
      "gesture"
    ],
    "description": "Bindings for the Thalmic Labs Myo gesture control armband SDK.",
    "license": "MIT",
    "web": "https://github.com/nimious/myo"
  },
  {
    "name": "oculus",
    "url": "https://github.com/nimious/oculus.git",
    "method": "git",
    "tags": [
      "binding",
      "oculus",
      "rift",
      "vr",
      "libovr",
      "ovr",
      "dk1",
      "dk2",
      "gearvr"
    ],
    "description": "Bindings for the Oculus VR SDK.",
    "license": "MIT",
    "web": "https://github.com/nimious/oculus"
  },
  {
    "name": "serialport",
    "url": "https://github.com/nimious/serialport.git",
    "method": "git",
    "tags": [
      "binding",
      "libserialport",
      "serial",
      "communication"
    ],
    "description": "Bindings for libserialport, the cross-platform serial communication library.",
    "license": "MIT",
    "web": "https://github.com/nimious/serialport"
  },
  {
    "name": "gles",
    "url": "https://github.com/nimious/gles.git",
    "method": "git",
    "tags": [
      "binding",
      "khronos",
      "gles",
      "opengl es"
    ],
    "description": "Bindings for OpenGL ES, the embedded 3D graphics library.",
    "license": "MIT",
    "web": "https://github.com/nimious/gles"
  },
  {
    "name": "egl",
    "url": "https://github.com/nimious/egl.git",
    "method": "git",
    "tags": [
      "binding",
      "khronos",
      "egl",
      "opengl",
      "opengl es",
      "openvg"
    ],
    "description": "Bindings for EGL, the native platform interface for rendering APIs.",
    "license": "MIT",
    "web": "https://github.com/nimious/egl"
  },
  {
    "name": "sixense",
    "url": "https://github.com/nimious/sixense.git",
    "method": "git",
    "tags": [
      "binding",
      "sixense",
      "razer hydra",
      "stem system",
      "vr"
    ],
    "description": "Bindings for the Sixense Core API.",
    "license": "MIT",
    "web": "https://github.com/nimious/sixense"
  },
  {
    "name": "listsv",
    "url": "https://github.com/srwiley/listsv.git",
    "method": "git",
    "tags": [
      "singly linked list",
      "doubly linked list"
    ],
    "description": "Basic operations on singly and doubly linked lists.",
    "license": "MIT",
    "web": "https://github.com/srwiley/listsv"
  },
  {
    "name": "kissfft",
    "url": "https://github.com/m13253/nim-kissfft",
    "method": "git",
    "tags": [
      "fft",
      "dsp",
      "signal"
    ],
    "description": "Nim binding for KissFFT Fast Fourier Transform library",
    "license": "BSD",
    "web": "https://github.com/m13253/nim-kissfft"
  },
  {
    "name": "nimbench",
    "url": "https://github.com/ivankoster/nimbench.git",
    "method": "git",
    "tags": [
      "benchmark",
      "micro benchmark",
      "timer"
    ],
    "description": "Micro benchmarking tool to measure speed of code, with the goal of optimizing it.",
    "license": "Apache Version 2.0",
    "web": "https://github.com/ivankoster/nimbench"
  },
  {
    "name": "nest",
    "url": "https://github.com/kedean/nest.git",
    "method": "git",
    "tags": [
      "library",
      "api",
      "router",
      "web"
    ],
    "description": "RESTful URI router",
    "license": "MIT",
    "web": "https://github.com/kedean/nest"
  },
  {
    "name": "nimbluez",
    "url": "https://github.com/Electric-Blue/NimBluez.git",
    "method": "git",
    "tags": [
      "bluetooth",
      "library",
      "wrapper",
      "sockets"
    ],
    "description": "Nim modules for access to system Bluetooth resources.",
    "license": "BSD",
    "web": "https://github.com/Electric-Blue/NimBluez"
  },
  {
    "name": "yaml",
    "url": "https://github.com/flyx/NimYAML",
    "method": "git",
    "tags": [
      "serialization",
      "parsing",
      "library",
      "yaml"
    ],
    "description": "YAML 1.2 implementation for Nim",
    "license": "MIT",
    "web": "http://flyx.github.io/NimYAML/"
  },
  {
    "name": "nimyaml",
    "alias": "yaml"
  },
  {
    "name": "jsmn",
    "url": "https://github.com/OpenSystemsLab/jsmn.nim",
    "method": "git",
    "tags": [
      "json",
      "token",
      "tokenizer",
      "parser",
      "jsmn"
    ],
    "description": "Jsmn - a world fastest JSON parser - in pure Nim",
    "license": "MIT",
    "web": "https://github.com/OpenSystemsLab/jsmn.nim"
  },
  {
    "name": "mangle",
    "url": "https://github.com/baabelfish/mangle",
    "method": "git",
    "tags": [
      "functional",
      "iterators",
      "lazy",
      "library"
    ],
    "description": "Yet another iterator library",
    "license": "MIT",
    "web": "https://github.com/baabelfish/mangle"
  },
  {
    "name": "nimshell",
    "url": "https://github.com/vegansk/nimshell",
    "method": "git",
    "tags": [
      "shell",
      "utility"
    ],
    "description": "Library for shell scripting in nim",
    "license": "MIT",
    "web": "https://github.com/vegansk/nimshell"
  },
  {
    "name": "rosencrantz",
    "url": "https://github.com/andreaferretti/rosencrantz",
    "method": "git",
    "tags": [
      "web",
      "server",
      "DSL",
      "combinators"
    ],
    "description": "A web DSL for Nim",
    "license": "MIT",
    "web": "https://github.com/andreaferretti/rosencrantz"
  },
  {
    "name": "sam",
    "url": "https://github.com/OpenSystemsLab/sam.nim",
    "method": "git",
    "tags": [
      "json",
      "binding",
      "map",
      "dump",
      "load"
    ],
    "description": "Fast and just works JSON-Binding for Nim",
    "license": "MIT",
    "web": "https://github.com/OpenSystemsLab/sam.nim"
  },
  {
    "name": "twitter",
    "url": "https://github.com/dchem/twitter.nim",
    "method": "git",
    "tags": [
      "library",
      "wrapper",
      "twitter"
    ],
    "description": "Low-level twitter API wrapper library for Nim.",
    "license": "MIT",
    "web": "https://github.com/dchem/twitter.nim"
  },
  {
    "name": "stomp",
    "url": "https://bitbucket.org/mahlon/nim-stomp",
    "method": "hg",
    "tags": [
      "stomp",
      "library",
      "messaging",
      "events"
    ],
    "description": "A pure-nim implementation of the STOMP protocol for machine messaging.",
    "license": "MIT",
    "web": "http://bitbucket.org/mahlon/nim-stomp"
  },
  {
    "name": "srt",
    "url": "https://github.com/achesak/nim-srt",
    "method": "git",
    "tags": [
      "srt",
      "subrip",
      "subtitle"
    ],
    "description": "Nim module for parsing SRT (SubRip) subtitle files",
    "license": "MIT",
    "web": "https://github.com/achesak/nim-srt"
  },
  {
    "name": "subviewer",
    "url": "https://github.com/achesak/nim-subviewer",
    "method": "git",
    "tags": [
      "subviewer",
      "subtitle"
    ],
    "description": "Nim module for parsing SubViewer subtitle files",
    "license": "MIT",
    "web": "https://github.com/achesak/nim-subviewer"
  },
  {
    "name": "Kinto",
    "url": "https://github.com/OpenSystemsLab/kinto.nim",
    "method": "git",
    "tags": [
      "mozilla",
      "kinto",
      "json",
      "storage",
      "server",
      "client"
    ],
    "description": "Kinto Client for Nim",
    "license": "MIT",
    "web": "https://github.com/OpenSystemsLab/kinto.nim"
  },
  {
    "name": "xmltools",
    "url": "https://github.com/vegansk/xmltools",
    "method": "git",
    "tags": [
      "xml",
      "functional",
      "library",
      "parsing"
    ],
    "description": "High level xml library for Nim",
    "license": "MIT",
    "web": "https://github.com/vegansk/xmltools"
  },
  {
    "name": "nimongo",
    "url": "https://github.com/SSPkrolik/nimongo",
    "method": "git",
    "tags": [
      "mongo",
      "mongodb",
      "database",
      "server",
      "driver",
      "storage"
    ],
    "description": "MongoDB driver in pure Nim language with synchronous and asynchronous I/O support",
    "license": "MIT",
    "web": "https://github.com/SSPkrolik/nimongo"
  },
  {
    "name": "nimboost",
    "url": "https://github.com/vegansk/nimboost",
    "method": "git",
    "tags": [
      "stdlib",
      "library",
      "utility"
    ],
    "description": "Additions to the Nim's standard library, like boost for C++",
    "license": "MIT",
    "web": "http://vegansk.github.io/nimboost/"
  },
  {
    "name": "asyncdocker",
    "url": "https://github.com/tulayang/asyncdocker",
    "method": "git",
    "tags": [
      "async",
      "docker"
    ],
    "description": "Asynchronous docker client written by Nim-lang",
    "license": "MIT",
    "web": "http://tulayang.github.io/asyncdocker.html"
  },
  {
    "name": "python3",
    "url": "https://github.com/matkuki/python3",
    "method": "git",
    "tags": [
      "python",
      "wrapper"
    ],
    "description": "Wrapper to interface with the Python 3 interpreter",
    "license": "MIT",
    "web": "https://github.com/matkuki/python3"
  },
  {
    "name": "jser",
    "url": "https://github.com/niv/jser.nim",
    "method": "git",
    "tags": [
      "json",
      "serialize",
      "tuple"
    ],
    "description": "json de/serializer for tuples and more",
    "license": "MIT",
    "web": "https://github.com/niv/jser.nim"
  },
  {
    "name": "pledge",
    "url": "https://github.com/euantorano/pledge.nim",
    "method": "git",
    "tags": [
      "pledge",
      "openbsd"
    ],
    "description": "OpenBSDs pledge(2) for Nim.",
    "license": "BSD3",
    "web": "https://github.com/euantorano/pledge.nim"
  },
  {
    "name": "sophia",
    "url": "https://github.com/gokr/nim-sophia",
    "method": "git",
    "tags": [
      "library",
      "wrapper",
      "database"
    ],
    "description": "Nim wrapper of the Sophia key/value store",
    "license": "MIT",
    "web": "https://github.com/gokr/nim-sophia"
  },
  {
    "name": "progress",
    "url": "https://github.com/euantorano/progress.nim",
    "method": "git",
    "tags": [
      "progress",
      "bar",
      "terminal",
      "ui"
    ],
    "description": "A simple progress bar for Nim.",
    "license": "BSD3",
    "web": "https://github.com/euantorano/progress.nim"
  },
  {
    "name": "websocket",
    "url": "https://github.com/niv/websocket.nim",
    "method": "git",
    "tags": [
      "http",
      "websockets",
      "async",
      "client",
      "server"
    ],
    "description": "websockets for nim",
    "license": "MIT",
    "web": "https://github.com/niv/websocket.nim"
  },
  {
    "name": "cucumber",
    "url": "https://github.com/shaunc/cucumber_nim",
    "method": "git",
    "tags": [
      "testing",
      "cucumber",
      "bdd"
    ],
    "description": "implements the cucumber BDD framework in the nim language",
    "license": "MIT",
    "web": "https://github.com/shaunc/cucumber_nim"
  },
  {
    "name": "libmpdclient",
    "url": "https://github.com/lompik/libmpdclient.nim",
    "method": "git",
    "tags": [
      "MPD",
      "Music Player Daemon"
    ],
    "description": "Bindings for the Music Player Daemon C client library",
    "license": "BSD",
    "web": "https://github.com/lompik/libmpdclient.nim"
  },
  {
    "name": "awk",
    "url": "https://github.com/greencardamom/awk",
    "method": "git",
    "tags": [
      "awk"
    ],
    "description": "Nim for awk programmers",
    "license": "MIT",
    "web": "https://github.com/greencardamom/awk"
  },
  {
    "name": "dotenv",
    "url": "https://github.com/euantorano/dotenv.nim",
    "method": "git",
    "tags": [
      "env",
      "dotenv",
      "configuration",
      "environment"
    ],
    "description": "Loads environment variables from `.env`.",
    "license": "BSD3",
    "web": "https://github.com/euantorano/dotenv.nim"
  },
  {
    "name": "sph",
    "url": "https://github.com/aidansteele/sph",
    "method": "git",
    "tags": [
      "crypto",
      "hashes",
      "md5",
      "sha"
    ],
    "description": "Large number of cryptographic hashes for Nim",
    "license": "MIT",
    "web": "https://github.com/aidansteele/sph"
  },
  {
    "name": "libsodium",
    "url": "https://github.com/FedericoCeratto/nim-libsodium",
    "method": "git",
    "tags": [
      "wrapper",
      "library",
      "security",
      "crypto"
    ],
    "description": "libsodium wrapper",
    "license": "LGPLv3",
    "web": "https://github.com/FedericoCeratto/nim-libsodium"
  },
  {
    "name": "aws_sdk",
    "url": "https://github.com/aidansteele/aws_sdk.nim",
    "method": "git",
    "tags": [
      "aws",
      "amazon"
    ],
    "description": "Library for interacting with Amazon Web Services (AWS)",
    "license": "MIT",
    "web": "https://github.com/aidansteele/aws_sdk.nim"
  },
  {
    "name": "i18n",
    "url": "https://github.com/Parashurama/nim-i18n",
    "method": "git",
    "tags": [
      "gettext",
      "i18n",
      "internationalisation"
    ],
    "description": "Bring a gettext-like internationalisation module to Nim",
    "license": "MIT",
    "web": "https://github.com/Parashurama/nim-i18n"
  },
  {
    "name": "persistent_enums",
    "url": "https://github.com/yglukhov/persistent_enums",
    "method": "git",
    "tags": [
      "enum",
      "binary",
      "protocol"
    ],
    "description": "Define enums which values preserve their binary representation upon inserting or reordering",
    "license": "MIT",
    "web": "https://github.com/yglukhov/persistent_enums"
  },
  {
    "name": "nimcl",
    "url": "https://github.com/unicredit/nimcl",
    "method": "git",
    "tags": [
      "OpenCL",
      "GPU"
    ],
    "description": "High level wrapper over OpenCL",
    "license": "Apache License 2.0",
    "web": "https://github.com/unicredit/nimcl"
  },
  {
    "name": "nimblas",
    "url": "https://github.com/unicredit/nimblas",
    "method": "git",
    "tags": [
      "BLAS",
      "linear algebra",
      "vector",
      "matrix"
    ],
    "description": "BLAS for Nim",
    "license": "Apache License 2.0",
    "web": "https://github.com/unicredit/nimblas"
  },
  {
    "name": "fixmath",
    "url": "https://github.com/Jeff-Ciesielski/fixmath",
    "method": "git",
    "tags": [
      "math"
    ],
    "description": "LibFixMath 16:16 fixed point support for nim",
    "license": "MIT",
    "web": "https://github.com/Jeff-Ciesielski/fixmath"
  },
  {
    "name": "nimzend",
    "url": "https://github.com/metatexx/nimzend",
    "method": "git",
    "tags": [
      "zend",
      "php",
      "binding",
      "extension"
    ],
    "description": "Native Nim Zend API glue for easy PHP extension development.",
    "license": "MIT",
    "web": "https://github.com/metatexx/nimzend"
  },
  {
    "name": "spills",
    "url": "https://github.com/andreaferretti/spills",
    "method": "git",
    "tags": [
      "disk-based",
      "sequence",
      "memory-mapping"
    ],
    "description": "Disk-based sequences",
    "license": "Apache License 2.0",
    "web": "https://github.com/andreaferretti/spills"
  },
  {
    "name": "platformer",
    "url": "https://github.com/def-/nim-platformer",
    "method": "git",
    "tags": [
      "game",
      "sdl",
      "2d"
    ],
    "description": "Writing a 2D Platform Game in Nim with SDL2",
    "license": "MIT",
    "web": "https://github.com/def-/nim-platformer"
  },
  {
    "name": "nimCEF",
    "url": "https://github.com/jangko/nimCEF",
    "method": "git",
    "tags": [
      "chromium",
      "embedded",
      "framework",
      "cef",
      "wrapper"
    ],
    "description": "Nim wrapper for the Chromium Embedded Framework",
    "license": "MIT",
    "web": "https://github.com/jangko/nimCEF"
  },
  {
    "name": "migrate",
    "url": "https://github.com/euantorano/migrate.nim",
    "method": "git",
    "tags": [
      "migrate",
      "database",
      "db"
    ],
    "description": "A simple database migration utility for Nim.",
    "license": "BSD3",
    "web": "https://github.com/euantorano/migrate.nim"
  },
  {
    "name": "subfield",
    "url": "https://github.com/jyapayne/subfield",
    "method": "git",
    "tags": [
      "subfield",
      "macros"
    ],
    "description": "Override the dot operator to access nested subfields of a Nim object.",
    "license": "MIT",
    "web": "https://github.com/jyapayne/subfield"
  },
  {
    "name": "semver",
    "url": "https://github.com/euantorano/semver.nim",
    "method": "git",
    "tags": [
      "semver",
      "version",
      "parser"
    ],
    "description": "Semantic versioning parser for Nim. Allows the parsing of version strings into objects and the comparing of version objects.",
    "license": "BSD3",
    "web": "https://github.com/euantorano/semver.nim"
  },
  {
    "name": "ad",
    "tags": [
      "calculator",
      "rpn"
    ],
    "method": "git",
    "license": "MIT",
    "web": "https://github.com/subsetpark/ad",
    "url": "https://github.com/subsetpark/ad",
    "description": "A simple RPN calculator"
  },
  {
    "name": "asyncpg",
    "url": "https://github.com/cheatfate/asyncpg",
    "method": "git",
    "tags": [
      "async",
      "database",
      "postgres",
      "postgresql",
      "asyncdispatch",
      "asynchronous",
      "library"
    ],
    "description": "Asynchronous PostgreSQL driver for Nim Language.",
    "license": "MIT",
    "web": "https://github.com/cheatfate/asyncpg"
  },
  {
    "name": "winregistry",
    "description": "Deal with Windows Registry from Nim.",
    "tags": [
      "registry",
      "windows",
      "library"
    ],
    "url": "https://github.com/miere43/nim-registry",
    "web": "https://github.com/miere43/nim-registry",
    "license": "MIT",
    "method": "git"
  },
  {
    "name": "luna",
    "description": "Lua convenience library for nim",
    "tags": [
      "lua",
      "scripting"
    ],
    "url": "https://github.com/smallfx/luna.nim",
    "web": "https://github.com/smallfx/luna.nim",
    "license": "MIT",
    "method": "git"
  },
  {
    "name": "qrcode",
    "description": "module for creating and reading QR codes using http://goqr.me/",
    "tags": [
      "qr",
      "qrcode",
      "api"
    ],
    "url": "https://github.com/achesak/nim-qrcode",
    "web": "https://github.com/achesak/nim-qrcode",
    "license": "MIT",
    "method": "git"
  },
  {
    "name": "circleci_client",
    "tags": [
      "circleci",
      "client"
    ],
    "method": "git",
    "license": "LGPLv3",
    "web": "https://github.com/FedericoCeratto/nim-circleci",
    "url": "https://github.com/FedericoCeratto/nim-circleci",
    "description": "CircleCI API client"
  },
  {
    "name": "iup",
    "description": "Bindings for the IUP widget toolkit",
    "tags": [
      "GUI",
      "IUP"
    ],
    "url": "https://github.com/nim-lang/iup",
    "web": "https://github.com/nim-lang/iup",
    "license": "MIT",
    "method": "git"
  },
  {
    "name": "barbarus",
    "tags": [
      "i18n",
      "internationalization"
    ],
    "method": "git",
    "license": "MIT",
    "web": "https://github.com/cjxgm/barbarus",
    "url": "https://github.com/cjxgm/barbarus",
    "description": "A simple extensible i18n engine."
  },
  {
    "name": "jsonob",
    "tags": [
      "json",
      "object",
      "marshal"
    ],
    "method": "git",
    "license": "MIT",
    "web": "https://github.com/cjxgm/jsonob",
    "url": "https://github.com/cjxgm/jsonob",
    "description": "JSON / Object mapper"
  },
  {
    "name": "autome",
    "description": "Write GUI automation scripts with Nim",
    "tags": [
      "gui",
      "automation",
      "windows"
    ],
    "license": "MIT",
    "web": "https://github.com/miere43/autome",
    "url": "https://github.com/miere43/autome",
    "method": "git"
  },
  {
    "name": "wox",
    "description": "Helper library for writing Wox plugins in Nim",
    "tags": [
      "wox",
      "plugins"
    ],
    "license": "MIT",
    "web": "https://github.com/roose/nim-wox",
    "url": "https://github.com/roose/nim-wox",
    "method": "git"
  },
  {
    "name": "seccomp",
    "description": "Linux Seccomp sandbox library",
    "tags": [
      "linux",
      "security",
      "sandbox",
      "seccomp"
    ],
    "license": "LGPLv2.1",
    "web": "https://github.com/FedericoCeratto/nim-seccomp",
    "url": "https://github.com/FedericoCeratto/nim-seccomp",
    "method": "git"
  },
  {
    "name": "AntTweakBar",
    "tags": [
      "gui",
      "opengl",
      "rendering"
    ],
    "method": "git",
    "license": "MIT",
    "web": "https://github.com/krux02/nimAntTweakBar",
    "url": "https://github.com/krux02/nimAntTweakBar",
    "description": "nim wrapper around the AntTweakBar c library"
  },
  {
    "name": "slimdown",
    "tags": [
      "markdown",
      "parser",
      "library"
    ],
    "method": "git",
    "license": "MIT",
    "web": "https://github.com/ruivieira/nim-slimdown",
    "url": "https://github.com/ruivieira/nim-slimdown",
    "description": "Nim module that converts Markdown text to HTML using only regular expressions. Based on jbroadway's Slimdown."
  },
  {
    "name": "taglib",
    "description": "TagLib Audio Meta-Data Library wrapper",
    "license": "MIT",
    "tags": [
      "audio",
      "metadata",
      "tags",
      "library",
      "wrapper"
    ],
    "url": "https://github.com/alex-laskin/nim-taglib",
    "web": "https://github.com/alex-laskin/nim-taglib",
    "method": "git"
  },
  {
    "name": "des",
    "description": "3DES native library for Nim",
    "tags": [
      "library",
      "encryption",
      "crypto"
    ],
    "license": "MIT",
    "web": "https://github.com/LucaWolf/des.nim",
    "url": "https://github.com/LucaWolf/des.nim",
    "method": "git"
  },
  {
    "name": "bgfx",
    "url": "https://github.com/Halsys/nim-bgfx",
    "method": "git",
    "tags": [
      "wrapper",
      "media",
      "graphics",
      "3d",
      "rendering",
      "opengl"
    ],
    "description": "BGFX wrapper for the nim programming language.",
    "license": "BSD2",
    "web": "https://github.com/Halsys/nim-bgfx"
  },
  {
    "name": "json_builder",
    "tags": [
      "json",
      "generator",
      "builder"
    ],
    "method": "git",
    "license": "MIT",
    "web": "https://github.com/undecided/json_builder",
    "url": "https://github.com/undecided/json_builder",
    "description": "Easy and fast generator for valid json in nim"
  },
  {
    "name": "mapbits",
    "tags": [
      "map",
      "bits",
      "byte",
      "word",
      "binary"
    ],
    "method": "git",
    "license": "MIT",
    "description": "Access bit mapped portions of bytes in binary data as int variables",
    "web": "https://github.com/jlp765/mapbits",
    "url": "https://github.com/jlp765/mapbits"
  },
  {
    "name": "faststack",
    "tags": [
      "collection"
    ],
    "method": "git",
    "license": "MIT",
    "description": "Dynamically resizable data structure optimized for fast iteration.",
    "web": "https://github.com/Vladar4/FastStack",
    "url": "https://github.com/Vladar4/FastStack"
  },
  {
    "name": "gpx",
    "tags": [
      "GPX",
      "GPS",
      "waypoint",
      "route"
    ],
    "method": "git",
    "license": "MIT",
    "description": "Nim module for parsing GPX (GPS Exchange format) files",
    "web": "https://github.com/achesak/nim-gpx",
    "url": "https://github.com/achesak/nim-gpx"
  },
  {
    "name": "itn",
    "tags": [
      "GPS",
      "intinerary",
      "tomtom",
      "ITN"
    ],
    "method": "git",
    "license": "MIT",
    "description": "Nim module for parsing ITN (TomTom intinerary) files",
    "web": "https://github.com/achesak/nim-itn",
    "url": "https://github.com/achesak/nim-itn"
  },
  {
    "name": "foliant",
    "tags": [
      "foliant",
      "docs",
      "pdf",
      "docx",
      "word",
      "latex",
      "tex",
      "pandoc",
      "markdown",
      "md",
      "restream"
    ],
    "method": "git",
    "license": "MIT",
    "web": "https://github.com/foliant-docs/foliant-nim",
    "url": "https://github.com/foliant-docs/foliant-nim",
    "description": "Documentation generator that produces pdf and docx from Markdown. Uses Pandoc and LaTeX behind the scenes."
  },
  {
    "name": "gemf",
    "url": "https://bitbucket.org/abudden/gemf.nim",
    "method": "hg",
    "license": "MIT",
    "description": "Library for reading GEMF map tile stores",
    "web": "http://www.cgtk.co.uk/gemf",
    "tags": [
      "maps",
      "gemf",
      "parser"
    ]
  },
  {
    "name": "Remotery",
    "url": "https://github.com/Halsys/Nim-Remotery",
    "method": "git",
    "tags": [
      "wrapper",
      "opengl",
      "direct3d",
      "cuda",
      "profiler"
    ],
    "description": "Nim wrapper for (and with) Celtoys's Remotery",
    "license": "Apache License 2.0",
    "web": "https://github.com/Halsys/Nim-Remotery"
  },
  {
    "name": "picohttpparser",
    "tags": [
      "web",
      "http"
    ],
    "method": "git",
    "license": "MIT",
    "description": "Bindings for picohttpparser.",
    "web": "https://github.com/philip-wernersbach/nim-picohttpparser",
    "url": "https://github.com/philip-wernersbach/nim-picohttpparser"
  },
  {
    "name": "microasynchttpserver",
    "tags": [
      "web",
      "http",
      "async",
      "server"
    ],
    "method": "git",
    "license": "MIT",
    "description": "A thin asynchronous HTTP server library, API compatible with Nim's built-in asynchttpserver.",
    "web": "https://github.com/philip-wernersbach/microasynchttpserver",
    "url": "https://github.com/philip-wernersbach/microasynchttpserver"
  },
  {
    "name": "react",
    "url": "https://github.com/andreaferretti/react.nim",
    "method": "git",
    "tags": [
      "js",
      "react",
      "frontend",
      "ui",
      "single page application"
    ],
    "description": "React.js bindings for Nim",
    "license": "Apache License 2.0",
    "web": "https://github.com/andreaferretti/react.nim"
  },
  {
    "name": "oauth",
    "url": "https://github.com/CORDEA/oauth",
    "method": "git",
    "tags": [
      "library",
      "oauth",
      "oauth2",
      "authorization"
    ],
    "description": "OAuth library for nim",
    "license": "Apache License 2.0",
    "web": "http://cordea.github.io/oauth"
  },
  {
    "name": "jsbind",
    "url": "https://github.com/yglukhov/jsbind",
    "method": "git",
    "tags": [
      "bindings",
      "emscripten",
      "javascript"
    ],
    "description": "Define bindings to JavaScript and Emscripten",
    "license": "MIT",
    "web": "https://github.com/yglukhov/jsbind"
  },
  {
    "name": "uuids",
    "url": "https://github.com/pragmagic/uuids/",
    "method": "git",
    "tags": [
      "library",
      "uuid",
      "id"
    ],
    "description": "UUID library for Nim",
    "license": "MIT",
    "web": "https://github.com/pragmagic/uuids/"
  },
  {
    "name": "isaac",
    "url": "https://github.com/pragmagic/isaac/",
    "method": "git",
    "tags": [
      "library",
      "algorithms",
      "random",
      "crypto"
    ],
    "description": "ISAAC PRNG implementation on Nim",
    "license": "MIT",
    "web": "https://github.com/pragmagic/isaac/"
  },
  {
    "name": "SDF",
    "url": "https://github.com/Halsys/SDF.nim",
    "method": "git",
    "tags": [
      "sdf",
      "text",
      "contour",
      "texture",
      "signed",
      "distance",
      "transform"
    ],
    "description": "Signed Distance Field builder for contour texturing in Nim",
    "license": "MIT",
    "web": "https://github.com/Halsys/SDF.nim"
  },
  {
    "name": "WebGL",
    "url": "https://github.com/stisa/webgl",
    "method": "git",
    "tags": [
      "webgl",
      "graphic",
      "js",
      "javascript",
      "wrapper",
      "3D",
      "2D"
    ],
    "description": "Experimental wrapper to webgl for Nim",
    "license": "MIT",
    "web": "http://stisa.space/webgl/"
  },
  {
    "name": "fileinput",
    "url": "https://github.com/achesak/nim-fileinput",
    "method": "git",
    "tags": [
      "file",
      "io",
      "input"
    ],
    "description": "iterate through files and lines",
    "license": "MIT",
    "web": "https://github.com/achesak/nim-fileinput"
  },
  {
    "name": "classy",
    "url": "https://github.com/nigredo-tori/classy",
    "method": "git",
    "tags": [
      "library",
      "typeclasses",
      "macros"
    ],
    "description": "typeclasses for Nim",
    "license": "Unlicense",
    "web": "https://github.com/nigredo-tori/classy"
  },
  {
    "name": "MiNiM",
    "url": "https://github.com/h3rald/minim",
    "method": "git",
    "tags": [
      "concatenative",
      "language",
      "shell"
    ],
    "description": "A tiny concatenative programming language and shell.",
    "license": "MIT",
    "web": "https://h3rald.com/minim"
  },
  {
    "name": "boneIO",
    "url": "https://github.com/xyz32/boneIO",
    "method": "git",
    "tags": [
      "library",
      "GPIO",
      "BeagleBone"
    ],
    "description": "A low level GPIO library for the BeagleBone board family",
    "license": "MIT",
    "web": "https://github.com/xyz32/boneIO"
  },
  {
    "name": "ui",
    "url": "https://github.com/nim-lang/ui",
    "method": "git",
    "tags": [
      "library",
      "GUI",
      "libui",
      "toolkit"
    ],
    "description": "A wrapper for libui",
    "license": "MIT",
    "web": "https://github.com/nim-lang/ui"
  },
  {
    "name": "mmgeoip",
    "url": "https://github.com/FedericoCeratto/nim-mmgeoip",
    "method": "git",
    "tags": [
      "geoip"
    ],
    "description": "MaxMind GeoIP library",
    "license": "LGPLv2.1",
    "web": "https://github.com/FedericoCeratto/nim-mmgeoip"
  },
  {
    "name": "libjwt",
    "url": "https://github.com/nimscale/nim-libjwt",
    "method": "git",
    "tags": [
      "jwt",
      "libjwt"
    ],
    "description": "Bindings for libjwt",
    "license": "LGPLv2.1",
    "web": "https://github.com/nimscale/nim-libjwt"
  },
  {
    "name": "forestdb",
    "url": "https://github.com/nimscale/forestdb",
    "method": "git",
    "tags": [
      "library",
      "bTree",
      "HB+-Trie",
      "db",
      "forestdb"
    ],
    "description": "ForestDB is fast key-value storage engine that is based on a Hierarchical B+-Tree based Trie, or HB+-Trie.",
    "license": "Apache License 2.0",
    "web": "https://github.com/nimscale/forestdb"
  },
  {
    "name": "nimbox",
    "url": "https://github.com/dom96/nimbox",
    "method": "git",
    "tags": [
      "library",
      "wrapper",
      "termbox",
      "command-line",
      "ui",
      "tui",
      "gui"
    ],
    "description": "A Rustbox-inspired termbox wrapper",
    "license": "MIT",
    "web": "https://github.com/dom96/nimbox"
  },
  {
    "name": "psutil",
    "url": "https://github.com/juancarlospaco/psutil-nim",
    "method": "git",
    "tags": [
      "psutil",
      "process",
      "network",
      "system",
      "disk",
      "cpu"
    ],
    "description": "psutil is a cross-platform library for retrieving information on running processes and system utilization (CPU, memory, disks, network). Since 2018 maintained by Juan Carlos because was abandoned.",
    "license": "BSD",
    "web": "https://github.com/johnscillieri/psutil-nim"
  },
  {
    "name": "gapbuffer",
    "url": "https://notabug.org/vktec/nim-gapbuffer.git",
    "method": "git",
    "tags": [
      "buffer",
      "seq",
      "sequence",
      "string",
      "gapbuffer"
    ],
    "description": "A simple gap buffer implementation",
    "license": "MIT",
    "web": "https://notabug.org/vktec/nim-gapbuffer"
  },
  {
    "name": "pudge",
    "url": "https://github.com/recoilme/pudge.git",
    "method": "git",
    "tags": [
      "wrapper",
      "database",
      "sophia"
    ],
    "description": "Pudge Db - it's modern key/value storage with memcached protocol support. Pudge Db implements a high-level cross-platform sockets interface to sophia db.",
    "license": "MIT",
    "web": "https://github.com/recoilme/pudge"
  },
  {
    "name": "etcd_client",
    "url": "https://github.com/FedericoCeratto/nim-etcd-client",
    "method": "git",
    "tags": [
      "library",
      "etcd"
    ],
    "description": "etcd client library",
    "license": "LGPLv3",
    "web": "https://github.com/FedericoCeratto/nim-etcd-client"
  },
  {
    "name": "package_visible_types",
    "url": "https://github.com/zah/nim-package-visible-types",
    "method": "git",
    "tags": [
      "library",
      "packages",
      "visibility"
    ],
    "description": "A hacky helper lib for authoring Nim packages with package-level visiblity",
    "license": "MIT",
    "web": "https://github.com/zah/nim-package-visible-types"
  },
  {
    "name": "ranges",
    "url": "https://github.com/status-im/nim-ranges",
    "method": "git",
    "tags": [
      "library",
      "ranges"
    ],
    "description": "Exploration of various implementations of memory range types",
    "license": "Apache License 2.0",
    "web": "https://github.com/status-im/nim-ranges"
  },
  {
    "name": "json_rpc",
    "url": "https://github.com/status-im/nim-json-rpc",
    "method": "git",
    "tags": [
      "library",
      "json-rpc",
      "server",
      "client",
      "rpc",
      "json"
    ],
    "description": "Nim library for implementing JSON-RPC clients and servers",
    "license": "Apache License 2.0",
    "web": "https://github.com/status-im/nim-json-rpc"
  },
  {
    "name": "chronos",
    "url": "https://github.com/status-im/nim-chronos",
    "method": "git",
    "tags": [
      "library",
      "networking",
      "async",
      "asynchronous",
      "eventloop",
      "timers",
      "sendfile",
      "tcp",
      "udp"
    ],
    "description": "An efficient library for asynchronous programming",
    "license": "Apache License 2.0",
    "web": "https://github.com/status-im/nim-chronos"
  },
  {
    "name": "asyncdispatch2",
    "alias": "chronos"
  },
  {
    "name": "serialization",
    "url": "https://github.com/status-im/nim-serialization",
    "method": "git",
    "tags": [
      "library",
      "serialization"
    ],
    "description": "A modern and extensible serialization framework for Nim",
    "license": "Apache License 2.0",
    "web": "https://github.com/status-im/nim-serialization"
  },
  {
    "name": "json_serialization",
    "url": "https://github.com/status-im/nim-json-serialization",
    "method": "git",
    "tags": [
      "library",
      "json",
      "serialization"
    ],
    "description": "Flexible JSON serialization not relying on run-time type information",
    "license": "Apache License 2.0",
    "web": "https://github.com/status-im/nim-json-serialization"
  },
  {
    "name": "confutils",
    "url": "https://github.com/status-im/nim-confutils",
    "method": "git",
    "tags": [
      "library",
      "configuration"
    ],
    "description": "Simplified handling of command line options and config files",
    "license": "Apache License 2.0",
    "web": "https://github.com/status-im/nim-confutils"
  },
  {
    "name": "std_shims",
    "url": "https://github.com/status-im/nim-std-shims",
    "method": "git",
    "tags": [
      "library",
      "backports",
      "shims"
    ],
    "description": "APIs available in the latests version of Nim, backported to older stable releases",
    "license": "Apache License 2.0",
    "web": "https://github.com/status-im/nim-std-shims"
  },
  {
    "name": "stew",
    "url": "https://github.com/status-im/nim-stew",
    "method": "git",
    "tags": [
      "library",
      "backports",
      "shims",
      "ranges",
      "bitwise",
      "bitops",
      "endianness",
      "bytes",
      "blobs",
      "pointer-arithmetic"
    ],
    "description": "stew is collection of utilities, std library extensions and budding libraries that are frequently used at Status, but are too small to deserve their own git repository.",
    "license": "Apache License 2.0",
    "web": "https://github.com/status-im/nim-stew"
  },
  {
    "name": "faststreams",
    "url": "https://github.com/status-im/nim-faststreams",
    "method": "git",
    "tags": [
      "library",
      "I/O",
      "memory-mapping",
      "streams"
    ],
    "description": "Nearly zero-overhead input/output streams for Nim",
    "license": "Apache License 2.0",
    "web": "https://github.com/status-im/nim-faststreams"
  },
  {
    "name": "bncurve",
    "url": "https://github.com/status-im/nim-bncurve",
    "method": "git",
    "tags": [
      "library",
      "cryptography",
      "barreto-naehrig",
      "eliptic-curves",
      "pairing"
    ],
    "description": "Nim Barreto-Naehrig pairing-friendly elliptic curve implementation",
    "license": "Apache License 2.0",
    "web": "https://github.com/status-im/nim-bncurve"
  },
  {
    "name": "eth",
    "url": "https://github.com/status-im/nim-eth",
    "method": "git",
    "tags": [
      "library",
      "ethereum",
      "p2p",
      "devp2p",
      "rplx",
      "networking",
      "whisper",
      "swarm",
      "rlp",
      "cryptography",
      "trie",
      "patricia-trie",
      "keyfile",
      "wallet",
      "bloom",
      "bloom-filter"
    ],
    "description": "A collection of Ethereum related libraries",
    "license": "Apache License 2.0",
    "web": "https://github.com/status-im/nim-eth"
  },
  {
    "name": "metrics",
    "url": "https://github.com/status-im/nim-metrics",
    "method": "git",
    "tags": [
      "library",
      "metrics",
      "prometheus",
      "statsd"
    ],
    "description": "Nim metrics client library supporting the Prometheus monitoring toolkit",
    "license": "Apache License 2.0",
    "web": "https://github.com/status-im/nim-metrics"
  },
  {
    "name": "blscurve",
    "url": "https://github.com/status-im/nim-blscurve",
    "method": "git",
    "tags": [
      "library",
      "cryptography",
      "bls",
      "aggregated-signatures"
    ],
    "description": "Nim implementation of  Barreto-Lynn-Scott (BLS) curve BLS12-381.",
    "license": "Apache License 2.0",
    "web": "https://github.com/status-im/nim-blscurve"
  },
  {
    "name": "libp2p",
    "url": "https://github.com/status-im/nim-libp2p",
    "method": "git",
    "tags": [
      "library",
      "networking",
      "libp2p",
      "ipfs",
      "ethereum"
    ],
    "description": "libp2p implementation in Nim",
    "license": "Apache License 2.0",
    "web": "https://github.com/status-im/nim-libp2p"
  },
  {
    "name": "rlp",
    "url": "https://github.com/status-im/nim-rlp",
    "method": "git",
    "tags": [
      "deprecated"
    ],
    "description": "Deprecated RLP serialization library for Nim (now part of the 'eth' module)",
    "license": "Apache License 2.0",
    "web": "https://github.com/status-im/nim-rlp"
  },
  {
    "name": "eth_keys",
    "url": "https://github.com/status-im/nim-eth-keys",
    "method": "git",
    "tags": [
      "deprecated"
    ],
    "description": "A deprecated reimplementation in pure Nim of eth-keys, the common API for Ethereum key operations (now part of the 'eth' package).",
    "license": "Apache License 2.0",
    "web": "https://github.com/status-im/nim-eth-keys"
  },
  {
    "name": "eth_common",
    "url": "https://github.com/status-im/nim-eth-common",
    "method": "git",
    "tags": [
      "library",
      "ethereum"
    ],
    "description": "Definitions of various data structures used in the Ethereum eco-system",
    "license": "Apache License 2.0",
    "web": "https://github.com/status-im/nim-eth-common"
  },
  {
    "name": "ethash",
    "url": "https://github.com/status-im/nim-ethash",
    "method": "git",
    "tags": [
      "library",
      "ethereum",
      "ethash",
      "cryptography",
      "proof-of-work"
    ],
    "description": "A Nim implementation of Ethash, the ethereum proof-of-work hashing function",
    "license": "Apache License 2.0",
    "web": "https://github.com/status-im/nim-ethash"
  },
  {
    "name": "eth_bloom",
    "url": "https://github.com/status-im/nim-eth-bloom",
    "method": "git",
    "tags": [
      "deprecated"
    ],
    "description": "Ethereum bloom filter (deprecated, now part of the 'eth' package)",
    "license": "Apache License 2.0",
    "web": "https://github.com/status-im/nim-eth-bloom"
  },
  {
    "name": "evmjit",
    "url": "https://github.com/status-im/nim-evmjit",
    "method": "git",
    "tags": [
      "library",
      "ethereum",
      "evm",
      "jit",
      "wrapper"
    ],
    "description": "A wrapper for the The Ethereum EVM JIT library",
    "license": "Apache License 2.0",
    "web": "https://github.com/status-im/nim-evmjit"
  },
  {
    "name": "keccak_tiny",
    "url": "https://github.com/status-im/nim-keccak-tiny",
    "method": "git",
    "tags": [
      "library",
      "sha3",
      "keccak",
      "cryptography"
    ],
    "description": "A wrapper for the keccak-tiny C library",
    "license": "Apache License 2.0",
    "web": "https://github.com/status-im/nim-keccak-tiny"
  },
  {
    "name": "httputils",
    "url": "https://github.com/status-im/nim-http-utils",
    "method": "git",
    "tags": [
      "http",
      "parsers",
      "protocols"
    ],
    "description": "Common utilities for implementing HTTP servers",
    "license": "Apache License 2.0",
    "web": "https://github.com/status-im/nim-http-utils"
  },
  {
    "name": "rocksdb",
    "url": "https://github.com/status-im/nim-rocksdb",
    "method": "git",
    "tags": [
      "library",
      "wrapper",
      "database"
    ],
    "description": "A wrapper for Facebook's RocksDB, an embeddable, persistent key-value store for fast storage",
    "license": "Apache 2.0 or GPLv2",
    "web": "https://github.com/status-im/nim-rocksdb"
  },
  {
    "name": "secp256k1",
    "url": "https://github.com/status-im/nim-secp256k1",
    "method": "git",
    "tags": [
      "library",
      "cryptography",
      "secp256k1"
    ],
    "description": "A wrapper for the libsecp256k1 C library",
    "license": "Apache License 2.0",
    "web": "https://github.com/status-im/nim-secp256k1"
  },
  {
    "name": "eth_trie",
    "url": "https://github.com/status-im/nim-eth-trie",
    "method": "git",
    "tags": [
      "deprecated"
    ],
    "description": "Merkle Patricia Tries as specified by Ethereum (deprecated, now part of the 'eth' package)",
    "license": "Apache License 2.0",
    "web": "https://github.com/status-im/nim-eth-trie"
  },
  {
    "name": "eth_p2p",
    "url": "https://github.com/status-im/nim-eth-p2p",
    "method": "git",
    "tags": [
      "deprecated",
      "library",
      "ethereum",
      "p2p",
      "devp2p",
      "rplx",
      "networking",
      "whisper",
      "swarm"
    ],
    "description": "Deprecated implementation of the Ethereum suite of P2P protocols (now part of the 'eth' package)",
    "license": "Apache License 2.0",
    "web": "https://github.com/status-im/nim-eth-p2p"
  },
  {
    "name": "eth_keyfile",
    "url": "https://github.com/status-im/nim-eth-keyfile",
    "method": "git",
    "tags": [
      "deprecated"
    ],
    "description": "A deprecated library for handling Ethereum private keys and wallets (now part of the 'eth' package)",
    "license": "Apache License 2.0",
    "web": "https://github.com/status-im/nim-eth-keyfile"
  },
  {
    "name": "byteutils",
    "url": "https://github.com/status-im/nim-byteutils",
    "method": "git",
    "tags": [
      "library",
      "blobs",
      "hex-dump"
    ],
    "description": "Useful utilities for manipulating and visualizing byte blobs",
    "license": "Apache License 2.0",
    "web": "https://github.com/status-im/nim-byteutils"
  },
  {
    "name": "ttmath",
    "url": "https://github.com/status-im/nim-ttmath",
    "method": "git",
    "tags": [
      "library",
      "math",
      "numbers"
    ],
    "description": "A Nim wrapper for ttmath: big numbers with fixed size",
    "license": "Apache License 2.0",
    "web": "https://github.com/status-im/nim-ttmath"
  },
  {
    "name": "nimbus",
    "url": "https://github.com/status-im/nimbus",
    "method": "git",
    "tags": [
      "ethereum"
    ],
    "description": "An Ethereum 2.0 Sharding Client for Resource-Restricted Devices",
    "license": "Apache License 2.0",
    "web": "https://github.com/status-im/nimbus"
  },
  {
    "name": "stint",
    "url": "https://github.com/status-im/nim-stint",
    "method": "git",
    "tags": [
      "library",
      "math",
      "numbers"
    ],
    "description": "Stack-based arbitrary-precision integers - Fast and portable with natural syntax for resource-restricted devices",
    "license": "Apache License 2.0",
    "web": "https://github.com/status-im/nim-stint"
  },
  {
    "name": "daemon",
    "url": "https://github.com/status-im/nim-daemon",
    "method": "git",
    "tags": [
      "servers",
      "daemonization"
    ],
    "description": "Cross-platform process daemonization library",
    "license": "Apache License 2.0",
    "web": "https://github.com/status-im/nim-daemon"
  },
  {
    "name": "chronicles",
    "url": "https://github.com/status-im/nim-chronicles",
    "method": "git",
    "tags": [
      "logging",
      "json"
    ],
    "description": "A crafty implementation of structured logging for Nim",
    "license": "Apache License 2.0",
    "web": "https://github.com/status-im/nim-chronicles"
  },
  {
    "name": "stb_image",
    "url": "https://gitlab.com/define-private-public/stb_image-Nim",
    "method": "git",
    "tags": [
      "stb",
      "image",
      "graphics",
      "io",
      "wrapper"
    ],
    "description": "A wrapper for stb_image and stb_image_write.",
    "license": "Unlicense",
    "web": "https://gitlab.com/define-private-public/stb_image-Nim"
  },
  {
    "name": "mutableseqs",
    "url": "https://github.com/iourinski/mutableseqs",
    "method": "git",
    "tags": [
      "sequences",
      "mapreduce"
    ],
    "description": "utilities for transforming sequences",
    "license": "MIT",
    "web": "https://github.com/iourinski/mutableseqs"
  },
  {
    "name": "stor",
    "url": "https://github.com/nimscale/stor",
    "method": "git",
    "tags": [
      "storage",
      "io"
    ],
    "description": "Efficient object storage system",
    "license": "MIT",
    "web": "https://github.com/nimscale/stor"
  },
  {
    "name": "linuxfb",
    "url": "https://github.com/luked99/linuxfb.nim",
    "method": "git",
    "tags": [
      "wrapper",
      "graphics",
      "linux"
    ],
    "description": "Wrapper around the Linux framebuffer driver ioctl API",
    "license": "MIT",
    "web": "https://github.com/luked99/linuxfb.nim"
  },
  {
    "name": "nimactors",
    "url": "https://github.com/vegansk/nimactors",
    "method": "git",
    "tags": [
      "actors",
      "library"
    ],
    "description": "Actors library for Nim inspired by akka-actors",
    "license": "MIT",
    "web": "https://github.com/vegansk/nimactors"
  },
  {
    "name": "porter",
    "url": "https://github.com/iourinski/porter",
    "method": "git",
    "tags": [
      "stemmer",
      "multilanguage",
      "snowball"
    ],
    "description": "Simple extensible implementation of Porter stemmer algorithm",
    "license": "MIT",
    "web": "https://github.com/iourinski/porter"
  },
  {
    "name": "kiwi",
    "url": "https://github.com/yglukhov/kiwi",
    "method": "git",
    "tags": [
      "cassowary",
      "constraint",
      "solving"
    ],
    "description": "Cassowary constraint solving",
    "license": "MIT",
    "web": "https://github.com/yglukhov/kiwi"
  },
  {
    "name": "ArrayFireNim",
    "url": "https://github.com/bitstormGER/ArrayFire-Nim",
    "method": "git",
    "tags": [
      "array",
      "linear",
      "algebra",
      "scientific",
      "computing"
    ],
    "description": "A nim wrapper for ArrayFire",
    "license": "BSD",
    "web": "https://github.com/bitstormGER/ArrayFire-Nim"
  },
  {
    "name": "statsd_client",
    "url": "https://github.com/FedericoCeratto/nim-statsd-client",
    "method": "git",
    "tags": [
      "library",
      "statsd",
      "client",
      "statistics",
      "metrics"
    ],
    "description": "A simple, stateless StatsD client library",
    "license": "LGPLv3",
    "web": "https://github.com/FedericoCeratto/nim-statsd-client"
  },
  {
    "name": "html5_canvas",
    "url": "https://gitlab.com/define-private-public/HTML5-Canvas-Nim",
    "method": "git",
    "tags": [
      "html5",
      "canvas",
      "drawing",
      "graphics",
      "rendering",
      "browser",
      "javascript"
    ],
    "description": "HTML5 Canvas and drawing for the JavaScript backend.",
    "license": "MIT",
    "web": "https://gitlab.com/define-private-public/HTML5-Canvas-Nim"
  },
  {
    "name": "alea",
    "url": "https://github.com/unicredit/alea",
    "method": "git",
    "tags": [
      "random variables",
      "distributions",
      "probability",
      "gaussian",
      "sampling"
    ],
    "description": "Define and compose random variables",
    "license": "Apache License 2.0",
    "web": "https://github.com/unicredit/alea"
  },
  {
    "name": "winim",
    "url": "https://github.com/khchen/winim",
    "method": "git",
    "tags": [
      "library",
      "windows",
      "api",
      "com"
    ],
    "description": "Nim's Windows API and COM Library",
    "license": "MIT",
    "web": "https://github.com/khchen/winim"
  },
  {
    "name": "ed25519",
    "url": "https://github.com/niv/ed25519.nim",
    "method": "git",
    "tags": [
      "ed25519",
      "cryptography",
      "crypto",
      "publickey",
      "privatekey",
      "signing",
      "keyexchange",
      "native"
    ],
    "description": "ed25519 key crypto bindings",
    "license": "MIT",
    "web": "https://github.com/niv/ed25519.nim"
  },
  {
    "name": "libevdev",
    "url": "https://github.com/luked99/libevdev.nim",
    "method": "git",
    "tags": [
      "wrapper",
      "os",
      "linux"
    ],
    "description": "Wrapper for libevdev, Linux input device processing library",
    "license": "MIT",
    "web": "https://github.com/luked99/libevdev.nim"
  },
  {
    "name": "nesm",
    "url": "https://gitlab.com/xomachine/NESM.git",
    "method": "git",
    "tags": [
      "metaprogramming",
      "parser",
      "pure",
      "serialization"
    ],
    "description": "A macro for generating [de]serializers for given objects",
    "license": "MIT",
    "web": "https://xomachine.gitlab.io/NESM/"
  },
  {
    "name": "sdnotify",
    "url": "https://github.com/FedericoCeratto/nim-sdnotify",
    "method": "git",
    "tags": [
      "os",
      "linux",
      "systemd",
      "sdnotify"
    ],
    "description": "Systemd service notification helper",
    "license": "MIT",
    "web": "https://github.com/FedericoCeratto/nim-sdnotify"
  },
  {
    "name": "cmd",
    "url": "https://github.com/samdmarshall/cmd.nim",
    "method": "git",
    "tags": [
      "cmd",
      "command-line",
      "prompt",
      "interactive"
    ],
    "description": "interactive command prompt",
    "license": "BSD 3-Clause",
    "web": "https://github.com/samdmarshall/cmd.nim"
  },
  {
    "name": "csvtable",
    "url": "https://github.com/apahl/csvtable",
    "method": "git",
    "tags": [
      "csv",
      "table"
    ],
    "description": "tools for handling CSV files (comma or tab-separated) with an API similar to Python's CSVDictReader and -Writer.",
    "license": "MIT",
    "web": "https://github.com/apahl/csvtable"
  },
  {
    "name": "plotly",
    "url": "https://github.com/brentp/nim-plotly",
    "method": "git",
    "tags": [
      "plot",
      "graphing",
      "chart",
      "data"
    ],
    "description": "Nim interface to plotly",
    "license": "MIT",
    "web": "https://github.com/brentp/nim-plotly"
  },
  {
    "name": "gnuplot",
    "url": "https://github.com/dvolk/gnuplot.nim",
    "method": "git",
    "tags": [
      "plot",
      "graphing",
      "data"
    ],
    "description": "Nim interface to gnuplot",
    "license": "MIT",
    "web": "https://github.com/dvolk/gnuplot.nim"
  },
  {
    "name": "ustring",
    "url": "https://github.com/rokups/nim-ustring",
    "method": "git",
    "tags": [
      "string",
      "text",
      "unicode",
      "uft8",
      "utf-8"
    ],
    "description": "utf-8 string",
    "license": "MIT",
    "web": "https://github.com/rokups/nim-ustring"
  },
  {
    "name": "imap",
    "url": "https://github.com/ehmry/imap",
    "method": "git",
    "tags": [
      "imap",
      "email"
    ],
    "description": "IMAP client library",
    "license": "GPL2",
    "web": "https://github.com/ehmry/imap"
  },
  {
    "name": "isa",
    "url": "https://github.com/nimscale/isa",
    "method": "git",
    "tags": [
      "erasure",
      "hash",
      "crypto",
      "compression"
    ],
    "description": "Binding for Intel Storage Acceleration library",
    "license": "Apache License 2.0",
    "web": "https://github.com/nimscale/isa"
  },
  {
    "name": "untar",
    "url": "https://github.com/dom96/untar",
    "method": "git",
    "tags": [
      "library",
      "tar",
      "gz",
      "compression",
      "archive",
      "decompression"
    ],
    "description": "Library for decompressing tar.gz files.",
    "license": "MIT",
    "web": "https://github.com/dom96/untar"
  },
  {
    "name": "nimcx",
    "url": "https://github.com/qqtop/nimcx",
    "method": "git",
    "tags": [
      "library",
      "linux"
    ],
    "description": "Color and utilities library for linux terminal.",
    "license": "MIT",
    "web": "https://github.com/qqtop/nimcx"
  },
  {
    "name": "dpdk",
    "url": "https://github.com/nimscale/dpdk",
    "method": "git",
    "tags": [
      "library",
      "dpdk",
      "packet",
      "processing"
    ],
    "description": "Library for fast packet processing",
    "license": "Apache License 2.0",
    "web": "http://dpdk.org/"
  },
  {
    "name": "libserialport",
    "alias": "serial"
  },
  {
    "name": "serial",
    "url": "https://github.com/euantorano/serial.nim",
    "method": "git",
    "tags": [
      "serial",
      "rs232",
      "io",
      "serialport"
    ],
    "description": "A library to operate serial ports using pure Nim.",
    "license": "BSD3",
    "web": "https://github.com/euantorano/serial.nim"
  },
  {
    "name": "spdk",
    "url": "https://github.com/nimscale/spdk.git",
    "method": "git",
    "tags": [
      "library",
      "SSD",
      "NVME",
      "io",
      "storage"
    ],
    "description": "The Storage Performance Development Kit(SPDK) provides a set of tools and libraries for writing high performance, scalable, user-mode storage applications.",
    "license": "MIT",
    "web": "https://github.com/nimscale/spdk.git"
  },
  {
    "name": "NimData",
    "url": "https://github.com/bluenote10/NimData",
    "method": "git",
    "tags": [
      "library",
      "dataframe"
    ],
    "description": "DataFrame API enabling fast out-of-core data analytics",
    "license": "MIT",
    "web": "https://github.com/bluenote10/NimData"
  },
  {
    "name": "testrunner",
    "url": "https://github.com/FedericoCeratto/nim-testrunner",
    "method": "git",
    "tags": [
      "test",
      "tests",
      "unittest",
      "utility",
      "tdd"
    ],
    "description": "Test runner with file monitoring and desktop notification capabilities",
    "license": "GPLv3",
    "web": "https://github.com/FedericoCeratto/nim-testrunner"
  },
  {
    "name": "reactorfuse",
    "url": "https://github.com/zielmicha/reactorfuse",
    "method": "git",
    "tags": [
      "filesystem",
      "fuse"
    ],
    "description": "Filesystem in userspace (FUSE) for Nim (for reactor.nim library)",
    "license": "MIT",
    "web": "https://github.com/zielmicha/reactorfuse"
  },
  {
    "name": "nimr",
    "url": "https://github.com/Jeff-Ciesielski/nimr",
    "method": "git",
    "tags": [
      "script",
      "utils"
    ],
    "description": "Helper to run nim code like a script",
    "license": "MIT",
    "web": "https://github.com/Jeff-Ciesielski/nimr"
  },
  {
    "name": "neverwinter",
    "url": "https://github.com/niv/neverwinter.nim",
    "method": "git",
    "tags": [
      "nwn",
      "neverwinternights",
      "neverwinter",
      "game",
      "bioware",
      "fileformats",
      "reader",
      "writer"
    ],
    "description": "Neverwinter Nights 1 data accessor library",
    "license": "MIT",
    "web": "https://github.com/niv/neverwinter.nim"
  },
  {
    "name": "snail",
    "url": "https://github.com/stisa/snail",
    "method": "git",
    "tags": [
      "js",
      "matrix",
      "linear algebra"
    ],
    "description": "Simple linear algebra for nim. Js too.",
    "license": "MIT",
    "web": "http://stisa.space/snail/"
  },
  {
    "name": "jswebsockets",
    "url": "https://github.com/stisa/jswebsockets",
    "method": "git",
    "tags": [
      "js",
      "javascripts",
      "ws",
      "websockets"
    ],
    "description": "Websockets wrapper for nim js backend.",
    "license": "MIT",
    "web": "http://stisa.space/jswebsockets/"
  },
  {
    "name": "morelogging",
    "url": "https://github.com/FedericoCeratto/nim-morelogging",
    "method": "git",
    "tags": [
      "log",
      "logging",
      "library",
      "systemd",
      "journald"
    ],
    "description": "Logging library with support for async IO, multithreading, Journald.",
    "license": "LGPLv3",
    "web": "https://github.com/FedericoCeratto/nim-morelogging"
  },
  {
    "name": "ajax",
    "url": "https://github.com/stisa/ajax",
    "method": "git",
    "tags": [
      "js",
      "javascripts",
      "ajax",
      "xmlhttprequest"
    ],
    "description": "AJAX wrapper for nim js backend.",
    "license": "MIT",
    "web": "http://stisa.space/ajax/"
  },
  {
    "name": "recaptcha",
    "url": "https://github.com/euantorano/recaptcha.nim",
    "method": "git",
    "tags": [
      "recaptcha",
      "captcha"
    ],
    "description": "reCAPTCHA support for Nim, supporting rendering a capctcha and verifying a user's response.",
    "license": "BSD3",
    "web": "https://github.com/euantorano/recaptcha.nim"
  },
  {
    "name": "influx",
    "url": "https://github.com/samdmarshall/influx.nim",
    "method": "git",
    "tags": [
      "influx",
      "influxdb"
    ],
    "description": "wrapper for communicating with InfluxDB over the REST interface",
    "license": "BSD 3-Clause",
    "web": "https://github.com/samdmarshall/influx.nim"
  },
  {
    "name": "gamelight",
    "url": "https://github.com/dom96/gamelight",
    "method": "git",
    "tags": [
      "js",
      "library",
      "graphics",
      "collision",
      "2d"
    ],
    "description": "A set of simple modules for writing a JavaScript 2D game.",
    "license": "MIT",
    "web": "https://github.com/dom96/gamelight"
  },
  {
    "name": "storage",
    "url": "https://bitbucket.org/moigagoo/storage/",
    "method": "hg",
    "tags": [
      "JavaScript",
      "Storage",
      "localStorage",
      "sessionStorage"
    ],
    "description": "Storage, localStorage, and sessionStorage bindigs for Nim's JavaScript backend.",
    "license": "MIT",
    "web": "https://bitbucket.org/moigagoo/storage/"
  },
  {
    "name": "fontconfig",
    "url": "https://github.com/Parashurama/fontconfig",
    "method": "git",
    "tags": [
      "fontconfig",
      "font"
    ],
    "description": "Low level wrapper for the fontconfig library.",
    "license": "Fontconfig",
    "web": "https://github.com/Parashurama/fontconfig"
  },
  {
    "name": "sysrandom",
    "url": "https://github.com/euantorano/sysrandom.nim",
    "method": "git",
    "tags": [
      "random",
      "RNG",
      "PRNG"
    ],
    "description": "A simple library to generate random data, using the system's PRNG.",
    "license": "BSD3",
    "web": "https://github.com/euantorano/sysrandom.nim"
  },
  {
    "name": "colorize",
    "url": "https://github.com/molnarmark/colorize",
    "method": "git",
    "tags": [
      "color",
      "colors",
      "colorize"
    ],
    "description": "A simple and lightweight terminal coloring library.",
    "license": "MIT",
    "web": "https://github.com/molnarmark/colorize"
  },
  {
    "name": "cello",
    "url": "https://github.com/unicredit/cello",
    "method": "git",
    "tags": [
      "string",
      "succinct-data-structure",
      "rank",
      "select",
      "Burrows-Wheeler",
      "FM-index",
      "wavelet-tree"
    ],
    "description": "String algorithms with succinct data structures",
    "license": "Apache2",
    "web": "https://unicredit.github.io/cello/"
  },
  {
    "name": "notmuch",
    "url": "https://github.com/samdmarshall/notmuch.nim",
    "method": "git",
    "tags": [
      "notmuch",
      "wrapper",
      "email",
      "tagging"
    ],
    "description": "wrapper for the notmuch mail library",
    "license": "BSD 3-Clause",
    "web": "https://github.com/samdmarshall/notmuch.nim"
  },
  {
    "name": "pluginmanager",
    "url": "https://github.com/samdmarshall/plugin-manager",
    "method": "git",
    "tags": [
      "plugin",
      "dylib",
      "manager"
    ],
    "description": "Simple plugin implementation",
    "license": "BSD 3-Clause",
    "web": "https://github.com/samdmarshall/plugin-manager"
  },
  {
    "name": "node",
    "url": "https://github.com/tulayang/nimnode",
    "method": "git",
    "tags": [
      "async",
      "io",
      "socket",
      "net",
      "tcp",
      "http",
      "libuv"
    ],
    "description": "Library for async programming and communication. This Library uses a future/promise, non-blocking I/O model based on libuv.",
    "license": "MIT",
    "web": "http://tulayang.github.io/node/"
  },
  {
    "name": "tempdir",
    "url": "https://github.com/euantorano/tempdir.nim",
    "method": "git",
    "tags": [
      "temp",
      "io",
      "tmp"
    ],
    "description": "A Nim library to create and manage temporary directories.",
    "license": "BSD3",
    "web": "https://github.com/euantorano/tempdir.nim"
  },
  {
    "name": "mathexpr",
    "url": "https://github.com/Yardanico/nim-mathexpr",
    "method": "git",
    "tags": [
      "math",
      "mathparser",
      "tinyexpr"
    ],
    "description": "MathExpr - pure-Nim mathematical expression evaluator library",
    "license": "MIT",
    "web": "https://github.com/Yardanico/nim-mathexpr"
  },
  {
    "name": "frag",
    "url": "https://github.com/fragworks/frag",
    "method": "git",
    "tags": [
      "game",
      "game-dev",
      "2d",
      "3d"
    ],
    "description": "A 2D|3D game engine",
    "license": "MIT",
    "web": "https://github.com/fragworks/frag"
  },
  {
    "name": "freetype",
    "url": "https://github.com/jangko/freetype",
    "method": "git",
    "tags": [
      "font",
      "renderint",
      "library"
    ],
    "description": "wrapper for FreeType2 library",
    "license": "MIT",
    "web": "https://github.com/jangko/freetype"
  },
  {
    "name": "polyBool",
    "url": "https://github.com/jangko/polyBool",
    "method": "git",
    "tags": [
      "polygon",
      "clipper",
      "library"
    ],
    "description": "Polygon Clipper Library (Martinez Algorithm)",
    "license": "MIT",
    "web": "https://github.com/jangko/polyBool"
  },
  {
    "name": "nimAGG",
    "url": "https://github.com/jangko/nimAGG",
    "method": "git",
    "tags": [
      "renderer",
      "rasterizer",
      "library",
      "2D",
      "graphics"
    ],
    "description": "Hi Fidelity Rendering Engine",
    "license": "MIT",
    "web": "https://github.com/jangko/nimAGG"
  },
  {
    "name": "primme",
    "url": "https://github.com/jxy/primme",
    "method": "git",
    "tags": [
      "library",
      "eigenvalues",
      "high-performance",
      "singular-value-decomposition"
    ],
    "description": "Nim interface for PRIMME: PReconditioned Iterative MultiMethod Eigensolver",
    "license": "MIT",
    "web": "https://github.com/jxy/primme"
  },
  {
    "name": "sitmo",
    "url": "https://github.com/jxy/sitmo",
    "method": "git",
    "tags": [
      "RNG",
      "Sitmo",
      "high-performance",
      "random"
    ],
    "description": "Sitmo parallel random number generator in Nim",
    "license": "MIT",
    "web": "https://github.com/jxy/sitmo"
  },
  {
    "name": "webaudio",
    "url": "https://github.com/ftsf/nim-webaudio",
    "method": "git",
    "tags": [
      "javascript",
      "js",
      "web",
      "audio",
      "sound",
      "music"
    ],
    "description": "API for Web Audio (JS)",
    "license": "MIT",
    "web": "https://github.com/ftsf/nim-webaudio"
  },
  {
    "name": "nimcuda",
    "url": "https://github.com/unicredit/nimcuda",
    "method": "git",
    "tags": [
      "CUDA",
      "GPU"
    ],
    "description": "CUDA bindings",
    "license": "Apache2",
    "web": "https://github.com/unicredit/nimcuda"
  },
  {
    "name": "gifwriter",
    "url": "https://github.com/rxi/gifwriter",
    "method": "git",
    "tags": [
      "gif",
      "image",
      "library"
    ],
    "description": "Animated GIF writing library based on jo_gif",
    "license": "MIT",
    "web": "https://github.com/rxi/gifwriter"
  },
  {
    "name": "libplist",
    "url": "https://github.com/samdmarshall/libplist.nim",
    "method": "git",
    "tags": [
      "libplist",
      "property",
      "list",
      "property-list",
      "parsing",
      "binary",
      "xml",
      "format"
    ],
    "description": "wrapper around libplist https://github.com/libimobiledevice/libplist",
    "license": "MIT",
    "web": "https://github.com/samdmarshall/libplist.nim"
  },
  {
    "name": "getch",
    "url": "https://github.com/6A/getch",
    "method": "git",
    "tags": [
      "getch",
      "char"
    ],
    "description": "getch() for Windows and Unix",
    "license": "MIT",
    "web": "https://github.com/6A/getch"
  },
  {
    "name": "gifenc",
    "url": "https://github.com/ftsf/gifenc",
    "method": "git",
    "tags": [
      "gif",
      "encoder"
    ],
    "description": "Gif Encoder",
    "license": "Public Domain",
    "web": "https://github.com/ftsf/gifenc"
  },
  {
    "name": "nimlapack",
    "url": "https://github.com/unicredit/nimlapack",
    "method": "git",
    "tags": [
      "LAPACK",
      "linear-algebra"
    ],
    "description": "LAPACK bindings",
    "license": "Apache2",
    "web": "https://github.com/unicredit/nimlapack"
  },
  {
    "name": "jack",
    "url": "https://github.com/Skrylar/nim-jack",
    "method": "git",
    "tags": [
      "jack",
      "audio",
      "binding",
      "wrapper"
    ],
    "description": "Shiny bindings to the JACK Audio Connection Kit.",
    "license": "MIT",
    "web": "https://github.com/Skrylar/nim-jack"
  },
  {
    "name": "serializetools",
    "url": "https://github.com/JeffersonLab/serializetools",
    "method": "git",
    "tags": [
      "serialization",
      "xml"
    ],
    "description": "Support for serialization of objects",
    "license": "MIT",
    "web": "https://github.com/JeffersonLab/serializetools"
  },
  {
    "name": "neo",
    "url": "https://github.com/unicredit/neo",
    "method": "git",
    "tags": [
      "vector",
      "matrix",
      "linear-algebra",
      "BLAS",
      "LAPACK",
      "CUDA"
    ],
    "description": "Linear algebra for Nim",
    "license": "Apache License 2.0",
    "web": "https://unicredit.github.io/neo/"
  },
  {
    "name": "httpkit",
    "url": "https://github.com/tulayang/httpkit",
    "method": "git",
    "tags": [
      "http",
      "request",
      "response",
      "stream",
      "bigfile",
      "async"
    ],
    "description": "An efficient HTTP tool suite written in pure nim. Help you to write HTTP services or clients via TCP, UDP, or even Unix Domain socket, etc.",
    "license": "MIT",
    "web": "https://github.com/tulayang/httpkit"
  },
  {
    "name": "ulid",
    "url": "https://github.com/adelq/ulid",
    "method": "git",
    "tags": [
      "library",
      "id",
      "ulid",
      "uuid",
      "guid"
    ],
    "description": "Universally Unique Lexicographically Sortable Identifier",
    "license": "MIT",
    "web": "https://github.com/adelq/ulid"
  },
  {
    "name": "osureplay",
    "url": "https://github.com/Yardanico/nim-osureplay",
    "method": "git",
    "tags": [
      "library",
      "osu!",
      "parser",
      "osugame",
      "replay"
    ],
    "description": "osu! replay parser",
    "license": "MIT",
    "web": "https://github.com/Yardanico/nim-osureplay"
  },
  {
    "name": "tiger",
    "url": "https://github.com/ehmry/tiger",
    "method": "git",
    "tags": [
      "hash"
    ],
    "description": "Tiger hash function",
    "license": "MIT",
    "web": "https://github.com/ehmry/tiger"
  },
  {
    "name": "pipe",
    "url": "https://github.com/5paceToast/pipe",
    "method": "git",
    "tags": [
      "pipe",
      "macro",
      "operator",
      "functional"
    ],
    "description": "Pipe operator for nim.",
    "license": "MIT",
    "web": "https://github.com/5paceToast/pipe"
  },
  {
    "name": "flatdb",
    "url": "https://github.com/enthus1ast/flatdb",
    "method": "git",
    "tags": [
      "database",
      "json",
      "pure"
    ],
    "description": "small/tiny, flatfile, jsonl based, inprogress database for nim",
    "license": "MIT",
    "web": "https://github.com/enthus1ast/flatdb"
  },
  {
    "name": "nwt",
    "url": "https://github.com/enthus1ast/nimWebTemplates",
    "method": "git",
    "tags": [
      "template",
      "html",
      "pure",
      "jinja"
    ],
    "description": "experiment to build a jinja like template parser",
    "license": "MIT",
    "web": "https://github.com/enthus1ast/nimWebTemplates"
  },
  {
    "name": "cmixer",
    "url": "https://github.com/rxi/cmixer-nim",
    "method": "git",
    "tags": [
      "library",
      "audio",
      "mixer",
      "sound",
      "wav",
      "ogg"
    ],
    "description": "Lightweight audio mixer for games",
    "license": "MIT",
    "web": "https://github.com/rxi/cmixer-nim"
  },
  {
    "name": "cmixer_sdl2",
    "url": "https://github.com/rxi/cmixer_sdl2-nim",
    "method": "git",
    "tags": [
      "library",
      "audio",
      "mixer",
      "sound",
      "wav",
      "ogg"
    ],
    "description": "Lightweight audio mixer for SDL2",
    "license": "MIT",
    "web": "https://github.com/rxi/cmixer_sdl2-nim"
  },
  {
    "name": "chebyshev",
    "url": "https://github.com/jxy/chebyshev",
    "method": "git",
    "tags": [
      "math",
      "approximation",
      "numerical"
    ],
    "description": "Chebyshev approximation.",
    "license": "MIT",
    "web": "https://github.com/jxy/chebyshev"
  },
  {
    "name": "scram",
    "url": "https://github.com/rgv151/scram",
    "method": "git",
    "tags": [
      "scram",
      "sasl",
      "authentication",
      "salted",
      "challenge",
      "response"
    ],
    "description": "Salted Challenge Response Authentication Mechanism (SCRAM) ",
    "license": "MIT",
    "web": "https://github.com/rgv151/scram"
  },
  {
    "name": "blake2",
    "url": "https://github.com/narimiran/blake2",
    "method": "git",
    "tags": [
      "crypto",
      "cryptography",
      "hash",
      "security"
    ],
    "description": "blake2 - cryptographic hash function",
    "license": "CC0",
    "web": "https://github.com/narimiran/blake2"
  },
  {
    "name": "spinny",
    "url": "https://github.com/molnarmark/spinny",
    "method": "git",
    "tags": [
      "terminal",
      "spinner",
      "spinny",
      "load"
    ],
    "description": "Spinny is a tiny terminal spinner package for the Nim Programming Language.",
    "license": "MIT",
    "web": "https://github.com/molnarmark/spinny"
  },
  {
    "name": "nigui",
    "url": "https://github.com/trustable-code/NiGui",
    "method": "git",
    "tags": [
      "gui",
      "windows",
      "gtk"
    ],
    "description": "NiGui is a cross-platform, desktop GUI toolkit using native widgets.",
    "license": "MIT",
    "web": "https://github.com/trustable-code/NiGui"
  },
  {
    "name": "currying",
    "url": "https://github.com/t8m8/currying",
    "method": "git",
    "tags": [
      "library",
      "functional",
      "currying"
    ],
    "description": "Currying library for Nim",
    "license": "MIT",
    "web": "https://github.com/t8m8/currying"
  },
  {
    "name": "rect_packer",
    "url": "https://github.com/yglukhov/rect_packer",
    "method": "git",
    "tags": [
      "library",
      "geometry",
      "packing"
    ],
    "description": "Pack rects into bigger rect",
    "license": "MIT",
    "web": "https://github.com/yglukhov/rect_packer"
  },
  {
    "name": "gintro",
    "url": "https://github.com/stefansalewski/gintro",
    "method": "git",
    "tags": [
      "library",
      "gtk",
      "wrapper",
      "gui"
    ],
    "description": "High level GObject-Introspection based GTK3 bindings",
    "license": "MIT",
    "web": "https://github.com/stefansalewski/gintro"
  },
  {
    "name": "arraymancer",
    "url": "https://github.com/mratsim/Arraymancer",
    "method": "git",
    "tags": [
      "vector",
      "matrix",
      "array",
      "ndarray",
      "multidimensional-array",
      "linear-algebra",
      "tensor"
    ],
    "description": "A tensor (multidimensional array) library for Nim",
    "license": "Apache License 2.0",
    "web": "https://mratsim.github.io/Arraymancer/"
  },
  {
    "name": "sha3",
    "url": "https://github.com/narimiran/sha3",
    "method": "git",
    "tags": [
      "crypto",
      "cryptography",
      "hash",
      "security"
    ],
    "description": "sha3 - cryptographic hash function",
    "license": "CC0",
    "web": "https://github.com/narimiran/sha3"
  },
  {
    "name": "coalesce",
    "url": "https://github.com/piedar/coalesce",
    "method": "git",
    "tags": [
      "nil",
      "null",
      "options",
      "operator"
    ],
    "description": "A nil coalescing operator ?? for Nim",
    "license": "MIT",
    "web": "https://github.com/piedar/coalesce"
  },
  {
    "name": "asyncmysql",
    "url": "https://github.com/tulayang/asyncmysql",
    "method": "git",
    "tags": [
      "mysql",
      "async",
      "asynchronous"
    ],
    "description": "Asynchronous MySQL connector written in pure Nim",
    "license": "MIT",
    "web": "https://github.com/tulayang/asyncmysql"
  },
  {
    "name": "cassandra",
    "url": "https://github.com/yglukhov/cassandra",
    "method": "git",
    "tags": [
      "cassandra",
      "database",
      "wrapper",
      "bindings",
      "driver"
    ],
    "description": "Bindings to Cassandra DB driver",
    "license": "MIT",
    "web": "https://github.com/yglukhov/cassandra"
  },
  {
    "name": "tf2plug",
    "url": "https://gitlab.com/waylon531/tf2plug",
    "method": "git",
    "tags": [
      "app",
      "binary",
      "tool",
      "tf2"
    ],
    "description": "A mod manager for TF2",
    "license": "GPLv3",
    "web": "https://gitlab.com/waylon531/tf2plug"
  },
  {
    "name": "oldgtk3",
    "url": "https://github.com/stefansalewski/oldgtk3",
    "method": "git",
    "tags": [
      "library",
      "gtk",
      "wrapper",
      "gui"
    ],
    "description": "Low level bindings for GTK3 related libraries",
    "license": "MIT",
    "web": "https://github.com/stefansalewski/oldgtk3"
  },
  {
    "name": "godot",
    "url": "https://github.com/pragmagic/godot-nim",
    "method": "git",
    "tags": [
      "game",
      "engine",
      "2d",
      "3d"
    ],
    "description": "Nim bindings for Godot Engine",
    "license": "MIT",
    "web": "https://github.com/pragmagic/godot-nim"
  },
  {
    "name": "vkapi",
    "url": "https://github.com/Yardanico/nimvkapi",
    "method": "git",
    "tags": [
      "wrapper",
      "vkontakte",
      "vk",
      "library",
      "api"
    ],
    "description": "A wrapper for the vk.com API (russian social network)",
    "license": "MIT",
    "web": "https://github.com/Yardanico/nimvkapi"
  },
  {
    "name": "slacklib",
    "url": "https://github.com/ThomasTJdev/nim_slacklib",
    "method": "git",
    "tags": [
      "library",
      "wrapper",
      "slack",
      "slackapp",
      "api"
    ],
    "description": "Library for working with a slack app or sending messages to a slack channel (slack.com)",
    "license": "MIT",
    "web": "https://github.com/ThomasTJdev/nim_slacklib"
  },
  {
    "name": "wiringPiNim",
    "url": "https://github.com/ThomasTJdev/nim_wiringPiNim",
    "method": "git",
    "tags": [
      "wrapper",
      "raspberry",
      "rpi",
      "wiringpi",
      "pi"
    ],
    "description": "Wrapper that implements some of wiringPi's function for controlling a Raspberry Pi",
    "license": "MIT",
    "web": "https://github.com/ThomasTJdev/nim_wiringPiNim"
  },
  {
    "name": "redux",
    "url": "https://github.com/pragmagic/redux.nim",
    "method": "git",
    "tags": [
      "redux"
    ],
    "description": "Predictable state container.",
    "license": "MIT",
    "web": "https://github.com/pragmagic/redux.nim"
  },
  {
    "name": "skEasing",
    "url": "https://github.com/Skrylar/skEasing",
    "method": "git",
    "tags": [
      "math",
      "curves",
      "animation"
    ],
    "description": "A collection of easing curves for animation purposes.",
    "license": "BSD",
    "web": "https://github.com/Skrylar/skEasing"
  },
  {
    "name": "nimquery",
    "url": "https://github.com/GULPF/nimquery",
    "method": "git",
    "tags": [
      "html",
      "scraping",
      "web"
    ],
    "description": "Library for querying HTML using CSS-selectors, like JavaScripts document.querySelector",
    "license": "MIT",
    "web": "https://github.com/GULPF/nimquery"
  },
  {
    "name": "usha",
    "url": "https://github.com/subsetpark/untitled-shell-history-application",
    "method": "git",
    "tags": [
      "shell",
      "utility"
    ],
    "description": "untitled shell history application",
    "license": "MIT",
    "web": "https://github.com/subsetpark/untitled-shell-history-application"
  },
  {
    "name": "libgit2",
    "url": "https://github.com/barcharcraz/libgit2-nim",
    "method": "git",
    "tags": [
      "git",
      "libgit",
      "libgit2",
      "vcs",
      "wrapper"
    ],
    "description": "Libgit2 low level wrapper",
    "license": "MIT",
    "web": "https://github.com/barcharcraz/libgit2-nim"
  },
  {
    "name": "multicast",
    "url": "https://github.com/enthus1ast/nimMulticast",
    "method": "git",
    "tags": [
      "multicast",
      "udp",
      "socket",
      "net"
    ],
    "description": "proc to join (and leave) a multicast group",
    "license": "MIT",
    "web": "https://github.com/enthus1ast/nimMulticast"
  },
  {
    "name": "mysqlparser",
    "url": "https://github.com/tulayang/mysqlparser.git",
    "method": "git",
    "tags": [
      "mysql",
      "protocol",
      "parser"
    ],
    "description": "An efficient packet parser for MySQL Client/Server Protocol. Help you to write Mysql communication in either BLOCKIONG-IO or NON-BLOCKING-IO.",
    "license": "MIT",
    "web": "https://github.com/tulayang/mysqlparser"
  },
  {
    "name": "fugitive",
    "url": "https://github.com/citycide/fugitive",
    "method": "git",
    "tags": [
      "git",
      "github",
      "cli",
      "extras",
      "utility",
      "tool"
    ],
    "description": "Simple command line tool to make git more intuitive, along with useful GitHub addons.",
    "license": "MIT",
    "web": "https://github.com/citycide/fugitive"
  },
  {
    "name": "dbg",
    "url": "https://github.com/enthus1ast/nimDbg",
    "method": "git",
    "tags": [
      "template",
      "echo",
      "dbg",
      "debug"
    ],
    "description": "dbg template; in debug echo",
    "license": "MIT",
    "web": "https://github.com/enthus1ast/nimDbg"
  },
  {
    "name": "pylib",
    "url": "https://github.com/Yardanico/nimpylib",
    "method": "git",
    "tags": [
      "python",
      "compatibility",
      "library",
      "pure"
    ],
    "description": "Nim library with python-like functions and operators",
    "license": "MIT",
    "web": "https://github.com/Yardanico/nimpylib"
  },
  {
    "name": "graphemes",
    "url": "https://github.com/nitely/nim-graphemes",
    "method": "git",
    "tags": [
      "graphemes",
      "grapheme-cluster",
      "unicode"
    ],
    "description": "Grapheme aware string handling (Unicode tr29)",
    "license": "MIT",
    "web": "https://github.com/nitely/nim-graphemes"
  },
  {
    "name": "rfc3339",
    "url": "https://github.com/Skrylar/rfc3339",
    "method": "git",
    "tags": [
      "rfc3339",
      "datetime"
    ],
    "description": "RFC3339 (dates and times) implementation for Nim.",
    "license": "BSD",
    "web": "https://github.com/Skrylar/rfc3339"
  },
  {
    "name": "db_presto",
    "url": "https://github.com/Bennyelg/nimPresto",
    "method": "git",
    "tags": [
      "prestodb",
      "connector",
      "database"
    ],
    "description": "prestodb simple connector",
    "license": "MIT",
    "web": "https://github.com/Bennyelg/nimPresto"
  },
  {
    "name": "nimbomb",
    "url": "https://github.com/Tyler-Yocolano/nimbomb",
    "method": "git",
    "tags": [
      "giant",
      "bomb",
      "wiki",
      "api"
    ],
    "description": "A GiantBomb-wiki wrapper for nim",
    "license": "MIT",
    "web": "https://github.com/Tyler-Yocolano/nimbomb"
  },
  {
    "name": "csvql",
    "url": "https://github.com/Bennyelg/csvql",
    "method": "git",
    "tags": [
      "csv",
      "read",
      "ansisql",
      "query",
      "database",
      "files"
    ],
    "description": "csvql.",
    "license": "MIT",
    "web": "https://github.com/Bennyelg/csvql"
  },
  {
    "name": "contracts",
    "url": "https://github.com/Udiknedormin/NimContracts",
    "method": "git",
    "tags": [
      "library",
      "pure",
      "contract",
      "contracts",
      "DbC",
      "utility",
      "automation",
      "documentation",
      "safety",
      "test",
      "tests",
      "testing",
      "unittest"
    ],
    "description": "Design by Contract (DbC) library with minimal runtime.",
    "license": "MIT",
    "web": "https://github.com/Udiknedormin/NimContracts"
  },
  {
    "name": "syphus",
    "url": "https://github.com/makingspace/syphus",
    "method": "git",
    "tags": [
      "optimization",
      "tabu"
    ],
    "description": "An implementation of the tabu search heuristic in Nim.",
    "license": "BSD-3",
    "web": "https://github.com/makingspace/syphus-nim"
  },
  {
    "name": "analytics",
    "url": "https://github.com/dom96/analytics",
    "method": "git",
    "tags": [
      "google",
      "telemetry",
      "statistics"
    ],
    "description": "Allows statistics to be sent to and recorded in Google Analytics.",
    "license": "MIT",
    "web": "https://github.com/dom96/analytics"
  },
  {
    "name": "arraymancer_vision",
    "url": "https://github.com/edubart/arraymancer-vision",
    "method": "git",
    "tags": [
      "arraymancer",
      "image",
      "vision"
    ],
    "description": "Image transformation and visualization utilities for arraymancer",
    "license": "Apache License 2.0",
    "web": "https://github.com/edubart/arraymancer-vision"
  },
  {
    "name": "variantkey",
    "url": "https://github.com/brentp/variantkey-nim",
    "method": "git",
    "tags": [
      "vcf",
      "variant",
      "genomics"
    ],
    "description": "encode/decode variants to/from uint64",
    "license": "MIT"
  },
  {
    "name": "genoiser",
    "url": "https://github.com/brentp/genoiser",
    "method": "git",
    "tags": [
      "bam",
      "cram",
      "vcf",
      "genomics"
    ],
    "description": "functions to tracks for genomics data files",
    "license": "MIT"
  },
  {
    "name": "hts",
    "url": "https://github.com/brentp/hts-nim",
    "method": "git",
    "tags": [
      "kmer",
      "dna",
      "sequence",
      "bam",
      "vcf",
      "genomics"
    ],
    "description": "htslib wrapper for nim",
    "license": "MIT",
    "web": "https://brentp.github.io/hts-nim/"
  },
  {
    "name": "falas",
    "url": "https://github.com/brentp/falas",
    "method": "git",
    "tags": [
      "assembly",
      "dna",
      "sequence",
      "genomics"
    ],
    "description": "fragment-aware assembler for short reads",
    "license": "MIT",
    "web": "https://brentp.github.io/falas/falas.html"
  },
  {
    "name": "kmer",
    "url": "https://github.com/brentp/nim-kmer",
    "method": "git",
    "tags": [
      "kmer",
      "dna",
      "sequence"
    ],
    "description": "encoded kmer library for fast operations on kmers up to 31",
    "license": "MIT",
    "web": "https://github.com/brentp/nim-kmer"
  },
  {
    "name": "kexpr",
    "url": "https://github.com/brentp/kexpr-nim",
    "method": "git",
    "tags": [
      "math",
      "expression",
      "evalute"
    ],
    "description": "wrapper for kexpr math expression evaluation library",
    "license": "MIT",
    "web": "https://github.com/brentp/kexpr-nim"
  },
  {
    "name": "lapper",
    "url": "https://github.com/brentp/nim-lapper",
    "method": "git",
    "tags": [
      "interval"
    ],
    "description": "fast interval overlaps",
    "license": "MIT",
    "web": "https://github.com/brentp/nim-lapper"
  },
  {
    "name": "gplay",
    "url": "https://github.com/yglukhov/gplay",
    "method": "git",
    "tags": [
      "google",
      "play",
      "apk",
      "publish",
      "upload"
    ],
    "description": "Google Play APK Uploader",
    "license": "MIT",
    "web": "https://github.com/yglukhov/gplay"
  },
  {
    "name": "huenim",
    "url": "https://github.com/IoTone/huenim",
    "method": "git",
    "tags": [
      "hue",
      "iot",
      "lighting",
      "philips",
      "library"
    ],
    "description": "Huenim",
    "license": "MIT",
    "web": "https://github.com/IoTone/huenim"
  },
  {
    "name": "drand48",
    "url": "https://github.com/JeffersonLab/drand48",
    "method": "git",
    "tags": [
      "random",
      "number",
      "generator"
    ],
    "description": "Nim implementation of the standard unix drand48 pseudo random number generator",
    "license": "BSD3",
    "web": "https://github.com/JeffersonLab/drand48"
  },
  {
    "name": "ensem",
    "url": "https://github.com/JeffersonLab/ensem",
    "method": "git",
    "tags": [
      "jackknife",
      "statistics"
    ],
    "description": "Support for ensemble file format and arithmetic using jackknife/bootstrap propagation of errors",
    "license": "BSD3",
    "web": "https://github.com/JeffersonLab/ensem"
  },
  {
    "name": "basic2d",
    "url": "https://github.com/nim-lang/basic2d",
    "method": "git",
    "tags": [
      "deprecated",
      "vector",
      "stdlib",
      "library"
    ],
    "description": "Deprecated module for vector/matrices operations.",
    "license": "MIT",
    "web": "https://github.com/nim-lang/basic2d"
  },
  {
    "name": "basic3d",
    "url": "https://github.com/nim-lang/basic3d",
    "method": "git",
    "tags": [
      "deprecated",
      "vector",
      "stdlib",
      "library"
    ],
    "description": "Deprecated module for vector/matrices operations.",
    "license": "MIT",
    "web": "https://github.com/nim-lang/basic3d"
  },
  {
    "name": "shiori",
    "url": "https://github.com/Narazaka/shiori-nim",
    "method": "git",
    "tags": [
      "ukagaka",
      "shiori",
      "protocol"
    ],
    "description": "SHIORI Protocol Parser/Builder",
    "license": "MIT",
    "web": "https://github.com/Narazaka/shiori-nim"
  },
  {
    "name": "shioridll",
    "url": "https://github.com/Narazaka/shioridll-nim",
    "method": "git",
    "tags": [
      "shiori",
      "ukagaka"
    ],
    "description": "The SHIORI DLL interface",
    "license": "MIT",
    "web": "https://github.com/Narazaka/shioridll-nim"
  },
  {
    "name": "httpauth",
    "url": "https://github.com/FedericoCeratto/nim-httpauth",
    "method": "git",
    "tags": [
      "http",
      "authentication",
      "authorization",
      "library",
      "security"
    ],
    "description": "HTTP Authentication and Authorization",
    "license": "LGPLv3",
    "web": "https://github.com/FedericoCeratto/nim-httpauth"
  },
  {
    "name": "cbor",
    "url": "https://github.com/ehmry/nim-cbor",
    "method": "git",
    "tags": [
      "library",
      "cbor",
      "binary",
      "encoding"
    ],
    "description": "Concise Binary Object Representation decoder (RFC7049).",
    "license": "MIT",
    "web": "https://github.com/ehmry/nim-cbor"
  },
  {
    "name": "base58",
    "url": "https://github.com/ehmry/nim-base58",
    "method": "git",
    "tags": [
      "base58",
      "bitcoin",
      "cryptonote",
      "monero",
      "encoding",
      "library"
    ],
    "description": "Base58 encoders and decoders for Bitcoin and CryptoNote addresses.",
    "license": "MIT",
    "web": "https://github.com/ehmry/nim-base58"
  },
  {
    "name": "webdriver",
    "url": "https://github.com/dom96/webdriver",
    "method": "git",
    "tags": [
      "webdriver",
      "selenium",
      "library",
      "firefox"
    ],
    "description": "Implementation of the WebDriver w3c spec.",
    "license": "MIT",
    "web": "https://github.com/dom96/webdriver"
  },
  {
    "name": "interfaced",
    "url": "https://github.com/andreaferretti/interfaced",
    "method": "git",
    "tags": [
      "interface"
    ],
    "description": "Go-like interfaces",
    "license": "Apache License 2.0",
    "web": "https://github.com/andreaferretti/interfaced"
  },
  {
    "name": "vla",
    "url": "https://github.com/bpr/vla",
    "method": "git",
    "tags": [
      "vla",
      "alloca"
    ],
    "description": "Variable length arrays for Nim",
    "license": "MIT",
    "web": "https://github.com/bpr/vla"
  },
  {
    "name": "metatools",
    "url": "https://github.com/jxy/metatools",
    "method": "git",
    "tags": [
      "macros",
      "metaprogramming"
    ],
    "description": "Metaprogramming tools for Nim",
    "license": "MIT",
    "web": "https://github.com/jxy/metatools"
  },
  {
    "name": "pdcurses",
    "url": "https://github.com/lcrees/pdcurses",
    "method": "git",
    "tags": [
      "pdcurses",
      "curses",
      "console",
      "gui"
    ],
    "description": "Nim wrapper for PDCurses",
    "license": "MIT",
    "web": "https://github.com/lcrees/pdcurses"
  },
  {
    "name": "libuv",
    "url": "https://github.com/lcrees/libuv",
    "method": "git",
    "tags": [
      "libuv",
      "wrapper",
      "node",
      "networking"
    ],
    "description": "libuv bindings for Nim",
    "license": "MIT",
    "web": "https://github.com/lcrees/libuv"
  },
  {
    "name": "romans",
    "url": "https://github.com/lcrees/romans",
    "method": "git",
    "tags": [
      "roman",
      "numerals"
    ],
    "description": "Conversion between integers and Roman numerals",
    "license": "MIT",
    "web": "https://github.com/lcrees/romans"
  },
  {
    "name": "simpleAST",
    "url": "https://github.com/lguzzon-NIM/simpleAST",
    "method": "git",
    "tags": [
      "ast"
    ],
    "description": "Simple AST in NIM",
    "license": "MIT",
    "web": "https://github.com/lguzzon-NIM/simpleAST"
  },
  {
    "name": "timerpool",
    "url": "https://github.com/mikra01/timerpool/",
    "method": "git",
    "tags": [
      "timer",
      "pool",
      "events",
      "thread"
    ],
    "description": "threadsafe timerpool implementation for event purpose",
    "license": "MIT",
    "web": "https://github.com/mikra01/timerpool"
  },
  {
    "name": "zero_functional",
    "url": "https://github.com/zero-functional/zero-functional",
    "method": "git",
    "tags": [
      "functional",
      "dsl",
      "chaining",
      "seq"
    ],
    "description": "A library providing zero-cost chaining for functional abstractions in Nim",
    "license": "MIT",
    "web": "https://github.com/zero-functional/zero-functional"
  },
  {
    "name": "ormin",
    "url": "https://github.com/Araq/ormin",
    "method": "git",
    "tags": [
      "ORM",
      "SQL",
      "db",
      "database"
    ],
    "description": "Prepared SQL statement generator. A lightweight ORM.",
    "license": "MIT",
    "web": "https://github.com/Araq/ormin"
  },
  {
    "name": "karax",
    "url": "https://github.com/pragmagic/karax",
    "method": "git",
    "tags": [
      "browser",
      "DOM",
      "virtual-DOM",
      "UI"
    ],
    "description": "Karax is a framework for developing single page applications in Nim.",
    "license": "MIT",
    "web": "https://github.com/pragmagic/karax"
  },
  {
    "name": "cascade",
    "url": "https://github.com/citycide/cascade",
    "method": "git",
    "tags": [
      "macro",
      "cascade",
      "operator",
      "dart",
      "with"
    ],
    "description": "Method & assignment cascades for Nim, inspired by Smalltalk & Dart.",
    "license": "MIT",
    "web": "https://github.com/citycide/cascade"
  },
  {
    "name": "chrono",
    "url": "https://github.com/treeform/chrono",
    "method": "git",
    "tags": [
      "library",
      "timestamp",
      "calendar",
      "timezone"
    ],
    "description": "Calendars, Timestamps and Timezones utilities.",
    "license": "MIT",
    "web": "https://github.com/treeform/chrono"
  },
  {
    "name": "dbschema",
    "url": "https://github.com/vegansk/dbschema",
    "method": "git",
    "tags": [
      "library",
      "database",
      "db"
    ],
    "description": "Database schema migration library for Nim language.",
    "license": "MIT",
    "web": "https://github.com/vegansk/dbschema"
  },
  {
    "name": "gentabs",
    "url": "https://github.com/lcrees/gentabs",
    "method": "git",
    "tags": [
      "table",
      "string",
      "key",
      "value"
    ],
    "description": "Efficient hash table that is a key-value mapping (removed from stdlib)",
    "license": "MIT",
    "web": "https://github.com/lcrees/gentabs"
  },
  {
    "name": "libgraph",
    "url": "https://github.com/Mnenmenth/libgraphnim",
    "method": "git",
    "tags": [
      "graph",
      "math",
      "conversion",
      "pixels",
      "coordinates"
    ],
    "description": "Converts 2D linear graph coordinates to pixels on screen",
    "license": "MIT",
    "web": "https://github.com/Mnenmenth/libgraphnim"
  },
  {
    "name": "polynumeric",
    "url": "https://github.com/lcrees/polynumeric",
    "method": "git",
    "tags": [
      "polynomial",
      "numeric"
    ],
    "description": "Polynomial operations",
    "license": "MIT",
    "web": "https://github.com/lcrees/polynumeric"
  },
  {
    "name": "unicodedb",
    "url": "https://github.com/nitely/nim-unicodedb",
    "method": "git",
    "tags": [
      "unicode",
      "UCD",
      "unicodedata"
    ],
    "description": "Unicode Character Database (UCD) access for Nim",
    "license": "MIT",
    "web": "https://github.com/nitely/nim-unicodedb"
  },
  {
    "name": "normalize",
    "url": "https://github.com/nitely/nim-normalize",
    "method": "git",
    "tags": [
      "unicode",
      "normalization",
      "nfc",
      "nfd"
    ],
    "description": "Unicode normalization forms (tr15)",
    "license": "MIT",
    "web": "https://github.com/nitely/nim-normalize"
  },
  {
    "name": "nico",
    "url": "https://github.com/ftsf/nico",
    "method": "git",
    "tags": [
      "pico-8",
      "game",
      "library",
      "ludum",
      "dare"
    ],
    "description": "Nico game engine",
    "license": "MIT",
    "web": "https://github.com/ftsf/nico"
  },
  {
    "name": "os_files",
    "url": "https://github.com/tormund/os_files",
    "method": "git",
    "tags": [
      "dialogs",
      "file",
      "icon"
    ],
    "description": "Crossplatform (x11, windows, osx) native file dialogs; sytem file/folder icons in any resolution; open file with default application",
    "license": "MIT",
    "web": "https://github.com/tormund/os_files"
  },
  {
    "name": "sprymicro",
    "url": "https://github.com/gokr/sprymicro",
    "method": "git",
    "tags": [
      "spry",
      "demo"
    ],
    "description": "Small demo Spry interpreters",
    "license": "MIT",
    "web": "https://github.com/gokr/sprymicro"
  },
  {
    "name": "spryvm",
    "url": "https://github.com/gokr/spryvm",
    "method": "git",
    "tags": [
      "interpreter",
      "language",
      "spry"
    ],
    "description": "Homoiconic dynamic language interpreter in Nim",
    "license": "MIT",
    "web": "https://github.com/gokr/spryvm"
  },
  {
    "name": "netpbm",
    "url": "https://github.com/barcharcraz/nim-netpbm",
    "method": "git",
    "tags": [
      "pbm",
      "image",
      "wrapper",
      "netpbm"
    ],
    "description": "Wrapper for libnetpbm",
    "license": "MIT",
    "web": "https://github.com/barcharcraz/nim-netpbm"
  },
  {
    "name": "nimgen",
    "url": "https://github.com/genotrance/nimgen",
    "method": "git",
    "tags": [
      "c2nim",
      "library",
      "wrapper",
      "c",
      "c++"
    ],
    "description": "C2nim helper to simplify and automate wrapping C libraries",
    "license": "MIT",
    "web": "https://github.com/genotrance/nimgen"
  },
  {
    "name": "sksbox",
    "url": "https://github.com/Skrylar/sksbox",
    "method": "git",
    "tags": [
      "sbox",
      "binary",
      "binaryformat",
      "nothings",
      "container"
    ],
    "description": "A native-nim implementaton of the sBOX generic container format.",
    "license": "MIT",
    "web": "https://github.com/Skrylar/sksbox"
  },
  {
    "name": "avbin",
    "url": "https://github.com/Vladar4/avbin",
    "method": "git",
    "tags": [
      "audio",
      "video",
      "media",
      "library",
      "wrapper"
    ],
    "description": "Wrapper of the AVbin library for the Nim language.",
    "license": "LGPL",
    "web": "https://github.com/Vladar4/avbin"
  },
  {
    "name": "fsm",
    "url": "https://github.com/ba0f3/fsm.nim",
    "method": "git",
    "tags": [
      "fsm",
      "finite",
      "state",
      "machine"
    ],
    "description": "A simple finite-state machine for @nim-lang",
    "license": "MIT",
    "web": "https://github.com/ba0f3/fsm.nim"
  },
  {
    "name": "timezones",
    "url": "https://github.com/GULPF/timezones",
    "method": "git",
    "tags": [
      "timezone",
      "time",
      "tzdata"
    ],
    "description": "Timezone library compatible with the standard library. ",
    "license": "MIT",
    "web": "https://github.com/GULPF/timezones"
  },
  {
    "name": "ndf",
    "url": "https://github.com/rustomax/ndf",
    "method": "git",
    "tags": [
      "app",
      "binary",
      "duplicates",
      "utility",
      "filesystem"
    ],
    "description": "Duplicate files finder",
    "license": "MIT",
    "web": "https://github.com/rustomax/ndf"
  },
  {
    "name": "unicodeplus",
    "url": "https://github.com/nitely/nim-unicodeplus",
    "method": "git",
    "tags": [
      "unicode",
      "isdigit",
      "isalpha"
    ],
    "description": "Common unicode operations",
    "license": "MIT",
    "web": "https://github.com/nitely/nim-unicodeplus"
  },
  {
    "name": "libsvm",
    "url": "https://github.com/genotrance/libsvm",
    "method": "git",
    "tags": [
      "scientific",
      "svm",
      "vector"
    ],
    "description": "libsvm wrapper for Nim",
    "license": "MIT",
    "web": "https://github.com/genotrance/libsvm"
  },
  {
    "name": "lilt",
    "url": "https://github.com/quelklef/lilt",
    "method": "git",
    "tags": [
      "language",
      "parser",
      "parsing"
    ],
    "description": "Parsing language",
    "license": "MIT",
    "web": "https://github.com/quelklef/lilt"
  },
  {
    "name": "shiori_charset_convert",
    "url": "https://github.com/Narazaka/shiori_charset_convert-nim",
    "method": "git",
    "tags": [
      "shiori",
      "ukagaka"
    ],
    "description": "The SHIORI Message charset convert utility",
    "license": "MIT",
    "web": "https://github.com/Narazaka/shiori_charset_convert-nim"
  },
  {
    "name": "grafanim",
    "url": "https://github.com/jamesalbert/grafanim",
    "method": "git",
    "tags": [
      "library",
      "grafana",
      "dashboards"
    ],
    "description": "Grafana module for Nim",
    "license": "GPL",
    "web": "https://github.com/jamesalbert/grafanim"
  },
  {
    "name": "nimpy",
    "url": "https://github.com/yglukhov/nimpy",
    "method": "git",
    "tags": [
      "python",
      "bridge"
    ],
    "description": "Nim - Python bridge",
    "license": "MIT",
    "web": "https://github.com/yglukhov/nimpy"
  },
  {
    "name": "simple_graph",
    "url": "https://github.com/erhlee-bird/simple_graph",
    "method": "git",
    "tags": [
      "datastructures",
      "library"
    ],
    "description": "Simple Graph Library",
    "license": "MIT",
    "web": "https://github.com/erhlee-bird/simple_graph"
  },
  {
    "name": "controlStructures",
    "url": "https://github.com/TakeYourFreedom/Additional-Control-Structures-for-Nim",
    "method": "git",
    "tags": [
      "library",
      "control",
      "structure"
    ],
    "description": "Additional control structures",
    "license": "MIT",
    "web": "http://htmlpreview.github.io/?https://github.com/TakeYourFreedom/Additional-Control-Structures-for-Nim/blob/master/controlStructures.html"
  },
  {
    "name": "notetxt",
    "url": "https://github.com/mrshu/nim-notetxt",
    "method": "git",
    "tags": [
      "notetxt,",
      "note",
      "taking"
    ],
    "description": "A library that implements the note.txt specification for note taking.",
    "license": "MIT",
    "web": "https://github.com/mrshu/nim-notetxt"
  },
  {
    "name": "breeze",
    "url": "https://github.com/alehander42/breeze",
    "method": "git",
    "tags": [
      "dsl",
      "macro",
      "metaprogramming"
    ],
    "description": "A dsl for writing macros in Nim",
    "license": "MIT",
    "web": "https://github.com/alehander42/breeze"
  },
  {
    "name": "joyent_http_parser",
    "url": "https://github.com/nim-lang/joyent_http_parser",
    "method": "git",
    "tags": [
      "wrapper",
      "library",
      "parsing"
    ],
    "description": "Wrapper for high performance HTTP parsing library.",
    "license": "MIT",
    "web": "https://github.com/nim-lang/joyent_http_parser"
  },
  {
    "name": "libsvm_legacy",
    "url": "https://github.com/nim-lang/libsvm_legacy",
    "method": "git",
    "tags": [
      "wrapper",
      "library",
      "scientific"
    ],
    "description": "Wrapper for libsvm.",
    "license": "MIT",
    "web": "https://github.com/nim-lang/libsvm_legacy"
  },
  {
    "name": "clblast",
    "url": "https://github.com/numforge/nim-clblast",
    "method": "git",
    "tags": [
      "BLAS",
      "linear",
      "algebra",
      "vector",
      "matrix",
      "opencl",
      "high",
      "performance",
      "computing",
      "GPU",
      "wrapper"
    ],
    "description": "Wrapper for CLBlast, an OpenCL BLAS library",
    "license": "Apache License 2.0",
    "web": "https://github.com/numforge/nim-clblast"
  },
  {
    "name": "nimp5",
    "url": "https://github.com/Foldover/nim-p5",
    "method": "git",
    "tags": [
      "p5",
      "javascript",
      "creative",
      "coding",
      "processing",
      "library"
    ],
    "description": "Nim bindings for p5.js.",
    "license": "MIT",
    "web": "https://github.com/Foldover/nim-p5"
  },
  {
    "name": "names",
    "url": "https://github.com/pragmagic/names",
    "method": "git",
    "tags": [
      "strings"
    ],
    "description": "String interning library",
    "license": "MIT",
    "web": "https://github.com/pragmagic/names"
  },
  {
    "name": "sha1ext",
    "url": "https://github.com/CORDEA/sha1ext",
    "method": "git",
    "tags": [
      "sha1",
      "extension"
    ],
    "description": "std / sha1 extension",
    "license": "Apache License 2.0",
    "web": "https://github.com/CORDEA/sha1ext"
  },
  {
    "name": "libsha",
    "url": "https://github.com/forlan-ua/nim-libsha",
    "method": "git",
    "tags": [
      "sha1",
      "sha224",
      "sha256",
      "sha384",
      "sha512"
    ],
    "description": "Sha1 and Sha2 implementations",
    "license": "MIT",
    "web": "https://github.com/forlan-ua/nim-libsha"
  },
  {
    "name": "pwned",
    "url": "https://github.com/dom96/pwned",
    "method": "git",
    "tags": [
      "application",
      "passwords",
      "security",
      "binary"
    ],
    "description": "A client for the Pwned passwords API.",
    "license": "MIT",
    "web": "https://github.com/dom96/pwned"
  },
  {
    "name": "suffer",
    "url": "https://github.com/emekoi/suffer",
    "method": "git",
    "tags": [
      "graphics",
      "font",
      "software"
    ],
    "description": "a nim library for drawing 2d shapes, text, and images to 32bit software pixel buffers",
    "license": "MIT",
    "web": "https://github.com/emekoi/suffer"
  },
  {
    "name": "metric",
    "url": "https://github.com/mjendrusch/metric",
    "method": "git",
    "tags": [
      "library",
      "units",
      "scientific",
      "dimensional-analysis"
    ],
    "description": "Dimensionful types and dimensional analysis.",
    "license": "MIT",
    "web": "https://github.com/mjendrusch/metric"
  },
  {
    "name": "useragents",
    "url": "https://github.com/treeform/useragents",
    "method": "git",
    "tags": [
      "library",
      "useragent"
    ],
    "description": "User Agent parser for nim.",
    "license": "MIT",
    "web": "https://github.com/treeform/useragents"
  },
  {
    "name": "nimna",
    "url": "https://github.com/mjendrusch/nimna",
    "method": "git",
    "tags": [
      "library",
      "nucleic-acid-folding",
      "scientific",
      "biology"
    ],
    "description": "Nucleic acid folding and design.",
    "license": "MIT",
    "web": "https://github.com/mjendrusch/nimna"
  },
  {
    "name": "bencode",
    "url": "https://github.com/FedericoCeratto/nim-bencode",
    "method": "git",
    "tags": [
      "library",
      "bencode"
    ],
    "description": "Bencode serialization/deserialization library",
    "license": "LGPLv3",
    "web": "https://github.com/FedericoCeratto/nim-bencode"
  },
  {
    "name": "i3ipc",
    "url": "https://github.com/FedericoCeratto/nim-i3ipc",
    "method": "git",
    "tags": [
      "library",
      "i3"
    ],
    "description": "i3 IPC client library",
    "license": "LGPLv3",
    "web": "https://github.com/FedericoCeratto/nim-i3ipc"
  },
  {
    "name": "chroma",
    "url": "https://github.com/treeform/chroma",
    "method": "git",
    "tags": [
      "colors",
      "cmyk",
      "hsl",
      "hsv"
    ],
    "description": "Everything you want to do with colors.",
    "license": "MIT",
    "web": "https://github.com/treeform/chroma"
  },
  {
    "name": "nimrax",
    "url": "https://github.com/genotrance/nimrax",
    "method": "git",
    "tags": [
      "rax",
      "radix",
      "tree",
      "data",
      "structure"
    ],
    "description": "Radix tree wrapper for Nim",
    "license": "MIT",
    "web": "https://github.com/genotrance/nimrax"
  },
  {
    "name": "nimbass",
    "url": "https://github.com/genotrance/nimbass",
    "method": "git",
    "tags": [
      "bass",
      "audio",
      "wrapper"
    ],
    "description": "Bass wrapper for Nim",
    "license": "MIT",
    "web": "https://github.com/genotrance/nimbass"
  },
  {
    "name": "nimkerberos",
    "url": "https://github.com/genotrance/nimkerberos",
    "method": "git",
    "tags": [
      "kerberos",
      "ntlm",
      "authentication",
      "auth",
      "sspi"
    ],
    "description": "WinKerberos wrapper for Nim",
    "license": "MIT",
    "web": "https://github.com/genotrance/nimkerberos"
  },
  {
    "name": "nimssh2",
    "url": "https://github.com/genotrance/nimssh2",
    "method": "git",
    "tags": [
      "ssh",
      "library",
      "wrapper"
    ],
    "description": "libssh2 wrapper for Nim",
    "license": "MIT",
    "web": "https://github.com/genotrance/nimssh2"
  },
  {
    "name": "nimssl",
    "url": "https://github.com/genotrance/nimssl",
    "method": "git",
    "tags": [
      "openssl",
      "sha",
      "sha1",
      "hash",
      "sha256",
      "sha512"
    ],
    "description": "OpenSSL wrapper for Nim",
    "license": "MIT",
    "web": "https://github.com/genotrance/nimssl"
  },
  {
    "name": "snip",
    "url": "https://github.com/genotrance/snip",
    "method": "git",
    "tags": [
      "console",
      "editor",
      "text",
      "cli"
    ],
    "description": "Text editor to speed up testing code snippets",
    "license": "MIT",
    "web": "https://github.com/genotrance/snip"
  },
  {
    "name": "moduleinit",
    "url": "https://github.com/skunkiferous/moduleinit",
    "method": "git",
    "tags": [
      "library",
      "parallelism",
      "threads"
    ],
    "description": "Nim module/thread initialisation ordering library",
    "license": "MIT",
    "web": "https://github.com/skunkiferous/moduleinit"
  },
  {
    "name": "mofuw",
    "url": "https://github.com/2vg/mofuw",
    "method": "git",
    "tags": [
      "web",
      "http",
      "framework",
      "abandoned"
    ],
    "description": "mofuw is *MO*re *F*aster, *U*ltra *W*ebserver",
    "license": "MIT",
    "web": "https://github.com/2vg/mofuw"
  },
  {
    "name": "scnim",
    "url": "https://github.com/capocasa/scnim",
    "method": "git",
    "tags": [
      "music",
      "synthesizer",
      "realtime",
      "supercollider",
      "ugen",
      "plugin",
      "binding",
      "audio"
    ],
    "description": "Develop SuperCollider UGens in Nim",
    "license": "MIT",
    "web": "https://github.com/capocasa/scnim"
  },
  {
    "name": "nimgl",
    "url": "https://github.com/lmariscal/nimgl",
    "method": "git",
    "tags": [
      "glfw",
      "imgui",
      "opengl",
      "bindings",
      "gl",
      "graphics"
    ],
    "description": "Nim Game Library",
    "license": "MIT",
    "web": "https://github.com/lmariscal/nimgl"
  },
  {
    "name": "inim",
    "url": "https://github.com/AndreiRegiani/INim",
    "method": "git",
    "tags": [
      "repl",
      "playground",
      "shell"
    ],
    "description": "Interactive Nim Shell",
    "license": "MIT",
    "web": "https://github.com/AndreiRegiani/INim"
  },
  {
    "name": "nimbigwig",
    "url": "https://github.com/genotrance/nimbigwig",
    "method": "git",
    "tags": [
      "bigwig",
      "bigbend",
      "genome"
    ],
    "description": "libBigWig wrapper for Nim",
    "license": "MIT",
    "web": "https://github.com/genotrance/nimbigwig"
  },
  {
    "name": "regex",
    "url": "https://github.com/nitely/nim-regex",
    "method": "git",
    "tags": [
      "regex"
    ],
    "description": "Linear time regex matching",
    "license": "MIT",
    "web": "https://github.com/nitely/nim-regex"
  },
  {
    "name": "tsundoku",
    "url": "https://github.com/FedericoCeratto/tsundoku",
    "method": "git",
    "tags": [
      "OPDS",
      "ebook",
      "server"
    ],
    "description": "Simple and lightweight OPDS ebook server",
    "license": "GPLv3",
    "web": "https://github.com/FedericoCeratto/tsundoku"
  },
  {
    "name": "nim_exodus",
    "url": "https://github.com/shinriyo/nim_exodus",
    "method": "git",
    "tags": [
      "web",
      "html",
      "template"
    ],
    "description": "Template generator for gester",
    "license": "MIT",
    "web": "https://github.com/shinriyo/nim_exodus"
  },
  {
    "name": "nimlibxlsxwriter",
    "url": "https://github.com/KeepCoolWithCoolidge/nimlibxlsxwriter",
    "method": "git",
    "tags": [
      "Excel",
      "wrapper",
      "xlsx"
    ],
    "description": "libxslxwriter wrapper for Nim",
    "license": "MIT",
    "web": "https://github.com/KeepCoolWithCoolidge/nimlibxlsxwriter"
  },
  {
    "name": "nimclutter",
    "url": "https://github.com/KeepCoolWithCoolidge/nimclutter",
    "method": "git",
    "tags": [
      "clutter",
      "gtk",
      "gui"
    ],
    "description": "Nim bindings for Clutter toolkit.",
    "license": "LGPLv2.1",
    "web": "https://github.com/KeepCoolWithCoolidge/nimclutter"
  },
  {
    "name": "nimhdf5",
    "url": "https://github.com/Vindaar/nimhdf5",
    "method": "git",
    "tags": [
      "library",
      "wrapper",
      "binding",
      "libhdf5",
      "hdf5",
      "ndarray",
      "storage"
    ],
    "description": "Bindings for the HDF5 data format C library",
    "license": "MIT",
    "web": "https://github.com/Vindaar/nimhdf5"
  },
  {
    "name": "mpfit",
    "url": "https://github.com/Vindaar/nim-mpfit",
    "method": "git",
    "tags": [
      "library",
      "wrapper",
      "binding",
      "nonlinear",
      "least-squares",
      "fitting",
      "levenberg-marquardt",
      "regression"
    ],
    "description": "A wrapper for the cMPFIT non-linear least squares fitting library",
    "license": "MIT",
    "web": "https://github.com/Vindaar/nim-mpfit"
  },
  {
    "name": "nlopt",
    "url": "https://github.com/Vindaar/nimnlopt",
    "method": "git",
    "tags": [
      "library",
      "wrapper",
      "binding",
      "nonlinear-optimization"
    ],
    "description": "A wrapper for the non-linear optimization C library Nlopt",
    "license": "MIT",
    "web": "https://github.com/Vindaar/nimnlopt"
  },
  {
    "name": "itertools",
    "url": "https://github.com/narimiran/itertools",
    "method": "git",
    "tags": [
      "itertools",
      "iterutils",
      "python",
      "iter",
      "iterator",
      "iterators"
    ],
    "description": "Itertools for Nim",
    "license": "MIT",
    "web": "https://github.com/narimiran/itertools"
  },
  {
    "name": "typelists",
    "url": "https://github.com/yglukhov/typelists",
    "method": "git",
    "tags": [
      "metaprogramming"
    ],
    "description": "Typelists in Nim",
    "license": "MIT",
    "web": "https://github.com/yglukhov/typelists"
  },
  {
    "name": "sol",
    "url": "https://github.com/davidgarland/sol",
    "method": "git",
    "tags": [
      "c99",
      "c11",
      "c",
      "vector",
      "simd",
      "avx",
      "avx2",
      "neon"
    ],
    "description": "A SIMD-accelerated vector library written in C99 with Nim bindings.",
    "license": "MIT",
    "web": "https://github.com/davidgarland/sol"
  },
  {
    "name": "simdX86",
    "url": "https://github.com/nimlibs/simdX86",
    "method": "git",
    "tags": [
      "simd"
    ],
    "description": "Wrappers for X86 SIMD intrinsics",
    "license": "MIT",
    "web": "https://github.com/nimlibs/simdX86"
  },
  {
    "name": "loopfusion",
    "url": "https://github.com/numforge/loopfusion",
    "method": "git",
    "tags": [
      "loop",
      "iterator",
      "zip",
      "forEach",
      "variadic"
    ],
    "description": "Loop efficiently over a variadic number of containers",
    "license": "MIT or Apache 2.0",
    "web": "https://github.com/numforge/loopfusion"
  },
  {
    "name": "tinamou",
    "url": "https://github.com/Double-oxygeN/tinamou",
    "method": "git",
    "tags": [
      "game",
      "sdl2"
    ],
    "description": "Game Library in Nim with SDL2",
    "license": "MIT",
    "web": "https://github.com/Double-oxygeN/tinamou"
  },
  {
    "name": "cittadino",
    "url": "https://github.com/makingspace/cittadino",
    "method": "git",
    "tags": [
      "pubsub",
      "stomp",
      "rabbitmq",
      "amqp"
    ],
    "description": "A simple PubSub framework using STOMP.",
    "license": "BSD2",
    "web": "https://github.com/makingspace/cittadino"
  },
  {
    "name": "consul",
    "url": "https://github.com/makingspace/nim_consul",
    "method": "git",
    "tags": [
      "consul"
    ],
    "description": "A simple interface to a running Consul agent.",
    "license": "BSD2",
    "web": "https://github.com/makingspace/nim_consul"
  },
  {
    "name": "keystone",
    "url": "https://github.com/6A/Keystone.nim",
    "method": "git",
    "tags": [
      "binding",
      "keystone",
      "asm",
      "assembler",
      "x86",
      "arm"
    ],
    "description": "Bindings to the Keystone Assembler.",
    "license": "MIT",
    "web": "https://github.com/6A/Keystone.nim"
  },
  {
    "name": "units",
    "url": "https://github.com/Udiknedormin/NimUnits",
    "method": "git",
    "tags": [
      "library",
      "pure",
      "units",
      "physics",
      "science",
      "documentation",
      "safety"
    ],
    "description": " Statically-typed quantity units.",
    "license": "MIT",
    "web": "https://github.com/Udiknedormin/NimUnits"
  },
  {
    "name": "ast_pattern_matching",
    "url": "https://github.com/krux02/ast-pattern-matching",
    "method": "git",
    "tags": [
      "macros",
      "pattern-matching",
      "ast"
    ],
    "description": "a general ast pattern matching library with a focus on correctness and good error messages",
    "license": "MIT",
    "web": "https://github.com/krux02/ast-pattern-matching"
  },
  {
    "name": "tissue",
    "url": "https://github.com/genotrance/tissue",
    "method": "git",
    "tags": [
      "github",
      "issue",
      "debug",
      "test",
      "testament"
    ],
    "description": "Test failing snippets from Nim's issues",
    "license": "MIT",
    "web": "https://github.com/genotrance/tissue"
  },
  {
    "name": "sphincs",
    "url": "https://github.com/ehmry/nim-sphincs",
    "method": "git",
    "tags": [
      "crypto",
      "pqcrypto",
      "signing"
    ],
    "description": "SPHINCS⁺ stateless hash-based signature scheme",
    "license": "MIT",
    "web": "https://github.com/ehmry/nim-sphincs"
  },
  {
    "name": "nimpb",
    "url": "https://github.com/oswjk/nimpb",
    "method": "git",
    "tags": [
      "serialization",
      "protocol-buffers",
      "protobuf",
      "library"
    ],
    "description": "A Protocol Buffers library for Nim",
    "license": "MIT",
    "web": "https://github.com/oswjk/nimpb"
  },
  {
    "name": "nimpb_protoc",
    "url": "https://github.com/oswjk/nimpb_protoc",
    "method": "git",
    "tags": [
      "serialization",
      "protocol-buffers",
      "protobuf"
    ],
    "description": "Protocol Buffers compiler support package for nimpb",
    "license": "MIT",
    "web": "https://github.com/oswjk/nimpb_protoc"
  },
  {
    "name": "strunicode",
    "url": "https://github.com/nitely/nim-strunicode",
    "method": "git",
    "tags": [
      "string",
      "unicode",
      "grapheme"
    ],
    "description": "Swift-like unicode string handling",
    "license": "MIT",
    "web": "https://github.com/nitely/nim-strunicode"
  },
  {
    "name": "turn_based_game",
    "url": "https://github.com/JohnAD/turn_based_game",
    "method": "git",
    "tags": [
      "rules-engine",
      "game",
      "turn-based"
    ],
    "description": "Game rules engine for simulating or playing turn-based games",
    "license": "MIT",
    "web": "https://github.com/JohnAD/turn_based_game/wiki"
  },
  {
    "name": "negamax",
    "url": "https://github.com/JohnAD/negamax",
    "method": "git",
    "tags": [
      "negamax",
      "minimax",
      "game",
      "ai",
      "turn-based"
    ],
    "description": "Negamax AI search-tree algorithm for two player games",
    "license": "MIT",
    "web": "https://github.com/JohnAD/negamax"
  },
  {
    "name": "translation",
    "url": "https://github.com/juancarlospaco/nim-tinyslation",
    "method": "git",
    "tags": [
      "translation",
      "tinyslation",
      "api",
      "strings",
      "minimalism"
    ],
    "description": "Text string translation from free online crowdsourced API. Tinyslation a tiny translation.",
    "license": "LGPLv3",
    "web": "https://github.com/juancarlospaco/nim-tinyslation"
  },
  {
    "name": "magic",
    "url": "https://github.com/xmonader/nim-magic",
    "method": "git",
    "tags": [
      "libmagic",
      "magic",
      "guessfile"
    ],
    "description": "libmagic for nim",
    "license": "MIT",
    "web": "https://github.com/xmonader/nim-magic"
  },
  {
    "name": "configparser",
    "url": "https://github.com/xmonader/nim-configparser",
    "method": "git",
    "tags": [
      "configparser",
      "ini",
      "parser"
    ],
    "description": "pure Ini configurations parser",
    "license": "MIT",
    "web": "https://github.com/xmonader/nim-configparser"
  },
  {
    "name": "random_font_color",
    "url": "https://github.com/juancarlospaco/nim-random-font-color",
    "method": "git",
    "tags": [
      "fonts",
      "colors",
      "pastel",
      "design",
      "random"
    ],
    "description": "Random curated Fonts and pastel Colors for your UI/UX design, design for non-designers.",
    "license": "LGPLv3",
    "web": "https://github.com/juancarlospaco/nim-random-font-color"
  },
  {
    "name": "bytes2human",
    "url": "https://github.com/juancarlospaco/nim-bytes2human",
    "method": "git",
    "tags": [
      "bytes",
      "human",
      "minimalism",
      "size"
    ],
    "description": "Convert bytes to kilobytes, megabytes, gigabytes, etc.",
    "license": "LGPLv3",
    "web": "https://github.com/juancarlospaco/nim-bytes2human"
  },
  {
    "name": "nimhttpd",
    "url": "https://github.com/h3rald/nimhttpd",
    "method": "git",
    "tags": [
      "web-server",
      "static-file-server",
      "server",
      "http"
    ],
    "description": "A tiny static file web server.",
    "license": "MIT",
    "web": "https://github.com/h3rald/nimhttpd"
  },
  {
    "name": "crc32",
    "url": "https://github.com/juancarlospaco/nim-crc32",
    "method": "git",
    "tags": [
      "crc32",
      "checksum",
      "minimalism"
    ],
    "description": "CRC32, 2 proc, copied from RosettaCode.",
    "license": "MIT",
    "web": "https://github.com/juancarlospaco/nim-crc32"
  },
  {
    "name": "httpbeast",
    "url": "https://github.com/dom96/httpbeast",
    "method": "git",
    "tags": [
      "http",
      "server",
      "parallel",
      "linux",
      "unix"
    ],
    "description": "A performant and scalable HTTP server.",
    "license": "MIT",
    "web": "https://github.com/dom96/httpbeast"
  },
  {
    "name": "datetime2human",
    "url": "https://github.com/juancarlospaco/nim-datetime2human",
    "method": "git",
    "tags": [
      "date",
      "time",
      "datetime",
      "ISO-8601",
      "human",
      "minimalism"
    ],
    "description": "Human friendly DateTime string representations, seconds to millenniums.",
    "license": "LGPLv3",
    "web": "https://github.com/juancarlospaco/nim-datetime2human"
  },
  {
    "name": "sass",
    "url": "https://github.com/dom96/sass",
    "method": "git",
    "tags": [
      "css",
      "compiler",
      "wrapper",
      "library",
      "scss",
      "web"
    ],
    "description": "A wrapper for the libsass library.",
    "license": "MIT",
    "web": "https://github.com/dom96/sass"
  },
  {
    "name": "osutil",
    "url": "https://github.com/juancarlospaco/nim-osutil",
    "method": "git",
    "tags": [
      "utils",
      "helpers",
      "minimalism",
      "process",
      "mobile",
      "battery"
    ],
    "description": "OS Utils for Nim, simple tiny but useful procs for OS. Turn Display OFF and set Process Name.",
    "license": "LGPLv3",
    "web": "https://github.com/juancarlospaco/nim-osutil"
  },
  {
    "name": "binance",
    "url": "https://github.com/Imperator26/binance",
    "method": "git",
    "tags": [
      "library",
      "api",
      "binance"
    ],
    "description": "A Nim library to access the Binance API.",
    "license": "Apache License 2.0",
    "web": "https://github.com/Imperator26/binance"
  },
  {
    "name": "jdec",
    "tags": [
      "json",
      "marshal",
      "helper",
      "utils"
    ],
    "method": "git",
    "license": "MIT",
    "web": "https://github.com/diegogub/jdec",
    "url": "https://github.com/diegogub/jdec",
    "description": "Flexible JSON manshal/unmarshal library for nim"
  },
  {
    "name": "nimsnappyc",
    "url": "https://github.com/NimCompression/nimsnappyc",
    "method": "git",
    "tags": [
      "snappy",
      "compression",
      "wrapper",
      "library"
    ],
    "description": "Wrapper for the Snappy-C compression library",
    "license": "MIT",
    "web": "https://github.com/NimCompression/nimsnappyc"
  },
  {
    "name": "websitecreator",
    "alias": "nimwc"
  },
  {
    "name": "nimwc",
    "url": "https://github.com/ThomasTJdev/nim_websitecreator",
    "method": "git",
    "tags": [
      "website",
      "webpage",
      "blog",
      "binary"
    ],
    "description": "A website management tool. Run the file and access your webpage.",
    "license": "PPL",
    "web": "https://nimwc.org/"
  },
  {
    "name": "shaname",
    "url": "https://github.com/Torro/nimble-packages?subdir=shaname",
    "method": "git",
    "tags": [
      "sha1",
      "command-line",
      "utilities"
    ],
    "description": "Rename files to their sha1sums",
    "license": "BSD",
    "web": "https://github.com/Torro/nimble-packages/tree/master/shaname"
  },
  {
    "name": "about",
    "url": "https://github.com/aleandros/about",
    "method": "git",
    "tags": [
      "cli",
      "tool"
    ],
    "description": "Executable for finding information about programs in PATH",
    "license": "MIT",
    "web": "https://github.com/aleandros/about"
  },
  {
    "name": "findtests",
    "url": "https://github.com/jackvandrunen/findtests",
    "method": "git",
    "tags": [
      "test",
      "tests",
      "testing",
      "unit"
    ],
    "description": "A helper module for writing unit tests in Nim with nake or similar build system.",
    "license": "ISC",
    "web": "https://github.com/jackvandrunen/findtests"
  },
  {
    "name": "packedjson",
    "url": "https://github.com/Araq/packedjson",
    "method": "git",
    "tags": [
      "json"
    ],
    "description": "packedjson is an alternative Nim implementation for JSON. The JSON is essentially kept as a single string in order to save memory over a more traditional tree representation.",
    "license": "MIT",
    "web": "https://github.com/Araq/packedjson"
  },
  {
    "name": "unicode_numbers",
    "url": "https://github.com/Aearnus/unicode_numbers",
    "method": "git",
    "tags": [
      "library",
      "string",
      "format",
      "unicode"
    ],
    "description": "Converts a number into a specially formatted Unicode string",
    "license": "MIT",
    "web": "https://github.com/Aearnus/unicode_numbers"
  },
  {
    "name": "glob",
    "url": "https://github.com/citycide/glob",
    "method": "git",
    "tags": [
      "glob",
      "pattern",
      "match",
      "walk",
      "filesystem",
      "pure"
    ],
    "description": "Pure library for matching file paths against Unix style glob patterns.",
    "license": "MIT",
    "web": "https://github.com/citycide/glob"
  },
  {
    "name": "lda",
    "url": "https://github.com/unicredit/lda",
    "method": "git",
    "tags": [
      "LDA",
      "topic-modeling",
      "text-clustering",
      "NLP"
    ],
    "description": "Latent Dirichlet Allocation",
    "license": "Apache License 2.0",
    "web": "https://github.com/unicredit/lda"
  },
  {
    "name": "mdevolve",
    "url": "https://github.com/jxy/MDevolve",
    "method": "git",
    "tags": [
      "MD",
      "integrator",
      "numerical",
      "evolution"
    ],
    "description": "Integrator framework for Molecular Dynamic evolutions",
    "license": "MIT",
    "web": "https://github.com/jxy/MDevolve"
  },
  {
    "name": "sctp",
    "url": "https://github.com/metacontainer/sctp.nim",
    "method": "git",
    "tags": [
      "sctp",
      "networking",
      "userspace"
    ],
    "description": "Userspace SCTP bindings",
    "license": "BSD",
    "web": "https://github.com/metacontainer/sctp.nim"
  },
  {
    "name": "sodium",
    "url": "https://github.com/zielmicha/libsodium.nim",
    "method": "git",
    "tags": [
      "crypto",
      "security",
      "sodium"
    ],
    "description": "High-level libsodium bindings",
    "license": "MIT",
    "web": "https://github.com/zielmicha/libsodium.nim"
  },
  {
    "name": "db_clickhouse",
    "url": "https://github.com/leonardoce/nim-clickhouse",
    "method": "git",
    "tags": [
      "wrapper",
      "database",
      "clickhouse"
    ],
    "description": "ClickHouse Nim interface",
    "license": "MIT",
    "web": "https://github.com/leonardoce/nim-clickhouse"
  },
  {
    "name": "webterminal",
    "url": "https://github.com/JohnAD/webterminal",
    "method": "git",
    "tags": [
      "javascript",
      "terminal",
      "tty"
    ],
    "description": "Very simple browser Javascript TTY web terminal",
    "license": "MIT",
    "web": "https://github.com/JohnAD/webterminal"
  },
  {
    "name": "hpack",
    "url": "https://github.com/nitely/nim-hpack",
    "method": "git",
    "tags": [
      "http2",
      "hpack"
    ],
    "description": "HPACK (Header Compression for HTTP/2)",
    "license": "MIT",
    "web": "https://github.com/nitely/nim-hpack"
  },
  {
    "name": "cobs",
    "url": "https://github.com/keyme/nim_cobs",
    "method": "git",
    "tags": [
      "serialization",
      "encoding",
      "wireline",
      "framing",
      "cobs"
    ],
    "description": "Consistent Overhead Byte Stuffing for Nim",
    "license": "MIT",
    "web": "https://github.com/keyme/nim_cobs"
  },
  {
    "name": "bitvec",
    "url": "https://github.com/keyme/nim_bitvec",
    "method": "git",
    "tags": [
      "serialization",
      "encoding",
      "wireline"
    ],
    "description": "Extensible bit vector integer encoding library",
    "license": "MIT",
    "web": "https://github.com/keyme/nim_bitvec"
  },
  {
    "name": "nimsvg",
    "url": "https://github.com/bluenote10/NimSvg",
    "method": "git",
    "tags": [
      "svg"
    ],
    "description": "Nim-based DSL allowing to generate SVG files and GIF animations.",
    "license": "MIT",
    "web": "https://github.com/bluenote10/NimSvg"
  },
  {
    "name": "validation",
    "url": "https://github.com/captainbland/nim-validation",
    "method": "git",
    "tags": [
      "validation",
      "library"
    ],
    "description": "Nim object validation using type field pragmas",
    "license": "GPLv3",
    "web": "https://github.com/captainbland/nim-validation"
  },
  {
    "name": "nimgraphviz",
    "url": "https://github.com/QuinnFreedman/nimgraphviz",
    "method": "git",
    "tags": [
      "graph",
      "viz",
      "graphviz",
      "dot",
      "pygraphviz"
    ],
    "description": "Nim bindings for the GraphViz tool and the DOT graph language",
    "license": "MIT",
    "web": "https://github.com/QuinnFreedman/nimgraphviz"
  },
  {
    "name": "fab",
    "url": "https://github.com/icyphox/fab",
    "method": "git",
    "tags": [
      "colors",
      "terminal",
      "formatting",
      "text",
      "fun"
    ],
    "description": "Print fabulously in your terminal",
    "license": "MIT",
    "web": "https://github.com/icyphox/fab"
  },
  {
    "name": "kdialog",
    "url": "https://github.com/juancarlospaco/nim-kdialog",
    "method": "git",
    "tags": [
      "kdialog",
      "qt5",
      "kde",
      "gui",
      "easy",
      "qt"
    ],
    "description": "KDialog Qt5 Wrapper, easy API, KISS design",
    "license": "LGPLv3",
    "web": "https://github.com/juancarlospaco/nim-kdialog"
  },
  {
    "name": "nim7z",
    "url": "https://github.com/genotrance/nim7z",
    "method": "git",
    "tags": [
      "7zip",
      "7z",
      "extract",
      "archive"
    ],
    "description": "7z extraction for Nim",
    "license": "MIT",
    "web": "https://github.com/genotrance/nim7z"
  },
  {
    "name": "nimarchive",
    "url": "https://github.com/genotrance/nimarchive",
    "method": "git",
    "tags": [
      "7z",
      "zip",
      "tar",
      "rar",
      "gz",
      "libarchive",
      "compress",
      "extract",
      "archive"
    ],
    "description": "libarchive wrapper for Nim",
    "license": "MIT",
    "web": "https://github.com/genotrance/nimarchive"
  },
  {
    "name": "nimpcre",
    "url": "https://github.com/genotrance/nimpcre",
    "method": "git",
    "tags": [
      "pcre",
      "regex"
    ],
    "description": "PCRE wrapper for Nim",
    "license": "MIT",
    "web": "https://github.com/genotrance/nimpcre"
  },
  {
    "name": "nimdeps",
    "url": "https://github.com/genotrance/nimdeps",
    "method": "git",
    "tags": [
      "dependency",
      "bundle",
      "installer",
      "package"
    ],
    "description": "Nim library to bundle dependency files into executable",
    "license": "MIT",
    "web": "https://github.com/genotrance/nimdeps"
  },
  {
    "name": "intel_hex",
    "url": "https://github.com/keyme/nim_intel_hex",
    "method": "git",
    "tags": [
      "utils",
      "parsing",
      "hex"
    ],
    "description": "Intel hex file utility library",
    "license": "MIT",
    "web": "https://github.com/keyme/nim_intel_hex"
  },
  {
    "name": "nimha",
    "url": "https://github.com/ThomasTJdev/nim_homeassistant",
    "method": "git",
    "tags": [
      "smarthome",
      "automation",
      "mqtt",
      "xiaomi"
    ],
    "description": "Nim Home Assistant (NimHA) is a hub for combining multiple home automation devices and automating jobs",
    "license": "GPLv3",
    "web": "https://github.com/ThomasTJdev/nim_homeassistant"
  },
  {
    "name": "fmod",
    "url": "https://github.com/johnnovak/nim-fmod",
    "method": "git",
    "tags": [
      "library",
      "fmod",
      "audio",
      "game",
      "sound"
    ],
    "description": "Nim wrapper for the FMOD Low Level C API",
    "license": "MIT",
    "web": "https://github.com/johnnovak/nim-fmod"
  },
  {
    "name": "figures",
    "url": "https://github.com/lmariscal/figures",
    "method": "git",
    "tags": [
      "unicode",
      "cli",
      "figures"
    ],
    "description": "unicode symbols",
    "license": "MIT",
    "web": "https://github.com/lmariscal/figures"
  },
  {
    "name": "ur",
    "url": "https://github.com/JohnAD/ur",
    "method": "git",
    "tags": [
      "library",
      "universal",
      "result",
      "return"
    ],
    "description": "A Universal Result macro/object that normalizes the information returned from a procedure",
    "license": "MIT",
    "web": "https://github.com/JohnAD/ur",
    "doc": "https://github.com/JohnAD/ur/blob/master/docs/ur.rst"
  },
  {
    "name": "blosc",
    "url": "https://github.com/Skrylar/nblosc",
    "method": "git",
    "tags": [
      "blosc",
      "wrapper",
      "compression"
    ],
    "description": "Bit Shuffling Block Compressor (C-Blosc)",
    "license": "BSD",
    "web": "https://github.com/Skrylar/nblosc"
  },
  {
    "name": "fltk",
    "url": "https://github.com/Skrylar/nfltk",
    "method": "git",
    "tags": [
      "gui",
      "fltk",
      "wrapper",
      "c++"
    ],
    "description": "The Fast-Light Tool Kit",
    "license": "LGPL",
    "web": "https://github.com/Skrylar/nfltk"
  },
  {
    "name": "nim_cexc",
    "url": "https://github.com/metasyn/nim-cexc-splunk",
    "method": "git",
    "tags": [
      "splunk",
      "command",
      "cexc",
      "chunked"
    ],
    "description": "A simple chunked external protocol interface for Splunk custom search commands.",
    "license": "Apache2",
    "web": "https://github.com/metasyn/nim-cexc-splunk"
  },
  {
    "name": "nimclipboard",
    "url": "https://github.com/genotrance/nimclipboard",
    "method": "git",
    "tags": [
      "clipboard",
      "wrapper",
      "clip",
      "copy",
      "paste",
      "nimgen"
    ],
    "description": "Nim wrapper for libclipboard",
    "license": "MIT",
    "web": "https://github.com/genotrance/nimclipboard"
  },
  {
    "name": "skinterpolate",
    "url": "https://github.com/Skrylar/skInterpolate",
    "method": "git",
    "tags": [
      "interpolation",
      "animation"
    ],
    "description": "Interpolation routines for data and animation.",
    "license": "MIT",
    "web": "https://github.com/Skrylar/skInterpolate"
  },
  {
    "name": "nimspice",
    "url": "https://github.com/CodeDoes/nimspice",
    "method": "git",
    "tags": [
      "macro",
      "template",
      "class",
      "collection"
    ],
    "description": "A bunch of macros. sugar if you would",
    "license": "MIT",
    "web": "https://github.com/CodeDoes/nimspice"
  },
  {
    "name": "BN",
    "url": "https://github.com/MerosCrypto/BN",
    "method": "git",
    "tags": [
      "bignumber",
      "multiprecision",
      "imath"
    ],
    "description": "A Nim Wrapper of the imath BigNumber library.",
    "license": "MIT"
  },
  {
    "name": "nimbioseq",
    "url": "https://github.com/jhbadger/nimbioseq",
    "method": "git",
    "tags": [
      "bioinformatics",
      "fasta",
      "fastq"
    ],
    "description": "Nim Library for sequence (protein/nucleotide) bioinformatics",
    "license": "BSD-3",
    "web": "https://github.com/jhbadger/nimbioseq"
  },
  {
    "name": "subhook",
    "url": "https://github.com/ba0f3/subhook.nim",
    "method": "git",
    "tags": [
      "hook",
      "hooking",
      "subhook",
      "x86",
      "windows",
      "linux",
      "unix"
    ],
    "description": "subhook wrapper",
    "license": "BSD2",
    "web": "https://github.com/ba0f3/subhook.nim"
  },
  {
    "name": "timecop",
    "url": "https://github.com/ba0f3/timecop.nim",
    "method": "git",
    "tags": [
      "time",
      "travel",
      "timecop"
    ],
    "description": "Time travelling for Nim",
    "license": "MIT",
    "web": "https://github.com/ba0f3/timecop.nim"
  },
  {
    "name": "openexchangerates",
    "url": "https://github.com/juancarlospaco/nim-openexchangerates",
    "method": "git",
    "tags": [
      "money",
      "exchange",
      "openexchangerates",
      "bitcoin",
      "gold",
      "dollar",
      "euro",
      "prices"
    ],
    "description": "OpenExchangeRates API Client for Nim. Works with/without SSL. Partially works with/without Free API Key.",
    "license": "MIT",
    "web": "https://github.com/juancarlospaco/nim-openexchangerates"
  },
  {
    "name": "clr",
    "url": "https://github.com/Calinou/clr",
    "method": "git",
    "tags": [
      "command-line",
      "color",
      "rgb",
      "hsl",
      "hsv"
    ],
    "description": "Get information about colors and convert them in the command line",
    "license": "MIT",
    "web": "https://github.com/Calinou/clr"
  },
  {
    "name": "duktape",
    "url": "https://github.com/manguluka/duktape-nim",
    "method": "git",
    "tags": [
      "js",
      "javascript",
      "scripting",
      "language",
      "interpreter"
    ],
    "description": "wrapper for the Duktape embeddable Javascript engine",
    "license": "MIT",
    "web": "https://github.com/manguluka/duktape-nim"
  },
  {
    "name": "polypbren",
    "url": "https://github.com/guibar64/polypbren",
    "method": "git",
    "tags": [
      "science",
      "equation"
    ],
    "description": "Renormalization of colloidal charges of polydipserse dispersions using the Poisson-Boltzmann equation",
    "license": "MIT",
    "web": "https://github.com/guibar64/polypbren"
  },
  {
    "name": "spdx_licenses",
    "url": "https://github.com/euantorano/spdx_licenses.nim",
    "method": "git",
    "tags": [
      "spdx",
      "license"
    ],
    "description": "A library to retrieve the list of commonly used licenses from the SPDX License List.",
    "license": "BSD3",
    "web": "https://github.com/euantorano/spdx_licenses.nim"
  },
  {
    "name": "texttospeech",
    "url": "https://github.com/dom96/texttospeech",
    "method": "git",
    "tags": [
      "tts",
      "text-to-speech",
      "google-cloud",
      "gcloud",
      "api"
    ],
    "description": "A client for the Google Cloud Text to Speech API.",
    "license": "MIT",
    "web": "https://github.com/dom96/texttospeech"
  },
  {
    "name": "nim_tiled",
    "url": "https://github.com/SkyVault/nim-tiled",
    "method": "git",
    "tags": [
      "tiled",
      "gamedev",
      "tmx",
      "indie"
    ],
    "description": "Tiled map loader for the Nim programming language",
    "license": "MIT",
    "web": "https://github.com/SkyVault/nim-tiled"
  },
  {
    "name": "fragments",
    "url": "https://github.com/fragcolor-xyz/fragments",
    "method": "git",
    "tags": [
      "ffi",
      "math",
      "threading",
      "dsl",
      "memory",
      "serialization",
      "cpp",
      "utilities"
    ],
    "description": "Our very personal collection of utilities",
    "license": "MIT",
    "web": "https://github.com/fragcolor-xyz/fragments"
  },
  {
    "name": "nimline",
    "url": "https://github.com/fragcolor-xyz/nimline",
    "method": "git",
    "tags": [
      "c",
      "c++",
      "interop",
      "ffi",
      "wrappers"
    ],
    "description": "Wrapper-less C/C++ interop for Nim",
    "license": "MIT",
    "web": "https://github.com/fragcolor-xyz/nimline"
  },
  {
    "name": "nim_telegram_bot",
    "url": "https://github.com/juancarlospaco/nim-telegram-bot",
    "method": "git",
    "tags": [
      "telegram",
      "bot",
      "telebot",
      "async",
      "multipurpose",
      "chat"
    ],
    "description": "Generic Configurable Telegram Bot for Nim, with builtin basic functionality and Plugins",
    "license": "MIT",
    "web": "https://github.com/juancarlospaco/nim-telegram-bot"
  },
  {
    "name": "xiaomi",
    "url": "https://github.com/ThomasTJdev/nim_xiaomi.git",
    "method": "git",
    "tags": [
      "xiaomi",
      "iot"
    ],
    "description": "Read and write to Xiaomi IOT devices.",
    "license": "MIT",
    "web": "https://github.com/ThomasTJdev/nim_xiaomi"
  },
  {
    "name": "vecio",
    "url": "https://github.com/emekoi/vecio.nim",
    "method": "git",
    "tags": [
      "writev",
      "readv",
      "scatter",
      "gather",
      "vectored",
      "vector",
      "io",
      "networking"
    ],
    "description": "vectored io for nim",
    "license": "MIT",
    "web": "https://github.com/emekoi/vecio.nim"
  },
  {
    "name": "nmiline",
    "url": "https://github.com/mzteruru52/NmiLine",
    "method": "git",
    "tags": [
      "graph"
    ],
    "description": "Plotting tool using NiGui",
    "license": "MIT",
    "web": "https://github.com/mzteruru52/NmiLine"
  },
  {
    "name": "c_alikes",
    "url": "https://github.com/ReneSac/c_alikes",
    "method": "git",
    "tags": [
      "library",
      "bitwise",
      "bitops",
      "pointers",
      "shallowCopy",
      "C"
    ],
    "description": "Operators, commands and functions more c-like, plus a few other utilities",
    "license": "MIT",
    "web": "https://github.com/ReneSac/c_alikes"
  },
  {
    "name": "memviews",
    "url": "https://github.com/ReneSac/memviews",
    "method": "git",
    "tags": [
      "library",
      "slice",
      "slicing",
      "shallow",
      "array",
      "vector"
    ],
    "description": "Unsafe in-place slicing",
    "license": "MIT",
    "web": "https://github.com/ReneSac/memviews"
  },
  {
    "name": "espeak",
    "url": "https://github.com/juancarlospaco/nim-espeak",
    "method": "git",
    "tags": [
      "espeak",
      "voice",
      "texttospeech"
    ],
    "description": "Nim Espeak NG wrapper, for super easy Voice and Text-To-Speech",
    "license": "MIT",
    "web": "https://github.com/juancarlospaco/nim-espeak"
  },
  {
    "name": "wstp",
    "url": "https://github.com/oskca/nim-wstp",
    "method": "git",
    "tags": [
      "wolfram",
      "mathematica",
      "bindings",
      "wstp"
    ],
    "description": "Nim bindings for WSTP",
    "license": "MIT",
    "web": "https://github.com/oskca/nim-wstp"
  },
  {
    "name": "uibuilder",
    "url": "https://github.com/ba0f3/uibuilder.nim",
    "method": "git",
    "tags": [
      "ui",
      "builder",
      "libui",
      "designer",
      "gtk",
      "gnome",
      "glade",
      "interface",
      "gui",
      "linux",
      "windows",
      "osx",
      "mac",
      "native",
      "generator"
    ],
    "description": "UI building with Gnome's Glade",
    "license": "MIT",
    "web": "https://github.com/ba0f3/uibuilder.nim"
  },
  {
    "name": "webp",
    "url": "https://github.com/juancarlospaco/nim-webp",
    "method": "git",
    "tags": [
      "webp"
    ],
    "description": "WebP Tools wrapper for Nim",
    "license": "MIT",
    "web": "https://github.com/juancarlospaco/nim-webp"
  },
  {
    "name": "print",
    "url": "https://github.com/treeform/print.git",
    "method": "git",
    "tags": [
      "pretty"
    ],
    "description": "Print is a set of pretty print macros, useful for print-debugging.",
    "license": "MIT",
    "web": "https://github.com/treeform/print"
  },
  {
    "name": "vmath",
    "url": "https://github.com/treeform/vmath.git",
    "method": "git",
    "tags": [
      "math",
      "graphics",
      "2d",
      "3d"
    ],
    "description": "Collection of math routines for 2d and 3d graphics.",
    "license": "MIT",
    "web": "https://github.com/treeform/vmath"
  },
  {
    "name": "flippy",
    "url": "https://github.com/treeform/flippy.git",
    "method": "git",
    "tags": [
      "image",
      "graphics",
      "2d"
    ],
    "description": "Flippy is a simple 2d image and drawing library.",
    "license": "MIT",
    "web": "https://github.com/treeform/flippy"
  },
  {
    "name": "typography",
    "url": "https://github.com/treeform/typography.git",
    "method": "git",
    "tags": [
      "font",
      "text",
      "2d"
    ],
    "description": "Fonts, Typesetting and Rasterization.",
    "license": "MIT",
    "web": "https://github.com/treeform/typography"
  },
  {
    "name": "xdo",
    "url": "https://github.com/juancarlospaco/nim-xdo",
    "method": "git",
    "tags": [
      "automation",
      "linux",
      "gui",
      "keyboard",
      "mouse",
      "typing",
      "clicker"
    ],
    "description": "Nim GUI Automation Linux, simulate user interaction, mouse and keyboard.",
    "license": "MIT",
    "web": "https://github.com/juancarlospaco/nim-xdo"
  },
  {
    "name": "nimblegui",
    "url": "https://github.com/ThomasTJdev/nim_nimble_gui",
    "method": "git",
    "tags": [
      "nimble",
      "gui",
      "packages"
    ],
    "description": "A simple GUI front for Nimble.",
    "license": "MIT",
    "web": "https://github.com/ThomasTJdev/nim_nimble_gui"
  },
  {
    "name": "xml",
    "url": "https://github.com/ba0f3/xml.nim",
    "method": "git",
    "tags": [
      "xml",
      "parser",
      "compile",
      "tokenizer",
      "html",
      "cdata"
    ],
    "description": "Pure Nim XML parser",
    "license": "MIT",
    "web": "https://github.com/ba0f3/xml.nim"
  },
  {
    "name": "soundio",
    "url": "https://github.com/ul/soundio",
    "method": "git",
    "tags": [
      "library",
      "wrapper",
      "binding",
      "audio",
      "sound",
      "media",
      "io"
    ],
    "description": "Bindings for libsoundio",
    "license": "MIT"
  },
  {
    "name": "miniz",
    "url": "https://github.com/treeform/miniz",
    "method": "git",
    "tags": [
      "zlib",
      "zip",
      "wrapper",
      "compression"
    ],
    "description": "Bindings for Miniz lib.",
    "license": "MIT"
  },
  {
    "name": "nim_cjson",
    "url": "https://github.com/muxueqz/nim_cjson",
    "method": "git",
    "tags": [
      "cjson",
      "json"
    ],
    "description": "cjson wrapper for Nim",
    "license": "MIT",
    "web": "https://github.com/muxueqz/nim_cjson"
  },
  {
    "name": "nimobserver",
    "url": "https://github.com/Tangdongle/nimobserver",
    "method": "git",
    "tags": [
      "observer",
      "patterns",
      "library"
    ],
    "description": "An implementation of the observer pattern",
    "license": "MIT",
    "web": "https://github.com/Tangdongle/nimobserver"
  },
  {
    "name": "nominatim",
    "url": "https://github.com/juancarlospaco/nim-nominatim",
    "method": "git",
    "tags": [
      "openstreetmap",
      "nominatim",
      "multisync",
      "async"
    ],
    "description": "OpenStreetMap Nominatim API Lib for Nim",
    "license": "MIT",
    "web": "https://github.com/juancarlospaco/nim-nominatim"
  },
  {
    "name": "systimes",
    "url": "https://github.com/GULPF/systimes",
    "method": "git",
    "tags": [
      "time",
      "timezone",
      "datetime"
    ],
    "description": "An alternative DateTime implementation",
    "license": "MIT",
    "web": "https://github.com/GULPF/systimes"
  },
  {
    "name": "overpass",
    "url": "https://github.com/juancarlospaco/nim-overpass",
    "method": "git",
    "tags": [
      "openstreetmap",
      "overpass",
      "multisync",
      "async"
    ],
    "description": "OpenStreetMap Overpass API Lib",
    "license": "MIT",
    "web": "https://github.com/juancarlospaco/nim-overpass"
  },
  {
    "name": "openstreetmap",
    "url": "https://github.com/juancarlospaco/nim-openstreetmap",
    "method": "git",
    "tags": [
      "openstreetmap",
      "multisync",
      "async",
      "geo",
      "map"
    ],
    "description": "OpenStreetMap API Lib for Nim",
    "license": "MIT",
    "web": "https://github.com/juancarlospaco/nim-openstreetmap"
  },
  {
    "name": "daemonim",
    "url": "https://github.com/bung87/daemon",
    "method": "git",
    "tags": [
      "unix",
      "library"
    ],
    "description": "daemonizer for Unix, Linux and OS X",
    "license": "MIT",
    "web": "https://github.com/bung87/daemon"
  },
  {
    "name": "nimtorch",
    "alias": "torch"
  },
  {
    "name": "torch",
    "url": "https://github.com/fragcolor-xyz/nimtorch",
    "method": "git",
    "tags": [
      "machine-learning",
      "nn",
      "neural",
      "networks",
      "cuda",
      "wasm",
      "pytorch",
      "torch"
    ],
    "description": "A nim flavor of pytorch",
    "license": "MIT",
    "web": "https://github.com/fragcolor-xyz/nimtorch"
  },
  {
    "name": "openweathermap",
    "url": "https://github.com/juancarlospaco/nim-openweathermap",
    "method": "git",
    "tags": [
      "OpenWeatherMap",
      "weather",
      "CreativeCommons",
      "OpenData",
      "multisync"
    ],
    "description": "OpenWeatherMap API Lib for Nim, Free world wide Creative Commons & Open Data Licensed Weather data",
    "license": "MIT",
    "web": "https://github.com/juancarlospaco/nim-openweathermap"
  },
  {
    "name": "finalseg",
    "url": "https://github.com/bung87/finalseg",
    "method": "git",
    "tags": [
      "library",
      "chinese",
      "words"
    ],
    "description": "jieba's finalseg port to nim",
    "license": "MIT",
    "web": "https://github.com/bung87/finalseg"
  },
  {
    "name": "openal",
    "url": "https://github.com/treeform/openal",
    "method": "git",
    "tags": [
      "sound",
      "OpenAL",
      "wrapper"
    ],
    "description": "An OpenAL wrapper.",
    "license": "MIT"
  },
  {
    "name": "ec_events",
    "alias": "mc_events"
  },
  {
    "name": "mc_events",
    "url": "https://github.com/MerosCrypto/mc_events",
    "method": "git",
    "tags": [
      "events",
      "emitter"
    ],
    "description": "Event Based Programming for Nim.",
    "license": "MIT"
  },
  {
    "name": "wNim",
    "url": "https://github.com/khchen/wNim",
    "method": "git",
    "tags": [
      "library",
      "windows",
      "gui",
      "ui"
    ],
    "description": "Nim's Windows GUI Framework.",
    "license": "MIT",
    "web": "https://github.com/khchen/wNim",
    "doc": "https://khchen.github.io/wNim/wNim.html"
  },
  {
    "name": "redisparser",
    "url": "https://github.com/xmonader/nim-redisparser",
    "method": "git",
    "tags": [
      "redis",
      "resp",
      "parser",
      "protocol"
    ],
    "description": "RESP(REdis Serialization Protocol) Serialization for Nim",
    "license": "Apache2",
    "web": "https://github.com/xmonader/nim-redisparser"
  },
  {
    "name": "redisclient",
    "url": "https://github.com/xmonader/nim-redisclient",
    "method": "git",
    "tags": [
      "redis",
      "client",
      "protocol",
      "resp"
    ],
    "description": "Redis client for Nim",
    "license": "Apache2",
    "web": "https://github.com/xmonader/nim-redisclient"
  },
  {
    "name": "hackpad",
    "url": "https://github.com/juancarlospaco/nim-hackpad",
    "method": "git",
    "tags": [
      "web",
      "jester",
      "lan",
      "wifi",
      "hackathon",
      "hackatton",
      "pastebin",
      "crosscompilation",
      "teaching",
      "zip"
    ],
    "description": "Hackathon Web Scratchpad for teaching Nim on events using Wifi with limited or no Internet",
    "license": "MIT",
    "web": "https://github.com/juancarlospaco/nim-hackpad"
  },
  {
    "name": "redux_nim",
    "url": "https://github.com/M4RC3L05/redux-nim",
    "method": "git",
    "tags": [
      "redux"
    ],
    "description": "Redux Implementation in nim",
    "license": "MIT",
    "web": "https://github.com/M4RC3L05/redux-nim"
  },
  {
    "name": "simpledecimal",
    "url": "https://github.com/pigmej/nim-simple-decimal",
    "method": "git",
    "tags": [
      "decimal",
      "library"
    ],
    "description": "A simple decimal library",
    "license": "MIT",
    "web": "https://github.com/pigmej/nim-simple-decimal"
  },
  {
    "name": "calibre",
    "url": "https://github.com/juancarlospaco/nim-calibre",
    "method": "git",
    "tags": [
      "calibre",
      "ebook",
      "database"
    ],
    "description": "Calibre Database Lib for Nim",
    "license": "MIT",
    "web": "https://github.com/juancarlospaco/nim-calibre"
  },
  {
    "name": "nimcb",
    "url": "https://github.com/AdrianV/nimcb",
    "method": "git",
    "tags": [
      "c++-builder",
      "msbuild"
    ],
    "description": "Integrate nim projects in the C++Builder build process",
    "license": "MIT",
    "web": "https://github.com/AdrianV/nimcb"
  },
  {
    "name": "finals",
    "url": "https://github.com/quelklef/nim-finals",
    "method": "git",
    "tags": [
      "types"
    ],
    "description": "Transparently declare single-set attributes on types.",
    "license": "MIT",
    "web": "https://github.com/Quelklef/nim-finals"
  },
  {
    "name": "printdebug",
    "url": "https://github.com/juancarlospaco/nim-printdebug",
    "method": "git",
    "tags": [
      "debug",
      "print",
      "helper",
      "util"
    ],
    "description": "Print Debug for Nim, tiny 3 lines Lib, C Target",
    "license": "MIT",
    "web": "https://github.com/juancarlospaco/nim-printdebug"
  },
  {
    "name": "tinyfiledialogs",
    "url": "https://github.com/juancarlospaco/nim-tinyfiledialogs",
    "method": "git",
    "tags": [
      "gui",
      "wrapper",
      "gtk",
      "qt",
      "linux",
      "windows",
      "mac",
      "osx"
    ],
    "description": "TinyFileDialogs for Nim.",
    "license": "MIT",
    "web": "https://github.com/juancarlospaco/nim-tinyfiledialogs"
  },
  {
    "name": "spotify",
    "url": "https://github.com/CORDEA/spotify",
    "method": "git",
    "tags": [
      "spotify"
    ],
    "description": "A Nim wrapper for the Spotify Web API",
    "license": "Apache License 2.0",
    "web": "https://github.com/CORDEA/spotify"
  },
  {
    "name": "noise",
    "url": "https://github.com/jangko/nim-noise",
    "method": "git",
    "tags": [
      "linenoise",
      "readline",
      "command-line",
      "repl"
    ],
    "description": "Nim implementation of linenoise command line editor",
    "license": "MIT",
    "web": "https://github.com/jangko/nim-noise"
  },
  {
    "name": "prompt",
    "url": "https://github.com/surf1nb1rd/nim-prompt",
    "method": "git",
    "tags": [
      "command-line",
      "readline",
      "repl"
    ],
    "description": "Feature-rich readline replacement",
    "license": "BSD2",
    "web": "https://github.com/surf1nb1rd/nim-prompt"
  },
  {
    "name": "proxyproto",
    "url": "https://github.com/ba0f3/libproxy.nim",
    "method": "git",
    "tags": [
      "proxy",
      "protocol",
      "proxy-protocol",
      "haproxy",
      "tcp",
      "ipv6",
      "ipv4",
      "linux",
      "unix",
      "hook",
      "load-balancer",
      "socket",
      "udp",
      "ipv6-support",
      "preload"
    ],
    "description": "PROXY Protocol enabler for aged programs",
    "license": "MIT",
    "web": "https://github.com/ba0f3/libproxy.nim"
  },
  {
    "name": "criterion",
    "url": "https://github.com/LemonBoy/criterion.nim",
    "method": "git",
    "tags": [
      "benchmark"
    ],
    "description": "Statistic-driven microbenchmark framework",
    "license": "MIT",
    "web": "https://github.com/LemonBoy/criterion.nim"
  },
  {
    "name": "nanoid",
    "url": "https://github.com/icyphox/nanoid.nim",
    "method": "git",
    "tags": [
      "nanoid",
      "random",
      "generator"
    ],
    "description": "The Nim implementation of NanoID",
    "license": "MIT",
    "web": "https://github.com/icyphox/nanoid.nim"
  },
  {
    "name": "ndb",
    "url": "https://github.com/xzfc/ndb.nim",
    "method": "git",
    "tags": [
      "binding",
      "database",
      "db",
      "library",
      "sqlite"
    ],
    "description": "A db_sqlite fork with a proper typing",
    "license": "MIT",
    "web": "https://github.com/xzfc/ndb.nim"
  },
  {
    "name": "github_release",
    "url": "https://github.com/kdheepak/github-release",
    "method": "git",
    "tags": [
      "github",
      "release",
      "upload",
      "create",
      "delete"
    ],
    "description": "github-release package",
    "license": "MIT",
    "web": "https://github.com/kdheepak/github-release"
  },
  {
    "name": "nimmonocypher",
    "url": "https://github.com/genotrance/nimmonocypher",
    "method": "git",
    "tags": [
      "monocypher",
      "crypto",
      "crypt",
      "hash",
      "sha512",
      "wrapper"
    ],
    "description": "monocypher wrapper for Nim",
    "license": "MIT",
    "web": "https://github.com/genotrance/nimmonocypher"
  },
  {
    "name": "dtoa",
    "url": "https://github.com/LemonBoy/dtoa.nim",
    "method": "git",
    "tags": [
      "algorithms",
      "serialization",
      "fast",
      "grisu",
      "dtoa",
      "double",
      "float",
      "string"
    ],
    "description": "Port of Milo Yip's fast dtoa() implementation",
    "license": "MIT",
    "web": "https://github.com/LemonBoy/dtoa.nim"
  },
  {
    "name": "ntangle",
    "url": "https://github.com/OrgTangle/ntangle",
    "method": "git",
    "tags": [
      "literate-programming",
      "org-mode",
      "org",
      "tangling",
      "emacs"
    ],
    "description": "Command-line utility for Tangling of Org mode documents",
    "license": "MIT",
    "web": "https://github.com/OrgTangle/ntangle"
  },
  {
    "name": "nimtess2",
    "url": "https://github.com/genotrance/nimtess2",
    "method": "git",
    "tags": [
      "glu",
      "tesselator",
      "libtess2",
      "opengl"
    ],
    "description": "Nim wrapper for libtess2",
    "license": "MIT",
    "web": "https://github.com/genotrance/nimtess2"
  },
  {
    "name": "sequoia",
    "url": "https://github.com/ba0f3/sequoia.nim",
    "method": "git",
    "tags": [
      "sequoia",
      "pgp",
      "openpgp",
      "wrapper"
    ],
    "description": "Sequoia PGP wrapper for Nim",
    "license": "GPLv3",
    "web": "https://github.com/ba0f3/sequoia.nim"
  },
  {
    "name": "pykot",
    "url": "https://github.com/jabbalaci/nimpykot",
    "method": "git",
    "tags": [
      "library",
      "python",
      "kotlin"
    ],
    "description": "Porting some Python / Kotlin features to Nim",
    "license": "MIT",
    "web": "https://github.com/jabbalaci/nimpykot"
  },
  {
    "name": "witai",
    "url": "https://github.com/xmonader/witai-nim",
    "method": "git",
    "tags": [
      "witai",
      "wit.ai",
      "client",
      "speech",
      "freetext",
      "voice"
    ],
    "description": "wit.ai client",
    "license": "MIT",
    "web": "https://github.com/xmonader/witai-nim"
  },
  {
    "name": "xmldom",
    "url": "https://github.com/nim-lang/graveyard?subdir=xmldom",
    "method": "git",
    "tags": [
      "graveyard",
      "xml",
      "dom"
    ],
    "description": "Implementation of XML DOM Level 2 Core specification (http://www.w3.org/TR/2000/REC-DOM-Level-2-Core-20001113/core.html)",
    "license": "MIT",
    "web": "https://github.com/nim-lang/graveyard/tree/master/xmldom"
  },
  {
    "name": "xmldomparser",
    "url": "https://github.com/nim-lang/graveyard?subdir=xmldomparser",
    "method": "git",
    "tags": [
      "graveyard",
      "xml",
      "dom",
      "parser"
    ],
    "description": "Parses an XML Document into a XML DOM Document representation.",
    "license": "MIT",
    "web": "https://github.com/nim-lang/graveyard/tree/master/xmldomparser"
  },
  {
    "name": "result",
    "url": "https://github.com/arnetheduck/nim-result",
    "method": "git",
    "tags": [
      "library",
      "result",
      "errors",
      "functional"
    ],
    "description": "Friendly, exception-free value-or-error returns, similar to Option[T]",
    "license": "MIT",
    "web": "https://github.com/arnetheduck/nim-result"
  },
  {
    "name": "asciigraph",
    "url": "https://github.com/KeepCoolWithCoolidge/asciigraph",
    "method": "git",
    "tags": [
      "graph",
      "plot",
      "terminal",
      "io"
    ],
    "description": "Console ascii line charts in pure nim",
    "license": "MIT",
    "web": "https://github.com/KeepCoolWithCoolidge/asciigraph"
  },
  {
    "name": "bearlibterminal",
    "url": "https://github.com/irskep/BearLibTerminal-Nim",
    "method": "git",
    "tags": [
      "roguelike",
      "terminal",
      "bearlibterminal",
      "tcod",
      "libtcod",
      "tdl"
    ],
    "description": "Wrapper for the C[++] library BearLibTerminal",
    "license": "MIT",
    "web": "https://github.com/irskep/BearLibTerminal-Nim"
  },
  {
    "name": "rexpaint",
    "url": "https://github.com/irskep/rexpaint_nim",
    "method": "git",
    "tags": [
      "rexpaint",
      "roguelike",
      "xp"
    ],
    "description": "REXPaint .xp parser",
    "license": "MIT",
    "web": "https://github.com/irskep/rexpaint_nim"
  },
  {
    "name": "crosscompile",
    "url": "https://github.com/juancarlospaco/nim-crosscompile",
    "method": "git",
    "tags": [
      "crosscompile",
      "compile"
    ],
    "description": "Crosscompile Nim source code into multiple targets on Linux with this proc.",
    "license": "MIT",
    "web": "https://github.com/juancarlospaco/nim-crosscompile"
  },
  {
    "name": "rodcli",
    "url": "https://github.com/jabbalaci/NimCliHelper",
    "method": "git",
    "tags": [
      "cli",
      "compile",
      "run",
      "command-line",
      "init",
      "project",
      "skeleton"
    ],
    "description": "making Nim development easier in the command-line",
    "license": "MIT",
    "web": "https://github.com/jabbalaci/NimCliHelper"
  },
  {
    "name": "ngxcmod",
    "url": "https://github.com/ba0f3/ngxcmod.nim",
    "method": "git",
    "tags": [
      "nginx",
      "module",
      "nginx-c-function",
      "wrapper"
    ],
    "description": "High level wrapper for build nginx module w/ nginx-c-function",
    "license": "MIT",
    "web": "https://github.com/ba0f3/ngxcmod.nim"
  },
  {
    "name": "usagov",
    "url": "https://github.com/juancarlospaco/nim-usagov",
    "method": "git",
    "tags": [
      "gov",
      "opendata"
    ],
    "description": "USA Code.Gov MultiSync API Client for Nim",
    "license": "MIT",
    "web": "https://github.com/juancarlospaco/nim-usagov"
  },
  {
    "name": "argparse",
    "url": "https://github.com/iffy/nim-argparse",
    "method": "git",
    "tags": [
      "cli",
      "argparse",
      "optparse"
    ],
    "description": "WIP strongly-typed argument parser with sub command support",
    "license": "MIT",
    "doc": "https://www.iffycan.com/nim-argparse/argparse.html"
  },
  {
    "name": "markdown",
    "url": "https://github.com/soasme/nim-markdown",
    "method": "git",
    "tags": [
      "markdown",
      "md",
      "docs",
      "html"
    ],
    "description": "A Beautiful Markdown Parser in the Nim World.",
    "license": "MIT",
    "web": "https://github.com/soasme/nim-markdown"
  },
  {
    "name": "nimtomd",
    "url": "https://github.com/ThomasTJdev/nimtomd",
    "method": "git",
    "tags": [
      "markdown",
      "md"
    ],
    "description": "Convert a Nim file or string to Markdown",
    "license": "MIT",
    "web": "https://github.com/ThomasTJdev/nimtomd"
  },
  {
    "name": "nifty",
    "url": "https://github.com/h3rald/nifty",
    "method": "git",
    "tags": [
      "package-manager",
      "script-runner"
    ],
    "description": "A decentralized (pseudo) package manager and script runner.",
    "license": "MIT",
    "web": "https://github.com/h3rald/nifty"
  },
  {
    "name": "urlshortener",
    "url": "https://github.com/jabbalaci/UrlShortener",
    "method": "git",
    "tags": [
      "url",
      "shorten",
      "shortener",
      "bitly",
      "cli",
      "shrink",
      "shrinker"
    ],
    "description": "A URL shortener cli app. using bit.ly",
    "license": "MIT",
    "web": "https://github.com/jabbalaci/UrlShortener"
  },
  {
    "name": "seriesdetiempoar",
    "url": "https://github.com/juancarlospaco/nim-seriesdetiempoar",
    "method": "git",
    "tags": [
      "async",
      "multisync",
      "gov",
      "opendata"
    ],
    "description": "Series de Tiempo de Argentina Government MultiSync API Client for Nim",
    "license": "MIT",
    "web": "https://github.com/juancarlospaco/nim-seriesdetiempoar"
  },
  {
    "name": "usigar",
    "url": "https://github.com/juancarlospaco/nim-usigar",
    "method": "git",
    "tags": [
      "geo",
      "opendata",
      "openstreemap",
      "multisync",
      "async"
    ],
    "description": "USIG Argentina Government MultiSync API Client for Nim",
    "license": "MIT",
    "web": "https://github.com/juancarlospaco/nim-usigar"
  },
  {
    "name": "georefar",
    "url": "https://github.com/juancarlospaco/nim-georefar",
    "method": "git",
    "tags": [
      "geo",
      "openstreetmap",
      "async",
      "multisync",
      "opendata",
      "gov"
    ],
    "description": "GeoRef Argentina Government MultiSync API Client for Nim",
    "license": "MIT",
    "web": "https://github.com/juancarlospaco/nim-georefar"
  },
  {
    "name": "sugerror",
    "url": "https://github.com/quelklef/nim-sugerror",
    "method": "git",
    "tags": [
      "errors",
      "expr"
    ],
    "description": "Terse and composable error handling.",
    "license": "MIT",
    "web": "https://github.com/quelklef/nim-sugerror"
  },
  {
    "name": "sermon",
    "url": "https://github.com/ThomasTJdev/nim_sermon",
    "method": "git",
    "tags": [
      "monitor",
      "storage",
      "memory",
      "process"
    ],
    "description": "Monitor the state and memory of processes and URL response.",
    "license": "MIT",
    "web": "https://github.com/ThomasTJdev/nim_sermon"
  },
  {
    "name": "vmvc",
    "url": "https://github.com/kobi2187/vmvc",
    "method": "git",
    "tags": [
      "vmvc",
      "dci"
    ],
    "description": "a skeleton/structure for a variation on the mvc pattern, similar to dci. For command line and gui programs. it's a middle ground between rapid application development and handling software complexity.",
    "license": "MIT",
    "web": "https://github.com/kobi2187/vmvc"
  },
  {
    "name": "arksys",
    "url": "https://github.com/wolfadex/arksys",
    "method": "git",
    "tags": [
      "ECS",
      "library"
    ],
    "description": "An entity component system package",
    "license": "MIT",
    "web": "https://github.com/wolfadex/arksys"
  },
  {
    "name": "coco",
    "url": "https://github.com/samuelroy/coco",
    "method": "git",
    "tags": [
      "code",
      "coverage",
      "test"
    ],
    "description": "Code coverage CLI + library for Nim using LCOV",
    "license": "MIT",
    "web": "https://github.com/samuelroy/coco",
    "doc": "https://samuelroy.github.io/coco/"
  },
  {
    "name": "nimetry",
    "url": "https://github.com/ijneb/nimetry",
    "method": "git",
    "tags": [
      "plot",
      "graph",
      "chart"
    ],
    "description": "Plotting module in pure nim",
    "license": "CC0",
    "web": "https://github.com/ijneb/nimetry",
    "doc": "https://ijneb.github.io/nimetry"
  },
  {
    "name": "snappy",
    "url": "https://github.com/jangko/snappy",
    "method": "git",
    "tags": [
      "compression",
      "snappy",
      "lzw"
    ],
    "description": "Nim implementation of Snappy compression algorithm",
    "license": "MIT",
    "web": "https://github.com/jangko/snappy"
  },
  {
    "name": "loadenv",
    "url": "https://github.com/xmonader/nim-loadenv",
    "method": "git",
    "tags": [
      "environment",
      "variables",
      "env"
    ],
    "description": "load .env variables",
    "license": "MIT",
    "web": "https://github.com/xmonader/nim-loadenv"
  },
  {
    "name": "osrm",
    "url": "https://github.com/juancarlospaco/nim-osrm",
    "method": "git",
    "tags": [
      "openstreetmap",
      "geo",
      "gis",
      "opendata",
      "routing",
      "async",
      "multisync"
    ],
    "description": "Open Source Routing Machine for OpenStreetMap API Lib and App",
    "license": "MIT",
    "web": "https://github.com/juancarlospaco/nim-osrm"
  },
  {
    "name": "sharedmempool",
    "url": "https://github.com/mikra01/sharedmempool",
    "method": "git",
    "tags": [
      "pool",
      "memory",
      "thread"
    ],
    "description": "threadsafe memory pool ",
    "license": "MIT",
    "web": "https://github.com/mikra01/sharedmempool"
  },
  {
    "name": "css_html_minify",
    "url": "https://github.com/juancarlospaco/nim-css-html-minify",
    "method": "git",
    "tags": [
      "css",
      "html",
      "minify"
    ],
    "description": "HTML & CSS Minify Lib & App based on Regexes & parallel MultiReplaces",
    "license": "MIT",
    "web": "https://github.com/juancarlospaco/nim-css-html-minify"
  },
  {
    "name": "crap",
    "url": "https://github.com/icyphox/crap",
    "method": "git",
    "tags": [
      "rm",
      "delete",
      "trash",
      "files"
    ],
    "description": "`rm` files without fear",
    "license": "MIT",
    "web": "https://github.com/icyphox/crap"
  },
  {
    "name": "algebra",
    "url": "https://github.com/ijneb/nim-algebra",
    "method": "git",
    "tags": [
      "algebra",
      "parse",
      "evaluate",
      "mathematics"
    ],
    "description": "Algebraic expression parser and evaluator",
    "license": "CC0",
    "web": "https://github.com/ijneb/nim-algebra"
  },
  {
    "name": "biblioteca_guarrilla",
    "url": "https://github.com/juancarlospaco/biblioteca-guarrilla",
    "method": "git",
    "tags": [
      "books",
      "calibre",
      "jester"
    ],
    "description": "Simple web to share books, Calibre, Jester, Spectre CSS, No JavaScript, WebP & ZIP to reduce bandwidth",
    "license": "GPL",
    "web": "https://github.com/juancarlospaco/biblioteca-guarrilla"
  },
  {
    "name": "nimzbar",
    "url": "https://github.com/genotrance/nimzbar",
    "method": "git",
    "tags": [
      "zbar",
      "barcode",
      "bar",
      "code"
    ],
    "description": "zbar wrapper for Nim",
    "license": "MIT",
    "web": "https://github.com/genotrance/nimzbar"
  },
  {
    "name": "nicy",
    "url": "https://github.com/icyphox/nicy",
    "method": "git",
    "tags": [
      "zsh",
      "shell",
      "prompt",
      "git"
    ],
    "description": "A nice and icy ZSH prompt in Nim",
    "license": "MIT",
    "web": "https://github.com/icyphox/nicy"
  },
  {
    "name": "replim",
    "url": "https://github.com/gmshiba/replim",
    "method": "git",
    "tags": [
      "repl",
      "binary",
      "program"
    ],
    "description": "most quick REPL of nim",
    "license": "MIT",
    "web": "https://github.com/gmshiba/replim"
  },
  {
    "name": "nish",
    "url": "https://github.com/owlinux1000/nish",
    "method": "git",
    "tags": [
      "nish",
      "shell"
    ],
    "description": "A Toy Shell Application",
    "license": "MIT",
    "web": "https://github.com/owlinux1000/nish"
  },
  {
    "name": "backoff",
    "url": "https://github.com/CORDEA/backoff",
    "method": "git",
    "tags": [
      "exponential-backoff",
      "backoff"
    ],
    "description": "Implementation of exponential backoff for nim",
    "license": "Apache License 2.0",
    "web": "https://github.com/CORDEA/backoff"
  },
  {
    "name": "asciitables",
    "url": "https://github.com/xmonader/nim-asciitables",
    "method": "git",
    "tags": [
      "ascii",
      "terminal",
      "tables",
      "cli"
    ],
    "description": "terminal ascii tables for nim",
    "license": "BSD-3-Clause",
    "web": "https://github.com/xmonader/nim-asciitables"
  },
  {
    "name": "open_elevation",
    "url": "https://github.com/juancarlospaco/nim-open-elevation",
    "method": "git",
    "tags": [
      "openstreetmap",
      "geo",
      "elevation",
      "multisync",
      "async"
    ],
    "description": "OpenStreetMap Elevation API MultiSync Client for Nim",
    "license": "MIT",
    "web": "https://github.com/juancarlospaco/nim-open-elevation"
  },
  {
    "name": "gara",
    "url": "https://github.com/alehander42/gara",
    "method": "git",
    "tags": [
      "nim",
      "pattern"
    ],
    "description": "A pattern matching library",
    "license": "MIT",
    "web": "https://github.com/alehander42/gara"
  },
  {
    "name": "ws",
    "url": "https://github.com/treeform/ws",
    "method": "git",
    "tags": [
      "websocket"
    ],
    "description": "Simple WebSocket library for nim.",
    "license": "MIT",
    "web": "https://github.com/treeform/ws"
  },
  {
    "name": "pg",
    "url": "https://github.com/treeform/pg",
    "method": "git",
    "tags": [
      "postgresql",
      "db"
    ],
    "description": "Very simple PostgreSQL async api for nim.",
    "license": "MIT",
    "web": "https://github.com/treeform/pg"
  },
  {
    "name": "bgfxdotnim",
    "url": "https://github.com/zacharycarter/bgfx.nim",
    "method": "git",
    "tags": [
      "bgfx",
      "3d",
      "vulkan",
      "opengl",
      "metal",
      "directx"
    ],
    "description": "bindings to bgfx c99 api",
    "license": "MIT",
    "web": "https://github.com/zacharycarter/bgfx.nim"
  },
  {
    "name": "niledb",
    "url": "https://github.com/JeffersonLab/niledb.git",
    "method": "git",
    "tags": [
      "db"
    ],
    "description": "Key/Value storage into a fast file-hash",
    "license": "MIT",
    "web": "https://github.com/JeffersonLab/niledb.git"
  },
  {
    "name": "siphash",
    "url": "https://github.com/ehmry/nim-siphash",
    "method": "git",
    "tags": [
      "hash",
      "siphash"
    ],
    "description": "SipHash, a pseudorandom function optimized for short messages.",
    "license": "GPLv3",
    "web": "https://github.com/ehmry/nim-siphash"
  },
  {
    "name": "haraka",
    "url": "https://github.com/ehmry/nim-haraka",
    "method": "git",
    "tags": [
      "hash",
      "haraka"
    ],
    "description": "Haraka v2 short-input hash function",
    "license": "MIT",
    "web": "https://github.com/ehmry/nim-haraka"
  },
  {
    "name": "genode",
    "url": "https://github.com/ehmry/nim-genode",
    "method": "git",
    "tags": [
      "genode",
      "system"
    ],
    "description": "System libraries for the Genode Operating System Framework",
    "license": "AGPLv3",
    "web": "https://github.com/ehmry/nim-genode"
  },
  {
    "name": "moe",
    "url": "https://github.com/fox0430/moe",
    "method": "git",
    "tags": [
      "console",
      "command-line",
      "editor",
      "text",
      "cli"
    ],
    "description": "A command lined based text editor",
    "license": "GPLv3",
    "web": "https://github.com/fox0430/moe"
  },
  {
    "name": "gatabase",
    "url": "https://github.com/juancarlospaco/nim-gatabase",
    "method": "git",
    "tags": [
      "database",
      "orm",
      "postgres",
      "sql"
    ],
    "description": "Postgres Database ORM for Nim",
    "license": "MIT",
    "web": "https://github.com/juancarlospaco/nim-gatabase"
  },
  {
    "name": "timespec_get",
    "url": "https://github.com/Matceporial/nim-timespec_get",
    "method": "git",
    "tags": [
      "time",
      "timespec_get"
    ],
    "description": "Nanosecond-percision time using timespec_get",
    "license": "0BSD",
    "web": "https://github.com/Matceporial/nim-timespec_get"
  },
  {
    "name": "urand",
    "url": "https://github.com/Matceporial/nim-urand",
    "method": "git",
    "tags": [
      "random",
      "urandom",
      "crypto"
    ],
    "description": "Simple method of obtaining secure random numbers from the OS",
    "license": "MIT",
    "web": "https://github.com/Matceporial/nim-urand"
  },
  {
    "name": "awslambda",
    "url": "https://github.com/lambci/awslambda.nim",
    "method": "git",
    "tags": [
      "aws",
      "lambda"
    ],
    "description": "A package to compile nim functions for AWS Lambda",
    "license": "MIT",
    "web": "https://github.com/lambci/awslambda.nim"
  },
  {
    "name": "vec",
    "url": "https://github.com/dom96/vec",
    "method": "git",
    "tags": [
      "vector",
      "library",
      "simple"
    ],
    "description": "A very simple vector library",
    "license": "MIT",
    "web": "https://github.com/dom96/vec"
  },
  {
    "name": "nimgui",
    "url": "https://github.com/zacharycarter/nimgui",
    "method": "git",
    "tags": [
      "imgui",
      "gui",
      "game"
    ],
    "description": "bindings to cimgui - https://github.com/cimgui/cimgui",
    "license": "MIT",
    "web": "https://github.com/zacharycarter/nimgui"
  },
  {
    "name": "unpack",
    "url": "https://github.com/technicallyagd/unpack",
    "method": "git",
    "tags": [
      "unpack",
      "seq",
      "array",
      "object",
      "destructuring",
      "destructure",
      "unpacking"
    ],
    "description": "Array/Sequence/Object destructuring/unpacking macro",
    "license": "MIT",
    "web": "https://github.com/technicallyagd/unpack"
  },
  {
    "name": "nsh",
    "url": "https://github.com/gmshiba/nish",
    "method": "git",
    "tags": [
      "shell",
      "repl"
    ],
    "description": "nsh: Nim SHell(cross platform)",
    "license": "MIT",
    "web": "https://github.com/gmshiba/nish"
  },
  {
    "name": "nimfastText",
    "url": "https://github.com/genotrance/nimfastText",
    "method": "git",
    "tags": [
      "fasttext",
      "classification",
      "text",
      "wrapper"
    ],
    "description": "fastText wrapper for Nim",
    "license": "MIT",
    "web": "https://github.com/genotrance/nimfastText"
  },
  {
    "name": "treesitter",
    "url": "https://github.com/genotrance/nimtreesitter?subdir=treesitter",
    "method": "git",
    "tags": [
      "tree-sitter",
      "parser",
      "language",
      "code"
    ],
    "description": "Nim wrapper of the tree-sitter incremental parsing library",
    "license": "MIT",
    "web": "https://github.com/genotrance/nimtreesitter"
  },
  {
    "name": "treesitter_agda",
    "url": "https://github.com/genotrance/nimtreesitter?subdir=treesitter_agda",
    "method": "git",
    "tags": [
      "tree-sitter",
      "agda",
      "parser",
      "language",
      "code"
    ],
    "description": "Nim wrapper for Agda language support within tree-sitter",
    "license": "MIT",
    "web": "https://github.com/genotrance/nimtreesitter"
  },
  {
    "name": "treesitter_bash",
    "url": "https://github.com/genotrance/nimtreesitter?subdir=treesitter_bash",
    "method": "git",
    "tags": [
      "tree-sitter",
      "bash",
      "parser",
      "language",
      "code"
    ],
    "description": "Nim wrapper for Bash language support within tree-sitter",
    "license": "MIT",
    "web": "https://github.com/genotrance/nimtreesitter"
  },
  {
    "name": "treesitter_c",
    "url": "https://github.com/genotrance/nimtreesitter?subdir=treesitter_c",
    "method": "git",
    "tags": [
      "tree-sitter",
      "c",
      "parser",
      "language",
      "code"
    ],
    "description": "Nim wrapper for C language support within tree-sitter",
    "license": "MIT",
    "web": "https://github.com/genotrance/nimtreesitter"
  },
  {
    "name": "treesitter_c_sharp",
    "url": "https://github.com/genotrance/nimtreesitter?subdir=treesitter_c_sharp",
    "method": "git",
    "tags": [
      "tree-sitter",
      "C#",
      "parser",
      "language",
      "code"
    ],
    "description": "Nim wrapper for C# language support within tree-sitter",
    "license": "MIT",
    "web": "https://github.com/genotrance/nimtreesitter"
  },
  {
    "name": "treesitter_cpp",
    "url": "https://github.com/genotrance/nimtreesitter?subdir=treesitter_cpp",
    "method": "git",
    "tags": [
      "tree-sitter",
      "cpp",
      "parser",
      "language",
      "code"
    ],
    "description": "Nim wrapper for C++ language support within tree-sitter",
    "license": "MIT",
    "web": "https://github.com/genotrance/nimtreesitter"
  },
  {
    "name": "treesitter_css",
    "url": "https://github.com/genotrance/nimtreesitter?subdir=treesitter_css",
    "method": "git",
    "tags": [
      "tree-sitter",
      "css",
      "parser",
      "language",
      "code"
    ],
    "description": "Nim wrapper for CSS language support within tree-sitter",
    "license": "MIT",
    "web": "https://github.com/genotrance/nimtreesitter"
  },
  {
    "name": "treesitter_go",
    "url": "https://github.com/genotrance/nimtreesitter?subdir=treesitter_go",
    "method": "git",
    "tags": [
      "tree-sitter",
      "go",
      "parser",
      "language",
      "code"
    ],
    "description": "Nim wrapper for Go language support within tree-sitter",
    "license": "MIT",
    "web": "https://github.com/genotrance/nimtreesitter"
  },
  {
    "name": "treesitter_haskell",
    "url": "https://github.com/genotrance/nimtreesitter?subdir=treesitter_haskell",
    "method": "git",
    "tags": [
      "tree-sitter",
      "haskell",
      "parser",
      "language",
      "code"
    ],
    "description": "Nim wrapper for Haskell language support within tree-sitter",
    "license": "MIT",
    "web": "https://github.com/genotrance/nimtreesitter"
  },
  {
    "name": "treesitter_html",
    "url": "https://github.com/genotrance/nimtreesitter?subdir=treesitter_html",
    "method": "git",
    "tags": [
      "tree-sitter",
      "html",
      "parser",
      "language",
      "code"
    ],
    "description": "Nim wrapper for HTML language support within tree-sitter",
    "license": "MIT",
    "web": "https://github.com/genotrance/nimtreesitter"
  },
  {
    "name": "treesitter_java",
    "url": "https://github.com/genotrance/nimtreesitter?subdir=treesitter_java",
    "method": "git",
    "tags": [
      "tree-sitter",
      "java",
      "parser",
      "language",
      "code"
    ],
    "description": "Nim wrapper for Java language support within tree-sitter",
    "license": "MIT",
    "web": "https://github.com/genotrance/nimtreesitter"
  },
  {
    "name": "treesitter_javascript",
    "url": "https://github.com/genotrance/nimtreesitter?subdir=treesitter_javascript",
    "method": "git",
    "tags": [
      "tree-sitter",
      "javascript",
      "parser",
      "language",
      "code"
    ],
    "description": "Nim wrapper for Javascript language support within tree-sitter",
    "license": "MIT",
    "web": "https://github.com/genotrance/nimtreesitter"
  },
  {
    "name": "treesitter_ocaml",
    "url": "https://github.com/genotrance/nimtreesitter?subdir=treesitter_ocaml",
    "method": "git",
    "tags": [
      "tree-sitter",
      "ocaml",
      "parser",
      "language",
      "code"
    ],
    "description": "Nim wrapper for OCaml language support within tree-sitter",
    "license": "MIT",
    "web": "https://github.com/genotrance/nimtreesitter"
  },
  {
    "name": "treesitter_php",
    "url": "https://github.com/genotrance/nimtreesitter?subdir=treesitter_php",
    "method": "git",
    "tags": [
      "tree-sitter",
      "php",
      "parser",
      "language",
      "code"
    ],
    "description": "Nim wrapper for PHP language support within tree-sitter",
    "license": "MIT",
    "web": "https://github.com/genotrance/nimtreesitter"
  },
  {
    "name": "treesitter_python",
    "url": "https://github.com/genotrance/nimtreesitter?subdir=treesitter_python",
    "method": "git",
    "tags": [
      "tree-sitter",
      "python",
      "parser",
      "language",
      "code"
    ],
    "description": "Nim wrapper for Python language support within tree-sitter",
    "license": "MIT",
    "web": "https://github.com/genotrance/nimtreesitter"
  },
  {
    "name": "treesitter_ruby",
    "url": "https://github.com/genotrance/nimtreesitter?subdir=treesitter_ruby",
    "method": "git",
    "tags": [
      "tree-sitter",
      "ruby",
      "parser",
      "language",
      "code"
    ],
    "description": "Nim wrapper for Ruby language support within tree-sitter",
    "license": "MIT",
    "web": "https://github.com/genotrance/nimtreesitter"
  },
  {
    "name": "treesitter_rust",
    "url": "https://github.com/genotrance/nimtreesitter?subdir=treesitter_rust",
    "method": "git",
    "tags": [
      "tree-sitter",
      "rust",
      "parser",
      "language",
      "code"
    ],
    "description": "Nim wrapper for Rust language support within tree-sitter",
    "license": "MIT",
    "web": "https://github.com/genotrance/nimtreesitter"
  },
  {
    "name": "treesitter_scala",
    "url": "https://github.com/genotrance/nimtreesitter?subdir=treesitter_scala",
    "method": "git",
    "tags": [
      "tree-sitter",
      "scala",
      "parser",
      "language",
      "code"
    ],
    "description": "Nim wrapper for Scala language support within tree-sitter",
    "license": "MIT",
    "web": "https://github.com/genotrance/nimtreesitter"
  },
  {
    "name": "treesitter_typescript",
    "url": "https://github.com/genotrance/nimtreesitter?subdir=treesitter_typescript",
    "method": "git",
    "tags": [
      "tree-sitter",
      "typescript",
      "parser",
      "language",
      "code"
    ],
    "description": "Nim wrapper for Typescript language support within tree-sitter",
    "license": "MIT",
    "web": "https://github.com/genotrance/nimtreesitter"
  },
  {
    "name": "nimterop",
    "url": "https://github.com/genotrance/nimterop",
    "method": "git",
    "tags": [
      "c",
      "c++",
      "c2nim",
      "interop",
      "parser",
      "language",
      "code"
    ],
    "description": "Nimterop makes C/C++ interop within Nim seamless",
    "license": "MIT",
    "web": "https://github.com/genotrance/nimtreesitter"
  },
  {
    "name": "ringDeque",
    "url": "https://github.com/technicallyagd/ringDeque",
    "method": "git",
    "tags": [
      "deque",
      "DoublyLinkedRing",
      "utility",
      "python"
    ],
    "description": "deque implementatoin using DoublyLinkedRing",
    "license": "MIT",
    "web": "https://github.com/technicallyagd/ringDeque"
  },
  {
    "name": "nimfuzzy",
    "url": "https://github.com/genotrance/nimfuzzy",
    "method": "git",
    "tags": [
      "fuzzy",
      "search",
      "match",
      "fts"
    ],
    "description": "Fuzzy search wrapper for Nim",
    "license": "MIT",
    "web": "https://github.com/genotrance/nimfuzzy"
  },
  {
    "name": "nimassets",
    "url": "https://github.com/xmonader/nimassets",
    "method": "git",
    "tags": [
      "assets",
      "bundle",
      "go-bindata",
      "resources"
    ],
    "description": "bundle your assets to a nim",
    "license": "MIT",
    "web": "https://github.com/xmonader/nimassets"
  },
  {
    "name": "loco",
    "url": "https://github.com/moigagoo/loco",
    "method": "git",
    "tags": [
      "localization",
      "translation",
      "internationalization",
      "i18n"
    ],
    "description": "Localization package for Nim.",
    "license": "MIT",
    "web": "https://github.com/moigagoo/loco"
  },
  {
    "name": "nim_miniz",
    "url": "https://github.com/h3rald/nim-miniz",
    "method": "git",
    "tags": [
      "zip",
      "compression",
      "wrapper",
      "miniz"
    ],
    "description": "Nim wrapper for miniz",
    "license": "MIT",
    "web": "https://github.com/h3rald/nim-miniz"
  },
  {
    "name": "unsplash",
    "url": "https://github.com/juancarlospaco/nim-unsplash",
    "method": "git",
    "tags": [
      "unsplash",
      "photos",
      "images",
      "async",
      "multisync",
      "photography"
    ],
    "description": "Unsplash API Client for Nim",
    "license": "MIT",
    "web": "https://github.com/juancarlospaco/nim-unsplash"
  },
  {
    "name": "steam",
    "url": "https://github.com/juancarlospaco/nim-steam",
    "method": "git",
    "tags": [
      "steam",
      "game",
      "gaming",
      "async",
      "multisync"
    ],
    "description": "Steam API Client for Nim",
    "license": "MIT",
    "web": "https://github.com/juancarlospaco/nim-steam"
  },
  {
    "name": "itchio",
    "url": "https://github.com/juancarlospaco/nim-itchio",
    "method": "git",
    "tags": [
      "itchio",
      "game",
      "gaming",
      "async",
      "multisync"
    ],
    "description": "itch.io API Client for Nim",
    "license": "MIT",
    "web": "https://github.com/juancarlospaco/nim-itchio"
  },
  {
    "name": "suggest",
    "url": "https://github.com/c-blake/suggest.git",
    "method": "git",
    "tags": [
      "library",
      "spell-check",
      "edit-distance"
    ],
    "description": "mmap-persistent SymSpell spell checking algorithm",
    "license": "MIT",
    "web": "https://github.com/c-blake/suggest.git"
  },
  {
    "name": "gurl",
    "url": "https://github.com/MaxUNof/gurl",
    "method": "git",
    "tags": [
      "tags",
      "http",
      "generating",
      "url"
    ],
    "description": "A little lib for generating URL with args.",
    "license": "MIT",
    "web": "https://github.com/MaxUNof/gurl"
  },
  {
    "name": "wren",
    "url": "https://github.com/geotre/wren",
    "method": "git",
    "tags": [
      "wren",
      "scripting",
      "interpreter"
    ],
    "description": "A nim wrapper for Wren, an embedded scripting language",
    "license": "MIT",
    "web": "https://github.com/geotre/wren"
  },
  {
    "name": "tiny_sqlite",
    "url": "https://github.com/GULPF/tiny_sqlite",
    "method": "git",
    "tags": [
      "database",
      "sqlite"
    ],
    "description": "A thin SQLite wrapper with proper type safety",
    "license": "MIT",
    "web": "https://github.com/GULPF/tiny_sqlite"
  },
  {
    "name": "sqlbuilder",
    "url": "https://github.com/ThomasTJdev/nim_sqlbuilder",
    "method": "git",
    "tags": [
      "sql",
      "sqlbuilder"
    ],
    "description": "A SQLbuilder with support for NULL values",
    "license": "MIT",
    "web": "https://github.com/ThomasTJdev/nim_sqlbuilder"
  },
  {
    "name": "subexes",
    "url": "https://github.com/nim-lang/graveyard?subdir=subexes",
    "method": "git",
    "tags": [
      "graveyard",
      "subexes",
      "substitution expression"
    ],
    "description": "Nim support for substitution expressions",
    "license": "MIT",
    "web": "https://github.com/nim-lang/graveyard/tree/master/subexes"
  },
  {
    "name": "complex",
    "url": "https://github.com/nim-lang/graveyard?subdir=complex",
    "method": "git",
    "tags": [
      "graveyard",
      "complex",
      "math"
    ],
    "description": "The ex-stdlib module complex.",
    "license": "MIT",
    "web": "https://github.com/nim-lang/graveyard/tree/master/complex"
  },
  {
    "name": "fsmonitor",
    "url": "https://github.com/nim-lang/graveyard?subdir=fsmonitor",
    "method": "git",
    "tags": [
      "graveyard",
      "fsmonitor",
      "asyncio"
    ],
    "description": "The ex-stdlib module fsmonitor.",
    "license": "MIT",
    "web": "https://github.com/nim-lang/graveyard/tree/master/fsmonitor"
  },
  {
    "name": "scgi",
    "url": "https://github.com/nim-lang/graveyard?subdir=scgi",
    "method": "git",
    "tags": [
      "graveyard",
      "scgi",
      "cgi"
    ],
    "description": "Helper procs for SCGI applications",
    "license": "MIT",
    "web": "https://github.com/nim-lang/graveyard/tree/master/scgi"
  },
  {
    "name": "cppstl",
    "url": "https://github.com/BigEpsilon/nim-cppstl",
    "method": "git",
    "tags": [
      "c++",
      "stl",
      "bindings"
    ],
    "description": "Bindings for the C++ Standard Template Library (STL)",
    "license": "MIT",
    "web": "https://github.com/BigEpsilon/nim-cppstl"
  },
  {
    "name": "pipelines",
    "url": "https://github.com/calebwin/pipelines",
    "method": "git",
    "tags": [
      "python",
      "pipeline",
      "pipelines",
      "data",
      "parallel"
    ],
    "description": "A tiny framework & language for crafting massively parallel data pipelines",
    "license": "MIT",
    "web": "https://github.com/calebwin/pipelines",
    "doc": "https://github.com/calebwin/pipelines"
  },
  {
    "name": "nimhq",
    "url": "https://github.com/sillibird/nimhq",
    "method": "git",
    "tags": [
      "library",
      "api",
      "client"
    ],
    "description": "HQ Trivia API wrapper for Nim",
    "license": "MIT",
    "web": "https://github.com/sillibird/nimhq"
  },
  {
    "name": "binio",
    "url": "https://github.com/Riderfighter/binio",
    "method": "git",
    "tags": [
      "structured",
      "byte",
      "data"
    ],
    "description": "Package for packing and unpacking byte data",
    "license": "MIT",
    "web": "https://github.com/Riderfighter/binio"
  },
  {
    "name": "ladder",
    "url": "https://gitlab.com/ryukoposting/nim-ladder",
    "method": "git",
    "tags": [
      "ladder",
      "logic",
      "PLC",
      "state",
      "machine",
      "ryukoposting"
    ],
    "description": "Ladder logic macros for Nim",
    "license": "Apache-2.0",
    "web": "https://gitlab.com/ryukoposting/nim-ladder"
  },
  {
    "name": "cassette",
    "url": "https://github.com/LemonBoy/cassette",
    "method": "git",
    "tags": [
      "http",
      "network",
      "test",
      "mock",
      "requests"
    ],
    "description": "Record and replay your HTTP sessions!",
    "license": "MIT",
    "web": "https://github.com/LemonBoy/cassette"
  },
  {
    "name": "nimterlingua",
    "url": "https://github.com/juancarlospaco/nim-internimgua",
    "method": "git",
    "tags": [
      "internationalization",
      "i18n",
      "localization",
      "translation"
    ],
    "description": "Internationalization at Compile Time for Nim. Macro to translate unmodified code from 1 INI file. NimScript compatible.",
    "license": "MIT",
    "web": "https://github.com/juancarlospaco/nim-internimgua"
  },
  {
    "name": "with",
    "url": "https://github.com/zevv/with",
    "method": "git",
    "tags": [
      "with",
      "macro"
    ],
    "description": "Simple 'with' macro for Nim",
    "license": "MIT",
    "web": "https://github.com/zevv/with"
  },
  {
    "name": "lastfm",
    "url": "https://gitlab.com/ryukoposting/lastfm-nim",
    "method": "git",
    "tags": [
      "last.fm",
      "lastfm",
      "music",
      "metadata",
      "api",
      "async",
      "ryukoposting"
    ],
    "description": "Last.FM API breakouts (documentation: http://ryuk.ooo/nimdocs/lastfm/lastfm.html)",
    "license": "Apache-2.0",
    "web": "https://gitlab.com/ryukoposting/lastfm-nim"
  },
  {
    "name": "firejail",
    "url": "https://github.com/juancarlospaco/nim-firejail",
    "method": "git",
    "tags": [
      "firejail",
      "security",
      "linux",
      "isolation",
      "container",
      "infosec",
      "hardened",
      "sandbox",
      "docker"
    ],
    "description": "Firejail wrapper for Nim, Isolate your Production App before its too late!",
    "license": "MIT",
    "web": "https://github.com/juancarlospaco/nim-firejail"
  },
  {
    "name": "jstin",
    "url": "https://github.com/LemonBoy/jstin",
    "method": "git",
    "tags": [
      "json",
      "serialize",
      "deserialize",
      "easy",
      "simple"
    ],
    "description": "JS {de,}serialization as it says on the tin",
    "license": "MIT",
    "web": "https://github.com/LemonBoy/jstin"
  },
  {
    "name": "compactdict",
    "url": "https://github.com/LemonBoy/compactdict",
    "method": "git",
    "tags": [
      "dictionary",
      "hashtable",
      "data-structure",
      "hash",
      "compact"
    ],
    "description": "A compact dictionary implementation",
    "license": "MIT",
    "web": "https://github.com/LemonBoy/compactdict"
  },
  {
    "name": "z3",
    "url": "https://github.com/zevv/nimz3",
    "method": "git",
    "tags": [
      "Z3",
      "sat",
      "smt",
      "theorem",
      "prover",
      "solver",
      "optimization"
    ],
    "description": "Nim Z3 theorem prover bindings",
    "license": "MIT",
    "web": "https://github.com/zevv/nimz3"
  },
  {
    "name": "remarker_light",
    "url": "https://github.com/muxueqz/remarker_light",
    "method": "git",
    "tags": [
      "remark",
      "slideshow",
      "markdown"
    ],
    "description": "remarker_light is a command line tool for building a remark-based slideshow page very easily.",
    "license": "GPL-2.0",
    "web": "https://github.com/muxueqz/remarker_light"
  },
  {
    "name": "nim-nmap",
    "url": "https://github.com/blmvxer/nim-nmap",
    "method": "git",
    "tags": [
      "nmap",
      "networking",
      "network mapper",
      "blmvxer"
    ],
    "description": "A pure implementaion of nmap for nim.",
    "license": "MIT",
    "web": "https://github.com/blmvxer/nim-nmap"
  },
  {
    "name": "fancygl",
    "url": "https://github.com/krux02/opengl-sandbox",
    "method": "git",
    "tags": [
      "opengl",
      "rendering",
      "dsl"
    ],
    "description": "nice way of handling render code",
    "license": "MIT",
    "web": "https://github.com/krux02/opengl-sandbox"
  },
  {
    "name": "libravatar",
    "url": "https://github.com/juancarlospaco/nim-libravatar",
    "method": "git",
    "tags": [
      "libravatar",
      "gravatar",
      "avatar",
      "federated"
    ],
    "description": "Libravatar library for Nim, Gravatar alternative. Libravatar is an open source free federated avatar api & service.",
    "license": "PPL",
    "web": "https://github.com/juancarlospaco/nim-libravatar"
  },
  {
    "name": "norm",
    "url": "https://github.com/moigagoo/norm",
    "method": "git",
    "tags": [
      "orm",
      "db",
      "database"
    ],
    "description": "Nim ORM.",
    "license": "MIT",
    "web": "https://github.com/moigagoo/norm"
  },
  {
    "name": "simple_vector",
    "url": "https://github.com/Ephiiz/simple_vector",
    "method": "git",
    "tags": [
      "vector",
      "simple_vector"
    ],
    "description": "Simple vector library for nim-lang.",
    "license": "GNU Lesser General Public License v2.1",
    "web": "https://github.com/Ephiiz/simple_vector"
  },
  {
    "name": "netpipe",
    "url": "https://github.com/treeform/netpipe/",
    "method": "git",
    "tags": [
      "networking",
      "udp"
    ],
    "description": "Netpipe is a reliable UDP connection for Nim.",
    "license": "MIT",
    "web": "https://github.com/treeform/netpipe/"
  },
  {
    "name": "fnv",
    "url": "https://gitlab.com/ryukoposting/nim-fnv",
    "method": "git",
    "tags": [
      "fnv",
      "fnv1a",
      "fnv1",
      "fnv-1a",
      "fnv-1",
      "fnv0",
      "fnv-0",
      "ryukoposting"
    ],
    "description": "FNV-1 and FNV-1a non-cryptographic hash functions (documentation hosted at: http://ryuk.ooo/nimdocs/fnv/fnv.html)",
    "license": "Apache-2.0",
    "web": "https://gitlab.com/ryukoposting/nim-fnv"
  },
  {
    "name": "notify",
    "url": "https://github.com/xbello/notify-nim",
    "method": "git",
    "tags": [
      "notify",
      "libnotify",
      "library"
    ],
    "description": "A wrapper to notification libraries",
    "license": "MIT",
    "web": "https://github.com/xbello/notify-nim"
  },
  {
    "name": "minmaxheap",
    "url": "https://github.com/stefansalewski/minmaxheap",
    "method": "git",
    "tags": [
      "minmaxheap",
      "heap",
      "priorityqueue"
    ],
    "description": "MinMaxHeap",
    "license": "MIT",
    "web": "https://github.com/stefansalewski/minmaxheap"
  },
  {
    "name": "dashing",
    "url": "https://github.com/FedericoCeratto/nim-dashing",
    "method": "git",
    "tags": [
      "library",
      "pure",
      "terminal"
    ],
    "description": "Terminal dashboards.",
    "license": "LGPLv3",
    "web": "https://github.com/FedericoCeratto/nim-dashing"
  },
  {
    "name": "html_tools",
    "url": "https://github.com/juancarlospaco/nim-html-tools",
    "method": "git",
    "tags": [
      "html",
      "validation",
      "frontend"
    ],
    "description": "HTML5 Tools for Nim, all Templates, No CSS, No Libs, No JS Framework",
    "license": "MIT",
    "web": "https://github.com/juancarlospaco/nim-html-tools"
  },
  {
    "name": "npeg",
    "url": "https://github.com/zevv/npeg",
    "method": "git",
    "tags": [
      "PEG",
      "parser",
      "parsing",
      "regexp",
      "regular",
      "grammar",
      "lexer",
      "lexing",
      "pattern",
      "matching"
    ],
    "description": "PEG (Parsing Expression Grammars) string matching library for Nim",
    "license": "MIT",
    "web": "https://github.com/zevv/npeg"
  },
  {
    "name": "pinggraph",
    "url": "https://github.com/SolitudeSF/pinggraph",
    "method": "git",
    "tags": [
      "ping",
      "terminal"
    ],
    "description": "Simple terminal ping graph",
    "license": "MIT",
    "web": "https://github.com/SolitudeSF/pinggraph"
  },
  {
    "name": "nimcdl",
    "url": "https://gitlab.com/endes123321/nimcdl",
    "method": "git",
    "tags": [
      "circuit",
      "HDL",
      "PCB",
      "DSL"
    ],
    "description": "Circuit Design language made in Nim",
    "license": "GPLv3",
    "web": "https://gitlab.com/endes123321/nimcdl"
  },
  {
    "name": "easymail",
    "url": "https://github.com/coocheenin/easymail",
    "method": "git",
    "tags": [
      "email",
      "sendmail",
      "net",
      "mail"
    ],
    "description": "wrapper for the sendmail command",
    "license": "MIT",
    "web": "https://github.com/coocheenin/easymail"
  },
  {
    "name": "luhncheck",
    "url": "https://github.com/sillibird/luhncheck",
    "method": "git",
    "tags": [
      "library",
      "algorithm"
    ],
    "description": "Implementation of Luhn algorithm in nim.",
    "license": "MIT",
    "web": "https://github.com/sillibird/luhncheck"
  },
  {
    "name": "nim-libgd",
    "url": "https://github.com/mrhdias/nim-libgd",
    "method": "git",
    "tags": [
      "image",
      "graphics",
      "wrapper",
      "libgd",
      "2d"
    ],
    "description": "Nim Wrapper for LibGD 2.x",
    "license": "MIT",
    "web": "https://github.com/mrhdias/nim-libgd"
  },
  {
    "name": "closure_methods",
    "alias": "oop_utils"
  },
  {
    "name": "oop_utils",
    "url": "https://github.com/bluenote10/oop_utils",
    "method": "git",
    "tags": [
      "macro",
      "class",
      "inheritance",
      "oop",
      "closure",
      "methods"
    ],
    "description": "Macro for building OOP class hierarchies based on closure methods.",
    "license": "MIT",
    "web": "https://github.com/bluenote10/closure_methods"
  },
  {
    "name": "nim_curry",
    "url": "https://github.com/zer0-star/nim-curry",
    "method": "git",
    "tags": [
      "library",
      "functional",
      "macro",
      "currying"
    ],
    "description": "Provides a macro to curry function",
    "license": "MIT",
    "web": "https://github.com/zer0-star/nim-curry"
  },
  {
    "name": "eastasianwidth",
    "url": "https://github.com/jiro4989/eastasianwidth",
    "method": "git",
    "tags": [
      "library",
      "text",
      "east_asian_width"
    ],
    "description": "eastasianwidth is library for EastAsianWidth.",
    "license": "MIT",
    "web": "https://github.com/jiro4989/eastasianwidth"
  },
  {
    "name": "colorcol",
    "url": "https://github.com/SolitudeSF/colorcol",
    "method": "git",
    "tags": [
      "kakoune",
      "plugin",
      "color",
      "preview"
    ],
    "description": "Kakoune plugin for color preview",
    "license": "MIT",
    "web": "https://github.com/SolitudeSF/colorcol"
  },
  {
    "name": "nimly",
    "url": "https://github.com/loloiccl/nimly",
    "method": "git",
    "tags": [
      "BNF",
      "EBNF",
      "lexer",
      "parser",
      "lexer-generator",
      "parser-generator"
    ],
    "description": "A lexer generator and parser generator package work in Nim.",
    "license": "GPL-3.0",
    "web": "https://github.com/loloiccl/nimly"
  },
  {
    "name": "fswatch",
    "url": "https://github.com/FedericoCeratto/nim-fswatch",
    "method": "git",
    "tags": [
      "fswatch",
      "fsmonitor",
      "libfswatch",
      "filesystem"
    ],
    "description": "Wrapper for the fswatch library.",
    "license": "GPL-3.0",
    "web": "https://github.com/FedericoCeratto/nim-fswatch"
  },
  {
    "name": "parseini",
    "url": "https://github.com/lihf8515/parseini",
    "method": "git",
    "tags": [
      "parseini",
      "nim"
    ],
    "description": "A high-performance ini parse library for nim.",
    "license": "MIT",
    "web": "https://github.com/lihf8515/parseini"
  },
  {
    "name": "sonic",
    "url": "https://github.com/xmonader/nim-sonic-client",
    "method": "git",
    "tags": [
      "sonic",
      "search",
      "backend",
      "index",
      "client"
    ],
    "description": "client for sonic search backend",
    "license": "MIT",
    "web": "https://github.com/xmonader/nim-sonic-client"
  },
  {
    "name": "science",
    "url": "https://github.com/ruivieira/nim-science",
    "method": "git",
    "tags": [
      "science",
      "algebra",
      "statistics",
      "math"
    ],
    "description": "A library for scientific computations in pure Nim",
    "license": "Apache License 2.0",
    "web": "https://github.com/ruivieira/nim-science"
  },
  {
    "name": "gameoflife",
    "url": "https://github.com/jiro4989/gameoflife",
    "method": "git",
    "tags": [
      "gameoflife",
      "library"
    ],
    "description": "gameoflife is library for Game of Life.",
    "license": "MIT",
    "web": "https://github.com/jiro4989/gameoflife"
  },
  {
    "name": "conio",
    "url": "https://github.com/guevara-chan/conio",
    "method": "git",
    "tags": [
      "console",
      "terminal",
      "io"
    ],
    "description": ".NET-inspired lightweight terminal library",
    "license": "MIT",
    "web": "https://github.com/guevara-chan/conio"
  },
  {
    "name": "nat_traversal",
    "url": "https://github.com/status-im/nim-nat-traversal",
    "method": "git",
    "tags": [
      "library",
      "wrapper"
    ],
    "description": "miniupnpc and libnatpmp wrapper",
    "license": "Apache License 2.0 or MIT",
    "web": "https://github.com/status-im/nim-nat-traversal"
  },
  {
    "name": "jsutils",
    "url": "https://github.com/kidandcat/jsutils",
    "method": "git",
    "tags": [
      "library",
      "javascript"
    ],
    "description": "Utils to work with javascript",
    "license": "MIT",
    "web": "https://github.com/kidandcat/jsutils"
  },
  {
    "name": "getr",
    "url": "https://github.com/jrfondren/getr-nim",
    "method": "git",
    "tags": [
      "benchmark",
      "utility"
    ],
    "description": "Benchmarking wrapper around getrusage()",
    "license": "MIT",
    "web": "https://github.com/jrfondren/getr-nim"
  },
  {
    "name": "pnm",
    "url": "https://github.com/jiro4989/pnm",
    "method": "git",
    "tags": [
      "pnm",
      "image",
      "library"
    ],
    "description": "pnm is library for PNM (Portable AnyMap).",
    "license": "MIT",
    "web": "https://github.com/jiro4989/pnm"
  },
  {
    "name": "ski",
    "url": "https://github.com/jiro4989/ski",
    "method": "git",
    "tags": [
      "ski",
      "combinator",
      "library"
    ],
    "description": "ski is library for SKI combinator.",
    "license": "MIT",
    "web": "https://github.com/jiro4989/ski"
  },
  {
    "name": "imageman",
    "url": "https://github.com/SolitudeSF/imageman",
    "method": "git",
    "tags": [
      "image",
      "graphics",
      "processing",
      "manipulation"
    ],
    "description": "Image manipulation library",
    "license": "MIT",
    "web": "https://github.com/SolitudeSF/imageman"
  },
  {
    "name": "matplotnim",
    "url": "https://github.com/ruivieira/matplotnim",
    "method": "git",
    "tags": [
      "science",
      "plotting",
      "graphics",
      "wrapper",
      "library"
    ],
    "description": "A Nim wrapper for Python's matplotlib",
    "license": "Apache License 2.0",
    "web": "https://github.com/ruivieira/matplotnim"
  },
  {
    "name": "cliptomania",
    "url": "https://github.com/Guevara-chan/Cliptomania",
    "method": "git",
    "tags": [
      "clip",
      "clipboard"
    ],
    "description": ".NET-inspired lightweight clipboard library",
    "license": "MIT",
    "web": "https://github.com/Guevara-chan/Cliptomania"
  },
  {
    "name": "mpdclient",
    "url": "https://github.com/SolitudeSF/mpdclient",
    "method": "git",
    "tags": [
      "mpd",
      "music",
      "player",
      "client"
    ],
    "description": "MPD client library",
    "license": "MIT",
    "web": "https://github.com/SolitudeSF/mpdclient"
  },
  {
    "name": "mentat",
    "url": "https://github.com/ruivieira/nim-mentat",
    "method": "git",
    "tags": [
      "science",
      "machine-learning",
      "data-science",
      "statistics",
      "math",
      "library"
    ],
    "description": "A Nim library for data science and machine learning",
    "license": "Apache License 2.0",
    "web": "https://github.com/ruivieira/nim-mentat"
  },
  {
    "name": "svdpi",
    "url": "https://github.com/kaushalmodi/nim-svdpi",
    "method": "git",
    "tags": [
      "dpi-c",
      "systemverilog",
      "foreign-function",
      "interface"
    ],
    "description": "Small wrapper for SystemVerilog DPI-C header svdpi.h",
    "license": "MIT",
    "web": "https://github.com/kaushalmodi/nim-svdpi"
  },
  {
    "name": "shlex",
    "url": "https://github.com/SolitudeSF/shlex",
    "method": "git",
    "tags": [
      "shlex",
      "shell",
      "parse",
      "split"
    ],
    "description": "Library for splitting a string into shell words",
    "license": "MIT",
    "web": "https://github.com/SolitudeSF/shlex"
  },
  {
    "name": "prometheus",
    "url": "https://github.com/dom96/prometheus",
    "method": "git",
    "tags": [
      "metrics",
      "logging",
      "graphs"
    ],
    "description": "Library for exposing metrics to Prometheus",
    "license": "MIT",
    "web": "https://github.com/dom96/prometheus"
  },
  {
    "name": "feednim",
    "url": "https://github.com/johnconway/feed-nim",
    "method": "git",
    "tags": [
      "yes"
    ],
    "description": "An Atom, RSS, and JSONfeed parser",
    "license": "MIT",
    "web": "https://github.com/johnconway/feed-nim"
  },
  {
    "name": "simplepng",
    "url": "https://github.com/jrenner/nim-simplepng",
    "method": "git",
    "tags": [
      "png",
      "image"
    ],
    "description": "high level simple way to write PNGs",
    "license": "MIT",
    "web": "https://github.com/jrenner/nim-simplepng"
  },
  {
    "name": "dali",
    "url": "https://github.com/akavel/dali",
    "method": "git",
    "tags": [
      "android",
      "apk",
      "dalvik",
      "dex",
      "assembler"
    ],
    "description": "Indie assembler/linker for Android's Dalvik VM .dex & .apk files",
    "license": "AGPL-3.0",
    "web": "https://github.com/akavel/dali"
  },
  {
    "name": "rect",
    "url": "https://github.com/jiro4989/rect",
    "method": "git",
    "tags": [
      "cli",
      "tool",
      "text",
      "rectangle"
    ],
    "description": "rect is a command to crop/paste rectangle text.",
    "license": "MIT",
    "web": "https://github.com/jiro4989/rect"
  },
  {
    "name": "p4ztag_to_json",
    "url": "https://github.com/kaushalmodi/p4ztag_to_json",
    "method": "git",
    "tags": [
      "perforce",
      "p4",
      "ztag",
      "serialization-format",
      "json"
    ],
    "description": "Convert Helix Version Control / Perforce (p4) -ztag output to JSON",
    "license": "MIT",
    "web": "https://github.com/kaushalmodi/p4ztag_to_json"
  },
  {
    "name": "terminaltables",
    "url": "https://github.com/xmonader/nim-terminaltables",
    "method": "git",
    "tags": [
      "terminal",
      "tables",
      "ascii",
      "unicode"
    ],
    "description": "terminal tables",
    "license": "BSD-3-Clause",
    "web": "https://github.com/xmonader/nim-terminaltables"
  },
  {
    "name": "alignment",
    "url": "https://github.com/jiro4989/alignment",
    "method": "git",
    "tags": [
      "library",
      "text",
      "align",
      "string",
      "strutils"
    ],
    "description": "alignment is a library to align strings.",
    "license": "MIT",
    "web": "https://github.com/jiro4989/alignment"
  },
  {
    "name": "niup",
    "url": "https://github.com/dariolah/niup",
    "method": "git",
    "tags": [
      "iup",
      "gui",
      "nim"
    ],
    "description": "IUP FFI bindings",
    "license": "MIT",
    "web": "https://github.com/dariolah/niup"
  },
  {
    "name": "libgcrypt",
    "url": "https://github.com/FedericoCeratto/nim-libgcrypt",
    "method": "git",
    "tags": [
      "wrapper",
      "library",
      "security",
      "crypto"
    ],
    "description": "libgcrypt wrapper",
    "license": "LGPLv2.1",
    "web": "https://github.com/FedericoCeratto/nim-libgcrypt"
  },
  {
    "name": "masterpassword",
    "url": "https://github.com/SolitudeSF/masterpassword",
    "method": "git",
    "tags": [
      "masterpassword",
      "password",
      "stateless"
    ],
    "description": "Master Password algorith implementation",
    "license": "MIT",
    "web": "https://github.com/SolitudeSF/masterpassword"
  },
  {
    "name": "mpwc",
    "url": "https://github.com/SolitudeSF/mpwc",
    "method": "git",
    "tags": [
      "masterpassword",
      "password",
      "manager",
      "stateless"
    ],
    "description": "Master Password command line utility",
    "license": "MIT",
    "web": "https://github.com/SolitudeSF/mpwc"
  },
  {
    "name": "toxcore",
    "url": "https://github.com/ehmry/nim_tox",
    "method": "git",
    "tags": [
      "tox",
      "chat",
      "wrapper"
    ],
    "description": "C Tox core wrapper",
    "license": "GPL-3.0",
    "web": "https://github.com/ehmry/nim_tox"
  },
  {
    "name": "rapid",
    "url": "https://github.com/liquid600pgm/rapid",
    "method": "git",
    "tags": [
      "game",
      "engine",
      "2d",
      "graphics",
      "audio"
    ],
    "description": "A game engine for rapid development and easy prototyping",
    "license": "MIT",
    "web": "https://github.com/liquid600pgm/rapid"
  },
  {
    "name": "gnutls",
    "url": "https://github.com/FedericoCeratto/nim-gnutls",
    "method": "git",
    "tags": [
      "wrapper",
      "library",
      "security",
      "crypto"
    ],
    "description": "GnuTLS wrapper",
    "license": "LGPLv2.1",
    "web": "https://github.com/FedericoCeratto/nim-gnutls"
  },
  {
    "name": "news",
    "url": "https://github.com/tormund/news",
    "method": "git",
    "tags": [
      "websocket",
      "chronos"
    ],
    "description": "Easy websocket with chronos support",
    "license": "MIT",
    "web": "https://github.com/tormund/news"
  },
  {
    "name": "tor",
    "url": "https://github.com/FedericoCeratto/nim-tor",
    "method": "git",
    "tags": [
      "library",
      "security",
      "crypto",
      "tor",
      "onion"
    ],
    "description": "Tor helper library",
    "license": "LGPLv3",
    "web": "https://github.com/FedericoCeratto/nim-tor"
  },
  {
    "name": "nimjson",
    "url": "https://github.com/jiro4989/nimjson",
    "method": "git",
    "tags": [
      "lib",
      "cli",
      "command",
      "json",
      "library"
    ],
    "description": "nimjson generates nim object definitions from json documents.",
    "license": "MIT",
    "web": "https://github.com/jiro4989/nimjson"
  },
  {
    "name": "nerve",
    "url": "https://github.com/nepeckman/nerve-rpc",
    "method": "git",
    "tags": [
      "rpc",
      "framework",
      "web",
      "json",
      "api",
      "library"
    ],
    "description": "A RPC framework for building web APIs",
    "license": "MIT",
    "web": "https://github.com/nepeckman/nerve-rpc"
  },
  {
    "name": "lolcat",
    "url": "https://github.com/OHermesJunior/lolcat.nim",
    "method": "git",
    "tags": [
      "lolcat",
      "binary",
      "tool",
      "colors",
      "fun"
    ],
    "description": "lolcat implementation in Nim",
    "license": "MIT",
    "web": "https://github.com/OHermesJunior/lolcat.nim"
  },
  {
    "name": "dnsclient",
    "url": "https://github.com/ba0f3/dnsclient.nim",
    "method": "git",
    "tags": [
      "dns",
      "dnsclient"
    ],
    "description": "Simple DNS Client & Library",
    "license": "MIT",
    "web": "https://github.com/ba0f3/dnsclient.nim"
  },
  {
    "name": "rain",
    "url": "https://github.com/OHermesJunior/rain.nim",
    "method": "git",
    "tags": [
      "rain",
      "simulation",
      "terminal",
      "fun"
    ],
    "description": "Rain simulation in your terminal",
    "license": "MIT",
    "web": "https://github.com/OHermesJunior/rain.nim"
  },
  {
    "name": "kmod",
    "url": "https://github.com/alaviss/kmod",
    "method": "git",
    "tags": [
      "kmod",
      "wrapper"
    ],
    "description": "High-level wrapper for Linux's kmod library",
    "license": "ISC",
    "web": "https://github.com/alaviss/kmod"
  },
  {
    "name": "validateip",
    "url": "https://github.com/Akito13/nim-validateip",
    "method": "git",
    "tags": [
      "ip",
      "ipaddress",
      "ipv4",
      "ip4",
      "checker",
      "check"
    ],
    "description": "Checks if a provided string is actually a correct IP address. Supports detection of Class A to D of IPv4 addresses.",
    "license": "GPLv3+"
  },
  {
    "name": "RC4",
    "url": "https://github.com/OHermesJunior/nimRC4",
    "method": "git",
    "tags": [
      "RC4",
      "encryption",
      "library",
      "crypto",
      "simple"
    ],
    "description": "RC4 library implementation",
    "license": "MIT",
    "web": "https://github.com/OHermesJunior/nimRC4"
  },
  {
    "name": "contra",
    "url": "https://github.com/juancarlospaco/nim-contra",
    "method": "git",
    "tags": [
      "contract",
      "nimscript",
      "javascript",
      "compiletime"
    ],
    "description": "Lightweight Contract Programming, Design by Contract, on 9 LoC, NimScript, JavaScript, compile-time.",
    "license": "MIT",
    "web": "https://github.com/juancarlospaco/nim-contra"
  },
  {
    "name": "wings",
    "url": "https://github.com/binhonglee/wings",
    "method": "git",
    "tags": [
      "library",
      "binary",
      "codegen",
      "struct",
      "enum"
    ],
    "description": "A simple cross language struct and enum file generator.",
    "license": "MIT",
    "web": "https://github.com/binhonglee/wings"
  },
  {
    "name": "lc",
    "url": "https://github.com/c-blake/lc",
    "method": "git",
    "tags": [
      "terminal",
      "cli",
      "binary",
      "linux",
      "unix",
      "bsd"
    ],
    "description": "A post-modern, \"multi-dimensional\" configurable ls/file lister",
    "license": "MIT",
    "web": "https://github.com/c-blake/lc"
  },
  {
    "name": "nasher",
    "url": "https://github.com/squattingmonk/nasher.nim",
    "method": "git",
    "tags": [
      "nwn",
      "neverwinternights",
      "neverwinter",
      "game",
      "bioware",
      "build"
    ],
    "description": "A build tool for Neverwinter Nights projects",
    "license": "MIT",
    "web": "https://github.com/squattingmonk/nasher.nim"
  },
  {
    "name": "illwill",
    "url": "https://github.com/johnnovak/illwill",
    "method": "git",
    "tags": [
      "terminal",
      "console",
      "curses",
      "ui"
    ],
    "description": "A curses inspired simple cross-platform console library for Nim",
    "license": "WTFPL",
    "web": "https://github.com/johnnovak/illwill"
  },
  {
    "name": "shared",
    "url": "https://github.com/genotrance/shared",
    "method": "git",
    "tags": [
      "shared",
      "seq",
      "string",
      "threads"
    ],
    "description": "Nim library for shared types",
    "license": "MIT",
    "web": "https://github.com/genotrance/shared"
  },
  {
    "name": "nimmm",
    "url": "https://github.com/joachimschmidt557/nimmm",
    "method": "git",
    "tags": [
      "nimmm",
      "terminal",
      "nimbox",
      "tui"
    ],
    "description": "A terminal file manager written in nim",
    "license": "GPL-3.0",
    "web": "https://github.com/joachimschmidt557/nimmm"
  },
  {
    "name": "fastx_reader",
    "url": "https://github.com/ahcm/fastx_reader",
    "method": "git",
    "tags": [
      "bioinformatics,",
      "fasta,",
      "fastq"
    ],
    "description": "FastQ and Fasta readers for NIM",
    "license": "LGPL-3.0",
    "web": "https://github.com/ahcm/fastx_reader"
  },
  {
    "name": "d3",
    "url": "https://github.com/hiteshjasani/nim-d3",
    "method": "git",
    "tags": [
      "d3",
      "javascript",
      "library",
      "wrapper"
    ],
    "description": "A D3.js wrapper for Nim",
    "license": "MIT",
    "web": "https://github.com/hiteshjasani/nim-d3"
  },
  {
    "name": "baker",
    "url": "https://github.com/jasonrbriggs/baker",
    "method": "git",
    "tags": [
      "html",
      "template",
      "static",
      "blog"
    ],
    "description": "Static website generation",
    "license": "Apache-2.0",
    "web": "https://github.com/jasonrbriggs/baker"
  },
  {
    "name": "web3",
    "url": "https://github.com/status-im/nim-web3",
    "method": "git",
    "tags": [
      "web3",
      "ethereum",
      "rpc"
    ],
    "description": "Ethereum Web3 API",
    "license": "Apache License 2.0",
    "web": "https://github.com/status-im/nim-web3"
  },
  {
    "name": "skybook",
    "url": "https://github.com/muxueqz/skybook",
    "method": "git",
    "tags": [
      "bookmark-manager",
      "bookmark"
    ],
    "description": "Light weight bookmark manager(delicious alternative)",
    "license": "GPL-2.0",
    "web": "https://github.com/muxueqz/skybook"
  },
  {
    "name": "rbac",
    "url": "https://github.com/ba0f3/rbac.nim",
    "method": "git",
    "tags": [
      "rbac",
      "acl",
      "role-based-access-control",
      "role-based",
      "access-control"
    ],
    "description": "Simple Role-based Access Control Library",
    "license": "MIT",
    "web": "https://github.com/ba0f3/rbac.nim"
  },
  {
    "name": "simpleot",
    "url": "https://github.com/markspanbroek/simpleot.nim",
    "method": "git",
    "tags": [
      "ot",
      "mpc"
    ],
    "description": "Simple OT wrapper",
    "license": "MIT",
    "web": "https://github.com/markspanbroek/simpleot.nim"
  },
  {
    "name": "blurhash",
    "url": "https://github.com/SolitudeSF/blurhash",
    "method": "git",
    "tags": [
      "image",
      "blur",
      "hash",
      "blurhash"
    ],
    "description": "Encoder/decoder for blurhash algorithm",
    "license": "MIT",
    "web": "https://github.com/SolitudeSF/blurhash"
  },
  {
    "name": "samson",
    "url": "https://github.com/GULPF/samson",
    "method": "git",
    "tags": [
      "json",
      "json5"
    ],
    "description": "Implementation of JSON5.",
    "license": "MIT",
    "web": "https://github.com/GULPF/samson"
  },
  {
    "name": "proton",
    "url": "https://github.com/jasonrbriggs/proton-nim",
    "method": "git",
    "tags": [
      "xml",
      "xhtml",
      "template"
    ],
    "description": "Proton template engine for xml and xhtml files",
    "license": "MIT",
    "web": "https://github.com/jasonrbriggs/proton-nim"
  },
  {
    "name": "lscolors",
    "url": "https://github.com/joachimschmidt557/nim-lscolors",
    "method": "git",
    "tags": [
      "lscolors",
      "posix",
      "unix",
      "linux",
      "ls",
      "terminal"
    ],
    "description": "A library for colorizing paths according to LS_COLORS",
    "license": "MIT",
    "web": "https://github.com/joachimschmidt557/nim-lscolors"
  },
  {
    "name": "shell",
    "url": "https://github.com/Vindaar/shell",
    "method": "git",
    "tags": [
      "library",
      "macro",
      "dsl",
      "shell"
    ],
    "description": "A Nim mini DSL to execute shell commands",
    "license": "MIT",
    "web": "https://github.com/Vindaar/shell"
  },
  {
    "name": "mqtt",
    "url": "https://github.com/barnybug/nim-mqtt",
    "method": "git",
    "tags": [
      "MQTT"
    ],
    "description": "MQTT wrapper for nim",
    "license": "MIT",
    "web": "https://github.com/barnybug/nim-mqtt"
  },
  {
    "name": "cal",
    "url": "https://github.com/xflywind/cal",
    "method": "git",
    "tags": [
      "calculator"
    ],
    "description": "A simple interactive calculator",
    "license": "MIT",
    "web": "https://github.com/xflywind/cal"
  },
  {
    "name": "spurdify",
    "url": "https://github.com/paradox460/spurdify",
    "method": "git",
    "tags": [
      "funny",
      "meme",
      "spurdo",
      "text-manipulation",
      "mangle"
    ],
    "description": "Spurdification library and CLI",
    "license": "MIT",
    "web": "https://github.com/paradox460/spurdify"
  },
  {
    "name": "c4",
    "url": "https://github.com/c0ntribut0r/cat-400",
    "method": "git",
    "tags": [
      "game",
      "framework",
      "2d",
      "3d"
    ],
    "description": "Game framework, modular and extensible",
    "license": "MPL-2.0",
    "web": "https://github.com/c0ntribut0r/cat-400",
    "doc": "https://github.com/c0ntribut0r/cat-400/tree/master/docs/tutorials"
  },
  {
    "name": "numericalnim",
    "url": "https://github.com/HugoGranstrom/numericalnim/",
    "method": "git",
    "tags": [
      "numerical",
      "ode",
      "integration",
      "scientific"
    ],
    "description": "A collection of numerical methods written in Nim",
    "license": "MIT",
    "web": "https://github.com/HugoGranstrom/numericalnim/"
  },
  {
    "name": "murmurhash",
    "url": "https://github.com/cwpearson/nim-murmurhash",
    "method": "git",
    "tags": [
      "murmur",
      "hash",
      "MurmurHash3",
      "MurmurHash2"
    ],
    "description": "Pure nim implementation of MurmurHash",
    "license": "MIT",
    "web": "https://github.com/cwpearson/nim-murmurhash"
  },
  {
    "name": "redneck_translator",
    "url": "https://github.com/juancarlospaco/redneck-translator",
    "method": "git",
    "tags": [
      "redneck",
      "string",
      "slang"
    ],
    "description": "Redneck Translator for Y'all",
    "license": "MIT",
    "web": "https://github.com/juancarlospaco/redneck-translator"
  },
  {
    "name": "sweetanitify",
    "url": "https://github.com/juancarlospaco/sweetanitify",
    "method": "git",
    "tags": [
      "sweet_anita",
      "tourette",
      "string"
    ],
    "description": "Sweet_Anita Translator, help spread awareness about Tourettes",
    "license": "MIT",
    "web": "https://github.com/juancarlospaco/sweetanitify"
  },
  {
    "name": "cmake",
    "url": "https://github.com/genotrance/cmake",
    "method": "git",
    "tags": [
      "cmake",
      "build",
      "tool",
      "wrapper"
    ],
    "description": "CMake for Nimble",
    "license": "MIT",
    "web": "https://github.com/genotrance/cmake"
  },
  {
    "name": "plz",
    "url": "https://github.com/juancarlospaco/nim-pypi",
    "method": "git",
    "tags": [
      "python",
      "pip",
      "nimpy"
    ],
    "description": "PLZ Python PIP alternative",
    "license": "MIT",
    "web": "https://github.com/juancarlospaco/nim-pypi"
  },
  {
    "name": "NiMPC",
    "url": "https://github.com/markspanbroek/nimpc",
    "method": "git",
    "tags": [
      "multiparty",
      "computation",
      "mpc"
    ],
    "description": "Secure multi-party computation",
    "license": "MIT",
    "web": "https://github.com/markspanbroek/nimpc"
  },
  {
    "name": "qrcodegen",
    "url": "https://github.com/bunkford/qrcodegen",
    "method": "git",
    "tags": [
      "qr",
      "barcode"
    ],
    "description": "QR Code Generator",
    "license": "MIT",
    "web": "https://github.com/bunkford/qrcodegen"
  },
  {
    "name": "cirru-parser",
    "url": "https://github.com/Cirru/parser.nim",
    "method": "git",
    "tags": [
      "parser",
      "cirru"
    ],
    "description": "Parser for Cirru syntax",
    "license": "MIT",
    "web": "https://github.com/Cirru/parser.nim"
  },
  {
<<<<<<< HEAD
    "name": "reframe",
    "url": "https://github.com/rosado/reframe.nim",
    "method": "git",
    "tags": [
      "clojurescript",
      "re-frame"
    ],
    "description": "Tools for working with re-frame ClojureScript projects",
    "license": "EPL-2.0",
    "web": "https://github.com/rosado/reframe.nim"
=======
    "name": "edn",
    "url": "https://github.com/rosado/edn.nim",
    "method": "git",
    "tags": [
      "edn",
      "clojure"
    ],
    "description": "EDN and Clojure parser",
    "license": "EPL-2.0",
    "web": "https://github.com/rosado/edn.nim"
>>>>>>> a06605dc
  }
]<|MERGE_RESOLUTION|>--- conflicted
+++ resolved
@@ -14133,7 +14133,6 @@
     "web": "https://github.com/Cirru/parser.nim"
   },
   {
-<<<<<<< HEAD
     "name": "reframe",
     "url": "https://github.com/rosado/reframe.nim",
     "method": "git",
@@ -14144,7 +14143,8 @@
     "description": "Tools for working with re-frame ClojureScript projects",
     "license": "EPL-2.0",
     "web": "https://github.com/rosado/reframe.nim"
-=======
+  },
+  {
     "name": "edn",
     "url": "https://github.com/rosado/edn.nim",
     "method": "git",
@@ -14155,6 +14155,5 @@
     "description": "EDN and Clojure parser",
     "license": "EPL-2.0",
     "web": "https://github.com/rosado/edn.nim"
->>>>>>> a06605dc
   }
 ]