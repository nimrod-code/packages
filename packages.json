[
  {
    "name": "tsv2json",
    "url": "https://github.com/hectormonacci/tsv2json",
    "method": "git",
    "tags": [
      "TSV",
      "JSON"
    ],
    "description": "Turn TSV file or stream into JSON file or stream",
    "license": "MIT",
    "web": "https://github.com/hectormonacci/tsv2json"
  },
  {
    "name": "nimler",
    "url": "https://github.com/wltsmrz/nimler",
    "method": "git",
    "tags": [
      "Erlang",
      "Elixir"
    ],
    "description": "Erlang/Elixir NIFs for nim",
    "license": "MIT",
    "web": "https://github.com/wltsmrz/nimler"
  },
  {
    "name": "QuickJS4nim",
    "url": "https://github.com/ImVexed/quickjs4nim",
    "method": "git",
    "tags": [
      "QuickJS",
      "Javascript",
      "Runtime",
      "Wrapper"
    ],
    "description": "A QuickJS wrapper for Nim",
    "license": "MIT",
    "web": "https://github.com/ImVexed/quickjs4nim"
  },
  {
    "name": "BitVector",
    "url": "https://github.com/MarcAzar/BitVector",
    "method": "git",
    "tags": [
      "Bit",
      "Array",
      "Vector",
      "Bloom"
    ],
    "description": "A high performance Nim implementation of BitVector with base SomeUnsignedInt(i.e: uint8-64) with support for slices, and seq supported operations",
    "license": "MIT",
    "web": "https://marcazar.github.io/BitVector"
  },
  {
    "name": "RollingHash",
    "url": "https://github.com/MarcAzar/RollingHash",
    "method": "git",
    "tags": [
      "Cyclic",
      "Hash",
      "BuzHash",
      "Rolling",
      "Rabin",
      "Karp",
      "CRC",
      "Fingerprint",
      "n-gram"
    ],
    "description": "A high performance Nim implementation of a Cyclic Polynomial Hash, aka BuzHash, and the Rabin-Karp algorithm",
    "license": "MIT",
    "web": "https://marcazar.github.io/RollingHash"
  },
  {
    "name": "BipBuffer",
    "url": "https://github.com/MarcAzar/BipBuffer",
    "method": "git",
    "tags": [
      "Bip Buffer",
      "Circular",
      "Ring",
      "Buffer",
      "nim"
    ],
    "description": "A Nim implementation of Simon Cooke's Bip Buffer. A type of circular buffer ensuring contiguous blocks of memory",
    "license": "MIT",
    "web": "https://marcazar.github.io/BipBuffer"
  },
  {
    "name": "whip",
    "url": "https://github.com/mattaylor/whip",
    "method": "git",
    "tags": [
      "http",
      "rest",
      "server",
      "httpbeast",
      "nest",
      "fast"
    ],
    "description": "Whip is high performance web application server based on httpbeast a nest for redix tree based routing with some extra opmtizations.",
    "license": "MIT",
    "web": "https://github.com/mattaylor/whip"
  },
  {
    "name": "elvis",
    "url": "https://github.com/mattaylor/elvis",
    "method": "git",
    "tags": [
      "operator",
      "elvis",
      "ternary",
      "template",
      "truthy",
      "falsy",
      "exception",
      "none",
      "null",
      "nil",
      "0",
      "NaN",
      "coalesce"
    ],
    "description": "The elvis package implements a 'truthy', 'ternary' and a 'coalesce' operator to Nim as syntactic sugar for working with conditional expressions",
    "license": "MIT",
    "web": "https://github.com/mattaylor/elvis"
  },
  {
    "name": "nimrun",
    "url": "https://github.com/lee-b/nimrun",
    "method": "git",
    "tags": [
      "shebang",
      "unix",
      "linux",
      "bsd",
      "mac",
      "shell",
      "script",
      "nimble",
      "nimcr",
      "compile",
      "run",
      "standalone"
    ],
    "description": "Shebang frontend for running nim code as scripts. Does not require .nim extensions.",
    "license": "MIT",
    "web": "https://github.com/lee-b/nimrun"
  },
  {
    "name": "sequtils2",
    "url": "https://github.com/Michedev/sequtils2",
    "method": "git",
    "tags": [
      "library",
      "sequence",
      "string",
      "openArray",
      "functional"
    ],
    "description": "Additional functions for sequences that are not present in sequtils",
    "license": "MIT",
    "web": "http://htmlpreview.github.io/?https://github.com/Michedev/sequtils2/blob/master/sequtils2.html"
  },
  {
    "name": "github_api",
    "url": "https://github.com/watzon/github-api-nim",
    "method": "git",
    "tags": [
      "library",
      "api",
      "github",
      "client"
    ],
    "description": "Nim wrapper for the GitHub API",
    "license": "WTFPL",
    "web": "https://github.com/watzon/github-api-nim"
  },
  {
    "name": "extensions",
    "url": "https://github.com/jyapayne/nim-extensions",
    "method": "git",
    "tags": [
      "library",
      "extensions",
      "addons"
    ],
    "description": "A library that will add useful tools to Nim's arsenal.",
    "license": "MIT",
    "web": "https://github.com/jyapayne/nim-extensions"
  },
  {
    "name": "nimates",
    "url": "https://github.com/jamesalbert/nimates",
    "method": "git",
    "tags": [
      "library",
      "postmates",
      "delivery"
    ],
    "description": "Client library for the Postmates API",
    "license": "Apache",
    "web": "https://github.com/jamesalbert/nimates"
  },
  {
    "name": "discordnim",
    "url": "https://github.com/Krognol/discordnim",
    "method": "git",
    "tags": [
      "library",
      "discord"
    ],
    "description": "Discord library for Nim",
    "license": "MIT",
    "web": "https://github.com/Krognol/discordnim"
  },
  {
    "name": "argument_parser",
    "url": "https://github.com/Xe/argument_parser/",
    "method": "git",
    "tags": [
      "library",
      "command-line",
      "arguments",
      "switches",
      "parsing"
    ],
    "description": "Provides a complex command-line parser",
    "license": "MIT",
    "web": "https://github.com/Xe/argument_parser"
  },
  {
    "name": "genieos",
    "url": "https://github.com/Araq/genieos/",
    "method": "git",
    "tags": [
      "library",
      "command-line",
      "sound",
      "recycle",
      "os"
    ],
    "description": "Too awesome procs to be included in nimrod.os module",
    "license": "MIT",
    "web": "https://github.com/Araq/genieos/"
  },
  {
    "name": "jester",
    "url": "https://github.com/dom96/jester/",
    "method": "git",
    "tags": [
      "web",
      "http",
      "framework",
      "dsl"
    ],
    "description": "A sinatra-like web framework for Nim.",
    "license": "MIT",
    "web": "https://github.com/dom96/jester"
  },
  {
    "name": "templates",
    "url": "https://github.com/onionhammer/nim-templates.git",
    "method": "git",
    "tags": [
      "web",
      "html",
      "template"
    ],
    "description": "A simple string templating library for Nim.",
    "license": "BSD",
    "web": "https://github.com/onionhammer/nim-templates"
  },
  {
    "name": "murmur",
    "url": "https://github.com/olahol/nimrod-murmur/",
    "method": "git",
    "tags": [
      "hash",
      "murmur"
    ],
    "description": "MurmurHash in pure Nim.",
    "license": "MIT",
    "web": "https://github.com/olahol/nimrod-murmur"
  },
  {
    "name": "libtcod_nim",
    "url": "https://github.com/Vladar4/libtcod_nim/",
    "method": "git",
    "tags": [
      "roguelike",
      "game",
      "library",
      "engine",
      "sdl",
      "opengl",
      "glsl"
    ],
    "description": "Wrapper of the libtcod library for the Nim language.",
    "license": "zlib",
    "web": "https://github.com/Vladar4/libtcod_nim"
  },
  {
    "name": "nimgame",
    "url": "https://github.com/Vladar4/nimgame/",
    "method": "git",
    "tags": [
      "deprecated",
      "game",
      "engine",
      "sdl"
    ],
    "description": "A simple 2D game engine for Nim language. Deprecated, use nimgame2 instead.",
    "license": "MIT",
    "web": "https://github.com/Vladar4/nimgame"
  },
  {
    "name": "nimgame2",
    "url": "https://github.com/Vladar4/nimgame2/",
    "method": "git",
    "tags": [
      "game",
      "engine",
      "sdl",
      "sdl2"
    ],
    "description": "A simple 2D game engine for Nim language.",
    "license": "MIT",
    "web": "https://github.com/Vladar4/nimgame2"
  },
  {
    "name": "sfml",
    "url": "https://github.com/fowlmouth/nimrod-sfml/",
    "method": "git",
    "tags": [
      "game",
      "library",
      "opengl"
    ],
    "description": "High level OpenGL-based Game Library",
    "license": "MIT",
    "web": "https://github.com/fowlmouth/nimrod-sfml"
  },
  {
    "name": "enet",
    "url": "https://github.com/fowlmouth/nimrod-enet/",
    "method": "git",
    "tags": [
      "game",
      "networking",
      "udp"
    ],
    "description": "Wrapper for ENet UDP networking library",
    "license": "MIT",
    "web": "https://github.com/fowlmouth/nimrod-enet"
  },
  {
    "name": "nim-locale",
    "alias": "locale"
  },
  {
    "name": "locale",
    "url": "https://github.com/Amrykid/nim-locale/",
    "method": "git",
    "tags": [
      "library",
      "locale",
      "i18n",
      "localization",
      "localisation",
      "globalization"
    ],
    "description": "A simple library for localizing Nim applications.",
    "license": "MIT",
    "web": "https://github.com/Amrykid/nim-locale"
  },
  {
    "name": "fowltek",
    "url": "https://github.com/fowlmouth/nimlibs/",
    "method": "git",
    "tags": [
      "game",
      "opengl",
      "wrappers",
      "library",
      "assorted"
    ],
    "description": "A collection of reusable modules and wrappers.",
    "license": "MIT",
    "web": "https://github.com/fowlmouth/nimlibs"
  },
  {
    "name": "nake",
    "url": "https://github.com/fowlmouth/nake/",
    "method": "git",
    "tags": [
      "build",
      "automation",
      "sortof"
    ],
    "description": "make-like for Nim. Describe your builds as tasks!",
    "license": "MIT",
    "web": "https://github.com/fowlmouth/nake"
  },
  {
    "name": "nimrod-glfw",
    "url": "https://github.com/rafaelvasco/nimrod-glfw/",
    "method": "git",
    "tags": [
      "library",
      "glfw",
      "opengl",
      "windowing",
      "game"
    ],
    "description": "Nim bindings for GLFW library.",
    "license": "MIT",
    "web": "https://github.com/rafaelvasco/nimrod-glfw"
  },
  {
    "name": "chipmunk",
    "alias": "chipmunk6"
  },
  {
    "name": "chipmunk6",
    "url": "https://github.com/fowlmouth/nimrod-chipmunk/",
    "method": "git",
    "tags": [
      "library",
      "physics",
      "game"
    ],
    "description": "Bindings for Chipmunk2D 6.x physics library",
    "license": "MIT",
    "web": "https://github.com/fowlmouth/nimrod-chipmunk"
  },
  {
    "name": "chipmunk7_demos",
    "url": "https://github.com/matkuki/chipmunk7_demos/",
    "method": "git",
    "tags": [
      "demos",
      "physics",
      "game"
    ],
    "description": "Chipmunk7 demos for Nim",
    "license": "MIT",
    "web": "https://github.com/matkuki/chipmunk7_demos"
  },
  {
    "name": "nim-glfw",
    "alias": "glfw"
  },
  {
    "name": "glfw",
    "url": "https://github.com/ephja/nim-glfw",
    "method": "git",
    "tags": [
      "library",
      "glfw",
      "opengl",
      "windowing",
      "game"
    ],
    "description": "A high-level GLFW 3 wrapper",
    "license": "MIT",
    "web": "https://github.com/ephja/nim-glfw"
  },
  {
    "name": "nim-ao",
    "alias": "ao"
  },
  {
    "name": "ao",
    "url": "https://github.com/ephja/nim-ao",
    "method": "git",
    "tags": [
      "library",
      "audio"
    ],
    "description": "A high-level libao wrapper",
    "license": "MIT",
    "web": "https://github.com/ephja/nim-ao"
  },
  {
    "name": "termbox",
    "url": "https://github.com/fowlmouth/nim-termbox",
    "method": "git",
    "tags": [
      "library",
      "terminal",
      "io"
    ],
    "description": "Termbox wrapper.",
    "license": "MIT",
    "web": "https://github.com/fowlmouth/nim-termbox"
  },
  {
    "name": "linagl",
    "url": "https://bitbucket.org/BitPuffin/linagl",
    "method": "hg",
    "tags": [
      "library",
      "opengl",
      "math",
      "game"
    ],
    "description": "OpenGL math library",
    "license": "CC0",
    "web": "https://bitbucket.org/BitPuffin/linagl"
  },
  {
    "name": "kwin",
    "url": "https://github.com/reactormonk/nim-kwin",
    "method": "git",
    "tags": [
      "library",
      "javascript",
      "kde"
    ],
    "description": "KWin JavaScript API wrapper",
    "license": "MIT",
    "web": "https://github.com/reactormonk/nim-kwin"
  },
  {
    "name": "opencv",
    "url": "https://github.com/dom96/nim-opencv",
    "method": "git",
    "tags": [
      "library",
      "wrapper",
      "opencv",
      "image",
      "processing"
    ],
    "description": "OpenCV wrapper",
    "license": "MIT",
    "web": "https://github.com/dom96/nim-opencv"
  },
  {
    "name": "nimble",
    "url": "https://github.com/nim-lang/nimble",
    "method": "git",
    "tags": [
      "app",
      "binary",
      "package",
      "manager"
    ],
    "description": "Nimble package manager",
    "license": "BSD",
    "web": "https://github.com/nim-lang/nimble"
  },
  {
    "name": "libnx",
    "url": "https://github.com/jyapayne/nim-libnx",
    "method": "git",
    "tags": [
      "switch",
      "nintendo",
      "libnx",
      "nx"
    ],
    "description": "A port of libnx to Nim",
    "license": "Unlicense",
    "web": "https://github.com/jyapayne/nim-libnx"
  },
  {
    "name": "switch_build",
    "url": "https://github.com/jyapayne/switch-build",
    "method": "git",
    "tags": [
      "switch",
      "nintendo",
      "build",
      "builder"
    ],
    "description": "An easy way to build homebrew files for the Nintendo Switch",
    "license": "MIT",
    "web": "https://github.com/jyapayne/switch-build"
  },
  {
    "name": "aporia",
    "url": "https://github.com/nim-lang/Aporia",
    "method": "git",
    "tags": [
      "app",
      "binary",
      "ide",
      "gtk"
    ],
    "description": "A Nim IDE.",
    "license": "GPLv2",
    "web": "https://github.com/nim-lang/Aporia"
  },
  {
    "name": "c2nim",
    "url": "https://github.com/nim-lang/c2nim",
    "method": "git",
    "tags": [
      "app",
      "binary",
      "tool",
      "header",
      "C"
    ],
    "description": "c2nim is a tool to translate Ansi C code to Nim.",
    "license": "MIT",
    "web": "https://github.com/nim-lang/c2nim"
  },
  {
    "name": "pas2nim",
    "url": "https://github.com/nim-lang/pas2nim",
    "method": "git",
    "tags": [
      "app",
      "binary",
      "tool",
      "Pascal"
    ],
    "description": "pas2nim is a tool to translate Pascal code to Nim.",
    "license": "MIT",
    "web": "https://github.com/nim-lang/pas2nim"
  },
  {
    "name": "ipsumgenera",
    "url": "https://github.com/dom96/ipsumgenera",
    "method": "git",
    "tags": [
      "app",
      "binary",
      "blog",
      "static",
      "generator"
    ],
    "description": "Static blog generator ala Jekyll.",
    "license": "MIT",
    "web": "https://github.com/dom96/ipsumgenera"
  },
  {
    "name": "clibpp",
    "url": "https://github.com/onionhammer/clibpp.git",
    "method": "git",
    "tags": [
      "import",
      "C++",
      "library",
      "wrap"
    ],
    "description": "Easy way to 'Mock' C++ interface",
    "license": "MIT",
    "web": "https://github.com/onionhammer/clibpp"
  },
  {
    "name": "pastebin",
    "url": "https://github.com/achesak/nim-pastebin",
    "method": "git",
    "tags": [
      "library",
      "wrapper",
      "pastebin"
    ],
    "description": "Pastebin API wrapper",
    "license": "MIT",
    "web": "https://github.com/achesak/nim-pastebin"
  },
  {
    "name": "yahooweather",
    "url": "https://github.com/achesak/nim-yahooweather",
    "method": "git",
    "tags": [
      "library",
      "wrapper",
      "weather"
    ],
    "description": "Yahoo! Weather API wrapper",
    "license": "MIT",
    "web": "https://github.com/achesak/nim-yahooweather"
  },
  {
    "name": "noaa",
    "url": "https://github.com/achesak/nim-noaa",
    "method": "git",
    "tags": [
      "library",
      "wrapper",
      "weather"
    ],
    "description": "NOAA weather API wrapper",
    "license": "MIT",
    "web": "https://github.com/achesak/nim-noaa"
  },
  {
    "name": "rss",
    "url": "https://github.com/achesak/nim-rss",
    "method": "git",
    "tags": [
      "library",
      "rss",
      "xml",
      "syndication"
    ],
    "description": "RSS library",
    "license": "MIT",
    "web": "https://github.com/achesak/nim-rss"
  },
  {
    "name": "extmath",
    "url": "https://github.com/achesak/extmath.nim",
    "method": "git",
    "tags": [
      "library",
      "math",
      "trigonometry"
    ],
    "description": "Nim math library",
    "license": "MIT",
    "web": "https://github.com/achesak/extmath.nim"
  },
  {
    "name": "gtk2",
    "url": "https://github.com/nim-lang/gtk2",
    "method": "git",
    "tags": [
      "wrapper",
      "gui",
      "gtk"
    ],
    "description": "Wrapper for gtk2, a feature rich toolkit for creating graphical user interfaces",
    "license": "MIT",
    "web": "https://github.com/nim-lang/gtk2"
  },
  {
    "name": "cairo",
    "url": "https://github.com/nim-lang/cairo",
    "method": "git",
    "tags": [
      "wrapper"
    ],
    "description": "Wrapper for cairo, a vector graphics library with display and print output",
    "license": "MIT",
    "web": "https://github.com/nim-lang/cairo"
  },
  {
    "name": "x11",
    "url": "https://github.com/nim-lang/x11",
    "method": "git",
    "tags": [
      "wrapper"
    ],
    "description": "Wrapper for X11",
    "license": "MIT",
    "web": "https://github.com/nim-lang/x11"
  },
  {
    "name": "opengl",
    "url": "https://github.com/nim-lang/opengl",
    "method": "git",
    "tags": [
      "wrapper"
    ],
    "description": "High-level and low-level wrapper for OpenGL",
    "license": "MIT",
    "web": "https://github.com/nim-lang/opengl"
  },
  {
    "name": "lua",
    "url": "https://github.com/nim-lang/lua",
    "method": "git",
    "tags": [
      "wrapper"
    ],
    "description": "Wrapper to interface with the Lua interpreter",
    "license": "MIT",
    "web": "https://github.com/nim-lang/lua"
  },
  {
    "name": "tcl",
    "url": "https://github.com/nim-lang/tcl",
    "method": "git",
    "tags": [
      "wrapper"
    ],
    "description": "Wrapper for the TCL programming language",
    "license": "MIT",
    "web": "https://github.com/nim-lang/tcl"
  },
  {
    "name": "glm",
    "url": "https://github.com/stavenko/nim-glm",
    "method": "git",
    "tags": [
      "opengl",
      "math",
      "matrix",
      "vector",
      "glsl"
    ],
    "description": "Port of c++ glm library with shader-like syntax",
    "license": "MIT",
    "web": "https://github.com/stavenko/nim-glm"
  },
  {
    "name": "python",
    "url": "https://github.com/nim-lang/python",
    "method": "git",
    "tags": [
      "wrapper"
    ],
    "description": "Wrapper to interface with Python interpreter",
    "license": "MIT",
    "web": "https://github.com/nim-lang/python"
  },
  {
    "name": "NimBorg",
    "url": "https://github.com/micklat/NimBorg",
    "method": "git",
    "tags": [
      "wrapper"
    ],
    "description": "High-level and low-level interfaces to python and lua",
    "license": "MIT",
    "web": "https://github.com/micklat/NimBorg"
  },
  {
    "name": "sha1",
    "url": "https://github.com/onionhammer/sha1",
    "method": "git",
    "tags": [
      "port",
      "hash",
      "sha1"
    ],
    "description": "SHA-1 produces a 160-bit (20-byte) hash value from arbitrary input",
    "license": "BSD"
  },
  {
    "name": "dropbox_filename_sanitizer",
    "url": "https://github.com/Araq/dropbox_filename_sanitizer/",
    "method": "git",
    "tags": [
      "dropbox"
    ],
    "description": "Tool to clean up filenames shared on Dropbox",
    "license": "MIT",
    "web": "https://github.com/Araq/dropbox_filename_sanitizer/"
  },
  {
    "name": "csv",
    "url": "https://github.com/achesak/nim-csv",
    "method": "git",
    "tags": [
      "csv",
      "parsing",
      "stringify",
      "library"
    ],
    "description": "Library for parsing, stringifying, reading, and writing CSV (comma separated value) files",
    "license": "MIT",
    "web": "https://github.com/achesak/nim-csv"
  },
  {
    "name": "geonames",
    "url": "https://github.com/achesak/nim-geonames",
    "method": "git",
    "tags": [
      "library",
      "wrapper",
      "geography"
    ],
    "description": "GeoNames API wrapper",
    "license": "MIT",
    "web": "https://github.com/achesak/nim-geonames"
  },
  {
    "name": "gravatar",
    "url": "https://github.com/achesak/nim-gravatar",
    "method": "git",
    "tags": [
      "library",
      "wrapper",
      "gravatar"
    ],
    "description": "Gravatar API wrapper",
    "license": "MIT",
    "web": "https://github.com/achesak/nim-gravatar"
  },
  {
    "name": "coverartarchive",
    "url": "https://github.com/achesak/nim-coverartarchive",
    "method": "git",
    "tags": [
      "library",
      "wrapper",
      "cover art",
      "music",
      "metadata"
    ],
    "description": "Cover Art Archive API wrapper",
    "license": "MIT",
    "web": "https://github.com/achesak/nim-coverartarchive"
  },
  {
    "name": "nim-ogg",
    "alias": "ogg"
  },
  {
    "name": "ogg",
    "url": "https://bitbucket.org/BitPuffin/nim-ogg",
    "method": "hg",
    "tags": [
      "library",
      "wrapper",
      "binding",
      "audio",
      "sound",
      "video",
      "metadata",
      "media"
    ],
    "description": "Binding to libogg",
    "license": "CC0"
  },
  {
    "name": "nim-vorbis",
    "alias": "vorbis"
  },
  {
    "name": "vorbis",
    "url": "https://bitbucket.org/BitPuffin/nim-vorbis",
    "method": "hg",
    "tags": [
      "library",
      "wrapper",
      "binding",
      "audio",
      "sound",
      "metadata",
      "media"
    ],
    "description": "Binding to libvorbis",
    "license": "CC0"
  },
  {
    "name": "nim-portaudio",
    "alias": "portaudio"
  },
  {
    "name": "portaudio",
    "url": "https://bitbucket.org/BitPuffin/nim-portaudio",
    "method": "hg",
    "tags": [
      "library",
      "wrapper",
      "binding",
      "audio",
      "sound",
      "media",
      "io"
    ],
    "description": "Binding to portaudio",
    "license": "CC0"
  },
  {
    "name": "commandeer",
    "url": "https://github.com/fenekku/commandeer",
    "method": "git",
    "tags": [
      "library",
      "command-line",
      "arguments",
      "switches",
      "parsing",
      "options"
    ],
    "description": "Provides a small command line parsing DSL (domain specific language)",
    "license": "MIT",
    "web": "https://github.com/fenekku/commandeer"
  },
  {
    "name": "scrypt.nim",
    "url": "https://bitbucket.org/BitPuffin/scrypt.nim",
    "method": "hg",
    "tags": [
      "library",
      "wrapper",
      "binding",
      "crypto",
      "cryptography",
      "hash",
      "password",
      "security"
    ],
    "description": "Binding and utilities for scrypt",
    "license": "CC0"
  },
  {
    "name": "bloom",
    "url": "https://github.com/boydgreenfield/nimrod-bloom",
    "method": "git",
    "tags": [
      "bloom-filter",
      "bloom",
      "probabilistic",
      "data structure",
      "set membership",
      "MurmurHash",
      "MurmurHash3"
    ],
    "description": "Efficient Bloom filter implementation in Nim using MurmurHash3.",
    "license": "MIT",
    "web": "https://www.github.com/boydgreenfield/nimrod-bloom"
  },
  {
    "name": "awesome_rmdir",
    "url": "https://github.com/Araq/awesome_rmdir/",
    "method": "git",
    "tags": [
      "rmdir",
      "awesome",
      "command-line"
    ],
    "description": "Command to remove acceptably empty directories.",
    "license": "MIT",
    "web": "https://github.com/Araq/awesome_rmdir/"
  },
  {
    "name": "nimalpm",
    "url": "https://github.com/barcharcraz/nimalpm/",
    "method": "git",
    "tags": [
      "alpm",
      "wrapper",
      "binding",
      "library"
    ],
    "description": "A nimrod wrapper for libalpm",
    "license": "GPLv2",
    "web": "https://www.github.com/barcharcraz/nimalpm/"
  },
  {
    "name": "png",
    "url": "https://github.com/barcharcraz/nimlibpng",
    "method": "git",
    "tags": [
      "png",
      "wrapper",
      "library",
      "libpng",
      "image"
    ],
    "description": "Nim wrapper for the libpng library",
    "license": "libpng",
    "web": "https://github.com/barcharcraz/nimlibpng"
  },
  {
    "name": "nimlibpng",
    "alias": "png"
  },
  {
    "name": "sdl2",
    "url": "https://github.com/nim-lang/sdl2",
    "method": "git",
    "tags": [
      "wrapper",
      "media",
      "audio",
      "video"
    ],
    "description": "Wrapper for SDL 2.x",
    "license": "MIT",
    "web": "https://github.com/nim-lang/sdl2"
  },
  {
    "name": "gamelib",
    "url": "https://github.com/PMunch/SDLGamelib",
    "method": "git",
    "tags": [
      "sdl",
      "game",
      "library"
    ],
    "description": "A library of functions to make creating games using Nim and SDL2 easier. This does not intend to be a full blown engine and tries to keep all the components loosely coupled so that individual parts can be used separately.",
    "license": "MIT",
    "web": "https://github.com/PMunch/SDLGamelib"
  },
  {
    "name": "nimcr",
    "url": "https://github.com/PMunch/nimcr",
    "method": "git",
    "tags": [
      "shebang",
      "utility"
    ],
    "description": "A small program to make Nim shebang-able without the overhead of compiling each time",
    "license": "MIT",
    "web": "https://github.com/PMunch/nimcr"
  },
  {
    "name": "gtkgenui",
    "url": "https://github.com/PMunch/gtkgenui",
    "method": "git",
    "tags": [
      "gtk2",
      "utility"
    ],
    "description": "This module provides the genui macro for the Gtk2 toolkit. Genui is a way to specify graphical interfaces in a hierarchical way to more clearly show the structure of the interface as well as simplifying the code.",
    "license": "MIT",
    "web": "https://github.com/PMunch/gtkgenui"
  },
  {
    "name": "persvector",
    "url": "https://github.com/PMunch/nim-persistent-vector",
    "method": "git",
    "tags": [
      "datastructures",
      "immutable",
      "persistent"
    ],
    "description": "This is an implementation of Clojures persistent vectors in Nim.",
    "license": "MIT",
    "web": "https://github.com/PMunch/nim-persistent-vector"
  },
  {
    "name": "pcap",
    "url": "https://github.com/PMunch/nim-pcap",
    "method": "git",
    "tags": [
      "pcap",
      "fileformats"
    ],
    "description": "Tiny pure Nim library to read PCAP files used by TcpDump/WinDump/Wireshark.",
    "license": "MIT",
    "web": "https://github.com/PMunch/nim-pcap"
  },
  {
    "name": "drawille",
    "url": "https://github.com/PMunch/drawille-nim",
    "method": "git",
    "tags": [
      "drawile",
      "terminal",
      "graphics"
    ],
    "description": "Drawing in terminal with Unicode Braille characters.",
    "license": "MIT",
    "web": "https://github.com/PMunch/drawille-nim"
  },
  {
    "name": "binaryparse",
    "url": "https://github.com/PMunch/binaryparse",
    "method": "git",
    "tags": [
      "parsing",
      "binary"
    ],
    "description": "Binary parser (and writer) in pure Nim. Generates efficient parsing procedures that handle many commonly seen patterns seen in binary files and does sub-byte field reading.",
    "license": "MIT",
    "web": "https://github.com/PMunch/binaryparse"
  },
  {
    "name": "libkeepass",
    "url": "https://github.com/PMunch/libkeepass",
    "method": "git",
    "tags": [
      "keepass",
      "password",
      "library"
    ],
    "description": "Library for reading KeePass files and decrypt the passwords within it",
    "license": "MIT",
    "web": "https://github.com/PMunch/libkeepass"
  },
  {
    "name": "zhsh",
    "url": "https://github.com/PMunch/zhangshasha",
    "method": "git",
    "tags": [
      "algorithm",
      "edit-distance"
    ],
    "description": "This module is a port of the Java implementation of the Zhang-Shasha algorithm for tree edit distance",
    "license": "MIT",
    "web": "https://github.com/PMunch/zhangshasha"
  },
  {
    "name": "termstyle",
    "url": "https://github.com/PMunch/termstyle",
    "method": "git",
    "tags": [
      "terminal",
      "colour",
      "style"
    ],
    "description": "Easy to use styles for terminal output",
    "license": "MIT",
    "web": "https://github.com/PMunch/termstyle"
  },
  {
    "name": "combparser",
    "url": "https://github.com/PMunch/combparser",
    "method": "git",
    "tags": [
      "parser",
      "combinator"
    ],
    "description": "A parser combinator library for easy generation of complex parsers",
    "license": "MIT",
    "web": "https://github.com/PMunch/combparser"
  },
  {
    "name": "protobuf",
    "url": "https://github.com/PMunch/protobuf-nim",
    "method": "git",
    "tags": [
      "protobuf",
      "serialization"
    ],
    "description": "Protobuf implementation in pure Nim that leverages the power of the macro system to not depend on any external tools",
    "license": "MIT",
    "web": "https://github.com/PMunch/protobuf-nim"
  },
  {
    "name": "strslice",
    "url": "https://github.com/PMunch/strslice",
    "method": "git",
    "tags": [
      "optimization",
      "strings",
      "library"
    ],
    "description": "Simple implementation of string slices with some of the strutils ported or wrapped to work on them. String slices offer a performance enhancement when working with large amounts of slices from one base string",
    "license": "MIT",
    "web": "https://github.com/PMunch/strslice"
  },
  {
    "name": "jsonschema",
    "url": "https://github.com/PMunch/jsonschema",
    "method": "git",
    "tags": [
      "json",
      "schema",
      "library",
      "validation"
    ],
    "description": "JSON schema validation and creation.",
    "license": "MIT",
    "web": "https://github.com/PMunch/jsonschema"
  },
  {
    "name": "nimlsp",
    "url": "https://github.com/PMunch/nimlsp",
    "method": "git",
    "tags": [
      "lsp",
      "nimsuggest",
      "editor"
    ],
    "description": "Language Server Protocol implementation for Nim",
    "license": "MIT",
    "web": "https://github.com/PMunch/nimlsp"
  },
  {
    "name": "optionsutils",
    "url": "https://github.com/PMunch/nim-optionsutils",
    "method": "git",
    "tags": [
      "options",
      "library",
      "safety"
    ],
    "description": "Utility macros for easier handling of options in Nim",
    "license": "MIT",
    "web": "https://github.com/PMunch/nim-optionsutils"
  },
  {
    "name": "getmac",
    "url": "https://github.com/PMunch/getmac",
    "method": "git",
    "tags": [
      "network",
      "mac",
      "ip"
    ],
    "description": "A package to get the MAC address of a local IP address",
    "license": "MIT",
    "web": "https://github.com/PMunch/getmac"
  },
  {
    "name": "sdl2_nim",
    "url": "https://github.com/Vladar4/sdl2_nim",
    "method": "git",
    "tags": [
      "library",
      "wrapper",
      "sdl2",
      "game",
      "video",
      "image",
      "audio",
      "network",
      "ttf"
    ],
    "description": "Wrapper of the SDL 2 library for the Nim language.",
    "license": "zlib",
    "web": "https://github.com/Vladar4/sdl2_nim"
  },
  {
    "name": "assimp",
    "url": "https://github.com/barcharcraz/nim-assimp",
    "method": "git",
    "tags": [
      "wrapper",
      "media",
      "mesh",
      "import",
      "game"
    ],
    "description": "Wrapper for the assimp library",
    "license": "MIT",
    "web": "https://github.com/barcharcraz/nim-assimp"
  },
  {
    "name": "freeimage",
    "url": "https://github.com/barcharcraz/nim-freeimage",
    "method": "git",
    "tags": [
      "wrapper",
      "media",
      "image",
      "import",
      "game"
    ],
    "description": "Wrapper for the FreeImage library",
    "license": "MIT",
    "web": "https://github.com/barcharcraz/nim-freeimage"
  },
  {
    "name": "bcrypt",
    "url": "https://github.com/ithkuil/bcryptnim/",
    "method": "git",
    "tags": [
      "hash",
      "crypto",
      "password",
      "bcrypt",
      "library"
    ],
    "description": "Wraps the bcrypt (blowfish) library for creating encrypted hashes (useful for passwords)",
    "license": "BSD",
    "web": "https://www.github.com/ithkuil/bcryptnim/"
  },
  {
    "name": "opencl",
    "url": "https://github.com/nim-lang/opencl",
    "method": "git",
    "tags": [
      "library"
    ],
    "description": "Low-level wrapper for OpenCL",
    "license": "MIT",
    "web": "https://github.com/nim-lang/opencl"
  },
  {
    "name": "DevIL",
    "url": "https://github.com/Varriount/DevIL",
    "method": "git",
    "tags": [
      "image",
      "library",
      "graphics",
      "wrapper"
    ],
    "description": "Wrapper for the DevIL image library",
    "license": "MIT",
    "web": "https://github.com/Varriount/DevIL"
  },
  {
    "name": "signals",
    "url": "https://github.com/fowlmouth/signals.nim",
    "method": "git",
    "tags": [
      "event-based",
      "observer pattern",
      "library"
    ],
    "description": "Signals/slots library.",
    "license": "MIT",
    "web": "https://github.com/fowlmouth/signals.nim"
  },
  {
    "name": "sling",
    "url": "https://github.com/Druage/sling",
    "method": "git",
    "tags": [
      "signal",
      "slots",
      "eventloop",
      "callback"
    ],
    "description": "Signal and Slot library for Nim.",
    "license": "unlicense",
    "web": "https://github.com/Druage/sling"
  },
  {
    "name": "number_files",
    "url": "https://github.com/Araq/number_files/",
    "method": "git",
    "tags": [
      "rename",
      "filename",
      "finder"
    ],
    "description": "Command to add counter suffix/prefix to a list of files.",
    "license": "MIT",
    "web": "https://github.com/Araq/number_files/"
  },
  {
    "name": "redissessions",
    "url": "https://github.com/ithkuil/redissessions/",
    "method": "git",
    "tags": [
      "jester",
      "sessions",
      "redis"
    ],
    "description": "Redis-backed sessions for jester",
    "license": "MIT",
    "web": "https://github.com/ithkuil/redissessions/"
  },
  {
    "name": "horde3d",
    "url": "https://github.com/fowlmouth/horde3d",
    "method": "git",
    "tags": [
      "graphics",
      "3d",
      "rendering",
      "wrapper"
    ],
    "description": "Wrapper for Horde3D, a small open source 3D rendering engine.",
    "license": "WTFPL",
    "web": "https://github.com/fowlmouth/horde3d"
  },
  {
    "name": "mongo",
    "url": "https://github.com/nim-lang/mongo",
    "method": "git",
    "tags": [
      "library",
      "wrapper",
      "database"
    ],
    "description": "Bindings and a high-level interface for MongoDB",
    "license": "MIT",
    "web": "https://github.com/nim-lang/mongo"
  },
  {
    "name": "allegro5",
    "url": "https://github.com/fowlmouth/allegro5",
    "method": "git",
    "tags": [
      "wrapper",
      "graphics",
      "games",
      "opengl",
      "audio"
    ],
    "description": "Wrapper for Allegro version 5.X",
    "license": "MIT",
    "web": "https://github.com/fowlmouth/allegro5"
  },
  {
    "name": "physfs",
    "url": "https://github.com/fowlmouth/physfs",
    "method": "git",
    "tags": [
      "wrapper",
      "filesystem",
      "archives"
    ],
    "description": "A library to provide abstract access to various archives.",
    "license": "WTFPL",
    "web": "https://github.com/fowlmouth/physfs"
  },
  {
    "name": "shoco",
    "url": "https://github.com/onionhammer/shoconim.git",
    "method": "git",
    "tags": [
      "compression",
      "shoco"
    ],
    "description": "A fast compressor for short strings",
    "license": "MIT",
    "web": "https://github.com/onionhammer/shoconim"
  },
  {
    "name": "murmur3",
    "url": "https://github.com/boydgreenfield/nimrod-murmur",
    "method": "git",
    "tags": [
      "MurmurHash",
      "MurmurHash3",
      "murmur",
      "hash",
      "hashing"
    ],
    "description": "A simple MurmurHash3 wrapper for Nim",
    "license": "MIT",
    "web": "https://github.com/boydgreenfield/nimrod-murmur"
  },
  {
    "name": "hex",
    "url": "https://github.com/esbullington/nimrod-hex",
    "method": "git",
    "tags": [
      "hex",
      "encoding"
    ],
    "description": "A simple hex package for Nim",
    "license": "MIT",
    "web": "https://github.com/esbullington/nimrod-hex"
  },
  {
    "name": "strfmt",
    "url": "https://bitbucket.org/lyro/strfmt",
    "method": "hg",
    "tags": [
      "library"
    ],
    "description": "A string formatting library inspired by Python's `format`.",
    "license": "MIT",
    "web": "https://lyro.bitbucket.org/strfmt"
  },
  {
    "name": "jade-nim",
    "url": "https://github.com/idlewan/jade-nim",
    "method": "git",
    "tags": [
      "template",
      "jade",
      "web",
      "dsl",
      "html"
    ],
    "description": "Compiles jade templates to Nim procedures.",
    "license": "MIT",
    "web": "https://github.com/idlewan/jade-nim"
  },
  {
    "name": "gh_nimrod_doc_pages",
    "url": "https://github.com/Araq/gh_nimrod_doc_pages",
    "method": "git",
    "tags": [
      "command-line",
      "web",
      "automation",
      "documentation"
    ],
    "description": "Generates a GitHub documentation website for Nim projects.",
    "license": "MIT",
    "web": "https://github.com/Araq/gh_nimrod_doc_pages"
  },
  {
    "name": "midnight_dynamite",
    "url": "https://github.com/Araq/midnight_dynamite",
    "method": "git",
    "tags": [
      "wrapper",
      "library",
      "html",
      "markdown",
      "md"
    ],
    "description": "Wrapper for the markdown rendering hoedown library",
    "license": "MIT",
    "web": "https://github.com/Araq/midnight_dynamite"
  },
  {
    "name": "rsvg",
    "url": "https://github.com/def-/rsvg",
    "method": "git",
    "tags": [
      "wrapper",
      "library",
      "graphics"
    ],
    "description": "Wrapper for librsvg, a Scalable Vector Graphics (SVG) rendering library",
    "license": "MIT",
    "web": "https://github.com/def-/rsvg"
  },
  {
    "name": "emerald",
    "url": "https://github.com/flyx/emerald",
    "method": "git",
    "tags": [
      "dsl",
      "html",
      "template",
      "web"
    ],
    "description": "macro-based HTML templating engine",
    "license": "WTFPL",
    "web": "https://flyx.github.io/emerald/"
  },
  {
    "name": "niminst",
    "url": "https://github.com/nim-lang/niminst",
    "method": "git",
    "tags": [
      "app",
      "binary",
      "tool",
      "installation",
      "generator"
    ],
    "description": "tool to generate installers for Nim programs",
    "license": "MIT",
    "web": "https://github.com/nim-lang/niminst"
  },
  {
    "name": "redis",
    "url": "https://github.com/nim-lang/redis",
    "method": "git",
    "tags": [
      "redis",
      "client",
      "library"
    ],
    "description": "official redis client for Nim",
    "license": "MIT",
    "web": "https://github.com/nim-lang/redis"
  },
  {
    "name": "dialogs",
    "url": "https://github.com/nim-lang/dialogs",
    "method": "git",
    "tags": [
      "library",
      "ui",
      "gui",
      "dialog",
      "file"
    ],
    "description": "wraps GTK+ or Windows' open file dialogs",
    "license": "MIT",
    "web": "https://github.com/nim-lang/dialogs"
  },
  {
    "name": "vectors",
    "url": "https://github.com/blamestross/nimrod-vectors",
    "method": "git",
    "tags": [
      "math",
      "vectors",
      "library"
    ],
    "description": "Simple multidimensional vector math",
    "license": "MIT",
    "web": "https://github.com/blamestross/nimrod-vectors"
  },
  {
    "name": "bitarray",
    "url": "https://github.com/onecodex/nim-bitarray",
    "method": "git",
    "tags": [
      "Bit arrays",
      "Bit sets",
      "Bit vectors",
      "Data structures"
    ],
    "description": "mmap-backed bitarray implementation in Nim.",
    "license": "MIT",
    "web": "https://www.github.com/onecodex/nim-bitarray"
  },
  {
    "name": "appdirs",
    "url": "https://github.com/MrJohz/appdirs",
    "method": "git",
    "tags": [
      "utility",
      "filesystem"
    ],
    "description": "A utility library to find the directory you need to app in.",
    "license": "MIT",
    "web": "https://github.com/MrJohz/appdirs"
  },
  {
    "name": "sndfile",
    "url": "https://github.com/julienaubert/nim-sndfile",
    "method": "git",
    "tags": [
      "audio",
      "wav",
      "wrapper",
      "libsndfile"
    ],
    "description": "A wrapper of libsndfile",
    "license": "MIT",
    "web": "https://github.com/julienaubert/nim-sndfile"
  },
  {
    "name": "nim-sndfile",
    "alias": "sndfile"
  },
  {
    "name": "bigints",
    "url": "https://github.com/def-/bigints",
    "method": "git",
    "tags": [
      "math",
      "library",
      "numbers"
    ],
    "description": "Arbitrary-precision integers",
    "license": "MIT",
    "web": "https://github.com/def-/bigints"
  },
  {
    "name": "iterutils",
    "url": "https://github.com/def-/iterutils",
    "method": "git",
    "tags": [
      "library",
      "iterators"
    ],
    "description": "Functional operations for iterators and slices, similar to sequtils",
    "license": "MIT",
    "web": "https://github.com/def-/iterutils"
  },
  {
    "name": "hastyscribe",
    "url": "https://github.com/h3rald/hastyscribe",
    "method": "git",
    "tags": [
      "markdown",
      "html",
      "publishing"
    ],
    "description": "Self-contained markdown compiler generating self-contained HTML documents",
    "license": "MIT",
    "web": "https://h3rald.com/hastyscribe"
  },
  {
    "name": "nanomsg",
    "url": "https://github.com/def-/nim-nanomsg",
    "method": "git",
    "tags": [
      "library",
      "wrapper",
      "networking"
    ],
    "description": "Wrapper for the nanomsg socket library that provides several common communication patterns",
    "license": "MIT",
    "web": "https://github.com/def-/nim-nanomsg"
  },
  {
    "name": "directnimrod",
    "url": "https://bitbucket.org/barcharcraz/directnimrod",
    "method": "git",
    "tags": [
      "library",
      "wrapper",
      "graphics",
      "windows"
    ],
    "description": "Wrapper for microsoft's DirectX libraries",
    "license": "MS-PL",
    "web": "https://bitbucket.org/barcharcraz/directnimrod"
  },
  {
    "name": "imghdr",
    "url": "https://github.com/achesak/nim-imghdr",
    "method": "git",
    "tags": [
      "image",
      "formats",
      "files"
    ],
    "description": "Library for detecting the format of an image",
    "license": "MIT",
    "web": "https://github.com/achesak/nim-imghdr"
  },
  {
    "name": "csv2json",
    "url": "https://github.com/achesak/nim-csv2json",
    "method": "git",
    "tags": [
      "csv",
      "json"
    ],
    "description": "Convert CSV files to JSON",
    "license": "MIT",
    "web": "https://github.com/achesak/nim-csv2json"
  },
  {
    "name": "vecmath",
    "url": "https://github.com/barcharcraz/vecmath",
    "method": "git",
    "tags": [
      "library",
      "math",
      "vector"
    ],
    "description": "various vector maths utils for nimrod",
    "license": "MIT",
    "web": "https://github.com/barcharcraz/vecmath"
  },
  {
    "name": "lazy_rest",
    "url": "https://github.com/Araq/lazy_rest",
    "method": "git",
    "tags": [
      "library",
      "rst",
      "rest",
      "text",
      "html"
    ],
    "description": "Simple reST HTML generation with some extras.",
    "license": "MIT",
    "web": "https://github.com/Araq/lazy_rest"
  },
  {
    "name": "Phosphor",
    "url": "https://github.com/barcharcraz/Phosphor",
    "method": "git",
    "tags": [
      "library",
      "opengl",
      "graphics"
    ],
    "description": "eaiser use of OpenGL and GLSL shaders",
    "license": "MIT",
    "web": "https://github.com/barcharcraz/Phosphor"
  },
  {
    "name": "colorsys",
    "url": "https://github.com/achesak/nim-colorsys",
    "method": "git",
    "tags": [
      "library",
      "colors",
      "rgb",
      "yiq",
      "hls",
      "hsv"
    ],
    "description": "Convert between RGB, YIQ, HLS, and HSV color systems.",
    "license": "MIT",
    "web": "https://github.com/achesak/nim-colorsys"
  },
  {
    "name": "pythonfile",
    "url": "https://github.com/achesak/nim-pythonfile",
    "method": "git",
    "tags": [
      "library",
      "python",
      "files",
      "file"
    ],
    "description": "Wrapper of the file procedures to provide an interface as similar as possible to that of Python",
    "license": "MIT",
    "web": "https://github.com/achesak/nim-pythonfile"
  },
  {
    "name": "sndhdr",
    "url": "https://github.com/achesak/nim-sndhdr",
    "method": "git",
    "tags": [
      "library",
      "formats",
      "files",
      "sound",
      "audio"
    ],
    "description": "Library for detecting the format of a sound file",
    "license": "MIT",
    "web": "https://github.com/achesak/nim-sndhdr"
  },
  {
    "name": "irc",
    "url": "https://github.com/nim-lang/irc",
    "method": "git",
    "tags": [
      "library",
      "irc",
      "network"
    ],
    "description": "Implements a simple IRC client.",
    "license": "MIT",
    "web": "https://github.com/nim-lang/irc"
  },
  {
    "name": "random",
    "url": "https://github.com/oprypin/nim-random",
    "method": "git",
    "tags": [
      "library",
      "algorithms",
      "random"
    ],
    "description": "Pseudo-random number generation library inspired by Python",
    "license": "MIT",
    "web": "https://github.com/oprypin/nim-random"
  },
  {
    "name": "zmq",
    "url": "https://github.com/nim-lang/nim-zmq",
    "method": "git",
    "tags": [
      "library",
      "wrapper",
      "zeromq",
      "messaging",
      "queue"
    ],
    "description": "ZeroMQ 4 wrapper",
    "license": "MIT",
    "web": "https://github.com/nim-lang/nim-zmq"
  },
  {
    "name": "uuid",
    "url": "https://github.com/idlewan/nim-uuid",
    "method": "git",
    "tags": [
      "library",
      "wrapper",
      "uuid"
    ],
    "description": "UUID wrapper",
    "license": "MIT",
    "web": "https://github.com/idlewan/nim-uuid"
  },
  {
    "name": "robotparser",
    "url": "https://github.com/achesak/nim-robotparser",
    "method": "git",
    "tags": [
      "library",
      "useragent",
      "robots",
      "robot.txt"
    ],
    "description": "Determine if a useragent can access a URL using robots.txt",
    "license": "MIT",
    "web": "https://github.com/achesak/nim-robotparser"
  },
  {
    "name": "epub",
    "url": "https://github.com/achesak/nim-epub",
    "method": "git",
    "tags": [
      "library",
      "epub",
      "e-book"
    ],
    "description": "Module for working with EPUB e-book files",
    "license": "MIT",
    "web": "https://github.com/achesak/nim-epub"
  },
  {
    "name": "hashids",
    "url": "https://github.com/achesak/nim-hashids",
    "method": "git",
    "tags": [
      "library",
      "hashids"
    ],
    "description": "Nim implementation of Hashids",
    "license": "MIT",
    "web": "https://github.com/achesak/nim-hashids"
  },
  {
    "name": "openssl_evp",
    "url": "https://github.com/cowboy-coders/nim-openssl-evp",
    "method": "git",
    "tags": [
      "library",
      "crypto",
      "openssl"
    ],
    "description": "Wrapper for OpenSSL's EVP interface",
    "license": "OpenSSL and SSLeay",
    "web": "https://github.com/cowboy-coders/nim-openssl-evp"
  },
  {
    "name": "monad",
    "alias": "maybe"
  },
  {
    "name": "maybe",
    "url": "https://github.com/superfunc/maybe",
    "method": "git",
    "tags": [
      "library",
      "functional",
      "optional",
      "monad"
    ],
    "description": "basic monadic maybe type for Nim",
    "license": "BSD3",
    "web": "https://github.com/superfunc/maybe"
  },
  {
    "name": "eternity",
    "url": "https://github.com/hiteshjasani/nim-eternity",
    "method": "git",
    "tags": [
      "library",
      "time",
      "format"
    ],
    "description": "Humanize elapsed time",
    "license": "MIT",
    "web": "https://github.com/hiteshjasani/nim-eternity"
  },
  {
    "name": "gmp",
    "url": "https://github.com/subsetpark/nim-gmp",
    "method": "git",
    "tags": [
      "library",
      "bignum",
      "numbers",
      "math"
    ],
    "description": "wrapper for the GNU multiple precision arithmetic library (GMP)",
    "license": "LGPLv3 or GPLv2",
    "web": "https://github.com/subsetpark/nim-gmp"
  },
  {
    "name": "ludens",
    "url": "https://github.com/rnentjes/nim-ludens",
    "method": "git",
    "tags": [
      "library",
      "game",
      "opengl",
      "sfml"
    ],
    "description": "Little game library using opengl and sfml",
    "license": "MIT",
    "web": "https://github.com/rnentjes/nim-ludens"
  },
  {
    "name": "ffbookmarks",
    "url": "https://github.com/achesak/nim-ffbookmarks",
    "method": "git",
    "tags": [
      "firefox",
      "bookmarks",
      "library"
    ],
    "description": "Nim module for working with Firefox bookmarks",
    "license": "MIT",
    "web": "https://github.com/achesak/nim-ffbookmarks"
  },
  {
    "name": "moustachu",
    "url": "https://github.com/fenekku/moustachu.git",
    "method": "git",
    "tags": [
      "web",
      "html",
      "template",
      "mustache"
    ],
    "description": "Mustache templating for Nim.",
    "license": "MIT",
    "web": "https://github.com/fenekku/moustachu"
  },
  {
    "name": "easy_bcrypt",
    "url": "https://github.com/Akito13/easy-bcrypt.git",
    "method": "git",
    "tags": [
      "hash",
      "crypto",
      "password",
      "bcrypt"
    ],
    "description": "A simple wrapper providing a convenient reentrant interface for the bcrypt password hashing algorithm.",
    "license": "CC0"
  },
  {
    "name": "libclang",
    "url": "https://github.com/cowboy-coders/nim-libclang.git",
    "method": "git",
    "tags": [
      "wrapper",
      "bindings",
      "clang"
    ],
    "description": "wrapper for libclang (the C-interface of the clang LLVM frontend)",
    "license": "MIT",
    "web": "https://github.com/cowboy-coders/nim-libclang"
  },
  {
    "name": "nim-libclang",
    "alias": "libclang"
  },
  {
    "name": "nimqml",
    "url": "https://github.com/filcuc/nimqml",
    "method": "git",
    "tags": [
      "Qt",
      "Qml",
      "UI",
      "GUI"
    ],
    "description": "Qt Qml bindings",
    "license": "GPLv3",
    "web": "https://github.com/filcuc/nimqml"
  },
  {
    "name": "XPLM-Nim",
    "url": "https://github.com/jpoirier/XPLM-Nim",
    "method": "git",
    "tags": [
      "X-Plane",
      "XPLM",
      "Plugin",
      "SDK"
    ],
    "description": "X-Plane XPLM SDK wrapper",
    "license": "BSD",
    "web": "https://github.com/jpoirier/XPLM-Nim"
  },
  {
    "name": "csfml",
    "url": "https://github.com/oprypin/nim-csfml",
    "method": "git",
    "tags": [
      "sfml",
      "binding",
      "game",
      "media",
      "library",
      "opengl"
    ],
    "description": "Bindings for Simple and Fast Multimedia Library (through CSFML)",
    "license": "zlib",
    "web": "https://github.com/oprypin/nim-csfml"
  },
  {
    "name": "optional_t",
    "url": "https://github.com/flaviut/optional_t",
    "method": "git",
    "tags": [
      "option",
      "functional"
    ],
    "description": "Basic Option[T] library",
    "license": "MIT",
    "web": "https://github.com/flaviut/optional_t"
  },
  {
    "name": "nimrtlsdr",
    "url": "https://github.com/jpoirier/nimrtlsdr",
    "method": "git",
    "tags": [
      "rtl-sdr",
      "wrapper",
      "bindings",
      "rtlsdr"
    ],
    "description": "A Nim wrapper for librtlsdr",
    "license": "BSD",
    "web": "https://github.com/jpoirier/nimrtlsdr"
  },
  {
    "name": "lapp",
    "url": "https://gitlab.3dicc.com/gokr/lapp.git",
    "method": "git",
    "tags": [
      "args",
      "cmd",
      "opt",
      "parse",
      "parsing"
    ],
    "description": "Opt parser using synopsis as specification, ported from Lua.",
    "license": "MIT",
    "web": "https://gitlab.3dicc.com/gokr/lapp"
  },
  {
    "name": "blimp",
    "url": "https://gitlab.3dicc.com/gokr/blimp.git",
    "method": "git",
    "tags": [
      "app",
      "binary",
      "utility",
      "git",
      "git-fat"
    ],
    "description": "Utility that helps with big files in git, very similar to git-fat, s3annnex etc.",
    "license": "MIT",
    "web": "https://gitlab.3dicc.com/gokr/blimp"
  },
  {
    "name": "parsetoml",
    "url": "https://github.com/NimParsers/parsetoml.git",
    "method": "git",
    "tags": [
      "library",
      "parse"
    ],
    "description": "Library for parsing TOML files.",
    "license": "MIT",
    "web": "https://github.com/NimParsers/parsetoml"
  },
  {
    "name": "compiler",
    "url": "https://github.com/nim-lang/Nim.git",
    "method": "git",
    "tags": [
      "library"
    ],
    "description": "Compiler package providing the compiler sources as a library.",
    "license": "MIT",
    "web": "https://github.com/nim-lang/Nim"
  },
  {
    "name": "nre",
    "url": "https://github.com/flaviut/nre.git",
    "method": "git",
    "tags": [
      "library",
      "pcre",
      "regex"
    ],
    "description": "A better regular expression library",
    "license": "MIT",
    "web": "https://github.com/flaviut/nre"
  },
  {
    "name": "docopt",
    "url": "https://github.com/docopt/docopt.nim",
    "method": "git",
    "tags": [
      "command-line",
      "arguments",
      "parsing",
      "library"
    ],
    "description": "Command-line args parser based on Usage message",
    "license": "MIT",
    "web": "https://github.com/docopt/docopt.nim"
  },
  {
    "name": "bpg",
    "url": "https://github.com/def-/nim-bpg.git",
    "method": "git",
    "tags": [
      "image",
      "library",
      "wrapper"
    ],
    "description": "BPG (Better Portable Graphics) for Nim",
    "license": "MIT",
    "web": "https://github.com/def-/nim-bpg"
  },
  {
    "name": "io-spacenav",
    "url": "https://github.com/nimious/io-spacenav.git",
    "method": "git",
    "tags": [
      "binding",
      "3dx",
      "3dconnexion",
      "libspnav",
      "spacenav",
      "spacemouse",
      "spacepilot",
      "spacenavigator"
    ],
    "description": "Obsolete - please use spacenav instead!",
    "license": "MIT",
    "web": "https://github.com/nimious/io-spacenav"
  },
  {
    "name": "optionals",
    "url": "https://github.com/MasonMcGill/optionals.git",
    "method": "git",
    "tags": [
      "library",
      "option",
      "optional",
      "maybe"
    ],
    "description": "Option types",
    "license": "MIT",
    "web": "https://github.com/MasonMcGill/optionals"
  },
  {
    "name": "tuples",
    "url": "https://github.com/MasonMcGill/tuples.git",
    "method": "git",
    "tags": [
      "library",
      "tuple",
      "metaprogramming"
    ],
    "description": "Tuple manipulation utilities",
    "license": "MIT",
    "web": "https://github.com/MasonMcGill/tuples"
  },
  {
    "name": "fuse",
    "url": "https://github.com/akiradeveloper/nim-fuse.git",
    "method": "git",
    "tags": [
      "fuse",
      "library",
      "wrapper"
    ],
    "description": "A FUSE binding for Nim",
    "license": "MIT",
    "web": "https://github.com/akiradeveloper/nim-fuse"
  },
  {
    "name": "brainfuck",
    "url": "https://github.com/def-/nim-brainfuck.git",
    "method": "git",
    "tags": [
      "library",
      "binary",
      "app",
      "interpreter",
      "compiler",
      "language"
    ],
    "description": "A brainfuck interpreter and compiler",
    "license": "MIT",
    "web": "https://github.com/def-/nim-brainfuck"
  },
  {
    "name": "nimsuggest",
    "url": "https://github.com/nim-lang/nimsuggest.git",
    "method": "git",
    "tags": [
      "binary",
      "app",
      "suggest",
      "compiler",
      "autocomplete"
    ],
    "description": "Tool for providing auto completion data for Nim source code.",
    "license": "MIT",
    "web": "https://github.com/nim-lang/nimsuggest"
  },
  {
    "name": "jwt",
    "url": "https://github.com/yglukhov/nim-jwt.git",
    "method": "git",
    "tags": [
      "library",
      "crypto",
      "hash"
    ],
    "description": "JSON Web Tokens for Nim",
    "license": "MIT",
    "web": "https://github.com/yglukhov/nim-jwt"
  },
  {
    "name": "pythonpathlib",
    "url": "https://github.com/achesak/nim-pythonpathlib.git",
    "method": "git",
    "tags": [
      "path",
      "directory",
      "python",
      "library"
    ],
    "description": "Module for working with paths that is as similar as possible to Python's pathlib",
    "license": "MIT",
    "web": "https://github.com/achesak/nim-pythonpathlib"
  },
  {
    "name": "RingBuffer",
    "url": "git@github.com:megawac/RingBuffer.nim.git",
    "method": "git",
    "tags": [
      "sequence",
      "seq",
      "circular",
      "ring",
      "buffer"
    ],
    "description": "Circular buffer implementation",
    "license": "MIT",
    "web": "https://github.com/megawac/RingBuffer.nim"
  },
  {
    "name": "nimrat",
    "url": "https://github.com/apense/nimrat",
    "method": "git",
    "tags": [
      "library",
      "math",
      "numbers"
    ],
    "description": "Module for working with rational numbers (fractions)",
    "license": "MIT",
    "web": "https://github.com/apense/nimrat"
  },
  {
    "name": "io-isense",
    "url": "https://github.com/nimious/io-isense.git",
    "method": "git",
    "tags": [
      "binding",
      "isense",
      "intersense",
      "inertiacube",
      "intertrax",
      "microtrax",
      "thales",
      "tracking",
      "sensor"
    ],
    "description": "Obsolete - please use isense instead!",
    "license": "MIT",
    "web": "https://github.com/nimious/io-isense"
  },
  {
    "name": "io-usb",
    "url": "https://github.com/nimious/io-usb.git",
    "method": "git",
    "tags": [
      "binding",
      "usb",
      "libusb"
    ],
    "description": "Obsolete - please use libusb instead!",
    "license": "MIT",
    "web": "https://github.com/nimious/io-usb"
  },
  {
    "name": "nimcfitsio",
    "url": "https://github.com/ziotom78/nimcfitsio.git",
    "method": "git",
    "tags": [
      "library",
      "binding",
      "cfitsio",
      "fits",
      "io"
    ],
    "description": "Bindings for CFITSIO, a library to read/write FITSIO images and tables.",
    "license": "MIT",
    "web": "https://github.com/ziotom78/nimcfitsio"
  },
  {
    "name": "glossolalia",
    "url": "https://github.com/fowlmouth/glossolalia",
    "method": "git",
    "tags": [
      "parser",
      "peg"
    ],
    "description": "A DSL for quickly writing parsers",
    "license": "CC0",
    "web": "https://github.com/fowlmouth/glossolalia"
  },
  {
    "name": "entoody",
    "url": "https://bitbucket.org/fowlmouth/entoody",
    "method": "git",
    "tags": [
      "component",
      "entity",
      "composition"
    ],
    "description": "A component/entity system",
    "license": "CC0",
    "web": "https://bitbucket.org/fowlmouth/entoody"
  },
  {
    "name": "msgpack",
    "url": "https://github.com/akiradeveloper/msgpack-nim.git",
    "method": "git",
    "tags": [
      "msgpack",
      "library",
      "serialization"
    ],
    "description": "A MessagePack binding for Nim",
    "license": "MIT",
    "web": "https://github.com/akiradeveloper/msgpack-nim"
  },
  {
    "name": "osinfo",
    "url": "https://github.com/nim-lang/osinfo.git",
    "method": "git",
    "tags": [
      "os",
      "library",
      "info"
    ],
    "description": "Modules providing information about the OS.",
    "license": "MIT",
    "web": "https://github.com/nim-lang/osinfo"
  },
  {
    "name": "io-myo",
    "url": "https://github.com/nimious/io-myo.git",
    "method": "git",
    "tags": [
      "binding",
      "myo",
      "thalmic",
      "armband",
      "gesture"
    ],
    "description": "Obsolete - please use myo instead!",
    "license": "MIT",
    "web": "https://github.com/nimious/io-myo"
  },
  {
    "name": "io-oculus",
    "url": "https://github.com/nimious/io-oculus.git",
    "method": "git",
    "tags": [
      "binding",
      "oculus",
      "rift",
      "vr",
      "libovr",
      "ovr",
      "dk1",
      "dk2",
      "gearvr"
    ],
    "description": "Obsolete - please use oculus instead!",
    "license": "MIT",
    "web": "https://github.com/nimious/io-oculus"
  },
  {
    "name": "closure_compiler",
    "url": "https://github.com/yglukhov/closure_compiler.git",
    "method": "git",
    "tags": [
      "binding",
      "closure",
      "compiler",
      "javascript"
    ],
    "description": "Bindings for Closure Compiler web API.",
    "license": "MIT",
    "web": "https://github.com/yglukhov/closure_compiler"
  },
  {
    "name": "io-serialport",
    "url": "https://github.com/nimious/io-serialport.git",
    "method": "git",
    "tags": [
      "binding",
      "libserialport",
      "serial",
      "communication"
    ],
    "description": "Obsolete - please use serialport instead!",
    "license": "MIT",
    "web": "https://github.com/nimious/io-serialport"
  },
  {
    "name": "beanstalkd",
    "url": "https://github.com/tormaroe/beanstalkd.nim.git",
    "method": "git",
    "tags": [
      "library",
      "queue",
      "messaging"
    ],
    "description": "A beanstalkd work queue client library.",
    "license": "MIT",
    "web": "https://github.com/tormaroe/beanstalkd.nim"
  },
  {
    "name": "wiki2text",
    "url": "https://github.com/rspeer/wiki2text.git",
    "method": "git",
    "tags": [
      "nlp",
      "wiki",
      "xml",
      "text"
    ],
    "description": "Quickly extracts natural-language text from a MediaWiki XML file.",
    "license": "MIT",
    "web": "https://github.com/rspeer/wiki2text"
  },
  {
    "name": "qt5_qtsql",
    "url": "https://github.com/philip-wernersbach/nim-qt5_qtsql.git",
    "method": "git",
    "tags": [
      "library",
      "wrapper",
      "database",
      "qt",
      "qt5",
      "qtsql",
      "sqlite",
      "postgres",
      "mysql"
    ],
    "description": "Binding for Qt 5's Qt SQL library that integrates with the features of the Nim language. Uses one API for multiple database engines.",
    "license": "MIT",
    "web": "https://github.com/philip-wernersbach/nim-qt5_qtsql"
  },
  {
    "name": "orient",
    "url": "https://github.com/philip-wernersbach/nim-orient",
    "method": "git",
    "tags": [
      "library",
      "wrapper",
      "database",
      "orientdb",
      "pure"
    ],
    "description": "OrientDB driver written in pure Nim, uses the OrientDB 2.0 Binary Protocol with Binary Serialization.",
    "license": "MPL",
    "web": "https://github.com/philip-wernersbach/nim-orient"
  },
  {
    "name": "syslog",
    "url": "https://github.com/FedericoCeratto/nim-syslog",
    "method": "git",
    "tags": [
      "library",
      "pure"
    ],
    "description": "Syslog module.",
    "license": "LGPLv3",
    "web": "https://github.com/FedericoCeratto/nim-syslog"
  },
  {
    "name": "nimes",
    "url": "https://github.com/def-/nimes",
    "method": "git",
    "tags": [
      "emulator",
      "nes",
      "game",
      "sdl",
      "javascript"
    ],
    "description": "NES emulator using SDL2, also compiles to JavaScript with emscripten.",
    "license": "MPL",
    "web": "https://github.com/def-/nimes"
  },
  {
    "name": "syscall",
    "url": "https://github.com/def-/nim-syscall",
    "method": "git",
    "tags": [
      "library"
    ],
    "description": "Raw system calls for Nim",
    "license": "MPL",
    "web": "https://github.com/def-/nim-syscall"
  },
  {
    "name": "jnim",
    "url": "https://github.com/yglukhov/jnim",
    "method": "git",
    "tags": [
      "library",
      "java",
      "jvm",
      "bridge",
      "bindings"
    ],
    "description": "Nim - Java bridge",
    "license": "MIT",
    "web": "https://github.com/yglukhov/jnim"
  },
  {
    "name": "nimPDF",
    "url": "https://github.com/jangko/nimpdf",
    "method": "git",
    "tags": [
      "library",
      "PDF",
      "document"
    ],
    "description": "library for generating PDF files",
    "license": "MIT",
    "web": "https://github.com/jangko/nimpdf"
  },
  {
    "name": "LLVM",
    "url": "https://github.com/FedeOmoto/llvm",
    "method": "git",
    "tags": [
      "LLVM",
      "bindings",
      "wrapper"
    ],
    "description": "LLVM bindings for the Nim language.",
    "license": "MIT",
    "web": "https://github.com/FedeOmoto/llvm"
  },
  {
    "name": "nshout",
    "url": "https://github.com/Senketsu/nshout",
    "method": "git",
    "tags": [
      "library",
      "shouter",
      "libshout",
      "wrapper",
      "bindings",
      "audio",
      "web"
    ],
    "description": "Nim bindings for libshout",
    "license": "MIT",
    "web": "https://github.com/Senketsu/nshout"
  },
  {
    "name": "nsu",
    "url": "https://github.com/Senketsu/nsu",
    "method": "git",
    "tags": [
      "library",
      "tool",
      "utility",
      "screenshot"
    ],
    "description": "Simple screenshot library & cli tool made in Nim",
    "license": "MIT",
    "web": "https://github.com/Senketsu/nsu"
  },
  {
    "name": "nuuid",
    "url": "https://github.com/yglukhov/nim-only-uuid",
    "method": "git",
    "tags": [
      "library",
      "uuid",
      "guid"
    ],
    "description": "A Nim source only UUID generator",
    "license": "MIT",
    "web": "https://github.com/yglukhov/nim-only-uuid"
  },
  {
    "name": "fftw3",
    "url": "https://github.com/ziotom78/nimfftw3",
    "method": "git",
    "tags": [
      "library",
      "math",
      "fft"
    ],
    "description": "Bindings to the FFTW library",
    "license": "MIT",
    "web": "https://github.com/ziotom78/nimfftw3"
  },
  {
    "name": "nrpl",
    "url": "https://github.com/vegansk/nrpl",
    "method": "git",
    "tags": [
      "REPL",
      "application"
    ],
    "description": "A rudimentary Nim REPL",
    "license": "MIT",
    "web": "https://github.com/vegansk/nrpl"
  },
  {
    "name": "nim-geocoding",
    "alias": "geocoding"
  },
  {
    "name": "geocoding",
    "url": "https://github.com/saratchandra92/nim-geocoding",
    "method": "git",
    "tags": [
      "library",
      "geocoding",
      "maps"
    ],
    "description": "A simple library for Google Maps Geocoding API",
    "license": "MIT",
    "web": "https://github.com/saratchandra92/nim-geocoding"
  },
  {
    "name": "io-gles",
    "url": "https://github.com/nimious/io-gles.git",
    "method": "git",
    "tags": [
      "binding",
      "khronos",
      "gles",
      "opengl es"
    ],
    "description": "Obsolete - please use gles instead!",
    "license": "MIT",
    "web": "https://github.com/nimious/io-gles"
  },
  {
    "name": "io-egl",
    "url": "https://github.com/nimious/io-egl.git",
    "method": "git",
    "tags": [
      "binding",
      "khronos",
      "egl",
      "opengl",
      "opengl es",
      "openvg"
    ],
    "description": "Obsolete - please use egl instead!",
    "license": "MIT",
    "web": "https://github.com/nimious/io-egl"
  },
  {
    "name": "io-sixense",
    "url": "https://github.com/nimious/io-sixense.git",
    "method": "git",
    "tags": [
      "binding",
      "sixense",
      "razer hydra",
      "stem system",
      "vr"
    ],
    "description": "Obsolete - please use sixense instead!",
    "license": "MIT",
    "web": "https://github.com/nimious/io-sixense"
  },
  {
    "name": "tnetstring",
    "url": "https://mahlon@bitbucket.org/mahlon/nim-tnetstring",
    "method": "hg",
    "tags": [
      "tnetstring",
      "library",
      "serialization"
    ],
    "description": "Parsing and serializing for the TNetstring format.",
    "license": "MIT",
    "web": "http://bitbucket.org/mahlon/nim-tnetstring"
  },
  {
    "name": "msgpack4nim",
    "url": "https://github.com/jangko/msgpack4nim",
    "method": "git",
    "tags": [
      "msgpack",
      "library",
      "serialization",
      "deserialization"
    ],
    "description": "Another MessagePack implementation written in pure nim",
    "license": "MIT",
    "web": "https://github.com/jangko/msgpack4nim"
  },
  {
    "name": "binaryheap",
    "url": "https://github.com/bluenote10/nim-heap",
    "method": "git",
    "tags": [
      "heap",
      "priority queue"
    ],
    "description": "Simple binary heap implementation",
    "license": "MIT",
    "web": "https://github.com/bluenote10/nim-heap"
  },
  {
    "name": "stringinterpolation",
    "url": "https://github.com/bluenote10/nim-stringinterpolation",
    "method": "git",
    "tags": [
      "string formatting",
      "string interpolation"
    ],
    "description": "String interpolation with printf syntax",
    "license": "MIT",
    "web": "https://github.com/bluenote10/nim-stringinterpolation"
  },
  {
    "name": "libovr",
    "url": "https://github.com/bluenote10/nim-ovr",
    "method": "git",
    "tags": [
      "Oculus Rift",
      "virtual reality"
    ],
    "description": "Nim bindings for libOVR (Oculus Rift)",
    "license": "MIT",
    "web": "https://github.com/bluenote10/nim-ovr"
  },
  {
    "name": "delaunay",
    "url": "https://github.com/Nycto/DelaunayNim",
    "method": "git",
    "tags": [
      "delaunay",
      "library",
      "algorithms",
      "graph"
    ],
    "description": "2D Delaunay triangulations",
    "license": "MIT",
    "web": "https://github.com/Nycto/DelaunayNim"
  },
  {
    "name": "linenoise",
    "url": "https://github.com/fallingduck/linenoise-nim",
    "method": "git",
    "tags": [
      "linenoise",
      "readline",
      "library",
      "wrapper",
      "command-line"
    ],
    "description": "Wrapper for linenoise, a free, self-contained alternative to GNU readline.",
    "license": "BSD",
    "web": "https://github.com/fallingduck/linenoise-nim"
  },
  {
    "name": "struct",
    "url": "https://github.com/OpenSystemsLab/struct.nim",
    "method": "git",
    "tags": [
      "struct",
      "library",
      "python",
      "pack",
      "unpack"
    ],
    "description": "Python-like 'struct' for Nim",
    "license": "MIT",
    "web": "https://github.com/OpenSystemsLab/struct.nim"
  },
  {
    "name": "uri2",
    "url": "https://github.com/achesak/nim-uri2",
    "method": "git",
    "tags": [
      "uri",
      "url",
      "library"
    ],
    "description": "Nim module for better URI handling",
    "license": "MIT",
    "web": "https://github.com/achesak/nim-uri2"
  },
  {
    "name": "hmac",
    "url": "https://github.com/OpenSystemsLab/hmac.nim",
    "method": "git",
    "tags": [
      "hmac",
      "authentication",
      "hash",
      "sha1",
      "md5"
    ],
    "description": "HMAC-SHA1 and HMAC-MD5 hashing in Nim",
    "license": "MIT",
    "web": "https://github.com/OpenSystemsLab/hmac.nim"
  },
  {
    "name": "mongrel2",
    "url": "https://mahlon@bitbucket.org/mahlon/nim-mongrel2",
    "method": "hg",
    "tags": [
      "mongrel2",
      "library",
      "www"
    ],
    "description": "Handler framework for the Mongrel2 web server.",
    "license": "MIT",
    "web": "http://bitbucket.org/mahlon/nim-mongrel2"
  },
  {
    "name": "shimsham",
    "url": "https://github.com/apense/shimsham",
    "method": "git",
    "tags": [
      "crypto",
      "hash",
      "hashing",
      "digest"
    ],
    "description": "Hashing/Digest collection in pure Nim",
    "license": "MIT",
    "web": "https://github.com/apense/shimsham"
  },
  {
    "name": "base32",
    "url": "https://github.com/OpenSystemsLab/base32.nim",
    "method": "git",
    "tags": [
      "base32",
      "encode",
      "decode"
    ],
    "description": "Base32 library for Nim",
    "license": "MIT",
    "web": "https://github.com/OpenSystemsLab/base32.nim"
  },
  {
    "name": "otp",
    "url": "https://github.com/OpenSystemsLab/otp.nim",
    "method": "git",
    "tags": [
      "otp",
      "hotp",
      "totp",
      "time",
      "password",
      "one",
      "google",
      "authenticator"
    ],
    "description": "One Time Password library for Nim",
    "license": "MIT",
    "web": "https://github.com/OpenSystemsLab/otp.nim"
  },
  {
    "name": "q",
    "url": "https://github.com/OpenSystemsLab/q.nim",
    "method": "git",
    "tags": [
      "css",
      "selector",
      "query",
      "match",
      "find",
      "html",
      "xml",
      "jquery"
    ],
    "description": "Simple package for query HTML/XML elements using a CSS3 or jQuery-like selector syntax",
    "license": "MIT",
    "web": "https://github.com/OpenSystemsLab/q.nim"
  },
  {
    "name": "bignum",
    "url": "https://github.com/kaushalmodi/bignum",
    "method": "git",
    "tags": [
      "bignum",
      "gmp",
      "wrapper"
    ],
    "description": "Wrapper around the GMP bindings for the Nim language.",
    "license": "MIT",
    "web": "https://github.com/kaushalmodi/bignum"
  },
  {
    "name": "rbtree",
    "url": "https://github.com/Nycto/RBTreeNim",
    "method": "git",
    "tags": [
      "tree",
      "binary search tree",
      "rbtree",
      "red black tree"
    ],
    "description": "Red/Black Trees",
    "license": "MIT",
    "web": "https://github.com/Nycto/RBTreeNim"
  },
  {
    "name": "anybar",
    "url": "https://github.com/ba0f3/anybar.nim",
    "method": "git",
    "tags": [
      "anybar",
      "menubar",
      "status",
      "indicator"
    ],
    "description": "Control AnyBar instances with Nim",
    "license": "MIT",
    "web": "https://github.com/ba0f3/anybar.nim"
  },
  {
    "name": "astar",
    "url": "https://github.com/Nycto/AStarNim",
    "method": "git",
    "tags": [
      "astar",
      "A*",
      "pathfinding",
      "algorithm"
    ],
    "description": "A* Pathfinding",
    "license": "MIT",
    "web": "https://github.com/Nycto/AStarNim"
  },
  {
    "name": "lazy",
    "url": "https://github.com/petermora/nimLazy/",
    "method": "git",
    "tags": [
      "library",
      "iterator",
      "lazy list"
    ],
    "description": "Iterator library for Nim",
    "license": "MIT",
    "web": "https://github.com/petermora/nimLazy"
  },
  {
    "name": "asyncpythonfile",
    "url": "https://github.com/fallingduck/asyncpythonfile-nim",
    "method": "git",
    "tags": [
      "async",
      "asynchronous",
      "library",
      "python",
      "file",
      "files"
    ],
    "description": "High level, asynchronous file API mimicking Python's file interface.",
    "license": "ISC",
    "web": "https://github.com/fallingduck/asyncpythonfile-nim"
  },
  {
    "name": "nimfuzz",
    "url": "https://github.com/apense/nimfuzz",
    "method": "git",
    "tags": [
      "fuzzing",
      "testing",
      "hacking",
      "security"
    ],
    "description": "Simple and compact fuzzing",
    "license": "Apache License 2.0",
    "web": "https://apense.github.io/nimfuzz"
  },
  {
    "name": "linalg",
    "url": "https://github.com/unicredit/linear-algebra",
    "method": "git",
    "tags": [
      "vector",
      "matrix",
      "linear-algebra",
      "BLAS",
      "LAPACK"
    ],
    "description": "Linear algebra for Nim",
    "license": "Apache License 2.0",
    "web": "https://github.com/unicredit/linear-algebra"
  },
  {
    "name": "sequester",
    "url": "https://github.com/fallingduck/sequester",
    "method": "git",
    "tags": [
      "library",
      "seq",
      "sequence",
      "strings",
      "iterators",
      "php"
    ],
    "description": "Library for converting sequences to strings. Also has PHP-inspired explode and implode procs.",
    "license": "ISC",
    "web": "https://github.com/fallingduck/sequester"
  },
  {
    "name": "options",
    "url": "https://github.com/fallingduck/options-nim",
    "method": "git",
    "tags": [
      "library",
      "option",
      "optionals",
      "maybe"
    ],
    "description": "Temporary package to fix broken code in 0.11.2 stable.",
    "license": "MIT",
    "web": "https://github.com/fallingduck/options-nim"
  },
  {
    "name": "oldwinapi",
    "url": "https://github.com/nim-lang/oldwinapi",
    "method": "git",
    "tags": [
      "library",
      "windows",
      "api"
    ],
    "description": "Old Win API library for Nim",
    "license": "LGPL with static linking exception",
    "web": "https://github.com/nim-lang/oldwinapi"
  },
  {
    "name": "nimx",
    "url": "https://github.com/yglukhov/nimx",
    "method": "git",
    "tags": [
      "gui",
      "ui",
      "library"
    ],
    "description": "Cross-platform GUI framework",
    "license": "MIT",
    "web": "https://github.com/yglukhov/nimx"
  },
  {
    "name": "webview",
    "url": "https://github.com/oskca/webview",
    "method": "git",
    "tags": [
      "gui",
      "ui",
      "webview",
      "cross",
      "web",
      "library"
    ],
    "description": "Nim bindings for https://github.com/zserge/webview, a cross platform single header webview library",
    "license": "MIT",
    "web": "https://github.com/oskca/webview"
  },
  {
    "name": "memo",
    "url": "https://github.com/andreaferretti/memo",
    "method": "git",
    "tags": [
      "memo",
      "memoization",
      "memoize",
      "cache"
    ],
    "description": "Memoize Nim functions",
    "license": "Apache License 2.0",
    "web": "https://github.com/andreaferretti/memo"
  },
  {
    "name": "base62",
    "url": "https://github.com/singularperturbation/base62-encode",
    "method": "git",
    "tags": [
      "base62",
      "encode",
      "decode"
    ],
    "description": "Arbitrary base encoding-decoding functions, defaulting to Base-62.",
    "license": "MIT",
    "web": "https://github.com/singularperturbation/base62-encode"
  },
  {
    "name": "telebot",
    "url": "https://github.com/ba0f3/telebot.nim",
    "method": "git",
    "tags": [
      "telebot",
      "telegram",
      "bot",
      "api",
      "client",
      "async"
    ],
    "description": "Async Telegram Bot API Client",
    "license": "MIT",
    "web": "https://github.com/ba0f3/telebot.nim"
  },
  {
    "name": "tempfile",
    "url": "https://github.com/OpenSystemsLab/tempfile.nim",
    "method": "git",
    "tags": [
      "temp",
      "mktemp",
      "make",
      "mk",
      "mkstemp",
      "mkdtemp"
    ],
    "description": "Temporary files and directories",
    "license": "MIT",
    "web": "https://github.com/OpenSystemsLab/tempfile.nim"
  },
  {
    "name": "AstroNimy",
    "url": "https://github.com/super-massive-black-holes/AstroNimy",
    "method": "git",
    "tags": [
      "science",
      "astronomy",
      "library"
    ],
    "description": "Astronomical library for Nim",
    "license": "MIT",
    "web": "https://github.com/super-massive-black-holes/AstroNimy"
  },
  {
    "name": "patty",
    "url": "https://github.com/andreaferretti/patty",
    "method": "git",
    "tags": [
      "pattern",
      "adt",
      "variant",
      "pattern matching",
      "algebraic data type"
    ],
    "description": "Algebraic data types and pattern matching",
    "license": "Apache License 2.0",
    "web": "https://github.com/andreaferretti/patty"
  },
  {
    "name": "einheit",
    "url": "https://github.com/jyapayne/einheit",
    "method": "git",
    "tags": [
      "unit",
      "tests",
      "unittest",
      "unit tests",
      "unit test macro"
    ],
    "description": "Pretty looking, full featured, Python-inspired unit test library.",
    "license": "MIT",
    "web": "https://github.com/jyapayne/einheit"
  },
  {
    "name": "plists",
    "url": "https://github.com/yglukhov/plists",
    "method": "git",
    "tags": [
      "plist",
      "property",
      "list"
    ],
    "description": "Generate and parse Mac OS X .plist files in Nim.",
    "license": "MIT",
    "web": "https://github.com/yglukhov/plists"
  },
  {
    "name": "ncurses",
    "url": "https://github.com/rnowley/nim-ncurses/",
    "method": "git",
    "tags": [
      "library",
      "terminal",
      "graphics",
      "wrapper"
    ],
    "description": "A wrapper for NCurses",
    "license": "MIT",
    "web": "https://github.com/rnowley/nim-ncurses"
  },
  {
    "name": "nanovg",
    "url": "https://github.com/johnnovak/nim-nanovg",
    "method": "git",
    "tags": [
      "wrapper",
      "GUI",
      "vector graphics",
      "opengl"
    ],
    "description": "Nim wrapper for the C NanoVG antialiased vector graphics rendering library for OpenGL",
    "license": "MIT",
    "web": "https://github.com/johnnovak/nim-nanovg"
  },
  {
    "name": "pwd",
    "url": "https://github.com/achesak/nim-pwd",
    "method": "git",
    "tags": [
      "library",
      "unix",
      "pwd",
      "password"
    ],
    "description": "Nim port of Python's pwd module for working with the UNIX password file",
    "license": "MIT",
    "web": "https://github.com/achesak/nim-pwd"
  },
  {
    "name": "spwd",
    "url": "https://github.com/achesak/nim-spwd",
    "method": "git",
    "tags": [
      "library",
      "unix",
      "spwd",
      "password",
      "shadow"
    ],
    "description": "Nim port of Python's spwd module for working with the UNIX shadow password file",
    "license": "MIT",
    "web": "https://github.com/achesak/nim-spwd"
  },
  {
    "name": "grp",
    "url": "https://github.com/achesak/nim-grp",
    "method": "git",
    "tags": [
      "library",
      "unix",
      "grp",
      "group"
    ],
    "description": "Nim port of Python's grp module for working with the UNIX group database file",
    "license": "MIT",
    "web": "https://github.com/achesak/nim-grp"
  },
  {
    "name": "stopwatch",
    "url": "https://gitlab.com/define-private-public/stopwatch",
    "method": "git",
    "tags": [
      "timer",
      "timing",
      "benchmarking",
      "watch",
      "clock"
    ],
    "description": "A simple timing library for benchmarking code and other things.",
    "license": "MIT",
    "web": "https://gitlab.com/define-private-public/stopwatch"
  },
  {
    "name": "nimFinLib",
    "url": "https://github.com/qqtop/NimFinLib",
    "method": "git",
    "tags": [
      "financial"
    ],
    "description": "Financial Library for Nim",
    "license": "MIT",
    "web": "https://github.com/qqtop/NimFinLib"
  },
  {
    "name": "libssh2",
    "url": "https://github.com/ba0f3/libssh2.nim",
    "method": "git",
    "tags": [
      "lib",
      "ssh",
      "ssh2",
      "openssh",
      "client",
      "sftp",
      "scp"
    ],
    "description": "Nim wrapper for libssh2",
    "license": "MIT",
    "web": "https://github.com/ba0f3/libssh2.nim"
  },
  {
    "name": "rethinkdb",
    "url": "https://github.com/OpenSystemsLab/rethinkdb.nim",
    "method": "git",
    "tags": [
      "rethinkdb",
      "driver",
      "client",
      "json"
    ],
    "description": "RethinkDB driver for Nim",
    "license": "MIT",
    "web": "https://github.com/OpenSystemsLab/rethinkdb.nim"
  },
  {
    "name": "dbus",
    "url": "https://github.com/zielmicha/nim-dbus",
    "method": "git",
    "tags": [
      "dbus"
    ],
    "description": "dbus bindings for Nim",
    "license": "MIT",
    "web": "https://github.com/zielmicha/nim-dbus"
  },
  {
    "name": "lmdb",
    "url": "https://github.com/FedericoCeratto/nim-lmdb",
    "method": "git",
    "tags": [
      "wrapper",
      "lmdb",
      "key-value"
    ],
    "description": "A wrapper for LMDB the Lightning Memory-Mapped Database",
    "license": "OpenLDAP",
    "web": "https://github.com/FedericoCeratto/nim-lmdb"
  },
  {
    "name": "zip",
    "url": "https://github.com/nim-lang/zip",
    "method": "git",
    "tags": [
      "wrapper",
      "zip"
    ],
    "description": "A wrapper for the zip library",
    "license": "MIT",
    "web": "https://github.com/nim-lang/zip"
  },
  {
    "name": "csvtools",
    "url": "https://github.com/unicredit/csvtools",
    "method": "git",
    "tags": [
      "CSV",
      "comma separated values",
      "TSV"
    ],
    "description": "Manage CSV files",
    "license": "Apache License 2.0",
    "web": "https://github.com/unicredit/csvtools"
  },
  {
    "name": "httpform",
    "url": "https://github.com/tulayang/httpform",
    "method": "git",
    "tags": [
      "request parser",
      "upload",
      "html5 file"
    ],
    "description": "Http request form parser",
    "license": "MIT",
    "web": "https://github.com/tulayang/httpform"
  },
  {
    "name": "quadtree",
    "url": "https://github.com/Nycto/QuadtreeNim",
    "method": "git",
    "tags": [
      "quadtree",
      "algorithm"
    ],
    "description": "A Quadtree implementation",
    "license": "MIT",
    "web": "https://github.com/Nycto/QuadtreeNim"
  },
  {
    "name": "expat",
    "url": "https://github.com/nim-lang/expat",
    "method": "git",
    "tags": [
      "expat",
      "xml",
      "parsing"
    ],
    "description": "Expat wrapper for Nim",
    "license": "MIT",
    "web": "https://github.com/nim-lang/expat"
  },
  {
    "name": "sphinx",
    "url": "https://github.com/Araq/sphinx",
    "method": "git",
    "tags": [
      "sphinx",
      "wrapper",
      "search",
      "engine"
    ],
    "description": "Sphinx wrapper for Nim",
    "license": "LGPL",
    "web": "https://github.com/Araq/sphinx"
  },
  {
    "name": "sdl1",
    "url": "https://github.com/nim-lang/sdl1",
    "method": "git",
    "tags": [
      "graphics",
      "library",
      "multi-media",
      "input",
      "sound",
      "joystick"
    ],
    "description": "SDL 1.2 wrapper for Nim.",
    "license": "LGPL",
    "web": "https://github.com/nim-lang/sdl1"
  },
  {
    "name": "graphics",
    "url": "https://github.com/nim-lang/graphics",
    "method": "git",
    "tags": [
      "library",
      "SDL"
    ],
    "description": "Graphics module for Nim.",
    "license": "MIT",
    "web": "https://github.com/nim-lang/graphics"
  },
  {
    "name": "libffi",
    "url": "https://github.com/Araq/libffi",
    "method": "git",
    "tags": [
      "ffi",
      "library",
      "C",
      "calling",
      "convention"
    ],
    "description": "libffi wrapper for Nim.",
    "license": "MIT",
    "web": "https://github.com/Araq/libffi"
  },
  {
    "name": "libcurl",
    "url": "https://github.com/Araq/libcurl",
    "method": "git",
    "tags": [
      "curl",
      "web",
      "http",
      "download"
    ],
    "description": "Nim wrapper for libcurl.",
    "license": "MIT",
    "web": "https://github.com/Araq/libcurl"
  },
  {
    "name": "perlin",
    "url": "https://github.com/Nycto/PerlinNim",
    "method": "git",
    "tags": [
      "perlin",
      "simplex",
      "noise"
    ],
    "description": "Perlin noise and Simplex noise generation",
    "license": "MIT",
    "web": "https://github.com/Nycto/PerlinNim"
  },
  {
    "name": "pfring",
    "url": "https://github.com/ba0f3/pfring.nim",
    "method": "git",
    "tags": [
      "pf_ring",
      "packet",
      "sniff",
      "pcap",
      "pfring",
      "network",
      "capture",
      "socket"
    ],
    "description": "PF_RING wrapper for Nim",
    "license": "MIT",
    "web": "https://github.com/ba0f3/pfring.nim"
  },
  {
    "name": "xxtea",
    "url": "https://github.com/xxtea/xxtea-nim",
    "method": "git",
    "tags": [
      "xxtea",
      "encrypt",
      "decrypt",
      "crypto"
    ],
    "description": "XXTEA encryption algorithm library written in pure Nim.",
    "license": "MIT",
    "web": "https://github.com/xxtea/xxtea-nim"
  },
  {
    "name": "xxhash",
    "url": "https://github.com/OpenSystemsLab/xxhash.nim",
    "method": "git",
    "tags": [
      "fast",
      "hash",
      "algorithm"
    ],
    "description": "xxhash wrapper for Nim",
    "license": "MIT",
    "web": "https://github.com/OpenSystemsLab/xxhash.nim"
  },
  {
    "name": "libipset",
    "url": "https://github.com/ba0f3/libipset.nim",
    "method": "git",
    "tags": [
      "ipset",
      "firewall",
      "netfilter",
      "mac",
      "ip",
      "network",
      "collection",
      "rule",
      "set"
    ],
    "description": "libipset wrapper for Nim",
    "license": "MIT",
    "web": "https://github.com/ba0f3/libipset.nim"
  },
  {
    "name": "pop3",
    "url": "https://github.com/FedericoCeratto/nim-pop3",
    "method": "git",
    "tags": [
      "network",
      "pop3",
      "email"
    ],
    "description": "POP3 client library",
    "license": "LGPLv3",
    "web": "https://github.com/FedericoCeratto/nim-pop3"
  },
  {
    "name": "nimrpc",
    "url": "https://github.com/rogercloud/nim-rpc",
    "method": "git",
    "tags": [
      "msgpack",
      "library",
      "rpc",
      "nimrpc"
    ],
    "description": "RPC implementation for Nim based on msgpack4nim",
    "license": "MIT",
    "web": "https://github.com/rogercloud/nim-rpc"
  },
  {
    "name": "nimrpc_milis",
    "url": "https://github.com/milisarge/nimrpc_milis",
    "method": "git",
    "tags": [
      "msgpack",
      "library",
      "rpc",
      "nimrpc"
    ],
    "description": "RPC implementation for Nim based on msgpack4nim",
    "license": "MIT",
    "web": "https://github.com/milisarge/nimrpc_milis"
  },
  {
    "name": "asyncevents",
    "url": "https://github.com/tulayang/asyncevents",
    "method": "git",
    "tags": [
      "event",
      "future",
      "asyncdispatch"
    ],
    "description": "Asynchronous event loop for progaming with MVC",
    "license": "MIT",
    "web": "https://github.com/tulayang/asyncevents"
  },
  {
    "name": "nimSHA2",
    "url": "https://github.com/jangko/nimSHA2",
    "method": "git",
    "tags": [
      "hash",
      "crypto",
      "library",
      "sha256",
      "sha224",
      "sha384",
      "sha512"
    ],
    "description": "Secure Hash Algorithm - 2, [224, 256, 384, and 512 bits]",
    "license": "MIT",
    "web": "https://github.com/jangko/nimSHA2"
  },
  {
    "name": "nimAES",
    "url": "https://github.com/jangko/nimAES",
    "method": "git",
    "tags": [
      "crypto",
      "library",
      "aes",
      "encryption",
      "rijndael"
    ],
    "description": "Advanced Encryption Standard, Rijndael Algorithm",
    "license": "MIT",
    "web": "https://github.com/jangko/nimAES"
  },
  {
    "name": "nimeverything",
    "url": "https://github.com/xland/nimeverything/",
    "method": "git",
    "tags": [
      "everything",
      "voidtools",
      "Everything Search Engine"
    ],
    "description": "everything  search engine wrapper",
    "license": "MIT",
    "web": "https://github.com/xland/nimeverything"
  },
  {
    "name": "vidhdr",
    "url": "https://github.com/achesak/nim-vidhdr",
    "method": "git",
    "tags": [
      "video",
      "formats",
      "file"
    ],
    "description": "Library for detecting the format of an video file",
    "license": "MIT",
    "web": "https://github.com/achesak/nim-vidhdr"
  },
  {
    "name": "gitapi",
    "url": "https://github.com/achesak/nim-gitapi",
    "method": "git",
    "tags": [
      "git",
      "version control",
      "library"
    ],
    "description": "Nim wrapper around the git version control software",
    "license": "MIT",
    "web": "https://github.com/achesak/nim-gitapi"
  },
  {
    "name": "ptrace",
    "url": "https://github.com/ba0f3/ptrace.nim",
    "method": "git",
    "tags": [
      "ptrace",
      "trace",
      "process",
      "syscal",
      "system",
      "call"
    ],
    "description": "ptrace wrapper for Nim",
    "license": "MIT",
    "web": "https://github.com/ba0f3/ptrace.nim"
  },
  {
    "name": "ndbex",
    "url": "https://github.com/Senketsu/nim-db-ex",
    "method": "git",
    "tags": [
      "extension",
      "database",
      "convenience",
      "db",
      "mysql",
      "postgres",
      "sqlite"
    ],
    "description": "extension modules for Nim's 'db_*' modules",
    "license": "MIT",
    "web": "https://github.com/Senketsu/nim-db-ex"
  },
  {
    "name": "spry",
    "url": "https://github.com/gokr/spry",
    "method": "git",
    "tags": [
      "language",
      "library",
      "scripting"
    ],
    "description": "A Smalltalk and Rebol inspired language implemented as an AST interpreter",
    "license": "MIT",
    "web": "https://github.com/gokr/spry"
  },
  {
    "name": "nimBMP",
    "url": "https://github.com/jangko/nimBMP",
    "method": "git",
    "tags": [
      "graphics",
      "library",
      "BMP"
    ],
    "description": "BMP encoder and decoder",
    "license": "MIT",
    "web": "https://github.com/jangko/nimBMP"
  },
  {
    "name": "nimPNG",
    "url": "https://github.com/jangko/nimPNG",
    "method": "git",
    "tags": [
      "graphics",
      "library",
      "PNG"
    ],
    "description": "PNG(Portable Network Graphics) encoder and decoder",
    "license": "MIT",
    "web": "https://github.com/jangko/nimPNG"
  },
  {
    "name": "litestore",
    "url": "https://github.com/h3rald/litestore",
    "method": "git",
    "tags": [
      "database",
      "rest",
      "sqlite"
    ],
    "description": "A lightweight, self-contained, RESTful, searchable, multi-format NoSQL document store",
    "license": "MIT",
    "web": "https://h3rald.com/litestore"
  },
  {
    "name": "parseFixed",
    "url": "https://github.com/jlp765/parsefixed",
    "method": "git",
    "tags": [
      "parse",
      "fixed",
      "width",
      "parser",
      "text"
    ],
    "description": "Parse fixed-width fields within lines of text (complementary to parsecsv)",
    "license": "MIT",
    "web": "https://github.com/jlp765/parsefixed"
  },
  {
    "name": "playlists",
    "url": "https://github.com/achesak/nim-playlists",
    "method": "git",
    "tags": [
      "library",
      "playlists",
      "M3U",
      "PLS",
      "XSPF"
    ],
    "description": "Nim library for parsing PLS, M3U, and XSPF playlist files",
    "license": "MIT",
    "web": "https://github.com/achesak/nim-playlists"
  },
  {
    "name": "seqmath",
    "url": "https://github.com/jlp765/seqmath",
    "method": "git",
    "tags": [
      "math",
      "seq",
      "sequence",
      "array",
      "nested",
      "algebra",
      "statistics",
      "lifted",
      "financial"
    ],
    "description": "Nim math library for sequences and nested sequences (extends math library)",
    "license": "MIT",
    "web": "https://github.com/jlp765/seqmath"
  },
  {
    "name": "daemonize",
    "url": "https://github.com/OpenSystemsLab/daemonize.nim",
    "method": "git",
    "tags": [
      "daemonize",
      "background",
      "fork",
      "unix",
      "linux",
      "process"
    ],
    "description": "This library makes your code run as a daemon process on Unix-like systems",
    "license": "MIT",
    "web": "https://github.com/OpenSystemsLab/daemonize.nim"
  },
  {
    "name": "tnim",
    "url": "https://github.com/jlp765/tnim",
    "method": "git",
    "tags": [
      "REPL",
      "sandbox",
      "interactive",
      "compiler",
      "code",
      "language"
    ],
    "description": "tnim is a Nim REPL - an interactive sandbox for testing Nim code",
    "license": "MIT",
    "web": "https://github.com/jlp765/tnim"
  },
  {
    "name": "ris",
    "url": "https://github.com/achesak/nim-ris",
    "method": "git",
    "tags": [
      "RIS",
      "citation",
      "library"
    ],
    "description": "Module for working with RIS citation files",
    "license": "MIT",
    "web": "https://github.com/achesak/nim-ris"
  },
  {
    "name": "geoip",
    "url": "https://github.com/achesak/nim-geoip",
    "method": "git",
    "tags": [
      "IP",
      "address",
      "location",
      "geolocation"
    ],
    "description": "Retrieve info about a location from an IP address",
    "license": "MIT",
    "web": "https://github.com/achesak/nim-geoip"
  },
  {
    "name": "freegeoip",
    "url": "https://github.com/achesak/nim-freegeoip",
    "method": "git",
    "tags": [
      "IP",
      "address",
      "location",
      "geolocation"
    ],
    "description": "Retrieve info about a location from an IP address",
    "license": "MIT",
    "web": "https://github.com/achesak/nim-freegeoip"
  },
  {
    "name": "nimroutine",
    "url": "https://github.com/rogercloud/nim-routine",
    "method": "git",
    "tags": [
      "goroutine",
      "routine",
      "lightweight",
      "thread"
    ],
    "description": "A go routine like nim implementation",
    "license": "MIT",
    "web": "https://github.com/rogercloud/nim-routine"
  },
  {
    "name": "coverage",
    "url": "https://github.com/yglukhov/coverage",
    "method": "git",
    "tags": [
      "code",
      "coverage"
    ],
    "description": "Code coverage library",
    "license": "MIT",
    "web": "https://github.com/yglukhov/coverage"
  },
  {
    "name": "golib",
    "url": "https://github.com/stefantalpalaru/golib-nim",
    "method": "git",
    "tags": [
      "library",
      "wrapper"
    ],
    "description": "Bindings for golib - a library that (ab)uses gccgo to bring Go's channels and goroutines to the rest of the world",
    "license": "BSD",
    "web": "https://github.com/stefantalpalaru/golib-nim"
  },
  {
    "name": "libnotify",
    "url": "https://github.com/FedericoCeratto/nim-libnotify.git",
    "method": "git",
    "tags": [
      "library",
      "wrapper",
      "desktop"
    ],
    "description": "Minimalistic libnotify wrapper for desktop notifications",
    "license": "LGPLv3",
    "web": "https://github.com/FedericoCeratto/nim-libnotify"
  },
  {
    "name": "nimcat",
    "url": "https://github.com/shakna-israel/nimcat",
    "method": "git",
    "tags": [
      "cat",
      "cli"
    ],
    "description": "An implementation of cat in Nim",
    "license": "MIT",
    "web": "https://github.com/shakna-israel/nimcat"
  },
  {
    "name": "sections",
    "url": "https://github.com/c0ffeeartc/nim-sections",
    "method": "git",
    "tags": [
      "BDD",
      "test"
    ],
    "description": "`Section` macro with BDD aliases for testing",
    "license": "MIT",
    "web": "https://github.com/c0ffeeartc/nim-sections"
  },
  {
    "name": "nimfp",
    "url": "https://github.com/vegansk/nimfp",
    "method": "git",
    "tags": [
      "functional",
      "library"
    ],
    "description": "Nim functional programming library",
    "license": "MIT",
    "web": "https://github.com/vegansk/nimfp"
  },
  {
    "name": "nhsl",
    "url": "https://github.com/twist-vector/nhsl.git",
    "method": "git",
    "tags": [
      "library",
      "serialization",
      "pure"
    ],
    "description": "Nim Hessian Serialization Library encodes/decodes data into the Hessian binary protocol",
    "license": "LGPL",
    "web": "https://github.com/twist-vector/nhsl"
  },
  {
    "name": "nimstopwatch",
    "url": "https://github.com/twist-vector/nim-stopwatch.git",
    "method": "git",
    "tags": [
      "app",
      "timer"
    ],
    "description": "A Nim-based, non-graphical application designed to measure the amount of time elapsed from its activation to deactivation, includes total elapsed time, lap, and split times.",
    "license": "LGPL",
    "web": "https://github.com/twist-vector/nim-stopwatch"
  },
  {
    "name": "playground",
    "url": "https://github.com/theduke/nim-playground",
    "method": "git",
    "tags": [
      "webapp",
      "execution",
      "code",
      "sandbox"
    ],
    "description": "Web-based playground for testing Nim code.",
    "license": "MIT",
    "web": "https://github.com/theduke/nim-playground"
  },
  {
    "name": "nimsl",
    "url": "https://github.com/yglukhov/nimsl",
    "method": "git",
    "tags": [
      "shader",
      "opengl",
      "glsl"
    ],
    "description": "Shaders in Nim.",
    "license": "MIT",
    "web": "https://github.com/yglukhov/nimsl"
  },
  {
    "name": "omnilog",
    "url": "https://github.com/nim-appkit/omnilog",
    "method": "git",
    "tags": [
      "library",
      "logging",
      "logs"
    ],
    "description": "Advanced logging library for Nim with structured logging, formatters, filters and writers.",
    "license": "LGPLv3",
    "web": "https://github.com/nim-appkit/omnilog"
  },
  {
    "name": "values",
    "url": "https://github.com/nim-appkit/values",
    "method": "git",
    "tags": [
      "library",
      "values",
      "datastructures"
    ],
    "description": "Library for working with arbitrary values + a map data structure.",
    "license": "MIT",
    "web": "https://github.com/nim-appkit/values"
  },
  {
    "name": "geohash",
    "url": "https://github.com/twist-vector/nim-geohash.git",
    "method": "git",
    "tags": [
      "library",
      "geocoding",
      "pure"
    ],
    "description": "Nim implementation of the geohash latitude/longitude geocode system",
    "license": "Apache License 2.0",
    "web": "https://github.com/twist-vector/nim-geohash"
  },
  {
    "name": "bped",
    "url": "https://github.com/twist-vector/nim-bped.git",
    "method": "git",
    "tags": [
      "library",
      "serialization",
      "pure"
    ],
    "description": "Nim implementation of the Bittorrent ascii serialization protocol",
    "license": "Apache License 2.0",
    "web": "https://github.com/twist-vector/nim-bped"
  },
  {
    "name": "ctrulib",
    "url": "https://github.com/skyforce77/ctrulib-nim.git",
    "method": "git",
    "tags": [
      "library",
      "nintendo",
      "3ds"
    ],
    "description": "ctrulib wrapper",
    "license": "GPLv2",
    "web": "https://github.com/skyforce77/ctrulib-nim"
  },
  {
    "name": "nimrdkafka",
    "url": "https://github.com/dfdeshom/nimrdkafka.git",
    "method": "git",
    "tags": [
      "library",
      "wrapper",
      "kafka"
    ],
    "description": "Nim wrapper for librdkafka",
    "license": "Apache License 2.0",
    "web": "https://github.com/dfdeshom/nimrdkafka"
  },
  {
    "name": "utils",
    "url": "https://github.com/nim-appkit/utils",
    "method": "git",
    "tags": [
      "library",
      "utilities"
    ],
    "description": "Collection of string, parsing, pointer, ... utilities.",
    "license": "MIT",
    "web": "https://github.com/nim-appkit/utils"
  },
  {
    "name": "pymod",
    "url": "https://github.com/jboy/nim-pymod",
    "method": "git",
    "tags": [
      "wrapper",
      "python",
      "module",
      "numpy",
      "array",
      "matrix",
      "ndarray",
      "pyobject",
      "pyarrayobject",
      "iterator",
      "iterators",
      "docstring"
    ],
    "description": "Auto-generate a Python module that wraps a Nim module.",
    "license": "MIT",
    "web": "https://github.com/jboy/nim-pymod"
  },
  {
    "name": "db",
    "url": "https://github.com/jlp765/db",
    "method": "git",
    "tags": [
      "wrapper",
      "database",
      "module",
      "sqlite",
      "mysql",
      "postgres",
      "db_sqlite",
      "db_mysql",
      "db_postgres"
    ],
    "description": "Unified db access module, providing a single library module to access the db_sqlite, db_mysql and db_postgres modules.",
    "license": "MIT",
    "web": "https://github.com/jlp765/db"
  },
  {
    "name": "nimsnappy",
    "url": "https://github.com/dfdeshom/nimsnappy.git",
    "method": "git",
    "tags": [
      "wrapper",
      "compression"
    ],
    "description": "Nim wrapper for the snappy compression library. there is also a high-level API for easy use",
    "license": "BSD",
    "web": "https://github.com/dfdeshom/nimsnappy"
  },
  {
    "name": "nimLUA",
    "url": "https://github.com/jangko/nimLUA",
    "method": "git",
    "tags": [
      "lua",
      "library",
      "bind",
      "glue",
      "macros"
    ],
    "description": "glue code generator to bind Nim and Lua together using Nim's powerful macro",
    "license": "MIT",
    "web": "https://github.com/jangko/nimLUA"
  },
  {
    "name": "sound",
    "url": "https://github.com/yglukhov/sound.git",
    "method": "git",
    "tags": [
      "sound",
      "ogg"
    ],
    "description": "Cross-platform sound mixer library",
    "license": "MIT",
    "web": "https://github.com/yglukhov/sound"
  },
  {
    "name": "nimi3status",
    "url": "https://github.com/FedericoCeratto/nimi3status",
    "method": "git",
    "tags": [
      "i3",
      "i3status"
    ],
    "description": "Lightweight i3 status bar.",
    "license": "GPLv3",
    "web": "https://github.com/FedericoCeratto/nimi3status"
  },
  {
    "name": "native_dialogs",
    "url": "https://github.com/SSPkrolik/nim-native-dialogs.git",
    "method": "git",
    "tags": [
      "ui",
      "gui",
      "cross-platform",
      "library"
    ],
    "description": "Implements framework-agnostic native operating system dialogs calls",
    "license": "MIT",
    "web": "https://github.com/SSPkrolik/nim-native-dialogs"
  },
  {
    "name": "variant",
    "url": "https://github.com/yglukhov/variant.git",
    "method": "git",
    "tags": [
      "variant"
    ],
    "description": "Variant type and type matching",
    "license": "MIT",
    "web": "https://github.com/yglukhov/variant"
  },
  {
    "name": "pythonmath",
    "url": "https://github.com/achesak/nim-pythonmath",
    "method": "git",
    "tags": [
      "library",
      "python",
      "math"
    ],
    "description": "Module to provide an interface as similar as possible to Python's math libary",
    "license": "MIT",
    "web": "https://github.com/achesak/nim-pythonmath"
  },
  {
    "name": "nimlz4",
    "url": "https://github.com/dfdeshom/nimlz4.git",
    "method": "git",
    "tags": [
      "wrapper",
      "compression",
      "lzo",
      "lz4"
    ],
    "description": "Nim wrapper for the LZ4 library. There is also a high-level API for easy use",
    "license": "BSD",
    "web": "https://github.com/dfdeshom/nimlz4"
  },
  {
    "name": "pythonize",
    "url": "https://github.com/marcoapintoo/nim-pythonize.git",
    "method": "git",
    "tags": [
      "python",
      "wrapper"
    ],
    "description": "A higher-level wrapper for the Python Programing Language",
    "license": "MIT",
    "web": "https://github.com/marcoapintoo/nim-pythonize"
  },
  {
    "name": "cligen",
    "url": "https://github.com/c-blake/cligen.git",
    "method": "git",
    "tags": [
      "library",
      "command-line",
      "arguments",
      "switches",
      "parsing",
      "options"
    ],
    "description": "Infer & generate command-line interace/option/argument parsers",
    "license": "MIT",
    "web": "https://github.com/c-blake/cligen"
  },
  {
    "name": "fnmatch",
    "url": "https://github.com/achesak/nim-fnmatch",
    "method": "git",
    "tags": [
      "library",
      "unix",
      "files",
      "matching"
    ],
    "description": "Nim module for filename matching with UNIX shell patterns",
    "license": "MIT",
    "web": "https://github.com/achesak/nim-fnmatch"
  },
  {
    "name": "shorturl",
    "url": "https://github.com/achesak/nim-shorturl",
    "method": "git",
    "tags": [
      "library",
      "url",
      "uid"
    ],
    "description": "Nim module for generating URL identifiers for Tiny URL and bit.ly-like URLs",
    "license": "MIT",
    "web": "https://github.com/achesak/nim-shorturl"
  },
  {
    "name": "teafiles",
    "url": "git@github.com:unicredit/nim-teafiles.git",
    "method": "git",
    "tags": [
      "teafiles",
      "mmap",
      "timeseries"
    ],
    "description": "TeaFiles provide fast read/write access to time series data",
    "license": "Apache2",
    "web": "https://github.com/unicredit/nim-teafiles"
  },
  {
    "name": "emmy",
    "url": "git@github.com:unicredit/emmy.git",
    "method": "git",
    "tags": [
      "algebra",
      "polynomials",
      "primes",
      "ring",
      "quotients"
    ],
    "description": "Algebraic structures and related operations for Nim",
    "license": "Apache2",
    "web": "https://github.com/unicredit/emmy"
  },
  {
    "name": "impulse_engine",
    "url": "https://github.com/matkuki/Nim-Impulse-Engine",
    "method": "git",
    "tags": [
      "physics",
      "engine",
      "2D"
    ],
    "description": "Nim port of a simple 2D physics engine",
    "license": "zlib",
    "web": "https://github.com/matkuki/Nim-Impulse-Engine"
  },
  {
    "name": "notifications",
    "url": "https://github.com/dom96/notifications",
    "method": "git",
    "tags": [
      "notifications",
      "alerts",
      "gui",
      "toasts",
      "macosx",
      "cocoa"
    ],
    "description": "Library for displaying notifications on the desktop",
    "license": "MIT",
    "web": "https://github.com/dom96/notifications"
  },
  {
    "name": "reactor",
    "url": "https://github.com/zielmicha/reactor.nim",
    "method": "git",
    "tags": [
      "async",
      "libuv",
      "http",
      "tcp"
    ],
    "description": "Asynchronous networking engine for Nim",
    "license": "MIT",
    "web": "https://networkos.net/nim/reactor.nim"
  },
  {
    "name": "asynctools",
    "url": "https://github.com/cheatfate/asynctools",
    "method": "git",
    "tags": [
      "async",
      "pipes",
      "processes",
      "ipc",
      "synchronization",
      "dns",
      "pty"
    ],
    "description": "Various asynchronous tools for Nim",
    "license": "MIT",
    "web": "https://github.com/cheatfate/asynctools"
  },
  {
    "name": "nimcrypto",
    "url": "https://github.com/cheatfate/nimcrypto",
    "method": "git",
    "tags": [
      "crypto",
      "hashes",
      "ciphers",
      "keccak",
      "sha3",
      "blowfish",
      "twofish",
      "rijndael",
      "csprng",
      "hmac",
      "ripemd"
    ],
    "description": "Nim cryptographic library",
    "license": "MIT",
    "web": "https://github.com/cheatfate/nimcrypto"
  },
  {
    "name": "collections",
    "url": "https://github.com/zielmicha/collections.nim",
    "method": "git",
    "tags": [
      "iterator",
      "functional"
    ],
    "description": "Various collections and utilities",
    "license": "MIT",
    "web": "https://github.com/zielmicha/collections.nim"
  },
  {
    "name": "capnp",
    "url": "https://github.com/zielmicha/capnp.nim",
    "method": "git",
    "tags": [
      "capnp",
      "serialization",
      "protocol",
      "rpc"
    ],
    "description": "Cap'n Proto implementation for Nim",
    "license": "MIT",
    "web": "https://github.com/zielmicha/capnp.nim"
  },
  {
    "name": "biscuits",
    "url": "https://github.com/achesak/nim-biscuits",
    "method": "git",
    "tags": [
      "cookie",
      "persistence"
    ],
    "description": "better cookie handling",
    "license": "MIT",
    "web": "https://github.com/achesak/nim-biscuits"
  },
  {
    "name": "pari",
    "url": "https://github.com/lompik/pari.nim",
    "method": "git",
    "tags": [
      "number theory",
      "computer algebra system"
    ],
    "description": "Pari/GP C library wrapper",
    "license": "MIT",
    "web": "https://github.com/lompik/pari.nim"
  },
  {
    "name": "spacenav",
    "url": "https://github.com/nimious/spacenav.git",
    "method": "git",
    "tags": [
      "binding",
      "3dx",
      "3dconnexion",
      "libspnav",
      "spacenav",
      "spacemouse",
      "spacepilot",
      "spacenavigator"
    ],
    "description": "Bindings for libspnav, the free 3Dconnexion device driver",
    "license": "MIT",
    "web": "https://github.com/nimious/spacenav"
  },
  {
    "name": "isense",
    "url": "https://github.com/nimious/isense.git",
    "method": "git",
    "tags": [
      "binding",
      "isense",
      "intersense",
      "inertiacube",
      "intertrax",
      "microtrax",
      "thales",
      "tracking",
      "sensor"
    ],
    "description": "Bindings for the InterSense SDK",
    "license": "MIT",
    "web": "https://github.com/nimious/isense"
  },
  {
    "name": "libusb",
    "url": "https://github.com/nimious/libusb.git",
    "method": "git",
    "tags": [
      "binding",
      "usb",
      "libusb"
    ],
    "description": "Bindings for libusb, the cross-platform user library to access USB devices.",
    "license": "MIT",
    "web": "https://github.com/nimious/libusb"
  },
  {
    "name": "myo",
    "url": "https://github.com/nimious/myo.git",
    "method": "git",
    "tags": [
      "binding",
      "myo",
      "thalmic",
      "armband",
      "gesture"
    ],
    "description": "Bindings for the Thalmic Labs Myo gesture control armband SDK.",
    "license": "MIT",
    "web": "https://github.com/nimious/myo"
  },
  {
    "name": "oculus",
    "url": "https://github.com/nimious/oculus.git",
    "method": "git",
    "tags": [
      "binding",
      "oculus",
      "rift",
      "vr",
      "libovr",
      "ovr",
      "dk1",
      "dk2",
      "gearvr"
    ],
    "description": "Bindings for the Oculus VR SDK.",
    "license": "MIT",
    "web": "https://github.com/nimious/oculus"
  },
  {
    "name": "serialport",
    "url": "https://github.com/nimious/serialport.git",
    "method": "git",
    "tags": [
      "binding",
      "libserialport",
      "serial",
      "communication"
    ],
    "description": "Bindings for libserialport, the cross-platform serial communication library.",
    "license": "MIT",
    "web": "https://github.com/nimious/serialport"
  },
  {
    "name": "gles",
    "url": "https://github.com/nimious/gles.git",
    "method": "git",
    "tags": [
      "binding",
      "khronos",
      "gles",
      "opengl es"
    ],
    "description": "Bindings for OpenGL ES, the embedded 3D graphics library.",
    "license": "MIT",
    "web": "https://github.com/nimious/gles"
  },
  {
    "name": "egl",
    "url": "https://github.com/nimious/egl.git",
    "method": "git",
    "tags": [
      "binding",
      "khronos",
      "egl",
      "opengl",
      "opengl es",
      "openvg"
    ],
    "description": "Bindings for EGL, the native platform interface for rendering APIs.",
    "license": "MIT",
    "web": "https://github.com/nimious/egl"
  },
  {
    "name": "sixense",
    "url": "https://github.com/nimious/sixense.git",
    "method": "git",
    "tags": [
      "binding",
      "sixense",
      "razer hydra",
      "stem system",
      "vr"
    ],
    "description": "Bindings for the Sixense Core API.",
    "license": "MIT",
    "web": "https://github.com/nimious/sixense"
  },
  {
    "name": "listsv",
    "url": "https://github.com/srwiley/listsv.git",
    "method": "git",
    "tags": [
      "singly linked list",
      "doubly linked list"
    ],
    "description": "Basic operations on singly and doubly linked lists.",
    "license": "MIT",
    "web": "https://github.com/srwiley/listsv"
  },
  {
    "name": "kissfft",
    "url": "https://github.com/m13253/nim-kissfft",
    "method": "git",
    "tags": [
      "fft",
      "dsp",
      "signal"
    ],
    "description": "Nim binding for KissFFT Fast Fourier Transform library",
    "license": "BSD",
    "web": "https://github.com/m13253/nim-kissfft"
  },
  {
    "name": "nimbench",
    "url": "https://github.com/ivankoster/nimbench.git",
    "method": "git",
    "tags": [
      "benchmark",
      "micro benchmark",
      "timer"
    ],
    "description": "Micro benchmarking tool to measure speed of code, with the goal of optimizing it.",
    "license": "Apache Version 2.0",
    "web": "https://github.com/ivankoster/nimbench"
  },
  {
    "name": "nest",
    "url": "https://github.com/kedean/nest.git",
    "method": "git",
    "tags": [
      "library",
      "api",
      "router",
      "web"
    ],
    "description": "RESTful URI router",
    "license": "MIT",
    "web": "https://github.com/kedean/nest"
  },
  {
    "name": "nimbluez",
    "url": "https://github.com/Electric-Blue/NimBluez.git",
    "method": "git",
    "tags": [
      "bluetooth",
      "library",
      "wrapper",
      "sockets"
    ],
    "description": "Nim modules for access to system Bluetooth resources.",
    "license": "BSD",
    "web": "https://github.com/Electric-Blue/NimBluez"
  },
  {
    "name": "yaml",
    "url": "https://github.com/flyx/NimYAML",
    "method": "git",
    "tags": [
      "serialization",
      "parsing",
      "library",
      "yaml"
    ],
    "description": "YAML 1.2 implementation for Nim",
    "license": "MIT",
    "web": "http://flyx.github.io/NimYAML/"
  },
  {
    "name": "nimyaml",
    "alias": "yaml"
  },
  {
    "name": "jsmn",
    "url": "https://github.com/OpenSystemsLab/jsmn.nim",
    "method": "git",
    "tags": [
      "json",
      "token",
      "tokenizer",
      "parser",
      "jsmn"
    ],
    "description": "Jsmn - a world fastest JSON parser - in pure Nim",
    "license": "MIT",
    "web": "https://github.com/OpenSystemsLab/jsmn.nim"
  },
  {
    "name": "mangle",
    "url": "https://github.com/baabelfish/mangle",
    "method": "git",
    "tags": [
      "functional",
      "iterators",
      "lazy",
      "library"
    ],
    "description": "Yet another iterator library",
    "license": "MIT",
    "web": "https://github.com/baabelfish/mangle"
  },
  {
    "name": "nimshell",
    "url": "https://github.com/vegansk/nimshell",
    "method": "git",
    "tags": [
      "shell",
      "utility"
    ],
    "description": "Library for shell scripting in nim",
    "license": "MIT",
    "web": "https://github.com/vegansk/nimshell"
  },
  {
    "name": "rosencrantz",
    "url": "https://github.com/andreaferretti/rosencrantz",
    "method": "git",
    "tags": [
      "web",
      "server",
      "DSL",
      "combinators"
    ],
    "description": "A web DSL for Nim",
    "license": "MIT",
    "web": "https://github.com/andreaferretti/rosencrantz"
  },
  {
    "name": "sam",
    "url": "https://github.com/OpenSystemsLab/sam.nim",
    "method": "git",
    "tags": [
      "json",
      "binding",
      "map",
      "dump",
      "load"
    ],
    "description": "Fast and just works JSON-Binding for Nim",
    "license": "MIT",
    "web": "https://github.com/OpenSystemsLab/sam.nim"
  },
  {
    "name": "twitter",
    "url": "https://github.com/dchem/twitter.nim",
    "method": "git",
    "tags": [
      "library",
      "wrapper",
      "twitter"
    ],
    "description": "Low-level twitter API wrapper library for Nim.",
    "license": "MIT",
    "web": "https://github.com/dchem/twitter.nim"
  },
  {
    "name": "stomp",
    "url": "https://bitbucket.org/mahlon/nim-stomp",
    "method": "hg",
    "tags": [
      "stomp",
      "library",
      "messaging",
      "events"
    ],
    "description": "A pure-nim implementation of the STOMP protocol for machine messaging.",
    "license": "MIT",
    "web": "http://bitbucket.org/mahlon/nim-stomp"
  },
  {
    "name": "srt",
    "url": "https://github.com/achesak/nim-srt",
    "method": "git",
    "tags": [
      "srt",
      "subrip",
      "subtitle"
    ],
    "description": "Nim module for parsing SRT (SubRip) subtitle files",
    "license": "MIT",
    "web": "https://github.com/achesak/nim-srt"
  },
  {
    "name": "subviewer",
    "url": "https://github.com/achesak/nim-subviewer",
    "method": "git",
    "tags": [
      "subviewer",
      "subtitle"
    ],
    "description": "Nim module for parsing SubViewer subtitle files",
    "license": "MIT",
    "web": "https://github.com/achesak/nim-subviewer"
  },
  {
    "name": "Kinto",
    "url": "https://github.com/OpenSystemsLab/kinto.nim",
    "method": "git",
    "tags": [
      "mozilla",
      "kinto",
      "json",
      "storage",
      "server",
      "client"
    ],
    "description": "Kinto Client for Nim",
    "license": "MIT",
    "web": "https://github.com/OpenSystemsLab/kinto.nim"
  },
  {
    "name": "xmltools",
    "url": "https://github.com/vegansk/xmltools",
    "method": "git",
    "tags": [
      "xml",
      "functional",
      "library",
      "parsing"
    ],
    "description": "High level xml library for Nim",
    "license": "MIT",
    "web": "https://github.com/vegansk/xmltools"
  },
  {
    "name": "nimongo",
    "url": "https://github.com/SSPkrolik/nimongo",
    "method": "git",
    "tags": [
      "mongo",
      "mongodb",
      "database",
      "server",
      "driver",
      "storage"
    ],
    "description": "MongoDB driver in pure Nim language with synchronous and asynchronous I/O support",
    "license": "MIT",
    "web": "https://github.com/SSPkrolik/nimongo"
  },
  {
    "name": "nimboost",
    "url": "https://github.com/vegansk/nimboost",
    "method": "git",
    "tags": [
      "stdlib",
      "library",
      "utility"
    ],
    "description": "Additions to the Nim's standard library, like boost for C++",
    "license": "MIT",
    "web": "http://vegansk.github.io/nimboost/"
  },
  {
    "name": "asyncdocker",
    "url": "https://github.com/tulayang/asyncdocker",
    "method": "git",
    "tags": [
      "async",
      "docker"
    ],
    "description": "Asynchronous docker client written by Nim-lang",
    "license": "MIT",
    "web": "http://tulayang.github.io/asyncdocker.html"
  },
  {
    "name": "python3",
    "url": "https://github.com/matkuki/python3",
    "method": "git",
    "tags": [
      "python",
      "wrapper"
    ],
    "description": "Wrapper to interface with the Python 3 interpreter",
    "license": "MIT",
    "web": "https://github.com/matkuki/python3"
  },
  {
    "name": "jser",
    "url": "https://github.com/niv/jser.nim",
    "method": "git",
    "tags": [
      "json",
      "serialize",
      "tuple"
    ],
    "description": "json de/serializer for tuples and more",
    "license": "MIT",
    "web": "https://github.com/niv/jser.nim"
  },
  {
    "name": "pledge",
    "url": "https://github.com/euantorano/pledge.nim",
    "method": "git",
    "tags": [
      "pledge",
      "openbsd"
    ],
    "description": "OpenBSDs pledge(2) for Nim.",
    "license": "BSD3",
    "web": "https://github.com/euantorano/pledge.nim"
  },
  {
    "name": "sophia",
    "url": "https://github.com/gokr/nim-sophia",
    "method": "git",
    "tags": [
      "library",
      "wrapper",
      "database"
    ],
    "description": "Nim wrapper of the Sophia key/value store",
    "license": "MIT",
    "web": "https://github.com/gokr/nim-sophia"
  },
  {
    "name": "progress",
    "url": "https://github.com/euantorano/progress.nim",
    "method": "git",
    "tags": [
      "progress",
      "bar",
      "terminal",
      "ui"
    ],
    "description": "A simple progress bar for Nim.",
    "license": "BSD3",
    "web": "https://github.com/euantorano/progress.nim"
  },
  {
    "name": "websocket",
    "url": "https://github.com/niv/websocket.nim",
    "method": "git",
    "tags": [
      "http",
      "websockets",
      "async",
      "client",
      "server"
    ],
    "description": "websockets for nim",
    "license": "MIT",
    "web": "https://github.com/niv/websocket.nim"
  },
  {
    "name": "cucumber",
    "url": "https://github.com/shaunc/cucumber_nim",
    "method": "git",
    "tags": [
      "testing",
      "cucumber",
      "bdd"
    ],
    "description": "implements the cucumber BDD framework in the nim language",
    "license": "MIT",
    "web": "https://github.com/shaunc/cucumber_nim"
  },
  {
    "name": "libmpdclient",
    "url": "https://github.com/lompik/libmpdclient.nim",
    "method": "git",
    "tags": [
      "MPD",
      "Music Player Daemon"
    ],
    "description": "Bindings for the Music Player Daemon C client library",
    "license": "BSD",
    "web": "https://github.com/lompik/libmpdclient.nim"
  },
  {
    "name": "awk",
    "url": "https://github.com/greencardamom/awk",
    "method": "git",
    "tags": [
      "awk"
    ],
    "description": "Nim for awk programmers",
    "license": "MIT",
    "web": "https://github.com/greencardamom/awk"
  },
  {
    "name": "dotenv",
    "url": "https://github.com/euantorano/dotenv.nim",
    "method": "git",
    "tags": [
      "env",
      "dotenv",
      "configuration",
      "environment"
    ],
    "description": "Loads environment variables from `.env`.",
    "license": "BSD3",
    "web": "https://github.com/euantorano/dotenv.nim"
  },
  {
    "name": "sph",
    "url": "https://github.com/aidansteele/sph",
    "method": "git",
    "tags": [
      "crypto",
      "hashes",
      "md5",
      "sha"
    ],
    "description": "Large number of cryptographic hashes for Nim",
    "license": "MIT",
    "web": "https://github.com/aidansteele/sph"
  },
  {
    "name": "libsodium",
    "url": "https://github.com/FedericoCeratto/nim-libsodium",
    "method": "git",
    "tags": [
      "wrapper",
      "library",
      "security",
      "crypto"
    ],
    "description": "libsodium wrapper",
    "license": "LGPLv3",
    "web": "https://github.com/FedericoCeratto/nim-libsodium"
  },
  {
    "name": "aws_sdk",
    "url": "https://github.com/aidansteele/aws_sdk.nim",
    "method": "git",
    "tags": [
      "aws",
      "amazon"
    ],
    "description": "Library for interacting with Amazon Web Services (AWS)",
    "license": "MIT",
    "web": "https://github.com/aidansteele/aws_sdk.nim"
  },
  {
    "name": "i18n",
    "url": "https://github.com/Parashurama/nim-i18n",
    "method": "git",
    "tags": [
      "gettext",
      "i18n",
      "internationalisation"
    ],
    "description": "Bring a gettext-like internationalisation module to Nim",
    "license": "MIT",
    "web": "https://github.com/Parashurama/nim-i18n"
  },
  {
    "name": "persistent_enums",
    "url": "https://github.com/yglukhov/persistent_enums",
    "method": "git",
    "tags": [
      "enum",
      "binary",
      "protocol"
    ],
    "description": "Define enums which values preserve their binary representation upon inserting or reordering",
    "license": "MIT",
    "web": "https://github.com/yglukhov/persistent_enums"
  },
  {
    "name": "nimcl",
    "url": "https://github.com/unicredit/nimcl",
    "method": "git",
    "tags": [
      "OpenCL",
      "GPU"
    ],
    "description": "High level wrapper over OpenCL",
    "license": "Apache License 2.0",
    "web": "https://github.com/unicredit/nimcl"
  },
  {
    "name": "nimblas",
    "url": "https://github.com/unicredit/nimblas",
    "method": "git",
    "tags": [
      "BLAS",
      "linear algebra",
      "vector",
      "matrix"
    ],
    "description": "BLAS for Nim",
    "license": "Apache License 2.0",
    "web": "https://github.com/unicredit/nimblas"
  },
  {
    "name": "fixmath",
    "url": "https://github.com/Jeff-Ciesielski/fixmath",
    "method": "git",
    "tags": [
      "math"
    ],
    "description": "LibFixMath 16:16 fixed point support for nim",
    "license": "MIT",
    "web": "https://github.com/Jeff-Ciesielski/fixmath"
  },
  {
    "name": "nimzend",
    "url": "https://github.com/metatexx/nimzend",
    "method": "git",
    "tags": [
      "zend",
      "php",
      "binding",
      "extension"
    ],
    "description": "Native Nim Zend API glue for easy PHP extension development.",
    "license": "MIT",
    "web": "https://github.com/metatexx/nimzend"
  },
  {
    "name": "spills",
    "url": "https://github.com/andreaferretti/spills",
    "method": "git",
    "tags": [
      "disk-based",
      "sequence",
      "memory-mapping"
    ],
    "description": "Disk-based sequences",
    "license": "Apache License 2.0",
    "web": "https://github.com/andreaferretti/spills"
  },
  {
    "name": "platformer",
    "url": "https://github.com/def-/nim-platformer",
    "method": "git",
    "tags": [
      "game",
      "sdl",
      "2d"
    ],
    "description": "Writing a 2D Platform Game in Nim with SDL2",
    "license": "MIT",
    "web": "https://github.com/def-/nim-platformer"
  },
  {
    "name": "nimCEF",
    "url": "https://github.com/jangko/nimCEF",
    "method": "git",
    "tags": [
      "chromium",
      "embedded",
      "framework",
      "cef",
      "wrapper"
    ],
    "description": "Nim wrapper for the Chromium Embedded Framework",
    "license": "MIT",
    "web": "https://github.com/jangko/nimCEF"
  },
  {
    "name": "migrate",
    "url": "https://github.com/euantorano/migrate.nim",
    "method": "git",
    "tags": [
      "migrate",
      "database",
      "db"
    ],
    "description": "A simple database migration utility for Nim.",
    "license": "BSD3",
    "web": "https://github.com/euantorano/migrate.nim"
  },
  {
    "name": "subfield",
    "url": "https://github.com/jyapayne/subfield",
    "method": "git",
    "tags": [
      "subfield",
      "macros"
    ],
    "description": "Override the dot operator to access nested subfields of a Nim object.",
    "license": "MIT",
    "web": "https://github.com/jyapayne/subfield"
  },
  {
    "name": "semver",
    "url": "https://github.com/euantorano/semver.nim",
    "method": "git",
    "tags": [
      "semver",
      "version",
      "parser"
    ],
    "description": "Semantic versioning parser for Nim. Allows the parsing of version strings into objects and the comparing of version objects.",
    "license": "BSD3",
    "web": "https://github.com/euantorano/semver.nim"
  },
  {
    "name": "ad",
    "tags": [
      "calculator",
      "rpn"
    ],
    "method": "git",
    "license": "MIT",
    "web": "https://github.com/subsetpark/ad",
    "url": "https://github.com/subsetpark/ad",
    "description": "A simple RPN calculator"
  },
  {
    "name": "asyncpg",
    "url": "https://github.com/cheatfate/asyncpg",
    "method": "git",
    "tags": [
      "async",
      "database",
      "postgres",
      "postgresql",
      "asyncdispatch",
      "asynchronous",
      "library"
    ],
    "description": "Asynchronous PostgreSQL driver for Nim Language.",
    "license": "MIT",
    "web": "https://github.com/cheatfate/asyncpg"
  },
  {
    "name": "winregistry",
    "description": "Deal with Windows Registry from Nim.",
    "tags": [
      "registry",
      "windows",
      "library"
    ],
    "url": "https://github.com/miere43/nim-registry",
    "web": "https://github.com/miere43/nim-registry",
    "license": "MIT",
    "method": "git"
  },
  {
    "name": "luna",
    "description": "Lua convenience library for nim",
    "tags": [
      "lua",
      "scripting"
    ],
    "url": "https://github.com/smallfx/luna.nim",
    "web": "https://github.com/smallfx/luna.nim",
    "license": "MIT",
    "method": "git"
  },
  {
    "name": "qrcode",
    "description": "module for creating and reading QR codes using http://goqr.me/",
    "tags": [
      "qr",
      "qrcode",
      "api"
    ],
    "url": "https://github.com/achesak/nim-qrcode",
    "web": "https://github.com/achesak/nim-qrcode",
    "license": "MIT",
    "method": "git"
  },
  {
    "name": "circleci_client",
    "tags": [
      "circleci",
      "client"
    ],
    "method": "git",
    "license": "LGPLv3",
    "web": "https://github.com/FedericoCeratto/nim-circleci",
    "url": "https://github.com/FedericoCeratto/nim-circleci",
    "description": "CircleCI API client"
  },
  {
    "name": "iup",
    "description": "Bindings for the IUP widget toolkit",
    "tags": [
      "GUI",
      "IUP"
    ],
    "url": "https://github.com/nim-lang/iup",
    "web": "https://github.com/nim-lang/iup",
    "license": "MIT",
    "method": "git"
  },
  {
    "name": "barbarus",
    "tags": [
      "i18n",
      "internationalization"
    ],
    "method": "git",
    "license": "MIT",
    "web": "https://github.com/cjxgm/barbarus",
    "url": "https://github.com/cjxgm/barbarus",
    "description": "A simple extensible i18n engine."
  },
  {
    "name": "jsonob",
    "tags": [
      "json",
      "object",
      "marshal"
    ],
    "method": "git",
    "license": "MIT",
    "web": "https://github.com/cjxgm/jsonob",
    "url": "https://github.com/cjxgm/jsonob",
    "description": "JSON / Object mapper"
  },
  {
    "name": "autome",
    "description": "Write GUI automation scripts with Nim",
    "tags": [
      "gui",
      "automation",
      "windows"
    ],
    "license": "MIT",
    "web": "https://github.com/miere43/autome",
    "url": "https://github.com/miere43/autome",
    "method": "git"
  },
  {
    "name": "wox",
    "description": "Helper library for writing Wox plugins in Nim",
    "tags": [
      "wox",
      "plugins"
    ],
    "license": "MIT",
    "web": "https://github.com/roose/nim-wox",
    "url": "https://github.com/roose/nim-wox",
    "method": "git"
  },
  {
    "name": "seccomp",
    "description": "Linux Seccomp sandbox library",
    "tags": [
      "linux",
      "security",
      "sandbox",
      "seccomp"
    ],
    "license": "LGPLv2.1",
    "web": "https://github.com/FedericoCeratto/nim-seccomp",
    "url": "https://github.com/FedericoCeratto/nim-seccomp",
    "method": "git"
  },
  {
    "name": "AntTweakBar",
    "tags": [
      "gui",
      "opengl",
      "rendering"
    ],
    "method": "git",
    "license": "MIT",
    "web": "https://github.com/krux02/nimAntTweakBar",
    "url": "https://github.com/krux02/nimAntTweakBar",
    "description": "nim wrapper around the AntTweakBar c library"
  },
  {
    "name": "slimdown",
    "tags": [
      "markdown",
      "parser",
      "library"
    ],
    "method": "git",
    "license": "MIT",
    "web": "https://github.com/ruivieira/nim-slimdown",
    "url": "https://github.com/ruivieira/nim-slimdown",
    "description": "Nim module that converts Markdown text to HTML using only regular expressions. Based on jbroadway's Slimdown."
  },
  {
    "name": "taglib",
    "description": "TagLib Audio Meta-Data Library wrapper",
    "license": "MIT",
    "tags": [
      "audio",
      "metadata",
      "tags",
      "library",
      "wrapper"
    ],
    "url": "https://github.com/alex-laskin/nim-taglib",
    "web": "https://github.com/alex-laskin/nim-taglib",
    "method": "git"
  },
  {
    "name": "des",
    "description": "3DES native library for Nim",
    "tags": [
      "library",
      "encryption",
      "crypto"
    ],
    "license": "MIT",
    "web": "https://github.com/LucaWolf/des.nim",
    "url": "https://github.com/LucaWolf/des.nim",
    "method": "git"
  },
  {
    "name": "bgfx",
    "url": "https://github.com/Halsys/nim-bgfx",
    "method": "git",
    "tags": [
      "wrapper",
      "media",
      "graphics",
      "3d",
      "rendering",
      "opengl"
    ],
    "description": "BGFX wrapper for the nim programming language.",
    "license": "BSD2",
    "web": "https://github.com/Halsys/nim-bgfx"
  },
  {
    "name": "json_builder",
    "tags": [
      "json",
      "generator",
      "builder"
    ],
    "method": "git",
    "license": "MIT",
    "web": "https://github.com/undecided/json_builder",
    "url": "https://github.com/undecided/json_builder",
    "description": "Easy and fast generator for valid json in nim"
  },
  {
    "name": "mapbits",
    "tags": [
      "map",
      "bits",
      "byte",
      "word",
      "binary"
    ],
    "method": "git",
    "license": "MIT",
    "description": "Access bit mapped portions of bytes in binary data as int variables",
    "web": "https://github.com/jlp765/mapbits",
    "url": "https://github.com/jlp765/mapbits"
  },
  {
    "name": "faststack",
    "tags": [
      "collection"
    ],
    "method": "git",
    "license": "MIT",
    "description": "Dynamically resizable data structure optimized for fast iteration.",
    "web": "https://github.com/Vladar4/FastStack",
    "url": "https://github.com/Vladar4/FastStack"
  },
  {
    "name": "gpx",
    "tags": [
      "GPX",
      "GPS",
      "waypoint",
      "route"
    ],
    "method": "git",
    "license": "MIT",
    "description": "Nim module for parsing GPX (GPS Exchange format) files",
    "web": "https://github.com/achesak/nim-gpx",
    "url": "https://github.com/achesak/nim-gpx"
  },
  {
    "name": "itn",
    "tags": [
      "GPS",
      "intinerary",
      "tomtom",
      "ITN"
    ],
    "method": "git",
    "license": "MIT",
    "description": "Nim module for parsing ITN (TomTom intinerary) files",
    "web": "https://github.com/achesak/nim-itn",
    "url": "https://github.com/achesak/nim-itn"
  },
  {
    "name": "foliant",
    "tags": [
      "foliant",
      "docs",
      "pdf",
      "docx",
      "word",
      "latex",
      "tex",
      "pandoc",
      "markdown",
      "md",
      "restream"
    ],
    "method": "git",
    "license": "MIT",
    "web": "https://github.com/foliant-docs/foliant-nim",
    "url": "https://github.com/foliant-docs/foliant-nim",
    "description": "Documentation generator that produces pdf and docx from Markdown. Uses Pandoc and LaTeX behind the scenes."
  },
  {
    "name": "gemf",
    "url": "https://bitbucket.org/abudden/gemf.nim",
    "method": "hg",
    "license": "MIT",
    "description": "Library for reading GEMF map tile stores",
    "web": "http://www.cgtk.co.uk/gemf",
    "tags": [
      "maps",
      "gemf",
      "parser"
    ]
  },
  {
    "name": "Remotery",
    "url": "https://github.com/Halsys/Nim-Remotery",
    "method": "git",
    "tags": [
      "wrapper",
      "opengl",
      "direct3d",
      "cuda",
      "profiler"
    ],
    "description": "Nim wrapper for (and with) Celtoys's Remotery",
    "license": "Apache License 2.0",
    "web": "https://github.com/Halsys/Nim-Remotery"
  },
  {
    "name": "picohttpparser",
    "tags": [
      "web",
      "http"
    ],
    "method": "git",
    "license": "MIT",
    "description": "Bindings for picohttpparser.",
    "web": "https://github.com/philip-wernersbach/nim-picohttpparser",
    "url": "https://github.com/philip-wernersbach/nim-picohttpparser"
  },
  {
    "name": "microasynchttpserver",
    "tags": [
      "web",
      "http",
      "async",
      "server"
    ],
    "method": "git",
    "license": "MIT",
    "description": "A thin asynchronous HTTP server library, API compatible with Nim's built-in asynchttpserver.",
    "web": "https://github.com/philip-wernersbach/microasynchttpserver",
    "url": "https://github.com/philip-wernersbach/microasynchttpserver"
  },
  {
    "name": "react",
    "url": "https://github.com/andreaferretti/react.nim",
    "method": "git",
    "tags": [
      "js",
      "react",
      "frontend",
      "ui",
      "single page application"
    ],
    "description": "React.js bindings for Nim",
    "license": "Apache License 2.0",
    "web": "https://github.com/andreaferretti/react.nim"
  },
  {
    "name": "oauth",
    "url": "https://github.com/CORDEA/oauth",
    "method": "git",
    "tags": [
      "library",
      "oauth",
      "oauth2",
      "authorization"
    ],
    "description": "OAuth library for nim",
    "license": "Apache License 2.0",
    "web": "http://cordea.github.io/oauth"
  },
  {
    "name": "jsbind",
    "url": "https://github.com/yglukhov/jsbind",
    "method": "git",
    "tags": [
      "bindings",
      "emscripten",
      "javascript"
    ],
    "description": "Define bindings to JavaScript and Emscripten",
    "license": "MIT",
    "web": "https://github.com/yglukhov/jsbind"
  },
  {
    "name": "uuids",
    "url": "https://github.com/pragmagic/uuids/",
    "method": "git",
    "tags": [
      "library",
      "uuid",
      "id"
    ],
    "description": "UUID library for Nim",
    "license": "MIT",
    "web": "https://github.com/pragmagic/uuids/"
  },
  {
    "name": "isaac",
    "url": "https://github.com/pragmagic/isaac/",
    "method": "git",
    "tags": [
      "library",
      "algorithms",
      "random",
      "crypto"
    ],
    "description": "ISAAC PRNG implementation on Nim",
    "license": "MIT",
    "web": "https://github.com/pragmagic/isaac/"
  },
  {
    "name": "SDF",
    "url": "https://github.com/Halsys/SDF.nim",
    "method": "git",
    "tags": [
      "sdf",
      "text",
      "contour",
      "texture",
      "signed",
      "distance",
      "transform"
    ],
    "description": "Signed Distance Field builder for contour texturing in Nim",
    "license": "MIT",
    "web": "https://github.com/Halsys/SDF.nim"
  },
  {
    "name": "WebGL",
    "url": "https://github.com/stisa/webgl",
    "method": "git",
    "tags": [
      "webgl",
      "graphic",
      "js",
      "javascript",
      "wrapper",
      "3D",
      "2D"
    ],
    "description": "Experimental wrapper to webgl for Nim",
    "license": "MIT",
    "web": "http://stisa.space/webgl/"
  },
  {
    "name": "fileinput",
    "url": "https://github.com/achesak/nim-fileinput",
    "method": "git",
    "tags": [
      "file",
      "io",
      "input"
    ],
    "description": "iterate through files and lines",
    "license": "MIT",
    "web": "https://github.com/achesak/nim-fileinput"
  },
  {
    "name": "classy",
    "url": "https://github.com/nigredo-tori/classy",
    "method": "git",
    "tags": [
      "library",
      "typeclasses",
      "macros"
    ],
    "description": "typeclasses for Nim",
    "license": "Unlicense",
    "web": "https://github.com/nigredo-tori/classy"
  },
  {
    "name": "MiNiM",
    "url": "https://github.com/h3rald/minim",
    "method": "git",
    "tags": [
      "concatenative",
      "language",
      "shell"
    ],
    "description": "A tiny concatenative programming language and shell.",
    "license": "MIT",
    "web": "https://h3rald.com/minim"
  },
  {
    "name": "boneIO",
    "url": "https://github.com/xyz32/boneIO",
    "method": "git",
    "tags": [
      "library",
      "GPIO",
      "BeagleBone"
    ],
    "description": "A low level GPIO library for the BeagleBone board family",
    "license": "MIT",
    "web": "https://github.com/xyz32/boneIO"
  },
  {
    "name": "ui",
    "url": "https://github.com/nim-lang/ui",
    "method": "git",
    "tags": [
      "library",
      "GUI",
      "libui",
      "toolkit"
    ],
    "description": "A wrapper for libui",
    "license": "MIT",
    "web": "https://github.com/nim-lang/ui"
  },
  {
    "name": "mmgeoip",
    "url": "https://github.com/FedericoCeratto/nim-mmgeoip",
    "method": "git",
    "tags": [
      "geoip"
    ],
    "description": "MaxMind GeoIP library",
    "license": "LGPLv2.1",
    "web": "https://github.com/FedericoCeratto/nim-mmgeoip"
  },
  {
    "name": "libjwt",
    "url": "https://github.com/nimscale/nim-libjwt",
    "method": "git",
    "tags": [
      "jwt",
      "libjwt"
    ],
    "description": "Bindings for libjwt",
    "license": "LGPLv2.1",
    "web": "https://github.com/nimscale/nim-libjwt"
  },
  {
    "name": "forestdb",
    "url": "https://github.com/nimscale/forestdb",
    "method": "git",
    "tags": [
      "library",
      "bTree",
      "HB+-Trie",
      "db",
      "forestdb"
    ],
    "description": "ForestDB is fast key-value storage engine that is based on a Hierarchical B+-Tree based Trie, or HB+-Trie.",
    "license": "Apache License 2.0",
    "web": "https://github.com/nimscale/forestdb"
  },
  {
    "name": "nimbox",
    "url": "https://github.com/dom96/nimbox",
    "method": "git",
    "tags": [
      "library",
      "wrapper",
      "termbox",
      "command-line",
      "ui",
      "tui",
      "gui"
    ],
    "description": "A Rustbox-inspired termbox wrapper",
    "license": "MIT",
    "web": "https://github.com/dom96/nimbox"
  },
  {
    "name": "psutil",
    "url": "https://github.com/juancarlospaco/psutil-nim",
    "method": "git",
    "tags": [
      "psutil",
      "process",
      "network",
      "system",
      "disk",
      "cpu"
    ],
    "description": "psutil is a cross-platform library for retrieving information on running processes and system utilization (CPU, memory, disks, network). Since 2018 maintained by Juan Carlos because was abandoned.",
    "license": "BSD",
    "web": "https://github.com/johnscillieri/psutil-nim"
  },
  {
    "name": "gapbuffer",
    "url": "https://notabug.org/vktec/nim-gapbuffer.git",
    "method": "git",
    "tags": [
      "buffer",
      "seq",
      "sequence",
      "string",
      "gapbuffer"
    ],
    "description": "A simple gap buffer implementation",
    "license": "MIT",
    "web": "https://notabug.org/vktec/nim-gapbuffer"
  },
  {
    "name": "pudge",
    "url": "https://github.com/recoilme/pudge.git",
    "method": "git",
    "tags": [
      "wrapper",
      "database",
      "sophia"
    ],
    "description": "Pudge Db - it's modern key/value storage with memcached protocol support. Pudge Db implements a high-level cross-platform sockets interface to sophia db.",
    "license": "MIT",
    "web": "https://github.com/recoilme/pudge"
  },
  {
    "name": "etcd_client",
    "url": "https://github.com/FedericoCeratto/nim-etcd-client",
    "method": "git",
    "tags": [
      "library",
      "etcd"
    ],
    "description": "etcd client library",
    "license": "LGPLv3",
    "web": "https://github.com/FedericoCeratto/nim-etcd-client"
  },
  {
    "name": "package_visible_types",
    "url": "https://github.com/zah/nim-package-visible-types",
    "method": "git",
    "tags": [
      "library",
      "packages",
      "visibility"
    ],
    "description": "A hacky helper lib for authoring Nim packages with package-level visiblity",
    "license": "MIT",
    "web": "https://github.com/zah/nim-package-visible-types"
  },
  {
    "name": "ranges",
    "url": "https://github.com/status-im/nim-ranges",
    "method": "git",
    "tags": [
      "library",
      "ranges"
    ],
    "description": "Exploration of various implementations of memory range types",
    "license": "Apache License 2.0",
    "web": "https://github.com/status-im/nim-ranges"
  },
  {
    "name": "json_rpc",
    "url": "https://github.com/status-im/nim-json-rpc",
    "method": "git",
    "tags": [
      "library",
      "json-rpc",
      "server",
      "client",
      "rpc",
      "json"
    ],
    "description": "Nim library for implementing JSON-RPC clients and servers",
    "license": "Apache License 2.0",
    "web": "https://github.com/status-im/nim-json-rpc"
  },
  {
    "name": "chronos",
    "url": "https://github.com/status-im/nim-chronos",
    "method": "git",
    "tags": [
      "library",
      "networking",
      "async",
      "asynchronous",
      "eventloop",
      "timers",
      "sendfile",
      "tcp",
      "udp"
    ],
    "description": "An efficient library for asynchronous programming",
    "license": "Apache License 2.0",
    "web": "https://github.com/status-im/nim-chronos"
  },
  {
    "name": "asyncdispatch2",
    "alias": "chronos"
  },
  {
    "name": "serialization",
    "url": "https://github.com/status-im/nim-serialization",
    "method": "git",
    "tags": [
      "library",
      "serialization"
    ],
    "description": "A modern and extensible serialization framework for Nim",
    "license": "Apache License 2.0",
    "web": "https://github.com/status-im/nim-serialization"
  },
  {
    "name": "json_serialization",
    "url": "https://github.com/status-im/nim-json-serialization",
    "method": "git",
    "tags": [
      "library",
      "json",
      "serialization"
    ],
    "description": "Flexible JSON serialization not relying on run-time type information",
    "license": "Apache License 2.0",
    "web": "https://github.com/status-im/nim-json-serialization"
  },
  {
    "name": "confutils",
    "url": "https://github.com/status-im/nim-confutils",
    "method": "git",
    "tags": [
      "library",
      "configuration"
    ],
    "description": "Simplified handling of command line options and config files",
    "license": "Apache License 2.0",
    "web": "https://github.com/status-im/nim-confutils"
  },
  {
    "name": "std_shims",
    "url": "https://github.com/status-im/nim-std-shims",
    "method": "git",
    "tags": [
      "library",
      "backports",
      "shims"
    ],
    "description": "APIs available in the latests version of Nim, backported to older stable releases",
    "license": "Apache License 2.0",
    "web": "https://github.com/status-im/nim-std-shims"
  },
  {
    "name": "stew",
    "url": "https://github.com/status-im/nim-stew",
    "method": "git",
    "tags": [
      "library",
      "backports",
      "shims",
      "ranges",
      "bitwise",
      "bitops",
      "endianness",
      "bytes",
      "blobs",
      "pointer-arithmetic"
    ],
    "description": "stew is collection of utilities, std library extensions and budding libraries that are frequently used at Status, but are too small to deserve their own git repository.",
    "license": "Apache License 2.0",
    "web": "https://github.com/status-im/nim-stew"
  },
  {
    "name": "faststreams",
    "url": "https://github.com/status-im/nim-faststreams",
    "method": "git",
    "tags": [
      "library",
      "I/O",
      "memory-mapping",
      "streams"
    ],
    "description": "Nearly zero-overhead input/output streams for Nim",
    "license": "Apache License 2.0",
    "web": "https://github.com/status-im/nim-faststreams"
  },
  {
    "name": "bncurve",
    "url": "https://github.com/status-im/nim-bncurve",
    "method": "git",
    "tags": [
      "library",
      "cryptography",
      "barreto-naehrig",
      "eliptic-curves",
      "pairing"
    ],
    "description": "Nim Barreto-Naehrig pairing-friendly elliptic curve implementation",
    "license": "Apache License 2.0",
    "web": "https://github.com/status-im/nim-bncurve"
  },
  {
    "name": "eth",
    "url": "https://github.com/status-im/nim-eth",
    "method": "git",
    "tags": [
      "library",
      "ethereum",
      "p2p",
      "devp2p",
      "rplx",
      "networking",
      "whisper",
      "swarm",
      "rlp",
      "cryptography",
      "trie",
      "patricia-trie",
      "keyfile",
      "wallet",
      "bloom",
      "bloom-filter"
    ],
    "description": "A collection of Ethereum related libraries",
    "license": "Apache License 2.0",
    "web": "https://github.com/status-im/nim-eth"
  },
  {
    "name": "metrics",
    "url": "https://github.com/status-im/nim-metrics",
    "method": "git",
    "tags": [
      "library",
      "metrics",
      "prometheus",
      "statsd"
    ],
    "description": "Nim metrics client library supporting the Prometheus monitoring toolkit",
    "license": "Apache License 2.0",
    "web": "https://github.com/status-im/nim-metrics"
  },
  {
    "name": "blscurve",
    "url": "https://github.com/status-im/nim-blscurve",
    "method": "git",
    "tags": [
      "library",
      "cryptography",
      "bls",
      "aggregated-signatures"
    ],
    "description": "Nim implementation of  Barreto-Lynn-Scott (BLS) curve BLS12-381.",
    "license": "Apache License 2.0",
    "web": "https://github.com/status-im/nim-blscurve"
  },
  {
    "name": "libp2p",
    "url": "https://github.com/status-im/nim-libp2p",
    "method": "git",
    "tags": [
      "library",
      "networking",
      "libp2p",
      "ipfs",
      "ethereum"
    ],
    "description": "libp2p implementation in Nim",
    "license": "Apache License 2.0",
    "web": "https://github.com/status-im/nim-libp2p"
  },
  {
    "name": "rlp",
    "url": "https://github.com/status-im/nim-rlp",
    "method": "git",
    "tags": [
      "deprecated"
    ],
    "description": "Deprecated RLP serialization library for Nim (now part of the 'eth' module)",
    "license": "Apache License 2.0",
    "web": "https://github.com/status-im/nim-rlp"
  },
  {
    "name": "eth_keys",
    "url": "https://github.com/status-im/nim-eth-keys",
    "method": "git",
    "tags": [
      "deprecated"
    ],
    "description": "A deprecated reimplementation in pure Nim of eth-keys, the common API for Ethereum key operations (now part of the 'eth' package).",
    "license": "Apache License 2.0",
    "web": "https://github.com/status-im/nim-eth-keys"
  },
  {
    "name": "eth_common",
    "url": "https://github.com/status-im/nim-eth-common",
    "method": "git",
    "tags": [
      "library",
      "ethereum"
    ],
    "description": "Definitions of various data structures used in the Ethereum eco-system",
    "license": "Apache License 2.0",
    "web": "https://github.com/status-im/nim-eth-common"
  },
  {
    "name": "ethash",
    "url": "https://github.com/status-im/nim-ethash",
    "method": "git",
    "tags": [
      "library",
      "ethereum",
      "ethash",
      "cryptography",
      "proof-of-work"
    ],
    "description": "A Nim implementation of Ethash, the ethereum proof-of-work hashing function",
    "license": "Apache License 2.0",
    "web": "https://github.com/status-im/nim-ethash"
  },
  {
    "name": "eth_bloom",
    "url": "https://github.com/status-im/nim-eth-bloom",
    "method": "git",
    "tags": [
      "deprecated"
    ],
    "description": "Ethereum bloom filter (deprecated, now part of the 'eth' package)",
    "license": "Apache License 2.0",
    "web": "https://github.com/status-im/nim-eth-bloom"
  },
  {
    "name": "evmjit",
    "alias": "evmc"
  },
  {
    "name": "evmc",
    "url": "https://github.com/status-im/nim-evmc",
    "method": "git",
    "tags": [
      "library",
      "ethereum",
      "evm",
      "jit",
      "wrapper"
    ],
    "description": "A wrapper for the The Ethereum EVMC library",
    "license": "Apache License 2.0",
    "web": "https://github.com/status-im/nim-evmc"
  },
  {
    "name": "keccak_tiny",
    "url": "https://github.com/status-im/nim-keccak-tiny",
    "method": "git",
    "tags": [
      "library",
      "sha3",
      "keccak",
      "cryptography"
    ],
    "description": "A wrapper for the keccak-tiny C library",
    "license": "Apache License 2.0",
    "web": "https://github.com/status-im/nim-keccak-tiny"
  },
  {
    "name": "httputils",
    "url": "https://github.com/status-im/nim-http-utils",
    "method": "git",
    "tags": [
      "http",
      "parsers",
      "protocols"
    ],
    "description": "Common utilities for implementing HTTP servers",
    "license": "Apache License 2.0",
    "web": "https://github.com/status-im/nim-http-utils"
  },
  {
    "name": "rocksdb",
    "url": "https://github.com/status-im/nim-rocksdb",
    "method": "git",
    "tags": [
      "library",
      "wrapper",
      "database"
    ],
    "description": "A wrapper for Facebook's RocksDB, an embeddable, persistent key-value store for fast storage",
    "license": "Apache 2.0 or GPLv2",
    "web": "https://github.com/status-im/nim-rocksdb"
  },
  {
    "name": "secp256k1",
    "url": "https://github.com/status-im/nim-secp256k1",
    "method": "git",
    "tags": [
      "library",
      "cryptography",
      "secp256k1"
    ],
    "description": "A wrapper for the libsecp256k1 C library",
    "license": "Apache License 2.0",
    "web": "https://github.com/status-im/nim-secp256k1"
  },
  {
    "name": "eth_trie",
    "url": "https://github.com/status-im/nim-eth-trie",
    "method": "git",
    "tags": [
      "deprecated"
    ],
    "description": "Merkle Patricia Tries as specified by Ethereum (deprecated, now part of the 'eth' package)",
    "license": "Apache License 2.0",
    "web": "https://github.com/status-im/nim-eth-trie"
  },
  {
    "name": "eth_p2p",
    "url": "https://github.com/status-im/nim-eth-p2p",
    "method": "git",
    "tags": [
      "deprecated",
      "library",
      "ethereum",
      "p2p",
      "devp2p",
      "rplx",
      "networking",
      "whisper",
      "swarm"
    ],
    "description": "Deprecated implementation of the Ethereum suite of P2P protocols (now part of the 'eth' package)",
    "license": "Apache License 2.0",
    "web": "https://github.com/status-im/nim-eth-p2p"
  },
  {
    "name": "eth_keyfile",
    "url": "https://github.com/status-im/nim-eth-keyfile",
    "method": "git",
    "tags": [
      "deprecated"
    ],
    "description": "A deprecated library for handling Ethereum private keys and wallets (now part of the 'eth' package)",
    "license": "Apache License 2.0",
    "web": "https://github.com/status-im/nim-eth-keyfile"
  },
  {
    "name": "byteutils",
    "url": "https://github.com/status-im/nim-byteutils",
    "method": "git",
    "tags": [
      "library",
      "blobs",
      "hex-dump"
    ],
    "description": "Useful utilities for manipulating and visualizing byte blobs",
    "license": "Apache License 2.0",
    "web": "https://github.com/status-im/nim-byteutils"
  },
  {
    "name": "ttmath",
    "url": "https://github.com/status-im/nim-ttmath",
    "method": "git",
    "tags": [
      "library",
      "math",
      "numbers"
    ],
    "description": "A Nim wrapper for ttmath: big numbers with fixed size",
    "license": "Apache License 2.0",
    "web": "https://github.com/status-im/nim-ttmath"
  },
  {
    "name": "nimbus",
    "url": "https://github.com/status-im/nimbus",
    "method": "git",
    "tags": [
      "ethereum"
    ],
    "description": "An Ethereum 2.0 Sharding Client for Resource-Restricted Devices",
    "license": "Apache License 2.0",
    "web": "https://github.com/status-im/nimbus"
  },
  {
    "name": "stint",
    "url": "https://github.com/status-im/nim-stint",
    "method": "git",
    "tags": [
      "library",
      "math",
      "numbers"
    ],
    "description": "Stack-based arbitrary-precision integers - Fast and portable with natural syntax for resource-restricted devices",
    "license": "Apache License 2.0",
    "web": "https://github.com/status-im/nim-stint"
  },
  {
    "name": "daemon",
    "url": "https://github.com/status-im/nim-daemon",
    "method": "git",
    "tags": [
      "servers",
      "daemonization"
    ],
    "description": "Cross-platform process daemonization library",
    "license": "Apache License 2.0",
    "web": "https://github.com/status-im/nim-daemon"
  },
  {
    "name": "chronicles",
    "url": "https://github.com/status-im/nim-chronicles",
    "method": "git",
    "tags": [
      "logging",
      "json"
    ],
    "description": "A crafty implementation of structured logging for Nim",
    "license": "Apache License 2.0",
    "web": "https://github.com/status-im/nim-chronicles"
  },
  {
    "name": "stb_image",
    "url": "https://gitlab.com/define-private-public/stb_image-Nim.git",
    "method": "git",
    "tags": [
      "stb",
      "image",
      "graphics",
      "io",
      "wrapper"
    ],
    "description": "A wrapper for stb_image and stb_image_write.",
    "license": "Unlicense",
    "web": "https://gitlab.com/define-private-public/stb_image-Nim"
  },
  {
    "name": "mutableseqs",
    "url": "https://github.com/iourinski/mutableseqs",
    "method": "git",
    "tags": [
      "sequences",
      "mapreduce"
    ],
    "description": "utilities for transforming sequences",
    "license": "MIT",
    "web": "https://github.com/iourinski/mutableseqs"
  },
  {
    "name": "stor",
    "url": "https://github.com/nimscale/stor",
    "method": "git",
    "tags": [
      "storage",
      "io"
    ],
    "description": "Efficient object storage system",
    "license": "MIT",
    "web": "https://github.com/nimscale/stor"
  },
  {
    "name": "linuxfb",
    "url": "https://github.com/luked99/linuxfb.nim",
    "method": "git",
    "tags": [
      "wrapper",
      "graphics",
      "linux"
    ],
    "description": "Wrapper around the Linux framebuffer driver ioctl API",
    "license": "MIT",
    "web": "https://github.com/luked99/linuxfb.nim"
  },
  {
    "name": "nimactors",
    "url": "https://github.com/vegansk/nimactors",
    "method": "git",
    "tags": [
      "actors",
      "library"
    ],
    "description": "Actors library for Nim inspired by akka-actors",
    "license": "MIT",
    "web": "https://github.com/vegansk/nimactors"
  },
  {
    "name": "porter",
    "url": "https://github.com/iourinski/porter",
    "method": "git",
    "tags": [
      "stemmer",
      "multilanguage",
      "snowball"
    ],
    "description": "Simple extensible implementation of Porter stemmer algorithm",
    "license": "MIT",
    "web": "https://github.com/iourinski/porter"
  },
  {
    "name": "kiwi",
    "url": "https://github.com/yglukhov/kiwi",
    "method": "git",
    "tags": [
      "cassowary",
      "constraint",
      "solving"
    ],
    "description": "Cassowary constraint solving",
    "license": "MIT",
    "web": "https://github.com/yglukhov/kiwi"
  },
  {
    "name": "ArrayFireNim",
    "url": "https://github.com/bitstormGER/ArrayFire-Nim",
    "method": "git",
    "tags": [
      "array",
      "linear",
      "algebra",
      "scientific",
      "computing"
    ],
    "description": "A nim wrapper for ArrayFire",
    "license": "BSD",
    "web": "https://github.com/bitstormGER/ArrayFire-Nim"
  },
  {
    "name": "statsd_client",
    "url": "https://github.com/FedericoCeratto/nim-statsd-client",
    "method": "git",
    "tags": [
      "library",
      "statsd",
      "client",
      "statistics",
      "metrics"
    ],
    "description": "A simple, stateless StatsD client library",
    "license": "LGPLv3",
    "web": "https://github.com/FedericoCeratto/nim-statsd-client"
  },
  {
    "name": "html5_canvas",
    "url": "https://gitlab.com/define-private-public/HTML5-Canvas-Nim",
    "method": "git",
    "tags": [
      "html5",
      "canvas",
      "drawing",
      "graphics",
      "rendering",
      "browser",
      "javascript"
    ],
    "description": "HTML5 Canvas and drawing for the JavaScript backend.",
    "license": "MIT",
    "web": "https://gitlab.com/define-private-public/HTML5-Canvas-Nim"
  },
  {
    "name": "alea",
    "url": "https://github.com/unicredit/alea",
    "method": "git",
    "tags": [
      "random variables",
      "distributions",
      "probability",
      "gaussian",
      "sampling"
    ],
    "description": "Define and compose random variables",
    "license": "Apache License 2.0",
    "web": "https://github.com/unicredit/alea"
  },
  {
    "name": "winim",
    "url": "https://github.com/khchen/winim",
    "method": "git",
    "tags": [
      "library",
      "windows",
      "api",
      "com"
    ],
    "description": "Nim's Windows API and COM Library",
    "license": "MIT",
    "web": "https://github.com/khchen/winim"
  },
  {
    "name": "ed25519",
    "url": "https://github.com/niv/ed25519.nim",
    "method": "git",
    "tags": [
      "ed25519",
      "cryptography",
      "crypto",
      "publickey",
      "privatekey",
      "signing",
      "keyexchange",
      "native"
    ],
    "description": "ed25519 key crypto bindings",
    "license": "MIT",
    "web": "https://github.com/niv/ed25519.nim"
  },
  {
    "name": "libevdev",
    "url": "https://github.com/luked99/libevdev.nim",
    "method": "git",
    "tags": [
      "wrapper",
      "os",
      "linux"
    ],
    "description": "Wrapper for libevdev, Linux input device processing library",
    "license": "MIT",
    "web": "https://github.com/luked99/libevdev.nim"
  },
  {
    "name": "nesm",
    "url": "https://gitlab.com/xomachine/NESM.git",
    "method": "git",
    "tags": [
      "metaprogramming",
      "parser",
      "pure",
      "serialization"
    ],
    "description": "A macro for generating [de]serializers for given objects",
    "license": "MIT",
    "web": "https://xomachine.gitlab.io/NESM/"
  },
  {
    "name": "sdnotify",
    "url": "https://github.com/FedericoCeratto/nim-sdnotify",
    "method": "git",
    "tags": [
      "os",
      "linux",
      "systemd",
      "sdnotify"
    ],
    "description": "Systemd service notification helper",
    "license": "MIT",
    "web": "https://github.com/FedericoCeratto/nim-sdnotify"
  },
  {
    "name": "cmd",
    "url": "https://github.com/samdmarshall/cmd.nim",
    "method": "git",
    "tags": [
      "cmd",
      "command-line",
      "prompt",
      "interactive"
    ],
    "description": "interactive command prompt",
    "license": "BSD 3-Clause",
    "web": "https://github.com/samdmarshall/cmd.nim"
  },
  {
    "name": "csvtable",
    "url": "https://github.com/apahl/csvtable",
    "method": "git",
    "tags": [
      "csv",
      "table"
    ],
    "description": "tools for handling CSV files (comma or tab-separated) with an API similar to Python's CSVDictReader and -Writer.",
    "license": "MIT",
    "web": "https://github.com/apahl/csvtable"
  },
  {
    "name": "plotly",
    "url": "https://github.com/brentp/nim-plotly",
    "method": "git",
    "tags": [
      "plot",
      "graphing",
      "chart",
      "data"
    ],
    "description": "Nim interface to plotly",
    "license": "MIT",
    "web": "https://github.com/brentp/nim-plotly"
  },
  {
    "name": "gnuplot",
    "url": "https://github.com/dvolk/gnuplot.nim",
    "method": "git",
    "tags": [
      "plot",
      "graphing",
      "data"
    ],
    "description": "Nim interface to gnuplot",
    "license": "MIT",
    "web": "https://github.com/dvolk/gnuplot.nim"
  },
  {
    "name": "ustring",
    "url": "https://github.com/rokups/nim-ustring",
    "method": "git",
    "tags": [
      "string",
      "text",
      "unicode",
      "uft8",
      "utf-8"
    ],
    "description": "utf-8 string",
    "license": "MIT",
    "web": "https://github.com/rokups/nim-ustring"
  },
  {
    "name": "imap",
    "url": "https://git.sr.ht/~ehmry/nim_imap",
    "method": "git",
    "tags": [
      "imap",
      "email"
    ],
    "description": "IMAP client library",
    "license": "GPL2",
    "web": "https://git.sr.ht/~ehmry/nim_imap"
  },
  {
    "name": "isa",
    "url": "https://github.com/nimscale/isa",
    "method": "git",
    "tags": [
      "erasure",
      "hash",
      "crypto",
      "compression"
    ],
    "description": "Binding for Intel Storage Acceleration library",
    "license": "Apache License 2.0",
    "web": "https://github.com/nimscale/isa"
  },
  {
    "name": "untar",
    "url": "https://github.com/dom96/untar",
    "method": "git",
    "tags": [
      "library",
      "tar",
      "gz",
      "compression",
      "archive",
      "decompression"
    ],
    "description": "Library for decompressing tar.gz files.",
    "license": "MIT",
    "web": "https://github.com/dom96/untar"
  },
  {
    "name": "nimcx",
    "url": "https://github.com/qqtop/nimcx",
    "method": "git",
    "tags": [
      "library",
      "linux"
    ],
    "description": "Color and utilities library for linux terminal.",
    "license": "MIT",
    "web": "https://github.com/qqtop/nimcx"
  },
  {
    "name": "dpdk",
    "url": "https://github.com/nimscale/dpdk",
    "method": "git",
    "tags": [
      "library",
      "dpdk",
      "packet",
      "processing"
    ],
    "description": "Library for fast packet processing",
    "license": "Apache License 2.0",
    "web": "http://dpdk.org/"
  },
  {
    "name": "libserialport",
    "alias": "serial"
  },
  {
    "name": "serial",
    "url": "https://github.com/euantorano/serial.nim",
    "method": "git",
    "tags": [
      "serial",
      "rs232",
      "io",
      "serialport"
    ],
    "description": "A library to operate serial ports using pure Nim.",
    "license": "BSD3",
    "web": "https://github.com/euantorano/serial.nim"
  },
  {
    "name": "spdk",
    "url": "https://github.com/nimscale/spdk.git",
    "method": "git",
    "tags": [
      "library",
      "SSD",
      "NVME",
      "io",
      "storage"
    ],
    "description": "The Storage Performance Development Kit(SPDK) provides a set of tools and libraries for writing high performance, scalable, user-mode storage applications.",
    "license": "MIT",
    "web": "https://github.com/nimscale/spdk.git"
  },
  {
    "name": "NimData",
    "url": "https://github.com/bluenote10/NimData",
    "method": "git",
    "tags": [
      "library",
      "dataframe"
    ],
    "description": "DataFrame API enabling fast out-of-core data analytics",
    "license": "MIT",
    "web": "https://github.com/bluenote10/NimData"
  },
  {
    "name": "testrunner",
    "url": "https://github.com/FedericoCeratto/nim-testrunner",
    "method": "git",
    "tags": [
      "test",
      "tests",
      "unittest",
      "utility",
      "tdd"
    ],
    "description": "Test runner with file monitoring and desktop notification capabilities",
    "license": "GPLv3",
    "web": "https://github.com/FedericoCeratto/nim-testrunner"
  },
  {
    "name": "reactorfuse",
    "url": "https://github.com/zielmicha/reactorfuse",
    "method": "git",
    "tags": [
      "filesystem",
      "fuse"
    ],
    "description": "Filesystem in userspace (FUSE) for Nim (for reactor.nim library)",
    "license": "MIT",
    "web": "https://github.com/zielmicha/reactorfuse"
  },
  {
    "name": "nimr",
    "url": "https://github.com/Jeff-Ciesielski/nimr",
    "method": "git",
    "tags": [
      "script",
      "utils"
    ],
    "description": "Helper to run nim code like a script",
    "license": "MIT",
    "web": "https://github.com/Jeff-Ciesielski/nimr"
  },
  {
    "name": "neverwinter",
    "url": "https://github.com/niv/neverwinter.nim",
    "method": "git",
    "tags": [
      "nwn",
      "neverwinternights",
      "neverwinter",
      "game",
      "bioware",
      "fileformats",
      "reader",
      "writer"
    ],
    "description": "Neverwinter Nights 1 data accessor library",
    "license": "MIT",
    "web": "https://github.com/niv/neverwinter.nim"
  },
  {
    "name": "snail",
    "url": "https://github.com/stisa/snail",
    "method": "git",
    "tags": [
      "js",
      "matrix",
      "linear algebra"
    ],
    "description": "Simple linear algebra for nim. Js too.",
    "license": "MIT",
    "web": "http://stisa.space/snail/"
  },
  {
    "name": "jswebsockets",
    "url": "https://github.com/stisa/jswebsockets",
    "method": "git",
    "tags": [
      "js",
      "javascripts",
      "ws",
      "websockets"
    ],
    "description": "Websockets wrapper for nim js backend.",
    "license": "MIT",
    "web": "http://stisa.space/jswebsockets/"
  },
  {
    "name": "morelogging",
    "url": "https://github.com/FedericoCeratto/nim-morelogging",
    "method": "git",
    "tags": [
      "log",
      "logging",
      "library",
      "systemd",
      "journald"
    ],
    "description": "Logging library with support for async IO, multithreading, Journald.",
    "license": "LGPLv3",
    "web": "https://github.com/FedericoCeratto/nim-morelogging"
  },
  {
    "name": "ajax",
    "url": "https://github.com/stisa/ajax",
    "method": "git",
    "tags": [
      "js",
      "javascripts",
      "ajax",
      "xmlhttprequest"
    ],
    "description": "AJAX wrapper for nim js backend.",
    "license": "MIT",
    "web": "http://stisa.space/ajax/"
  },
  {
    "name": "recaptcha",
    "url": "https://github.com/euantorano/recaptcha.nim",
    "method": "git",
    "tags": [
      "recaptcha",
      "captcha"
    ],
    "description": "reCAPTCHA support for Nim, supporting rendering a capctcha and verifying a user's response.",
    "license": "BSD3",
    "web": "https://github.com/euantorano/recaptcha.nim"
  },
  {
    "name": "influx",
    "url": "https://github.com/samdmarshall/influx.nim",
    "method": "git",
    "tags": [
      "influx",
      "influxdb"
    ],
    "description": "wrapper for communicating with InfluxDB over the REST interface",
    "license": "BSD 3-Clause",
    "web": "https://github.com/samdmarshall/influx.nim"
  },
  {
    "name": "gamelight",
    "url": "https://github.com/dom96/gamelight",
    "method": "git",
    "tags": [
      "js",
      "library",
      "graphics",
      "collision",
      "2d"
    ],
    "description": "A set of simple modules for writing a JavaScript 2D game.",
    "license": "MIT",
    "web": "https://github.com/dom96/gamelight"
  },
  {
    "name": "storage",
    "url": "https://bitbucket.org/moigagoo/storage/",
    "method": "hg",
    "tags": [
      "JavaScript",
      "Storage",
      "localStorage",
      "sessionStorage"
    ],
    "description": "Storage, localStorage, and sessionStorage bindigs for Nim's JavaScript backend.",
    "license": "MIT",
    "web": "https://bitbucket.org/moigagoo/storage/"
  },
  {
    "name": "fontconfig",
    "url": "https://github.com/Parashurama/fontconfig",
    "method": "git",
    "tags": [
      "fontconfig",
      "font"
    ],
    "description": "Low level wrapper for the fontconfig library.",
    "license": "Fontconfig",
    "web": "https://github.com/Parashurama/fontconfig"
  },
  {
    "name": "sysrandom",
    "url": "https://github.com/euantorano/sysrandom.nim",
    "method": "git",
    "tags": [
      "random",
      "RNG",
      "PRNG"
    ],
    "description": "A simple library to generate random data, using the system's PRNG.",
    "license": "BSD3",
    "web": "https://github.com/euantorano/sysrandom.nim"
  },
  {
    "name": "colorize",
    "url": "https://github.com/molnarmark/colorize",
    "method": "git",
    "tags": [
      "color",
      "colors",
      "colorize"
    ],
    "description": "A simple and lightweight terminal coloring library.",
    "license": "MIT",
    "web": "https://github.com/molnarmark/colorize"
  },
  {
    "name": "cello",
    "url": "https://github.com/unicredit/cello",
    "method": "git",
    "tags": [
      "string",
      "succinct-data-structure",
      "rank",
      "select",
      "Burrows-Wheeler",
      "FM-index",
      "wavelet-tree"
    ],
    "description": "String algorithms with succinct data structures",
    "license": "Apache2",
    "web": "https://unicredit.github.io/cello/"
  },
  {
    "name": "notmuch",
    "url": "https://github.com/samdmarshall/notmuch.nim",
    "method": "git",
    "tags": [
      "notmuch",
      "wrapper",
      "email",
      "tagging"
    ],
    "description": "wrapper for the notmuch mail library",
    "license": "BSD 3-Clause",
    "web": "https://github.com/samdmarshall/notmuch.nim"
  },
  {
    "name": "pluginmanager",
    "url": "https://github.com/samdmarshall/plugin-manager",
    "method": "git",
    "tags": [
      "plugin",
      "dylib",
      "manager"
    ],
    "description": "Simple plugin implementation",
    "license": "BSD 3-Clause",
    "web": "https://github.com/samdmarshall/plugin-manager"
  },
  {
    "name": "node",
    "url": "https://github.com/tulayang/nimnode",
    "method": "git",
    "tags": [
      "async",
      "io",
      "socket",
      "net",
      "tcp",
      "http",
      "libuv"
    ],
    "description": "Library for async programming and communication. This Library uses a future/promise, non-blocking I/O model based on libuv.",
    "license": "MIT",
    "web": "http://tulayang.github.io/node/"
  },
  {
    "name": "tempdir",
    "url": "https://github.com/euantorano/tempdir.nim",
    "method": "git",
    "tags": [
      "temp",
      "io",
      "tmp"
    ],
    "description": "A Nim library to create and manage temporary directories.",
    "license": "BSD3",
    "web": "https://github.com/euantorano/tempdir.nim"
  },
  {
    "name": "mathexpr",
    "url": "https://github.com/Yardanico/nim-mathexpr",
    "method": "git",
    "tags": [
      "math",
      "mathparser",
      "tinyexpr"
    ],
    "description": "MathExpr - pure-Nim mathematical expression evaluator library",
    "license": "MIT",
    "web": "https://github.com/Yardanico/nim-mathexpr"
  },
  {
    "name": "frag",
    "url": "https://github.com/fragworks/frag",
    "method": "git",
    "tags": [
      "game",
      "game-dev",
      "2d",
      "3d"
    ],
    "description": "A 2D|3D game engine",
    "license": "MIT",
    "web": "https://github.com/fragworks/frag"
  },
  {
    "name": "freetype",
    "url": "https://github.com/jangko/freetype",
    "method": "git",
    "tags": [
      "font",
      "renderint",
      "library"
    ],
    "description": "wrapper for FreeType2 library",
    "license": "MIT",
    "web": "https://github.com/jangko/freetype"
  },
  {
    "name": "polyBool",
    "url": "https://github.com/jangko/polyBool",
    "method": "git",
    "tags": [
      "polygon",
      "clipper",
      "library"
    ],
    "description": "Polygon Clipper Library (Martinez Algorithm)",
    "license": "MIT",
    "web": "https://github.com/jangko/polyBool"
  },
  {
    "name": "nimAGG",
    "url": "https://github.com/jangko/nimAGG",
    "method": "git",
    "tags": [
      "renderer",
      "rasterizer",
      "library",
      "2D",
      "graphics"
    ],
    "description": "Hi Fidelity Rendering Engine",
    "license": "MIT",
    "web": "https://github.com/jangko/nimAGG"
  },
  {
    "name": "primme",
    "url": "https://github.com/jxy/primme",
    "method": "git",
    "tags": [
      "library",
      "eigenvalues",
      "high-performance",
      "singular-value-decomposition"
    ],
    "description": "Nim interface for PRIMME: PReconditioned Iterative MultiMethod Eigensolver",
    "license": "MIT",
    "web": "https://github.com/jxy/primme"
  },
  {
    "name": "sitmo",
    "url": "https://github.com/jxy/sitmo",
    "method": "git",
    "tags": [
      "RNG",
      "Sitmo",
      "high-performance",
      "random"
    ],
    "description": "Sitmo parallel random number generator in Nim",
    "license": "MIT",
    "web": "https://github.com/jxy/sitmo"
  },
  {
    "name": "webaudio",
    "url": "https://github.com/ftsf/nim-webaudio",
    "method": "git",
    "tags": [
      "javascript",
      "js",
      "web",
      "audio",
      "sound",
      "music"
    ],
    "description": "API for Web Audio (JS)",
    "license": "MIT",
    "web": "https://github.com/ftsf/nim-webaudio"
  },
  {
    "name": "nimcuda",
    "url": "https://github.com/unicredit/nimcuda",
    "method": "git",
    "tags": [
      "CUDA",
      "GPU"
    ],
    "description": "CUDA bindings",
    "license": "Apache2",
    "web": "https://github.com/unicredit/nimcuda"
  },
  {
    "name": "gifwriter",
    "url": "https://github.com/rxi/gifwriter",
    "method": "git",
    "tags": [
      "gif",
      "image",
      "library"
    ],
    "description": "Animated GIF writing library based on jo_gif",
    "license": "MIT",
    "web": "https://github.com/rxi/gifwriter"
  },
  {
    "name": "libplist",
    "url": "https://github.com/samdmarshall/libplist.nim",
    "method": "git",
    "tags": [
      "libplist",
      "property",
      "list",
      "property-list",
      "parsing",
      "binary",
      "xml",
      "format"
    ],
    "description": "wrapper around libplist https://github.com/libimobiledevice/libplist",
    "license": "MIT",
    "web": "https://github.com/samdmarshall/libplist.nim"
  },
  {
    "name": "getch",
    "url": "https://github.com/6A/getch",
    "method": "git",
    "tags": [
      "getch",
      "char"
    ],
    "description": "getch() for Windows and Unix",
    "license": "MIT",
    "web": "https://github.com/6A/getch"
  },
  {
    "name": "gifenc",
    "url": "https://github.com/ftsf/gifenc",
    "method": "git",
    "tags": [
      "gif",
      "encoder"
    ],
    "description": "Gif Encoder",
    "license": "Public Domain",
    "web": "https://github.com/ftsf/gifenc"
  },
  {
    "name": "nimlapack",
    "url": "https://github.com/unicredit/nimlapack",
    "method": "git",
    "tags": [
      "LAPACK",
      "linear-algebra"
    ],
    "description": "LAPACK bindings",
    "license": "Apache2",
    "web": "https://github.com/unicredit/nimlapack"
  },
  {
    "name": "jack",
    "url": "https://github.com/Skrylar/nim-jack",
    "method": "git",
    "tags": [
      "jack",
      "audio",
      "binding",
      "wrapper"
    ],
    "description": "Shiny bindings to the JACK Audio Connection Kit.",
    "license": "MIT",
    "web": "https://github.com/Skrylar/nim-jack"
  },
  {
    "name": "serializetools",
    "url": "https://github.com/JeffersonLab/serializetools",
    "method": "git",
    "tags": [
      "serialization",
      "xml"
    ],
    "description": "Support for serialization of objects",
    "license": "MIT",
    "web": "https://github.com/JeffersonLab/serializetools"
  },
  {
    "name": "neo",
    "url": "https://github.com/unicredit/neo",
    "method": "git",
    "tags": [
      "vector",
      "matrix",
      "linear-algebra",
      "BLAS",
      "LAPACK",
      "CUDA"
    ],
    "description": "Linear algebra for Nim",
    "license": "Apache License 2.0",
    "web": "https://unicredit.github.io/neo/"
  },
  {
    "name": "httpkit",
    "url": "https://github.com/tulayang/httpkit",
    "method": "git",
    "tags": [
      "http",
      "request",
      "response",
      "stream",
      "bigfile",
      "async"
    ],
    "description": "An efficient HTTP tool suite written in pure nim. Help you to write HTTP services or clients via TCP, UDP, or even Unix Domain socket, etc.",
    "license": "MIT",
    "web": "https://github.com/tulayang/httpkit"
  },
  {
    "name": "ulid",
    "url": "https://github.com/adelq/ulid",
    "method": "git",
    "tags": [
      "library",
      "id",
      "ulid",
      "uuid",
      "guid"
    ],
    "description": "Universally Unique Lexicographically Sortable Identifier",
    "license": "MIT",
    "web": "https://github.com/adelq/ulid"
  },
  {
    "name": "osureplay",
    "url": "https://github.com/Yardanico/nim-osureplay",
    "method": "git",
    "tags": [
      "library",
      "osu!",
      "parser",
      "osugame",
      "replay"
    ],
    "description": "osu! replay parser",
    "license": "MIT",
    "web": "https://github.com/Yardanico/nim-osureplay"
  },
  {
    "name": "tiger",
    "url": "https://git.sr.ht/~ehmry/nim_tiger",
    "method": "git",
    "tags": [
      "hash"
    ],
    "description": "Tiger hash function",
    "license": "MIT",
    "web": "https://git.sr.ht/~ehmry/nim_tiger"
  },
  {
    "name": "pipe",
    "url": "https://github.com/5paceToast/pipe",
    "method": "git",
    "tags": [
      "pipe",
      "macro",
      "operator",
      "functional"
    ],
    "description": "Pipe operator for nim.",
    "license": "MIT",
    "web": "https://github.com/5paceToast/pipe"
  },
  {
    "name": "flatdb",
    "url": "https://github.com/enthus1ast/flatdb",
    "method": "git",
    "tags": [
      "database",
      "json",
      "pure"
    ],
    "description": "small/tiny, flatfile, jsonl based, inprogress database for nim",
    "license": "MIT",
    "web": "https://github.com/enthus1ast/flatdb"
  },
  {
    "name": "nwt",
    "url": "https://github.com/enthus1ast/nimWebTemplates",
    "method": "git",
    "tags": [
      "template",
      "html",
      "pure",
      "jinja"
    ],
    "description": "experiment to build a jinja like template parser",
    "license": "MIT",
    "web": "https://github.com/enthus1ast/nimWebTemplates"
  },
  {
    "name": "cmixer",
    "url": "https://github.com/rxi/cmixer-nim",
    "method": "git",
    "tags": [
      "library",
      "audio",
      "mixer",
      "sound",
      "wav",
      "ogg"
    ],
    "description": "Lightweight audio mixer for games",
    "license": "MIT",
    "web": "https://github.com/rxi/cmixer-nim"
  },
  {
    "name": "cmixer_sdl2",
    "url": "https://github.com/rxi/cmixer_sdl2-nim",
    "method": "git",
    "tags": [
      "library",
      "audio",
      "mixer",
      "sound",
      "wav",
      "ogg"
    ],
    "description": "Lightweight audio mixer for SDL2",
    "license": "MIT",
    "web": "https://github.com/rxi/cmixer_sdl2-nim"
  },
  {
    "name": "chebyshev",
    "url": "https://github.com/jxy/chebyshev",
    "method": "git",
    "tags": [
      "math",
      "approximation",
      "numerical"
    ],
    "description": "Chebyshev approximation.",
    "license": "MIT",
    "web": "https://github.com/jxy/chebyshev"
  },
  {
    "name": "scram",
    "url": "https://github.com/rgv151/scram",
    "method": "git",
    "tags": [
      "scram",
      "sasl",
      "authentication",
      "salted",
      "challenge",
      "response"
    ],
    "description": "Salted Challenge Response Authentication Mechanism (SCRAM) ",
    "license": "MIT",
    "web": "https://github.com/rgv151/scram"
  },
  {
    "name": "blake2",
    "url": "https://github.com/narimiran/blake2",
    "method": "git",
    "tags": [
      "crypto",
      "cryptography",
      "hash",
      "security"
    ],
    "description": "blake2 - cryptographic hash function",
    "license": "CC0",
    "web": "https://github.com/narimiran/blake2"
  },
  {
    "name": "spinny",
    "url": "https://github.com/molnarmark/spinny",
    "method": "git",
    "tags": [
      "terminal",
      "spinner",
      "spinny",
      "load"
    ],
    "description": "Spinny is a tiny terminal spinner package for the Nim Programming Language.",
    "license": "MIT",
    "web": "https://github.com/molnarmark/spinny"
  },
  {
    "name": "nigui",
    "url": "https://github.com/trustable-code/NiGui",
    "method": "git",
    "tags": [
      "gui",
      "windows",
      "gtk"
    ],
    "description": "NiGui is a cross-platform, desktop GUI toolkit using native widgets.",
    "license": "MIT",
    "web": "https://github.com/trustable-code/NiGui"
  },
  {
    "name": "currying",
    "url": "https://github.com/t8m8/currying",
    "method": "git",
    "tags": [
      "library",
      "functional",
      "currying"
    ],
    "description": "Currying library for Nim",
    "license": "MIT",
    "web": "https://github.com/t8m8/currying"
  },
  {
    "name": "rect_packer",
    "url": "https://github.com/yglukhov/rect_packer",
    "method": "git",
    "tags": [
      "library",
      "geometry",
      "packing"
    ],
    "description": "Pack rects into bigger rect",
    "license": "MIT",
    "web": "https://github.com/yglukhov/rect_packer"
  },
  {
    "name": "gintro",
    "url": "https://github.com/stefansalewski/gintro",
    "method": "git",
    "tags": [
      "library",
      "gtk",
      "wrapper",
      "gui"
    ],
    "description": "High level GObject-Introspection based GTK3 bindings",
    "license": "MIT",
    "web": "https://github.com/stefansalewski/gintro"
  },
  {
    "name": "arraymancer",
    "url": "https://github.com/mratsim/Arraymancer",
    "method": "git",
    "tags": [
      "vector",
      "matrix",
      "array",
      "ndarray",
      "multidimensional-array",
      "linear-algebra",
      "tensor"
    ],
    "description": "A tensor (multidimensional array) library for Nim",
    "license": "Apache License 2.0",
    "web": "https://mratsim.github.io/Arraymancer/"
  },
  {
    "name": "sha3",
    "url": "https://github.com/narimiran/sha3",
    "method": "git",
    "tags": [
      "crypto",
      "cryptography",
      "hash",
      "security"
    ],
    "description": "sha3 - cryptographic hash function",
    "license": "CC0",
    "web": "https://github.com/narimiran/sha3"
  },
  {
    "name": "coalesce",
    "url": "https://github.com/piedar/coalesce",
    "method": "git",
    "tags": [
      "nil",
      "null",
      "options",
      "operator"
    ],
    "description": "A nil coalescing operator ?? for Nim",
    "license": "MIT",
    "web": "https://github.com/piedar/coalesce"
  },
  {
    "name": "asyncmysql",
    "url": "https://github.com/tulayang/asyncmysql",
    "method": "git",
    "tags": [
      "mysql",
      "async",
      "asynchronous"
    ],
    "description": "Asynchronous MySQL connector written in pure Nim",
    "license": "MIT",
    "web": "https://github.com/tulayang/asyncmysql"
  },
  {
    "name": "cassandra",
    "url": "https://github.com/yglukhov/cassandra",
    "method": "git",
    "tags": [
      "cassandra",
      "database",
      "wrapper",
      "bindings",
      "driver"
    ],
    "description": "Bindings to Cassandra DB driver",
    "license": "MIT",
    "web": "https://github.com/yglukhov/cassandra"
  },
  {
    "name": "tf2plug",
    "url": "https://gitlab.com/waylon531/tf2plug",
    "method": "git",
    "tags": [
      "app",
      "binary",
      "tool",
      "tf2"
    ],
    "description": "A mod manager for TF2",
    "license": "GPLv3",
    "web": "https://gitlab.com/waylon531/tf2plug"
  },
  {
    "name": "oldgtk3",
    "url": "https://github.com/stefansalewski/oldgtk3",
    "method": "git",
    "tags": [
      "library",
      "gtk",
      "wrapper",
      "gui"
    ],
    "description": "Low level bindings for GTK3 related libraries",
    "license": "MIT",
    "web": "https://github.com/stefansalewski/oldgtk3"
  },
  {
    "name": "godot",
    "url": "https://github.com/pragmagic/godot-nim",
    "method": "git",
    "tags": [
      "game",
      "engine",
      "2d",
      "3d"
    ],
    "description": "Nim bindings for Godot Engine",
    "license": "MIT",
    "web": "https://github.com/pragmagic/godot-nim"
  },
  {
    "name": "vkapi",
    "url": "https://github.com/Yardanico/nimvkapi",
    "method": "git",
    "tags": [
      "wrapper",
      "vkontakte",
      "vk",
      "library",
      "api"
    ],
    "description": "A wrapper for the vk.com API (russian social network)",
    "license": "MIT",
    "web": "https://github.com/Yardanico/nimvkapi"
  },
  {
    "name": "slacklib",
    "url": "https://github.com/ThomasTJdev/nim_slacklib",
    "method": "git",
    "tags": [
      "library",
      "wrapper",
      "slack",
      "slackapp",
      "api"
    ],
    "description": "Library for working with a slack app or sending messages to a slack channel (slack.com)",
    "license": "MIT",
    "web": "https://github.com/ThomasTJdev/nim_slacklib"
  },
  {
    "name": "wiringPiNim",
    "url": "https://github.com/ThomasTJdev/nim_wiringPiNim",
    "method": "git",
    "tags": [
      "wrapper",
      "raspberry",
      "rpi",
      "wiringpi",
      "pi"
    ],
    "description": "Wrapper that implements some of wiringPi's function for controlling a Raspberry Pi",
    "license": "MIT",
    "web": "https://github.com/ThomasTJdev/nim_wiringPiNim"
  },
  {
    "name": "redux",
    "url": "https://github.com/pragmagic/redux.nim",
    "method": "git",
    "tags": [
      "redux"
    ],
    "description": "Predictable state container.",
    "license": "MIT",
    "web": "https://github.com/pragmagic/redux.nim"
  },
  {
    "name": "skEasing",
    "url": "https://github.com/Skrylar/skEasing",
    "method": "git",
    "tags": [
      "math",
      "curves",
      "animation"
    ],
    "description": "A collection of easing curves for animation purposes.",
    "license": "BSD",
    "web": "https://github.com/Skrylar/skEasing"
  },
  {
    "name": "nimquery",
    "url": "https://github.com/GULPF/nimquery",
    "method": "git",
    "tags": [
      "html",
      "scraping",
      "web"
    ],
    "description": "Library for querying HTML using CSS-selectors, like JavaScripts document.querySelector",
    "license": "MIT",
    "web": "https://github.com/GULPF/nimquery"
  },
  {
    "name": "usha",
    "url": "https://github.com/subsetpark/untitled-shell-history-application",
    "method": "git",
    "tags": [
      "shell",
      "utility"
    ],
    "description": "untitled shell history application",
    "license": "MIT",
    "web": "https://github.com/subsetpark/untitled-shell-history-application"
  },
  {
    "name": "libgit2",
    "url": "https://github.com/barcharcraz/libgit2-nim",
    "method": "git",
    "tags": [
      "git",
      "libgit",
      "libgit2",
      "vcs",
      "wrapper"
    ],
    "description": "Libgit2 low level wrapper",
    "license": "MIT",
    "web": "https://github.com/barcharcraz/libgit2-nim"
  },
  {
    "name": "multicast",
    "url": "https://github.com/enthus1ast/nimMulticast",
    "method": "git",
    "tags": [
      "multicast",
      "udp",
      "socket",
      "net"
    ],
    "description": "proc to join (and leave) a multicast group",
    "license": "MIT",
    "web": "https://github.com/enthus1ast/nimMulticast"
  },
  {
    "name": "mysqlparser",
    "url": "https://github.com/tulayang/mysqlparser.git",
    "method": "git",
    "tags": [
      "mysql",
      "protocol",
      "parser"
    ],
    "description": "An efficient packet parser for MySQL Client/Server Protocol. Help you to write Mysql communication in either BLOCKIONG-IO or NON-BLOCKING-IO.",
    "license": "MIT",
    "web": "https://github.com/tulayang/mysqlparser"
  },
  {
    "name": "fugitive",
    "url": "https://github.com/citycide/fugitive",
    "method": "git",
    "tags": [
      "git",
      "github",
      "cli",
      "extras",
      "utility",
      "tool"
    ],
    "description": "Simple command line tool to make git more intuitive, along with useful GitHub addons.",
    "license": "MIT",
    "web": "https://github.com/citycide/fugitive"
  },
  {
    "name": "dbg",
    "url": "https://github.com/enthus1ast/nimDbg",
    "method": "git",
    "tags": [
      "template",
      "echo",
      "dbg",
      "debug"
    ],
    "description": "dbg template; in debug echo",
    "license": "MIT",
    "web": "https://github.com/enthus1ast/nimDbg"
  },
  {
    "name": "pylib",
    "url": "https://github.com/Yardanico/nimpylib",
    "method": "git",
    "tags": [
      "python",
      "compatibility",
      "library",
      "pure"
    ],
    "description": "Nim library with python-like functions and operators",
    "license": "MIT",
    "web": "https://github.com/Yardanico/nimpylib"
  },
  {
    "name": "graphemes",
    "url": "https://github.com/nitely/nim-graphemes",
    "method": "git",
    "tags": [
      "graphemes",
      "grapheme-cluster",
      "unicode"
    ],
    "description": "Grapheme aware string handling (Unicode tr29)",
    "license": "MIT",
    "web": "https://github.com/nitely/nim-graphemes"
  },
  {
    "name": "rfc3339",
    "url": "https://github.com/Skrylar/rfc3339",
    "method": "git",
    "tags": [
      "rfc3339",
      "datetime"
    ],
    "description": "RFC3339 (dates and times) implementation for Nim.",
    "license": "BSD",
    "web": "https://github.com/Skrylar/rfc3339"
  },
  {
    "name": "db_presto",
    "url": "https://github.com/Bennyelg/nimPresto",
    "method": "git",
    "tags": [
      "prestodb",
      "connector",
      "database"
    ],
    "description": "prestodb simple connector",
    "license": "MIT",
    "web": "https://github.com/Bennyelg/nimPresto"
  },
  {
    "name": "nimbomb",
    "url": "https://github.com/Tyler-Yocolano/nimbomb",
    "method": "git",
    "tags": [
      "giant",
      "bomb",
      "wiki",
      "api"
    ],
    "description": "A GiantBomb-wiki wrapper for nim",
    "license": "MIT",
    "web": "https://github.com/Tyler-Yocolano/nimbomb"
  },
  {
    "name": "csvql",
    "url": "https://github.com/Bennyelg/csvql",
    "method": "git",
    "tags": [
      "csv",
      "read",
      "ansisql",
      "query",
      "database",
      "files"
    ],
    "description": "csvql.",
    "license": "MIT",
    "web": "https://github.com/Bennyelg/csvql"
  },
  {
    "name": "contracts",
    "url": "https://github.com/Udiknedormin/NimContracts",
    "method": "git",
    "tags": [
      "library",
      "pure",
      "contract",
      "contracts",
      "DbC",
      "utility",
      "automation",
      "documentation",
      "safety",
      "test",
      "tests",
      "testing",
      "unittest"
    ],
    "description": "Design by Contract (DbC) library with minimal runtime.",
    "license": "MIT",
    "web": "https://github.com/Udiknedormin/NimContracts"
  },
  {
    "name": "syphus",
    "url": "https://github.com/makingspace/syphus",
    "method": "git",
    "tags": [
      "optimization",
      "tabu"
    ],
    "description": "An implementation of the tabu search heuristic in Nim.",
    "license": "BSD-3",
    "web": "https://github.com/makingspace/syphus-nim"
  },
  {
    "name": "analytics",
    "url": "https://github.com/dom96/analytics",
    "method": "git",
    "tags": [
      "google",
      "telemetry",
      "statistics"
    ],
    "description": "Allows statistics to be sent to and recorded in Google Analytics.",
    "license": "MIT",
    "web": "https://github.com/dom96/analytics"
  },
  {
    "name": "arraymancer_vision",
    "url": "https://github.com/edubart/arraymancer-vision",
    "method": "git",
    "tags": [
      "arraymancer",
      "image",
      "vision"
    ],
    "description": "Image transformation and visualization utilities for arraymancer",
    "license": "Apache License 2.0",
    "web": "https://github.com/edubart/arraymancer-vision"
  },
  {
    "name": "variantkey",
    "url": "https://github.com/brentp/variantkey-nim",
    "method": "git",
    "tags": [
      "vcf",
      "variant",
      "genomics"
    ],
    "description": "encode/decode variants to/from uint64",
    "license": "MIT"
  },
  {
    "name": "genoiser",
    "url": "https://github.com/brentp/genoiser",
    "method": "git",
    "tags": [
      "bam",
      "cram",
      "vcf",
      "genomics"
    ],
    "description": "functions to tracks for genomics data files",
    "license": "MIT"
  },
  {
    "name": "hts",
    "url": "https://github.com/brentp/hts-nim",
    "method": "git",
    "tags": [
      "kmer",
      "dna",
      "sequence",
      "bam",
      "vcf",
      "genomics"
    ],
    "description": "htslib wrapper for nim",
    "license": "MIT",
    "web": "https://brentp.github.io/hts-nim/"
  },
  {
    "name": "falas",
    "url": "https://github.com/brentp/falas",
    "method": "git",
    "tags": [
      "assembly",
      "dna",
      "sequence",
      "genomics"
    ],
    "description": "fragment-aware assembler for short reads",
    "license": "MIT",
    "web": "https://brentp.github.io/falas/falas.html"
  },
  {
    "name": "kmer",
    "url": "https://github.com/brentp/nim-kmer",
    "method": "git",
    "tags": [
      "kmer",
      "dna",
      "sequence"
    ],
    "description": "encoded kmer library for fast operations on kmers up to 31",
    "license": "MIT",
    "web": "https://github.com/brentp/nim-kmer"
  },
  {
    "name": "kexpr",
    "url": "https://github.com/brentp/kexpr-nim",
    "method": "git",
    "tags": [
      "math",
      "expression",
      "evalute"
    ],
    "description": "wrapper for kexpr math expression evaluation library",
    "license": "MIT",
    "web": "https://github.com/brentp/kexpr-nim"
  },
  {
    "name": "lapper",
    "url": "https://github.com/brentp/nim-lapper",
    "method": "git",
    "tags": [
      "interval"
    ],
    "description": "fast interval overlaps",
    "license": "MIT",
    "web": "https://github.com/brentp/nim-lapper"
  },
  {
    "name": "gplay",
    "url": "https://github.com/yglukhov/gplay",
    "method": "git",
    "tags": [
      "google",
      "play",
      "apk",
      "publish",
      "upload"
    ],
    "description": "Google Play APK Uploader",
    "license": "MIT",
    "web": "https://github.com/yglukhov/gplay"
  },
  {
    "name": "huenim",
    "url": "https://github.com/IoTone/huenim",
    "method": "git",
    "tags": [
      "hue",
      "iot",
      "lighting",
      "philips",
      "library"
    ],
    "description": "Huenim",
    "license": "MIT",
    "web": "https://github.com/IoTone/huenim"
  },
  {
    "name": "drand48",
    "url": "https://github.com/JeffersonLab/drand48",
    "method": "git",
    "tags": [
      "random",
      "number",
      "generator"
    ],
    "description": "Nim implementation of the standard unix drand48 pseudo random number generator",
    "license": "BSD3",
    "web": "https://github.com/JeffersonLab/drand48"
  },
  {
    "name": "ensem",
    "url": "https://github.com/JeffersonLab/ensem",
    "method": "git",
    "tags": [
      "jackknife",
      "statistics"
    ],
    "description": "Support for ensemble file format and arithmetic using jackknife/bootstrap propagation of errors",
    "license": "BSD3",
    "web": "https://github.com/JeffersonLab/ensem"
  },
  {
    "name": "basic2d",
    "url": "https://github.com/nim-lang/basic2d",
    "method": "git",
    "tags": [
      "deprecated",
      "vector",
      "stdlib",
      "library"
    ],
    "description": "Deprecated module for vector/matrices operations.",
    "license": "MIT",
    "web": "https://github.com/nim-lang/basic2d"
  },
  {
    "name": "basic3d",
    "url": "https://github.com/nim-lang/basic3d",
    "method": "git",
    "tags": [
      "deprecated",
      "vector",
      "stdlib",
      "library"
    ],
    "description": "Deprecated module for vector/matrices operations.",
    "license": "MIT",
    "web": "https://github.com/nim-lang/basic3d"
  },
  {
    "name": "shiori",
    "url": "https://github.com/Narazaka/shiori-nim",
    "method": "git",
    "tags": [
      "ukagaka",
      "shiori",
      "protocol"
    ],
    "description": "SHIORI Protocol Parser/Builder",
    "license": "MIT",
    "web": "https://github.com/Narazaka/shiori-nim"
  },
  {
    "name": "shioridll",
    "url": "https://github.com/Narazaka/shioridll-nim",
    "method": "git",
    "tags": [
      "shiori",
      "ukagaka"
    ],
    "description": "The SHIORI DLL interface",
    "license": "MIT",
    "web": "https://github.com/Narazaka/shioridll-nim"
  },
  {
    "name": "httpauth",
    "url": "https://github.com/FedericoCeratto/nim-httpauth",
    "method": "git",
    "tags": [
      "http",
      "authentication",
      "authorization",
      "library",
      "security"
    ],
    "description": "HTTP Authentication and Authorization",
    "license": "LGPLv3",
    "web": "https://github.com/FedericoCeratto/nim-httpauth"
  },
  {
    "name": "cbor",
    "url": "https://git.sr.ht/~ehmry/nim_cbor",
    "method": "git",
    "tags": [
      "library",
      "cbor",
      "binary",
      "encoding"
    ],
    "description": "Concise Binary Object Representation decoder (RFC7049).",
    "license": "MIT",
    "web": "https://git.sr.ht/~ehmry/nim_cbor"
  },
  {
    "name": "base58",
    "url": "https://git.sr.ht/~ehmry/nim_base58",
    "method": "git",
    "tags": [
      "base58",
      "bitcoin",
      "cryptonote",
      "monero",
      "encoding",
      "library"
    ],
    "description": "Base58 encoders and decoders for Bitcoin and CryptoNote addresses.",
    "license": "MIT",
    "web": "https://git.sr.ht/~ehmry/nim_base58"
  },
  {
    "name": "webdriver",
    "url": "https://github.com/dom96/webdriver",
    "method": "git",
    "tags": [
      "webdriver",
      "selenium",
      "library",
      "firefox"
    ],
    "description": "Implementation of the WebDriver w3c spec.",
    "license": "MIT",
    "web": "https://github.com/dom96/webdriver"
  },
  {
    "name": "interfaced",
    "url": "https://github.com/andreaferretti/interfaced",
    "method": "git",
    "tags": [
      "interface"
    ],
    "description": "Go-like interfaces",
    "license": "Apache License 2.0",
    "web": "https://github.com/andreaferretti/interfaced"
  },
  {
    "name": "vla",
    "url": "https://github.com/bpr/vla",
    "method": "git",
    "tags": [
      "vla",
      "alloca"
    ],
    "description": "Variable length arrays for Nim",
    "license": "MIT",
    "web": "https://github.com/bpr/vla"
  },
  {
    "name": "metatools",
    "url": "https://github.com/jxy/metatools",
    "method": "git",
    "tags": [
      "macros",
      "metaprogramming"
    ],
    "description": "Metaprogramming tools for Nim",
    "license": "MIT",
    "web": "https://github.com/jxy/metatools"
  },
  {
    "name": "pdcurses",
    "url": "https://github.com/lcrees/pdcurses",
    "method": "git",
    "tags": [
      "pdcurses",
      "curses",
      "console",
      "gui"
    ],
    "description": "Nim wrapper for PDCurses",
    "license": "MIT",
    "web": "https://github.com/lcrees/pdcurses"
  },
  {
    "name": "libuv",
    "url": "https://github.com/lcrees/libuv",
    "method": "git",
    "tags": [
      "libuv",
      "wrapper",
      "node",
      "networking"
    ],
    "description": "libuv bindings for Nim",
    "license": "MIT",
    "web": "https://github.com/lcrees/libuv"
  },
  {
    "name": "romans",
    "url": "https://github.com/lcrees/romans",
    "method": "git",
    "tags": [
      "roman",
      "numerals"
    ],
    "description": "Conversion between integers and Roman numerals",
    "license": "MIT",
    "web": "https://github.com/lcrees/romans"
  },
  {
    "name": "simpleAST",
    "url": "https://github.com/lguzzon-NIM/simpleAST",
    "method": "git",
    "tags": [
      "ast"
    ],
    "description": "Simple AST in NIM",
    "license": "MIT",
    "web": "https://github.com/lguzzon-NIM/simpleAST"
  },
  {
    "name": "timerpool",
    "url": "https://github.com/mikra01/timerpool/",
    "method": "git",
    "tags": [
      "timer",
      "pool",
      "events",
      "thread"
    ],
    "description": "threadsafe timerpool implementation for event purpose",
    "license": "MIT",
    "web": "https://github.com/mikra01/timerpool"
  },
  {
    "name": "zero_functional",
    "url": "https://github.com/zero-functional/zero-functional",
    "method": "git",
    "tags": [
      "functional",
      "dsl",
      "chaining",
      "seq"
    ],
    "description": "A library providing zero-cost chaining for functional abstractions in Nim",
    "license": "MIT",
    "web": "https://github.com/zero-functional/zero-functional"
  },
  {
    "name": "ormin",
    "url": "https://github.com/Araq/ormin",
    "method": "git",
    "tags": [
      "ORM",
      "SQL",
      "db",
      "database"
    ],
    "description": "Prepared SQL statement generator. A lightweight ORM.",
    "license": "MIT",
    "web": "https://github.com/Araq/ormin"
  },
  {
    "name": "karax",
    "url": "https://github.com/pragmagic/karax",
    "method": "git",
    "tags": [
      "browser",
      "DOM",
      "virtual-DOM",
      "UI"
    ],
    "description": "Karax is a framework for developing single page applications in Nim.",
    "license": "MIT",
    "web": "https://github.com/pragmagic/karax"
  },
  {
    "name": "cascade",
    "url": "https://github.com/citycide/cascade",
    "method": "git",
    "tags": [
      "macro",
      "cascade",
      "operator",
      "dart",
      "with"
    ],
    "description": "Method & assignment cascades for Nim, inspired by Smalltalk & Dart.",
    "license": "MIT",
    "web": "https://github.com/citycide/cascade"
  },
  {
    "name": "chrono",
    "url": "https://github.com/treeform/chrono",
    "method": "git",
    "tags": [
      "library",
      "timestamp",
      "calendar",
      "timezone"
    ],
    "description": "Calendars, Timestamps and Timezones utilities.",
    "license": "MIT",
    "web": "https://github.com/treeform/chrono"
  },
  {
    "name": "dbschema",
    "url": "https://github.com/vegansk/dbschema",
    "method": "git",
    "tags": [
      "library",
      "database",
      "db"
    ],
    "description": "Database schema migration library for Nim language.",
    "license": "MIT",
    "web": "https://github.com/vegansk/dbschema"
  },
  {
    "name": "gentabs",
    "url": "https://github.com/lcrees/gentabs",
    "method": "git",
    "tags": [
      "table",
      "string",
      "key",
      "value"
    ],
    "description": "Efficient hash table that is a key-value mapping (removed from stdlib)",
    "license": "MIT",
    "web": "https://github.com/lcrees/gentabs"
  },
  {
    "name": "libgraph",
    "url": "https://github.com/Mnenmenth/libgraphnim",
    "method": "git",
    "tags": [
      "graph",
      "math",
      "conversion",
      "pixels",
      "coordinates"
    ],
    "description": "Converts 2D linear graph coordinates to pixels on screen",
    "license": "MIT",
    "web": "https://github.com/Mnenmenth/libgraphnim"
  },
  {
    "name": "polynumeric",
    "url": "https://github.com/lcrees/polynumeric",
    "method": "git",
    "tags": [
      "polynomial",
      "numeric"
    ],
    "description": "Polynomial operations",
    "license": "MIT",
    "web": "https://github.com/lcrees/polynumeric"
  },
  {
    "name": "unicodedb",
    "url": "https://github.com/nitely/nim-unicodedb",
    "method": "git",
    "tags": [
      "unicode",
      "UCD",
      "unicodedata"
    ],
    "description": "Unicode Character Database (UCD) access for Nim",
    "license": "MIT",
    "web": "https://github.com/nitely/nim-unicodedb"
  },
  {
    "name": "normalize",
    "url": "https://github.com/nitely/nim-normalize",
    "method": "git",
    "tags": [
      "unicode",
      "normalization",
      "nfc",
      "nfd"
    ],
    "description": "Unicode normalization forms (tr15)",
    "license": "MIT",
    "web": "https://github.com/nitely/nim-normalize"
  },
  {
    "name": "nico",
    "url": "https://github.com/ftsf/nico",
    "method": "git",
    "tags": [
      "pico-8",
      "game",
      "library",
      "ludum",
      "dare"
    ],
    "description": "Nico game engine",
    "license": "MIT",
    "web": "https://github.com/ftsf/nico"
  },
  {
    "name": "os_files",
    "url": "https://github.com/tormund/os_files",
    "method": "git",
    "tags": [
      "dialogs",
      "file",
      "icon"
    ],
    "description": "Crossplatform (x11, windows, osx) native file dialogs; sytem file/folder icons in any resolution; open file with default application",
    "license": "MIT",
    "web": "https://github.com/tormund/os_files"
  },
  {
    "name": "sprymicro",
    "url": "https://github.com/gokr/sprymicro",
    "method": "git",
    "tags": [
      "spry",
      "demo"
    ],
    "description": "Small demo Spry interpreters",
    "license": "MIT",
    "web": "https://github.com/gokr/sprymicro"
  },
  {
    "name": "spryvm",
    "url": "https://github.com/gokr/spryvm",
    "method": "git",
    "tags": [
      "interpreter",
      "language",
      "spry"
    ],
    "description": "Homoiconic dynamic language interpreter in Nim",
    "license": "MIT",
    "web": "https://github.com/gokr/spryvm"
  },
  {
    "name": "netpbm",
    "url": "https://github.com/barcharcraz/nim-netpbm",
    "method": "git",
    "tags": [
      "pbm",
      "image",
      "wrapper",
      "netpbm"
    ],
    "description": "Wrapper for libnetpbm",
    "license": "MIT",
    "web": "https://github.com/barcharcraz/nim-netpbm"
  },
  {
    "name": "nimgen",
    "url": "https://github.com/genotrance/nimgen",
    "method": "git",
    "tags": [
      "c2nim",
      "library",
      "wrapper",
      "c",
      "c++"
    ],
    "description": "C2nim helper to simplify and automate wrapping C libraries",
    "license": "MIT",
    "web": "https://github.com/genotrance/nimgen"
  },
  {
    "name": "sksbox",
    "url": "https://github.com/Skrylar/sksbox",
    "method": "git",
    "tags": [
      "sbox",
      "binary",
      "binaryformat",
      "nothings",
      "container"
    ],
    "description": "A native-nim implementaton of the sBOX generic container format.",
    "license": "MIT",
    "web": "https://github.com/Skrylar/sksbox"
  },
  {
    "name": "avbin",
    "url": "https://github.com/Vladar4/avbin",
    "method": "git",
    "tags": [
      "audio",
      "video",
      "media",
      "library",
      "wrapper"
    ],
    "description": "Wrapper of the AVbin library for the Nim language.",
    "license": "LGPL",
    "web": "https://github.com/Vladar4/avbin"
  },
  {
    "name": "fsm",
    "url": "https://github.com/ba0f3/fsm.nim",
    "method": "git",
    "tags": [
      "fsm",
      "finite",
      "state",
      "machine"
    ],
    "description": "A simple finite-state machine for @nim-lang",
    "license": "MIT",
    "web": "https://github.com/ba0f3/fsm.nim"
  },
  {
    "name": "timezones",
    "url": "https://github.com/GULPF/timezones",
    "method": "git",
    "tags": [
      "timezone",
      "time",
      "tzdata"
    ],
    "description": "Timezone library compatible with the standard library. ",
    "license": "MIT",
    "web": "https://github.com/GULPF/timezones"
  },
  {
    "name": "ndf",
    "url": "https://github.com/rustomax/ndf",
    "method": "git",
    "tags": [
      "app",
      "binary",
      "duplicates",
      "utility",
      "filesystem"
    ],
    "description": "Duplicate files finder",
    "license": "MIT",
    "web": "https://github.com/rustomax/ndf"
  },
  {
    "name": "unicodeplus",
    "url": "https://github.com/nitely/nim-unicodeplus",
    "method": "git",
    "tags": [
      "unicode",
      "isdigit",
      "isalpha"
    ],
    "description": "Common unicode operations",
    "license": "MIT",
    "web": "https://github.com/nitely/nim-unicodeplus"
  },
  {
    "name": "libsvm",
    "url": "https://github.com/genotrance/libsvm",
    "method": "git",
    "tags": [
      "scientific",
      "svm",
      "vector"
    ],
    "description": "libsvm wrapper for Nim",
    "license": "MIT",
    "web": "https://github.com/genotrance/libsvm"
  },
  {
    "name": "lilt",
    "url": "https://github.com/quelklef/lilt",
    "method": "git",
    "tags": [
      "language",
      "parser",
      "parsing"
    ],
    "description": "Parsing language",
    "license": "MIT",
    "web": "https://github.com/quelklef/lilt"
  },
  {
    "name": "shiori_charset_convert",
    "url": "https://github.com/Narazaka/shiori_charset_convert-nim",
    "method": "git",
    "tags": [
      "shiori",
      "ukagaka"
    ],
    "description": "The SHIORI Message charset convert utility",
    "license": "MIT",
    "web": "https://github.com/Narazaka/shiori_charset_convert-nim"
  },
  {
    "name": "grafanim",
    "url": "https://github.com/jamesalbert/grafanim",
    "method": "git",
    "tags": [
      "library",
      "grafana",
      "dashboards"
    ],
    "description": "Grafana module for Nim",
    "license": "GPL",
    "web": "https://github.com/jamesalbert/grafanim"
  },
  {
    "name": "nimpy",
    "url": "https://github.com/yglukhov/nimpy",
    "method": "git",
    "tags": [
      "python",
      "bridge"
    ],
    "description": "Nim - Python bridge",
    "license": "MIT",
    "web": "https://github.com/yglukhov/nimpy"
  },
  {
    "name": "simple_graph",
    "url": "https://github.com/erhlee-bird/simple_graph",
    "method": "git",
    "tags": [
      "datastructures",
      "library"
    ],
    "description": "Simple Graph Library",
    "license": "MIT",
    "web": "https://github.com/erhlee-bird/simple_graph"
  },
  {
    "name": "controlStructures",
    "url": "https://github.com/TakeYourFreedom/Additional-Control-Structures-for-Nim",
    "method": "git",
    "tags": [
      "library",
      "control",
      "structure"
    ],
    "description": "Additional control structures",
    "license": "MIT",
    "web": "http://htmlpreview.github.io/?https://github.com/TakeYourFreedom/Additional-Control-Structures-for-Nim/blob/master/controlStructures.html"
  },
  {
    "name": "notetxt",
    "url": "https://github.com/mrshu/nim-notetxt",
    "method": "git",
    "tags": [
      "notetxt,",
      "note",
      "taking"
    ],
    "description": "A library that implements the note.txt specification for note taking.",
    "license": "MIT",
    "web": "https://github.com/mrshu/nim-notetxt"
  },
  {
    "name": "breeze",
    "url": "https://github.com/alehander42/breeze",
    "method": "git",
    "tags": [
      "dsl",
      "macro",
      "metaprogramming"
    ],
    "description": "A dsl for writing macros in Nim",
    "license": "MIT",
    "web": "https://github.com/alehander42/breeze"
  },
  {
    "name": "joyent_http_parser",
    "url": "https://github.com/nim-lang/joyent_http_parser",
    "method": "git",
    "tags": [
      "wrapper",
      "library",
      "parsing"
    ],
    "description": "Wrapper for high performance HTTP parsing library.",
    "license": "MIT",
    "web": "https://github.com/nim-lang/joyent_http_parser"
  },
  {
    "name": "libsvm_legacy",
    "url": "https://github.com/nim-lang/libsvm_legacy",
    "method": "git",
    "tags": [
      "wrapper",
      "library",
      "scientific"
    ],
    "description": "Wrapper for libsvm.",
    "license": "MIT",
    "web": "https://github.com/nim-lang/libsvm_legacy"
  },
  {
    "name": "clblast",
    "url": "https://github.com/numforge/nim-clblast",
    "method": "git",
    "tags": [
      "BLAS",
      "linear",
      "algebra",
      "vector",
      "matrix",
      "opencl",
      "high",
      "performance",
      "computing",
      "GPU",
      "wrapper"
    ],
    "description": "Wrapper for CLBlast, an OpenCL BLAS library",
    "license": "Apache License 2.0",
    "web": "https://github.com/numforge/nim-clblast"
  },
  {
    "name": "nimp5",
    "url": "https://github.com/Foldover/nim-p5",
    "method": "git",
    "tags": [
      "p5",
      "javascript",
      "creative",
      "coding",
      "processing",
      "library"
    ],
    "description": "Nim bindings for p5.js.",
    "license": "MIT",
    "web": "https://github.com/Foldover/nim-p5"
  },
  {
    "name": "names",
    "url": "https://github.com/pragmagic/names",
    "method": "git",
    "tags": [
      "strings"
    ],
    "description": "String interning library",
    "license": "MIT",
    "web": "https://github.com/pragmagic/names"
  },
  {
    "name": "sha1ext",
    "url": "https://github.com/CORDEA/sha1ext",
    "method": "git",
    "tags": [
      "sha1",
      "extension"
    ],
    "description": "std / sha1 extension",
    "license": "Apache License 2.0",
    "web": "https://github.com/CORDEA/sha1ext"
  },
  {
    "name": "libsha",
    "url": "https://github.com/forlan-ua/nim-libsha",
    "method": "git",
    "tags": [
      "sha1",
      "sha224",
      "sha256",
      "sha384",
      "sha512"
    ],
    "description": "Sha1 and Sha2 implementations",
    "license": "MIT",
    "web": "https://github.com/forlan-ua/nim-libsha"
  },
  {
    "name": "pwned",
    "url": "https://github.com/dom96/pwned",
    "method": "git",
    "tags": [
      "application",
      "passwords",
      "security",
      "binary"
    ],
    "description": "A client for the Pwned passwords API.",
    "license": "MIT",
    "web": "https://github.com/dom96/pwned"
  },
  {
    "name": "suffer",
    "url": "https://github.com/emekoi/suffer",
    "method": "git",
    "tags": [
      "graphics",
      "font",
      "software"
    ],
    "description": "a nim library for drawing 2d shapes, text, and images to 32bit software pixel buffers",
    "license": "MIT",
    "web": "https://github.com/emekoi/suffer"
  },
  {
    "name": "metric",
    "url": "https://github.com/mjendrusch/metric",
    "method": "git",
    "tags": [
      "library",
      "units",
      "scientific",
      "dimensional-analysis"
    ],
    "description": "Dimensionful types and dimensional analysis.",
    "license": "MIT",
    "web": "https://github.com/mjendrusch/metric"
  },
  {
    "name": "useragents",
    "url": "https://github.com/treeform/useragents",
    "method": "git",
    "tags": [
      "library",
      "useragent"
    ],
    "description": "User Agent parser for nim.",
    "license": "MIT",
    "web": "https://github.com/treeform/useragents"
  },
  {
    "name": "nimna",
    "url": "https://github.com/mjendrusch/nimna",
    "method": "git",
    "tags": [
      "library",
      "nucleic-acid-folding",
      "scientific",
      "biology"
    ],
    "description": "Nucleic acid folding and design.",
    "license": "MIT",
    "web": "https://github.com/mjendrusch/nimna"
  },
  {
    "name": "bencode",
    "url": "https://github.com/FedericoCeratto/nim-bencode",
    "method": "git",
    "tags": [
      "library",
      "bencode"
    ],
    "description": "Bencode serialization/deserialization library",
    "license": "LGPLv3",
    "web": "https://github.com/FedericoCeratto/nim-bencode"
  },
  {
    "name": "i3ipc",
    "url": "https://github.com/FedericoCeratto/nim-i3ipc",
    "method": "git",
    "tags": [
      "library",
      "i3"
    ],
    "description": "i3 IPC client library",
    "license": "LGPLv3",
    "web": "https://github.com/FedericoCeratto/nim-i3ipc"
  },
  {
    "name": "chroma",
    "url": "https://github.com/treeform/chroma",
    "method": "git",
    "tags": [
      "colors",
      "cmyk",
      "hsl",
      "hsv"
    ],
    "description": "Everything you want to do with colors.",
    "license": "MIT",
    "web": "https://github.com/treeform/chroma"
  },
  {
    "name": "nimrax",
    "url": "https://github.com/genotrance/nimrax",
    "method": "git",
    "tags": [
      "rax",
      "radix",
      "tree",
      "data",
      "structure"
    ],
    "description": "Radix tree wrapper for Nim",
    "license": "MIT",
    "web": "https://github.com/genotrance/nimrax"
  },
  {
    "name": "nimbass",
    "url": "https://github.com/genotrance/nimbass",
    "method": "git",
    "tags": [
      "bass",
      "audio",
      "wrapper"
    ],
    "description": "Bass wrapper for Nim",
    "license": "MIT",
    "web": "https://github.com/genotrance/nimbass"
  },
  {
    "name": "nimkerberos",
    "url": "https://github.com/genotrance/nimkerberos",
    "method": "git",
    "tags": [
      "kerberos",
      "ntlm",
      "authentication",
      "auth",
      "sspi"
    ],
    "description": "WinKerberos wrapper for Nim",
    "license": "MIT",
    "web": "https://github.com/genotrance/nimkerberos"
  },
  {
    "name": "nimssh2",
    "url": "https://github.com/genotrance/nimssh2",
    "method": "git",
    "tags": [
      "ssh",
      "library",
      "wrapper"
    ],
    "description": "libssh2 wrapper for Nim",
    "license": "MIT",
    "web": "https://github.com/genotrance/nimssh2"
  },
  {
    "name": "nimssl",
    "url": "https://github.com/genotrance/nimssl",
    "method": "git",
    "tags": [
      "openssl",
      "sha",
      "sha1",
      "hash",
      "sha256",
      "sha512"
    ],
    "description": "OpenSSL wrapper for Nim",
    "license": "MIT",
    "web": "https://github.com/genotrance/nimssl"
  },
  {
    "name": "snip",
    "url": "https://github.com/genotrance/snip",
    "method": "git",
    "tags": [
      "console",
      "editor",
      "text",
      "cli"
    ],
    "description": "Text editor to speed up testing code snippets",
    "license": "MIT",
    "web": "https://github.com/genotrance/snip"
  },
  {
    "name": "moduleinit",
    "url": "https://github.com/skunkiferous/moduleinit",
    "method": "git",
    "tags": [
      "library",
      "parallelism",
      "threads"
    ],
    "description": "Nim module/thread initialisation ordering library",
    "license": "MIT",
    "web": "https://github.com/skunkiferous/moduleinit"
  },
  {
    "name": "mofuw",
    "url": "https://github.com/2vg/mofuw",
    "method": "git",
    "tags": [
      "web",
      "http",
      "framework",
      "abandoned"
    ],
    "description": "mofuw is *MO*re *F*aster, *U*ltra *W*ebserver",
    "license": "MIT",
    "web": "https://github.com/2vg/mofuw"
  },
  {
    "name": "scnim",
    "url": "https://github.com/capocasa/scnim",
    "method": "git",
    "tags": [
      "music",
      "synthesizer",
      "realtime",
      "supercollider",
      "ugen",
      "plugin",
      "binding",
      "audio"
    ],
    "description": "Develop SuperCollider UGens in Nim",
    "license": "MIT",
    "web": "https://github.com/capocasa/scnim"
  },
  {
    "name": "nimgl",
    "url": "https://github.com/nimgl/nimgl",
    "method": "git",
    "tags": [
      "glfw",
      "imgui",
      "opengl",
      "bindings",
      "gl",
      "graphics"
    ],
    "description": "Nim Game Library",
    "license": "MIT",
    "web": "https://github.com/lmariscal/nimgl"
  },
  {
    "name": "inim",
    "url": "https://github.com/AndreiRegiani/INim",
    "method": "git",
    "tags": [
      "repl",
      "playground",
      "shell"
    ],
    "description": "Interactive Nim Shell",
    "license": "MIT",
    "web": "https://github.com/AndreiRegiani/INim"
  },
  {
    "name": "nimbigwig",
    "url": "https://github.com/genotrance/nimbigwig",
    "method": "git",
    "tags": [
      "bigwig",
      "bigbend",
      "genome"
    ],
    "description": "libBigWig wrapper for Nim",
    "license": "MIT",
    "web": "https://github.com/genotrance/nimbigwig"
  },
  {
    "name": "regex",
    "url": "https://github.com/nitely/nim-regex",
    "method": "git",
    "tags": [
      "regex"
    ],
    "description": "Linear time regex matching",
    "license": "MIT",
    "web": "https://github.com/nitely/nim-regex"
  },
  {
    "name": "tsundoku",
    "url": "https://github.com/FedericoCeratto/tsundoku",
    "method": "git",
    "tags": [
      "OPDS",
      "ebook",
      "server"
    ],
    "description": "Simple and lightweight OPDS ebook server",
    "license": "GPLv3",
    "web": "https://github.com/FedericoCeratto/tsundoku"
  },
  {
    "name": "nim_exodus",
    "url": "https://github.com/shinriyo/nim_exodus",
    "method": "git",
    "tags": [
      "web",
      "html",
      "template"
    ],
    "description": "Template generator for gester",
    "license": "MIT",
    "web": "https://github.com/shinriyo/nim_exodus"
  },
  {
    "name": "nimlibxlsxwriter",
    "url": "https://github.com/KeepCoolWithCoolidge/nimlibxlsxwriter",
    "method": "git",
    "tags": [
      "Excel",
      "wrapper",
      "xlsx"
    ],
    "description": "libxslxwriter wrapper for Nim",
    "license": "MIT",
    "web": "https://github.com/KeepCoolWithCoolidge/nimlibxlsxwriter"
  },
  {
    "name": "nimclutter",
    "url": "https://github.com/KeepCoolWithCoolidge/nimclutter",
    "method": "git",
    "tags": [
      "clutter",
      "gtk",
      "gui"
    ],
    "description": "Nim bindings for Clutter toolkit.",
    "license": "LGPLv2.1",
    "web": "https://github.com/KeepCoolWithCoolidge/nimclutter"
  },
  {
    "name": "nimhdf5",
    "url": "https://github.com/Vindaar/nimhdf5",
    "method": "git",
    "tags": [
      "library",
      "wrapper",
      "binding",
      "libhdf5",
      "hdf5",
      "ndarray",
      "storage"
    ],
    "description": "Bindings for the HDF5 data format C library",
    "license": "MIT",
    "web": "https://github.com/Vindaar/nimhdf5"
  },
  {
    "name": "mpfit",
    "url": "https://github.com/Vindaar/nim-mpfit",
    "method": "git",
    "tags": [
      "library",
      "wrapper",
      "binding",
      "nonlinear",
      "least-squares",
      "fitting",
      "levenberg-marquardt",
      "regression"
    ],
    "description": "A wrapper for the cMPFIT non-linear least squares fitting library",
    "license": "MIT",
    "web": "https://github.com/Vindaar/nim-mpfit"
  },
  {
    "name": "nlopt",
    "url": "https://github.com/Vindaar/nimnlopt",
    "method": "git",
    "tags": [
      "library",
      "wrapper",
      "binding",
      "nonlinear-optimization"
    ],
    "description": "A wrapper for the non-linear optimization C library Nlopt",
    "license": "MIT",
    "web": "https://github.com/Vindaar/nimnlopt"
  },
  {
    "name": "itertools",
    "url": "https://github.com/narimiran/itertools",
    "method": "git",
    "tags": [
      "itertools",
      "iterutils",
      "python",
      "iter",
      "iterator",
      "iterators"
    ],
    "description": "Itertools for Nim",
    "license": "MIT",
    "web": "https://narimiran.github.io/itertools/"
  },
  {
    "name": "sorta",
    "url": "https://github.com/narimiran/sorta",
    "method": "git",
    "tags": [
      "sort",
      "sorted",
      "table",
      "sorted-table",
      "b-tree",
      "btree",
      "ordered"
    ],
    "description": "Sorted Tables for Nim, based on B-Trees",
    "license": "MIT",
    "web": "https://narimiran.github.io/sorta/"
  },
  {
    "name": "typelists",
    "url": "https://github.com/yglukhov/typelists",
    "method": "git",
    "tags": [
      "metaprogramming"
    ],
    "description": "Typelists in Nim",
    "license": "MIT",
    "web": "https://github.com/yglukhov/typelists"
  },
  {
    "name": "sol",
    "url": "https://github.com/davidgarland/sol",
    "method": "git",
    "tags": [
      "c99",
      "c11",
      "c",
      "vector",
      "simd",
      "avx",
      "avx2",
      "neon"
    ],
    "description": "A SIMD-accelerated vector library written in C99 with Nim bindings.",
    "license": "MIT",
    "web": "https://github.com/davidgarland/sol"
  },
  {
    "name": "simdX86",
    "url": "https://github.com/nimlibs/simdX86",
    "method": "git",
    "tags": [
      "simd"
    ],
    "description": "Wrappers for X86 SIMD intrinsics",
    "license": "MIT",
    "web": "https://github.com/nimlibs/simdX86"
  },
  {
    "name": "loopfusion",
    "url": "https://github.com/numforge/loopfusion",
    "method": "git",
    "tags": [
      "loop",
      "iterator",
      "zip",
      "forEach",
      "variadic"
    ],
    "description": "Loop efficiently over a variadic number of containers",
    "license": "MIT or Apache 2.0",
    "web": "https://github.com/numforge/loopfusion"
  },
  {
    "name": "tinamou",
    "url": "https://github.com/Double-oxygeN/tinamou",
    "method": "git",
    "tags": [
      "game",
      "sdl2"
    ],
    "description": "Game Library in Nim with SDL2",
    "license": "MIT",
    "web": "https://github.com/Double-oxygeN/tinamou"
  },
  {
    "name": "cittadino",
    "url": "https://github.com/makingspace/cittadino",
    "method": "git",
    "tags": [
      "pubsub",
      "stomp",
      "rabbitmq",
      "amqp"
    ],
    "description": "A simple PubSub framework using STOMP.",
    "license": "BSD2",
    "web": "https://github.com/makingspace/cittadino"
  },
  {
    "name": "consul",
    "url": "https://github.com/makingspace/nim_consul",
    "method": "git",
    "tags": [
      "consul"
    ],
    "description": "A simple interface to a running Consul agent.",
    "license": "BSD2",
    "web": "https://github.com/makingspace/nim_consul"
  },
  {
    "name": "keystone",
    "url": "https://github.com/6A/Keystone.nim",
    "method": "git",
    "tags": [
      "binding",
      "keystone",
      "asm",
      "assembler",
      "x86",
      "arm"
    ],
    "description": "Bindings to the Keystone Assembler.",
    "license": "MIT",
    "web": "https://github.com/6A/Keystone.nim"
  },
  {
    "name": "units",
    "url": "https://github.com/Udiknedormin/NimUnits",
    "method": "git",
    "tags": [
      "library",
      "pure",
      "units",
      "physics",
      "science",
      "documentation",
      "safety"
    ],
    "description": " Statically-typed quantity units.",
    "license": "MIT",
    "web": "https://github.com/Udiknedormin/NimUnits"
  },
  {
    "name": "ast_pattern_matching",
    "url": "https://github.com/krux02/ast-pattern-matching",
    "method": "git",
    "tags": [
      "macros",
      "pattern-matching",
      "ast"
    ],
    "description": "a general ast pattern matching library with a focus on correctness and good error messages",
    "license": "MIT",
    "web": "https://github.com/krux02/ast-pattern-matching"
  },
  {
    "name": "tissue",
    "url": "https://github.com/genotrance/tissue",
    "method": "git",
    "tags": [
      "github",
      "issue",
      "debug",
      "test",
      "testament"
    ],
    "description": "Test failing snippets from Nim's issues",
    "license": "MIT",
    "web": "https://github.com/genotrance/tissue"
  },
  {
    "name": "sphincs",
    "url": "https://git.sr.ht/~ehmry/nim_sphincs",
    "method": "git",
    "tags": [
      "crypto",
      "pqcrypto",
      "signing"
    ],
    "description": "SPHINCS⁺ stateless hash-based signature scheme",
    "license": "MIT",
    "web": "https://git.sr.ht/~ehmry/nim_sphincs"
  },
  {
    "name": "nimpb",
    "url": "https://github.com/oswjk/nimpb",
    "method": "git",
    "tags": [
      "serialization",
      "protocol-buffers",
      "protobuf",
      "library"
    ],
    "description": "A Protocol Buffers library for Nim",
    "license": "MIT",
    "web": "https://github.com/oswjk/nimpb"
  },
  {
    "name": "nimpb_protoc",
    "url": "https://github.com/oswjk/nimpb_protoc",
    "method": "git",
    "tags": [
      "serialization",
      "protocol-buffers",
      "protobuf"
    ],
    "description": "Protocol Buffers compiler support package for nimpb",
    "license": "MIT",
    "web": "https://github.com/oswjk/nimpb_protoc"
  },
  {
    "name": "strunicode",
    "url": "https://github.com/nitely/nim-strunicode",
    "method": "git",
    "tags": [
      "string",
      "unicode",
      "grapheme"
    ],
    "description": "Swift-like unicode string handling",
    "license": "MIT",
    "web": "https://github.com/nitely/nim-strunicode"
  },
  {
    "name": "turn_based_game",
    "url": "https://github.com/JohnAD/turn_based_game",
    "method": "git",
    "tags": [
      "rules-engine",
      "game",
      "turn-based"
    ],
    "description": "Game rules engine for simulating or playing turn-based games",
    "license": "MIT",
    "web": "https://github.com/JohnAD/turn_based_game/wiki"
  },
  {
    "name": "negamax",
    "url": "https://github.com/JohnAD/negamax",
    "method": "git",
    "tags": [
      "negamax",
      "minimax",
      "game",
      "ai",
      "turn-based"
    ],
    "description": "Negamax AI search-tree algorithm for two player games",
    "license": "MIT",
    "web": "https://github.com/JohnAD/negamax"
  },
  {
    "name": "translation",
    "url": "https://github.com/juancarlospaco/nim-tinyslation",
    "method": "git",
    "tags": [
      "translation",
      "tinyslation",
      "api",
      "strings",
      "minimalism"
    ],
    "description": "Text string translation from free online crowdsourced API. Tinyslation a tiny translation.",
    "license": "LGPLv3",
    "web": "https://github.com/juancarlospaco/nim-tinyslation"
  },
  {
    "name": "magic",
    "url": "https://github.com/xmonader/nim-magic",
    "method": "git",
    "tags": [
      "libmagic",
      "magic",
      "guessfile"
    ],
    "description": "libmagic for nim",
    "license": "MIT",
    "web": "https://github.com/xmonader/nim-magic"
  },
  {
    "name": "configparser",
    "url": "https://github.com/xmonader/nim-configparser",
    "method": "git",
    "tags": [
      "configparser",
      "ini",
      "parser"
    ],
    "description": "pure Ini configurations parser",
    "license": "MIT",
    "web": "https://github.com/xmonader/nim-configparser"
  },
  {
    "name": "random_font_color",
    "url": "https://github.com/juancarlospaco/nim-random-font-color",
    "method": "git",
    "tags": [
      "fonts",
      "colors",
      "pastel",
      "design",
      "random"
    ],
    "description": "Random curated Fonts and pastel Colors for your UI/UX design, design for non-designers.",
    "license": "LGPLv3",
    "web": "https://github.com/juancarlospaco/nim-random-font-color"
  },
  {
    "name": "bytes2human",
    "url": "https://github.com/juancarlospaco/nim-bytes2human",
    "method": "git",
    "tags": [
      "bytes",
      "human",
      "minimalism",
      "size"
    ],
    "description": "Convert bytes to kilobytes, megabytes, gigabytes, etc.",
    "license": "LGPLv3",
    "web": "https://github.com/juancarlospaco/nim-bytes2human"
  },
  {
    "name": "nimhttpd",
    "url": "https://github.com/h3rald/nimhttpd",
    "method": "git",
    "tags": [
      "web-server",
      "static-file-server",
      "server",
      "http"
    ],
    "description": "A tiny static file web server.",
    "license": "MIT",
    "web": "https://github.com/h3rald/nimhttpd"
  },
  {
    "name": "crc32",
    "url": "https://github.com/juancarlospaco/nim-crc32",
    "method": "git",
    "tags": [
      "crc32",
      "checksum",
      "minimalism"
    ],
    "description": "CRC32, 2 proc, copied from RosettaCode.",
    "license": "MIT",
    "web": "https://github.com/juancarlospaco/nim-crc32"
  },
  {
    "name": "httpbeast",
    "url": "https://github.com/dom96/httpbeast",
    "method": "git",
    "tags": [
      "http",
      "server",
      "parallel",
      "linux",
      "unix"
    ],
    "description": "A performant and scalable HTTP server.",
    "license": "MIT",
    "web": "https://github.com/dom96/httpbeast"
  },
  {
    "name": "datetime2human",
    "url": "https://github.com/juancarlospaco/nim-datetime2human",
    "method": "git",
    "tags": [
      "date",
      "time",
      "datetime",
      "ISO-8601",
      "human",
      "minimalism"
    ],
    "description": "Human friendly DateTime string representations, seconds to millenniums.",
    "license": "LGPLv3",
    "web": "https://github.com/juancarlospaco/nim-datetime2human"
  },
  {
    "name": "sass",
    "url": "https://github.com/dom96/sass",
    "method": "git",
    "tags": [
      "css",
      "compiler",
      "wrapper",
      "library",
      "scss",
      "web"
    ],
    "description": "A wrapper for the libsass library.",
    "license": "MIT",
    "web": "https://github.com/dom96/sass"
  },
  {
    "name": "osutil",
    "url": "https://github.com/juancarlospaco/nim-osutil",
    "method": "git",
    "tags": [
      "utils",
      "helpers",
      "minimalism",
      "process",
      "mobile",
      "battery"
    ],
    "description": "OS Utils for Nim, simple tiny but useful procs for OS. Turn Display OFF and set Process Name.",
    "license": "LGPLv3",
    "web": "https://github.com/juancarlospaco/nim-osutil"
  },
  {
    "name": "binance",
    "url": "https://github.com/Imperator26/binance",
    "method": "git",
    "tags": [
      "library",
      "api",
      "binance"
    ],
    "description": "A Nim library to access the Binance API.",
    "license": "Apache License 2.0",
    "web": "https://github.com/Imperator26/binance"
  },
  {
    "name": "jdec",
    "tags": [
      "json",
      "marshal",
      "helper",
      "utils"
    ],
    "method": "git",
    "license": "MIT",
    "web": "https://github.com/diegogub/jdec",
    "url": "https://github.com/diegogub/jdec",
    "description": "Flexible JSON manshal/unmarshal library for nim"
  },
  {
    "name": "nimsnappyc",
    "url": "https://github.com/NimCompression/nimsnappyc",
    "method": "git",
    "tags": [
      "snappy",
      "compression",
      "wrapper",
      "library"
    ],
    "description": "Wrapper for the Snappy-C compression library",
    "license": "MIT",
    "web": "https://github.com/NimCompression/nimsnappyc"
  },
  {
    "name": "websitecreator",
    "alias": "nimwc"
  },
  {
    "name": "nimwc",
    "url": "https://github.com/ThomasTJdev/nim_websitecreator",
    "method": "git",
    "tags": [
      "website",
      "webpage",
      "blog",
      "binary"
    ],
    "description": "A website management tool. Run the file and access your webpage.",
    "license": "PPL",
    "web": "https://nimwc.org/"
  },
  {
    "name": "shaname",
    "url": "https://github.com/Torro/nimble-packages?subdir=shaname",
    "method": "git",
    "tags": [
      "sha1",
      "command-line",
      "utilities"
    ],
    "description": "Rename files to their sha1sums",
    "license": "BSD",
    "web": "https://github.com/Torro/nimble-packages/tree/master/shaname"
  },
  {
    "name": "about",
    "url": "https://github.com/aleandros/about",
    "method": "git",
    "tags": [
      "cli",
      "tool"
    ],
    "description": "Executable for finding information about programs in PATH",
    "license": "MIT",
    "web": "https://github.com/aleandros/about"
  },
  {
    "name": "findtests",
    "url": "https://github.com/jackvandrunen/findtests",
    "method": "git",
    "tags": [
      "test",
      "tests",
      "testing",
      "unit"
    ],
    "description": "A helper module for writing unit tests in Nim with nake or similar build system.",
    "license": "ISC",
    "web": "https://github.com/jackvandrunen/findtests"
  },
  {
    "name": "packedjson",
    "url": "https://github.com/Araq/packedjson",
    "method": "git",
    "tags": [
      "json"
    ],
    "description": "packedjson is an alternative Nim implementation for JSON. The JSON is essentially kept as a single string in order to save memory over a more traditional tree representation.",
    "license": "MIT",
    "web": "https://github.com/Araq/packedjson"
  },
  {
    "name": "unicode_numbers",
    "url": "https://github.com/Aearnus/unicode_numbers",
    "method": "git",
    "tags": [
      "library",
      "string",
      "format",
      "unicode"
    ],
    "description": "Converts a number into a specially formatted Unicode string",
    "license": "MIT",
    "web": "https://github.com/Aearnus/unicode_numbers"
  },
  {
    "name": "glob",
    "url": "https://github.com/citycide/glob",
    "method": "git",
    "tags": [
      "glob",
      "pattern",
      "match",
      "walk",
      "filesystem",
      "pure"
    ],
    "description": "Pure library for matching file paths against Unix style glob patterns.",
    "license": "MIT",
    "web": "https://github.com/citycide/glob"
  },
  {
    "name": "lda",
    "url": "https://github.com/unicredit/lda",
    "method": "git",
    "tags": [
      "LDA",
      "topic-modeling",
      "text-clustering",
      "NLP"
    ],
    "description": "Latent Dirichlet Allocation",
    "license": "Apache License 2.0",
    "web": "https://github.com/unicredit/lda"
  },
  {
    "name": "mdevolve",
    "url": "https://github.com/jxy/MDevolve",
    "method": "git",
    "tags": [
      "MD",
      "integrator",
      "numerical",
      "evolution"
    ],
    "description": "Integrator framework for Molecular Dynamic evolutions",
    "license": "MIT",
    "web": "https://github.com/jxy/MDevolve"
  },
  {
    "name": "sctp",
    "url": "https://github.com/metacontainer/sctp.nim",
    "method": "git",
    "tags": [
      "sctp",
      "networking",
      "userspace"
    ],
    "description": "Userspace SCTP bindings",
    "license": "BSD",
    "web": "https://github.com/metacontainer/sctp.nim"
  },
  {
    "name": "sodium",
    "url": "https://github.com/zielmicha/libsodium.nim",
    "method": "git",
    "tags": [
      "crypto",
      "security",
      "sodium"
    ],
    "description": "High-level libsodium bindings",
    "license": "MIT",
    "web": "https://github.com/zielmicha/libsodium.nim"
  },
  {
    "name": "db_clickhouse",
    "url": "https://github.com/leonardoce/nim-clickhouse",
    "method": "git",
    "tags": [
      "wrapper",
      "database",
      "clickhouse"
    ],
    "description": "ClickHouse Nim interface",
    "license": "MIT",
    "web": "https://github.com/leonardoce/nim-clickhouse"
  },
  {
    "name": "webterminal",
    "url": "https://github.com/JohnAD/webterminal",
    "method": "git",
    "tags": [
      "javascript",
      "terminal",
      "tty"
    ],
    "description": "Very simple browser Javascript TTY web terminal",
    "license": "MIT",
    "web": "https://github.com/JohnAD/webterminal"
  },
  {
    "name": "hpack",
    "url": "https://github.com/nitely/nim-hpack",
    "method": "git",
    "tags": [
      "http2",
      "hpack"
    ],
    "description": "HPACK (Header Compression for HTTP/2)",
    "license": "MIT",
    "web": "https://github.com/nitely/nim-hpack"
  },
  {
    "name": "cobs",
    "url": "https://github.com/keyme/nim_cobs",
    "method": "git",
    "tags": [
      "serialization",
      "encoding",
      "wireline",
      "framing",
      "cobs"
    ],
    "description": "Consistent Overhead Byte Stuffing for Nim",
    "license": "MIT",
    "web": "https://github.com/keyme/nim_cobs"
  },
  {
    "name": "bitvec",
    "url": "https://github.com/keyme/nim_bitvec",
    "method": "git",
    "tags": [
      "serialization",
      "encoding",
      "wireline"
    ],
    "description": "Extensible bit vector integer encoding library",
    "license": "MIT",
    "web": "https://github.com/keyme/nim_bitvec"
  },
  {
    "name": "nimsvg",
    "url": "https://github.com/bluenote10/NimSvg",
    "method": "git",
    "tags": [
      "svg"
    ],
    "description": "Nim-based DSL allowing to generate SVG files and GIF animations.",
    "license": "MIT",
    "web": "https://github.com/bluenote10/NimSvg"
  },
  {
    "name": "validation",
    "url": "https://github.com/captainbland/nim-validation",
    "method": "git",
    "tags": [
      "validation",
      "library"
    ],
    "description": "Nim object validation using type field pragmas",
    "license": "GPLv3",
    "web": "https://github.com/captainbland/nim-validation"
  },
  {
    "name": "nimgraphviz",
    "url": "https://github.com/QuinnFreedman/nimgraphviz",
    "method": "git",
    "tags": [
      "graph",
      "viz",
      "graphviz",
      "dot",
      "pygraphviz"
    ],
    "description": "Nim bindings for the GraphViz tool and the DOT graph language",
    "license": "MIT",
    "web": "https://github.com/QuinnFreedman/nimgraphviz"
  },
  {
    "name": "fab",
    "url": "https://github.com/icyphox/fab",
    "method": "git",
    "tags": [
      "colors",
      "terminal",
      "formatting",
      "text",
      "fun"
    ],
    "description": "Print fabulously in your terminal",
    "license": "MIT",
    "web": "https://github.com/icyphox/fab"
  },
  {
    "name": "kdialog",
    "url": "https://github.com/juancarlospaco/nim-kdialog",
    "method": "git",
    "tags": [
      "kdialog",
      "qt5",
      "kde",
      "gui",
      "easy",
      "qt"
    ],
    "description": "KDialog Qt5 Wrapper, easy API, KISS design",
    "license": "LGPLv3",
    "web": "https://github.com/juancarlospaco/nim-kdialog"
  },
  {
    "name": "nim7z",
    "url": "https://github.com/genotrance/nim7z",
    "method": "git",
    "tags": [
      "7zip",
      "7z",
      "extract",
      "archive"
    ],
    "description": "7z extraction for Nim",
    "license": "MIT",
    "web": "https://github.com/genotrance/nim7z"
  },
  {
    "name": "nimarchive",
    "url": "https://github.com/genotrance/nimarchive",
    "method": "git",
    "tags": [
      "7z",
      "zip",
      "tar",
      "rar",
      "gz",
      "libarchive",
      "compress",
      "extract",
      "archive"
    ],
    "description": "libarchive wrapper for Nim",
    "license": "MIT",
    "web": "https://github.com/genotrance/nimarchive"
  },
  {
    "name": "nimpcre",
    "url": "https://github.com/genotrance/nimpcre",
    "method": "git",
    "tags": [
      "pcre",
      "regex"
    ],
    "description": "PCRE wrapper for Nim",
    "license": "MIT",
    "web": "https://github.com/genotrance/nimpcre"
  },
  {
    "name": "nimdeps",
    "url": "https://github.com/genotrance/nimdeps",
    "method": "git",
    "tags": [
      "dependency",
      "bundle",
      "installer",
      "package"
    ],
    "description": "Nim library to bundle dependency files into executable",
    "license": "MIT",
    "web": "https://github.com/genotrance/nimdeps"
  },
  {
    "name": "intel_hex",
    "url": "https://github.com/keyme/nim_intel_hex",
    "method": "git",
    "tags": [
      "utils",
      "parsing",
      "hex"
    ],
    "description": "Intel hex file utility library",
    "license": "MIT",
    "web": "https://github.com/keyme/nim_intel_hex"
  },
  {
    "name": "nimha",
    "url": "https://github.com/ThomasTJdev/nim_homeassistant",
    "method": "git",
    "tags": [
      "smarthome",
      "automation",
      "mqtt",
      "xiaomi"
    ],
    "description": "Nim Home Assistant (NimHA) is a hub for combining multiple home automation devices and automating jobs",
    "license": "GPLv3",
    "web": "https://github.com/ThomasTJdev/nim_homeassistant"
  },
  {
    "name": "fmod",
    "url": "https://github.com/johnnovak/nim-fmod",
    "method": "git",
    "tags": [
      "library",
      "fmod",
      "audio",
      "game",
      "sound"
    ],
    "description": "Nim wrapper for the FMOD Low Level C API",
    "license": "MIT",
    "web": "https://github.com/johnnovak/nim-fmod"
  },
  {
    "name": "figures",
    "url": "https://github.com/lmariscal/figures",
    "method": "git",
    "tags": [
      "unicode",
      "cli",
      "figures"
    ],
    "description": "unicode symbols",
    "license": "MIT",
    "web": "https://github.com/lmariscal/figures"
  },
  {
    "name": "ur",
    "url": "https://github.com/JohnAD/ur",
    "method": "git",
    "tags": [
      "library",
      "universal",
      "result",
      "return"
    ],
    "description": "A Universal Result macro/object that normalizes the information returned from a procedure",
    "license": "MIT",
    "web": "https://github.com/JohnAD/ur",
    "doc": "https://github.com/JohnAD/ur/blob/master/docs/ur.rst"
  },
  {
    "name": "blosc",
    "url": "https://github.com/Skrylar/nblosc",
    "method": "git",
    "tags": [
      "blosc",
      "wrapper",
      "compression"
    ],
    "description": "Bit Shuffling Block Compressor (C-Blosc)",
    "license": "BSD",
    "web": "https://github.com/Skrylar/nblosc"
  },
  {
    "name": "fltk",
    "url": "https://github.com/Skrylar/nfltk",
    "method": "git",
    "tags": [
      "gui",
      "fltk",
      "wrapper",
      "c++"
    ],
    "description": "The Fast-Light Tool Kit",
    "license": "LGPL",
    "web": "https://github.com/Skrylar/nfltk"
  },
  {
    "name": "nim_cexc",
    "url": "https://github.com/metasyn/nim-cexc-splunk",
    "method": "git",
    "tags": [
      "splunk",
      "command",
      "cexc",
      "chunked"
    ],
    "description": "A simple chunked external protocol interface for Splunk custom search commands.",
    "license": "Apache2",
    "web": "https://github.com/metasyn/nim-cexc-splunk"
  },
  {
    "name": "nimclipboard",
    "url": "https://github.com/genotrance/nimclipboard",
    "method": "git",
    "tags": [
      "clipboard",
      "wrapper",
      "clip",
      "copy",
      "paste",
      "nimgen"
    ],
    "description": "Nim wrapper for libclipboard",
    "license": "MIT",
    "web": "https://github.com/genotrance/nimclipboard"
  },
  {
    "name": "skinterpolate",
    "url": "https://github.com/Skrylar/skInterpolate",
    "method": "git",
    "tags": [
      "interpolation",
      "animation"
    ],
    "description": "Interpolation routines for data and animation.",
    "license": "MIT",
    "web": "https://github.com/Skrylar/skInterpolate"
  },
  {
    "name": "nimspice",
    "url": "https://github.com/CodeDoes/nimspice",
    "method": "git",
    "tags": [
      "macro",
      "template",
      "class",
      "collection"
    ],
    "description": "A bunch of macros. sugar if you would",
    "license": "MIT",
    "web": "https://github.com/CodeDoes/nimspice"
  },
  {
    "name": "BN",
    "url": "https://github.com/MerosCrypto/BN",
    "method": "git",
    "tags": [
      "bignumber",
      "multiprecision",
      "imath"
    ],
    "description": "A Nim Wrapper of the imath BigNumber library.",
    "license": "MIT"
  },
  {
    "name": "nimbioseq",
    "url": "https://github.com/jhbadger/nimbioseq",
    "method": "git",
    "tags": [
      "bioinformatics",
      "fasta",
      "fastq"
    ],
    "description": "Nim Library for sequence (protein/nucleotide) bioinformatics",
    "license": "BSD-3",
    "web": "https://github.com/jhbadger/nimbioseq"
  },
  {
    "name": "subhook",
    "url": "https://github.com/ba0f3/subhook.nim",
    "method": "git",
    "tags": [
      "hook",
      "hooking",
      "subhook",
      "x86",
      "windows",
      "linux",
      "unix"
    ],
    "description": "subhook wrapper",
    "license": "BSD2",
    "web": "https://github.com/ba0f3/subhook.nim"
  },
  {
    "name": "timecop",
    "url": "https://github.com/ba0f3/timecop.nim",
    "method": "git",
    "tags": [
      "time",
      "travel",
      "timecop"
    ],
    "description": "Time travelling for Nim",
    "license": "MIT",
    "web": "https://github.com/ba0f3/timecop.nim"
  },
  {
    "name": "openexchangerates",
    "url": "https://github.com/juancarlospaco/nim-openexchangerates",
    "method": "git",
    "tags": [
      "money",
      "exchange",
      "openexchangerates",
      "bitcoin",
      "gold",
      "dollar",
      "euro",
      "prices"
    ],
    "description": "OpenExchangeRates API Client for Nim. Works with/without SSL. Partially works with/without Free API Key.",
    "license": "MIT",
    "web": "https://github.com/juancarlospaco/nim-openexchangerates"
  },
  {
    "name": "clr",
    "url": "https://github.com/Calinou/clr",
    "method": "git",
    "tags": [
      "command-line",
      "color",
      "rgb",
      "hsl",
      "hsv"
    ],
    "description": "Get information about colors and convert them in the command line",
    "license": "MIT",
    "web": "https://github.com/Calinou/clr"
  },
  {
    "name": "duktape",
    "url": "https://github.com/manguluka/duktape-nim",
    "method": "git",
    "tags": [
      "js",
      "javascript",
      "scripting",
      "language",
      "interpreter"
    ],
    "description": "wrapper for the Duktape embeddable Javascript engine",
    "license": "MIT",
    "web": "https://github.com/manguluka/duktape-nim"
  },
  {
    "name": "polypbren",
    "url": "https://github.com/guibar64/polypbren",
    "method": "git",
    "tags": [
      "science",
      "equation"
    ],
    "description": "Renormalization of colloidal charges of polydipserse dispersions using the Poisson-Boltzmann equation",
    "license": "MIT",
    "web": "https://github.com/guibar64/polypbren"
  },
  {
    "name": "spdx_licenses",
    "url": "https://github.com/euantorano/spdx_licenses.nim",
    "method": "git",
    "tags": [
      "spdx",
      "license"
    ],
    "description": "A library to retrieve the list of commonly used licenses from the SPDX License List.",
    "license": "BSD3",
    "web": "https://github.com/euantorano/spdx_licenses.nim"
  },
  {
    "name": "texttospeech",
    "url": "https://github.com/dom96/texttospeech",
    "method": "git",
    "tags": [
      "tts",
      "text-to-speech",
      "google-cloud",
      "gcloud",
      "api"
    ],
    "description": "A client for the Google Cloud Text to Speech API.",
    "license": "MIT",
    "web": "https://github.com/dom96/texttospeech"
  },
  {
    "name": "nim_tiled",
    "url": "https://github.com/SkyVault/nim-tiled",
    "method": "git",
    "tags": [
      "tiled",
      "gamedev",
      "tmx",
      "indie"
    ],
    "description": "Tiled map loader for the Nim programming language",
    "license": "MIT",
    "web": "https://github.com/SkyVault/nim-tiled"
  },
  {
    "name": "fragments",
    "url": "https://github.com/fragcolor-xyz/fragments",
    "method": "git",
    "tags": [
      "ffi",
      "math",
      "threading",
      "dsl",
      "memory",
      "serialization",
      "cpp",
      "utilities"
    ],
    "description": "Our very personal collection of utilities",
    "license": "MIT",
    "web": "https://github.com/fragcolor-xyz/fragments"
  },
  {
    "name": "nimline",
    "url": "https://github.com/fragcolor-xyz/nimline",
    "method": "git",
    "tags": [
      "c",
      "c++",
      "interop",
      "ffi",
      "wrappers"
    ],
    "description": "Wrapper-less C/C++ interop for Nim",
    "license": "MIT",
    "web": "https://github.com/fragcolor-xyz/nimline"
  },
  {
    "name": "nim_telegram_bot",
    "url": "https://github.com/juancarlospaco/nim-telegram-bot",
    "method": "git",
    "tags": [
      "telegram",
      "bot",
      "telebot",
      "async",
      "multipurpose",
      "chat"
    ],
    "description": "Generic Configurable Telegram Bot for Nim, with builtin basic functionality and Plugins",
    "license": "MIT",
    "web": "https://github.com/juancarlospaco/nim-telegram-bot"
  },
  {
    "name": "xiaomi",
    "url": "https://github.com/ThomasTJdev/nim_xiaomi.git",
    "method": "git",
    "tags": [
      "xiaomi",
      "iot"
    ],
    "description": "Read and write to Xiaomi IOT devices.",
    "license": "MIT",
    "web": "https://github.com/ThomasTJdev/nim_xiaomi"
  },
  {
    "name": "vecio",
    "url": "https://github.com/emekoi/vecio.nim",
    "method": "git",
    "tags": [
      "writev",
      "readv",
      "scatter",
      "gather",
      "vectored",
      "vector",
      "io",
      "networking"
    ],
    "description": "vectored io for nim",
    "license": "MIT",
    "web": "https://github.com/emekoi/vecio.nim"
  },
  {
    "name": "nmiline",
    "url": "https://github.com/mzteruru52/NmiLine",
    "method": "git",
    "tags": [
      "graph"
    ],
    "description": "Plotting tool using NiGui",
    "license": "MIT",
    "web": "https://github.com/mzteruru52/NmiLine"
  },
  {
    "name": "c_alikes",
    "url": "https://github.com/ReneSac/c_alikes",
    "method": "git",
    "tags": [
      "library",
      "bitwise",
      "bitops",
      "pointers",
      "shallowCopy",
      "C"
    ],
    "description": "Operators, commands and functions more c-like, plus a few other utilities",
    "license": "MIT",
    "web": "https://github.com/ReneSac/c_alikes"
  },
  {
    "name": "memviews",
    "url": "https://github.com/ReneSac/memviews",
    "method": "git",
    "tags": [
      "library",
      "slice",
      "slicing",
      "shallow",
      "array",
      "vector"
    ],
    "description": "Unsafe in-place slicing",
    "license": "MIT",
    "web": "https://github.com/ReneSac/memviews"
  },
  {
    "name": "espeak",
    "url": "https://github.com/juancarlospaco/nim-espeak",
    "method": "git",
    "tags": [
      "espeak",
      "voice",
      "texttospeech"
    ],
    "description": "Nim Espeak NG wrapper, for super easy Voice and Text-To-Speech",
    "license": "MIT",
    "web": "https://github.com/juancarlospaco/nim-espeak"
  },
  {
    "name": "wstp",
    "url": "https://github.com/oskca/nim-wstp",
    "method": "git",
    "tags": [
      "wolfram",
      "mathematica",
      "bindings",
      "wstp"
    ],
    "description": "Nim bindings for WSTP",
    "license": "MIT",
    "web": "https://github.com/oskca/nim-wstp"
  },
  {
    "name": "uibuilder",
    "url": "https://github.com/ba0f3/uibuilder.nim",
    "method": "git",
    "tags": [
      "ui",
      "builder",
      "libui",
      "designer",
      "gtk",
      "gnome",
      "glade",
      "interface",
      "gui",
      "linux",
      "windows",
      "osx",
      "mac",
      "native",
      "generator"
    ],
    "description": "UI building with Gnome's Glade",
    "license": "MIT",
    "web": "https://github.com/ba0f3/uibuilder.nim"
  },
  {
    "name": "webp",
    "url": "https://github.com/juancarlospaco/nim-webp",
    "method": "git",
    "tags": [
      "webp"
    ],
    "description": "WebP Tools wrapper for Nim",
    "license": "MIT",
    "web": "https://github.com/juancarlospaco/nim-webp"
  },
  {
    "name": "print",
    "url": "https://github.com/treeform/print.git",
    "method": "git",
    "tags": [
      "pretty"
    ],
    "description": "Print is a set of pretty print macros, useful for print-debugging.",
    "license": "MIT",
    "web": "https://github.com/treeform/print"
  },
  {
    "name": "vmath",
    "url": "https://github.com/treeform/vmath.git",
    "method": "git",
    "tags": [
      "math",
      "graphics",
      "2d",
      "3d"
    ],
    "description": "Collection of math routines for 2d and 3d graphics.",
    "license": "MIT",
    "web": "https://github.com/treeform/vmath"
  },
  {
    "name": "flippy",
    "url": "https://github.com/treeform/flippy.git",
    "method": "git",
    "tags": [
      "image",
      "graphics",
      "2d"
    ],
    "description": "Flippy is a simple 2d image and drawing library.",
    "license": "MIT",
    "web": "https://github.com/treeform/flippy"
  },
  {
    "name": "typography",
    "url": "https://github.com/treeform/typography.git",
    "method": "git",
    "tags": [
      "font",
      "text",
      "2d"
    ],
    "description": "Fonts, Typesetting and Rasterization.",
    "license": "MIT",
    "web": "https://github.com/treeform/typography"
  },
  {
    "name": "xdo",
    "url": "https://github.com/juancarlospaco/nim-xdo",
    "method": "git",
    "tags": [
      "automation",
      "linux",
      "gui",
      "keyboard",
      "mouse",
      "typing",
      "clicker"
    ],
    "description": "Nim GUI Automation Linux, simulate user interaction, mouse and keyboard.",
    "license": "MIT",
    "web": "https://github.com/juancarlospaco/nim-xdo"
  },
  {
    "name": "nimblegui",
    "url": "https://github.com/ThomasTJdev/nim_nimble_gui",
    "method": "git",
    "tags": [
      "nimble",
      "gui",
      "packages"
    ],
    "description": "A simple GUI front for Nimble.",
    "license": "MIT",
    "web": "https://github.com/ThomasTJdev/nim_nimble_gui"
  },
  {
    "name": "xml",
    "url": "https://github.com/ba0f3/xml.nim",
    "method": "git",
    "tags": [
      "xml",
      "parser",
      "compile",
      "tokenizer",
      "html",
      "cdata"
    ],
    "description": "Pure Nim XML parser",
    "license": "MIT",
    "web": "https://github.com/ba0f3/xml.nim"
  },
  {
    "name": "soundio",
    "url": "https://github.com/ul/soundio",
    "method": "git",
    "tags": [
      "library",
      "wrapper",
      "binding",
      "audio",
      "sound",
      "media",
      "io"
    ],
    "description": "Bindings for libsoundio",
    "license": "MIT"
  },
  {
    "name": "miniz",
    "url": "https://github.com/treeform/miniz",
    "method": "git",
    "tags": [
      "zlib",
      "zip",
      "wrapper",
      "compression"
    ],
    "description": "Bindings for Miniz lib.",
    "license": "MIT"
  },
  {
    "name": "nim_cjson",
    "url": "https://github.com/muxueqz/nim_cjson",
    "method": "git",
    "tags": [
      "cjson",
      "json"
    ],
    "description": "cjson wrapper for Nim",
    "license": "MIT",
    "web": "https://github.com/muxueqz/nim_cjson"
  },
  {
    "name": "nimobserver",
    "url": "https://github.com/Tangdongle/nimobserver",
    "method": "git",
    "tags": [
      "observer",
      "patterns",
      "library"
    ],
    "description": "An implementation of the observer pattern",
    "license": "MIT",
    "web": "https://github.com/Tangdongle/nimobserver"
  },
  {
    "name": "nominatim",
    "url": "https://github.com/juancarlospaco/nim-nominatim",
    "method": "git",
    "tags": [
      "openstreetmap",
      "nominatim",
      "multisync",
      "async"
    ],
    "description": "OpenStreetMap Nominatim API Lib for Nim",
    "license": "MIT",
    "web": "https://github.com/juancarlospaco/nim-nominatim"
  },
  {
    "name": "systimes",
    "url": "https://github.com/GULPF/systimes",
    "method": "git",
    "tags": [
      "time",
      "timezone",
      "datetime"
    ],
    "description": "An alternative DateTime implementation",
    "license": "MIT",
    "web": "https://github.com/GULPF/systimes"
  },
  {
    "name": "overpass",
    "url": "https://github.com/juancarlospaco/nim-overpass",
    "method": "git",
    "tags": [
      "openstreetmap",
      "overpass",
      "multisync",
      "async"
    ],
    "description": "OpenStreetMap Overpass API Lib",
    "license": "MIT",
    "web": "https://github.com/juancarlospaco/nim-overpass"
  },
  {
    "name": "openstreetmap",
    "url": "https://github.com/juancarlospaco/nim-openstreetmap",
    "method": "git",
    "tags": [
      "openstreetmap",
      "multisync",
      "async",
      "geo",
      "map"
    ],
    "description": "OpenStreetMap API Lib for Nim",
    "license": "MIT",
    "web": "https://github.com/juancarlospaco/nim-openstreetmap"
  },
  {
    "name": "daemonim",
    "url": "https://github.com/bung87/daemon",
    "method": "git",
    "tags": [
      "unix",
      "library"
    ],
    "description": "daemonizer for Unix, Linux and OS X",
    "license": "MIT",
    "web": "https://github.com/bung87/daemon"
  },
  {
    "name": "nimtorch",
    "alias": "torch"
  },
  {
    "name": "torch",
    "url": "https://github.com/fragcolor-xyz/nimtorch",
    "method": "git",
    "tags": [
      "machine-learning",
      "nn",
      "neural",
      "networks",
      "cuda",
      "wasm",
      "pytorch",
      "torch"
    ],
    "description": "A nim flavor of pytorch",
    "license": "MIT",
    "web": "https://github.com/fragcolor-xyz/nimtorch"
  },
  {
    "name": "openweathermap",
    "url": "https://github.com/juancarlospaco/nim-openweathermap",
    "method": "git",
    "tags": [
      "OpenWeatherMap",
      "weather",
      "CreativeCommons",
      "OpenData",
      "multisync"
    ],
    "description": "OpenWeatherMap API Lib for Nim, Free world wide Creative Commons & Open Data Licensed Weather data",
    "license": "MIT",
    "web": "https://github.com/juancarlospaco/nim-openweathermap"
  },
  {
    "name": "finalseg",
    "url": "https://github.com/bung87/finalseg",
    "method": "git",
    "tags": [
      "library",
      "chinese",
      "words"
    ],
    "description": "jieba's finalseg port to nim",
    "license": "MIT",
    "web": "https://github.com/bung87/finalseg"
  },
  {
    "name": "openal",
    "url": "https://github.com/treeform/openal",
    "method": "git",
    "tags": [
      "sound",
      "OpenAL",
      "wrapper"
    ],
    "description": "An OpenAL wrapper.",
    "license": "MIT"
  },
  {
    "name": "ec_events",
    "alias": "mc_events"
  },
  {
    "name": "mc_events",
    "url": "https://github.com/MerosCrypto/mc_events",
    "method": "git",
    "tags": [
      "events",
      "emitter"
    ],
    "description": "Event Based Programming for Nim.",
    "license": "MIT"
  },
  {
    "name": "wNim",
    "url": "https://github.com/khchen/wNim",
    "method": "git",
    "tags": [
      "library",
      "windows",
      "gui",
      "ui"
    ],
    "description": "Nim's Windows GUI Framework.",
    "license": "MIT",
    "web": "https://github.com/khchen/wNim",
    "doc": "https://khchen.github.io/wNim/wNim.html"
  },
  {
    "name": "redisparser",
    "url": "https://github.com/xmonader/nim-redisparser",
    "method": "git",
    "tags": [
      "redis",
      "resp",
      "parser",
      "protocol"
    ],
    "description": "RESP(REdis Serialization Protocol) Serialization for Nim",
    "license": "Apache2",
    "web": "https://github.com/xmonader/nim-redisparser"
  },
  {
    "name": "redisclient",
    "url": "https://github.com/xmonader/nim-redisclient",
    "method": "git",
    "tags": [
      "redis",
      "client",
      "protocol",
      "resp"
    ],
    "description": "Redis client for Nim",
    "license": "Apache2",
    "web": "https://github.com/xmonader/nim-redisclient"
  },
  {
    "name": "hackpad",
    "url": "https://github.com/juancarlospaco/nim-hackpad",
    "method": "git",
    "tags": [
      "web",
      "jester",
      "lan",
      "wifi",
      "hackathon",
      "hackatton",
      "pastebin",
      "crosscompilation",
      "teaching",
      "zip"
    ],
    "description": "Hackathon Web Scratchpad for teaching Nim on events using Wifi with limited or no Internet",
    "license": "MIT",
    "web": "https://github.com/juancarlospaco/nim-hackpad"
  },
  {
    "name": "redux_nim",
    "url": "https://github.com/M4RC3L05/redux-nim",
    "method": "git",
    "tags": [
      "redux"
    ],
    "description": "Redux Implementation in nim",
    "license": "MIT",
    "web": "https://github.com/M4RC3L05/redux-nim"
  },
  {
    "name": "simpledecimal",
    "url": "https://github.com/pigmej/nim-simple-decimal",
    "method": "git",
    "tags": [
      "decimal",
      "library"
    ],
    "description": "A simple decimal library",
    "license": "MIT",
    "web": "https://github.com/pigmej/nim-simple-decimal"
  },
  {
    "name": "calibre",
    "url": "https://github.com/juancarlospaco/nim-calibre",
    "method": "git",
    "tags": [
      "calibre",
      "ebook",
      "database"
    ],
    "description": "Calibre Database Lib for Nim",
    "license": "MIT",
    "web": "https://github.com/juancarlospaco/nim-calibre"
  },
  {
    "name": "nimcb",
    "url": "https://github.com/AdrianV/nimcb",
    "method": "git",
    "tags": [
      "c++-builder",
      "msbuild"
    ],
    "description": "Integrate nim projects in the C++Builder build process",
    "license": "MIT",
    "web": "https://github.com/AdrianV/nimcb"
  },
  {
    "name": "finals",
    "url": "https://github.com/quelklef/nim-finals",
    "method": "git",
    "tags": [
      "types"
    ],
    "description": "Transparently declare single-set attributes on types.",
    "license": "MIT",
    "web": "https://github.com/Quelklef/nim-finals"
  },
  {
    "name": "printdebug",
    "url": "https://github.com/juancarlospaco/nim-printdebug",
    "method": "git",
    "tags": [
      "debug",
      "print",
      "helper",
      "util"
    ],
    "description": "Print Debug for Nim, tiny 3 lines Lib, C Target",
    "license": "MIT",
    "web": "https://github.com/juancarlospaco/nim-printdebug"
  },
  {
    "name": "tinyfiledialogs",
    "url": "https://github.com/juancarlospaco/nim-tinyfiledialogs",
    "method": "git",
    "tags": [
      "gui",
      "wrapper",
      "gtk",
      "qt",
      "linux",
      "windows",
      "mac",
      "osx"
    ],
    "description": "TinyFileDialogs for Nim.",
    "license": "MIT",
    "web": "https://github.com/juancarlospaco/nim-tinyfiledialogs"
  },
  {
    "name": "spotify",
    "url": "https://github.com/CORDEA/spotify",
    "method": "git",
    "tags": [
      "spotify"
    ],
    "description": "A Nim wrapper for the Spotify Web API",
    "license": "Apache License 2.0",
    "web": "https://github.com/CORDEA/spotify"
  },
  {
    "name": "noise",
    "url": "https://github.com/jangko/nim-noise",
    "method": "git",
    "tags": [
      "linenoise",
      "readline",
      "command-line",
      "repl"
    ],
    "description": "Nim implementation of linenoise command line editor",
    "license": "MIT",
    "web": "https://github.com/jangko/nim-noise"
  },
  {
    "name": "prompt",
    "url": "https://github.com/surf1nb1rd/nim-prompt",
    "method": "git",
    "tags": [
      "command-line",
      "readline",
      "repl"
    ],
    "description": "Feature-rich readline replacement",
    "license": "BSD2",
    "web": "https://github.com/surf1nb1rd/nim-prompt"
  },
  {
    "name": "proxyproto",
    "url": "https://github.com/ba0f3/libproxy.nim",
    "method": "git",
    "tags": [
      "proxy",
      "protocol",
      "proxy-protocol",
      "haproxy",
      "tcp",
      "ipv6",
      "ipv4",
      "linux",
      "unix",
      "hook",
      "load-balancer",
      "socket",
      "udp",
      "ipv6-support",
      "preload"
    ],
    "description": "PROXY Protocol enabler for aged programs",
    "license": "MIT",
    "web": "https://github.com/ba0f3/libproxy.nim"
  },
  {
    "name": "criterion",
    "url": "https://github.com/LemonBoy/criterion.nim",
    "method": "git",
    "tags": [
      "benchmark"
    ],
    "description": "Statistic-driven microbenchmark framework",
    "license": "MIT",
    "web": "https://github.com/LemonBoy/criterion.nim"
  },
  {
    "name": "nanoid",
    "url": "https://github.com/icyphox/nanoid.nim",
    "method": "git",
    "tags": [
      "nanoid",
      "random",
      "generator"
    ],
    "description": "The Nim implementation of NanoID",
    "license": "MIT",
    "web": "https://github.com/icyphox/nanoid.nim"
  },
  {
    "name": "ndb",
    "url": "https://github.com/xzfc/ndb.nim",
    "method": "git",
    "tags": [
      "binding",
      "database",
      "db",
      "library",
      "sqlite"
    ],
    "description": "A db_sqlite fork with a proper typing",
    "license": "MIT",
    "web": "https://github.com/xzfc/ndb.nim"
  },
  {
    "name": "github_release",
    "url": "https://github.com/kdheepak/github-release",
    "method": "git",
    "tags": [
      "github",
      "release",
      "upload",
      "create",
      "delete"
    ],
    "description": "github-release package",
    "license": "MIT",
    "web": "https://github.com/kdheepak/github-release"
  },
  {
    "name": "nimmonocypher",
    "url": "https://github.com/genotrance/nimmonocypher",
    "method": "git",
    "tags": [
      "monocypher",
      "crypto",
      "crypt",
      "hash",
      "sha512",
      "wrapper"
    ],
    "description": "monocypher wrapper for Nim",
    "license": "MIT",
    "web": "https://github.com/genotrance/nimmonocypher"
  },
  {
    "name": "dtoa",
    "url": "https://github.com/LemonBoy/dtoa.nim",
    "method": "git",
    "tags": [
      "algorithms",
      "serialization",
      "fast",
      "grisu",
      "dtoa",
      "double",
      "float",
      "string"
    ],
    "description": "Port of Milo Yip's fast dtoa() implementation",
    "license": "MIT",
    "web": "https://github.com/LemonBoy/dtoa.nim"
  },
  {
    "name": "ntangle",
    "url": "https://github.com/OrgTangle/ntangle",
    "method": "git",
    "tags": [
      "literate-programming",
      "org-mode",
      "org",
      "tangling",
      "emacs"
    ],
    "description": "Command-line utility for Tangling of Org mode documents",
    "license": "MIT",
    "web": "https://github.com/OrgTangle/ntangle"
  },
  {
    "name": "nimtess2",
    "url": "https://github.com/genotrance/nimtess2",
    "method": "git",
    "tags": [
      "glu",
      "tesselator",
      "libtess2",
      "opengl"
    ],
    "description": "Nim wrapper for libtess2",
    "license": "MIT",
    "web": "https://github.com/genotrance/nimtess2"
  },
  {
    "name": "sequoia",
    "url": "https://github.com/ba0f3/sequoia.nim",
    "method": "git",
    "tags": [
      "sequoia",
      "pgp",
      "openpgp",
      "wrapper"
    ],
    "description": "Sequoia PGP wrapper for Nim",
    "license": "GPLv3",
    "web": "https://github.com/ba0f3/sequoia.nim"
  },
  {
    "name": "pykot",
    "url": "https://github.com/jabbalaci/nimpykot",
    "method": "git",
    "tags": [
      "library",
      "python",
      "kotlin"
    ],
    "description": "Porting some Python / Kotlin features to Nim",
    "license": "MIT",
    "web": "https://github.com/jabbalaci/nimpykot"
  },
  {
    "name": "witai",
    "url": "https://github.com/xmonader/witai-nim",
    "method": "git",
    "tags": [
      "witai",
      "wit.ai",
      "client",
      "speech",
      "freetext",
      "voice"
    ],
    "description": "wit.ai client",
    "license": "MIT",
    "web": "https://github.com/xmonader/witai-nim"
  },
  {
    "name": "xmldom",
    "url": "https://github.com/nim-lang/graveyard?subdir=xmldom",
    "method": "git",
    "tags": [
      "graveyard",
      "xml",
      "dom"
    ],
    "description": "Implementation of XML DOM Level 2 Core specification (http://www.w3.org/TR/2000/REC-DOM-Level-2-Core-20001113/core.html)",
    "license": "MIT",
    "web": "https://github.com/nim-lang/graveyard/tree/master/xmldom"
  },
  {
    "name": "xmldomparser",
    "url": "https://github.com/nim-lang/graveyard?subdir=xmldomparser",
    "method": "git",
    "tags": [
      "graveyard",
      "xml",
      "dom",
      "parser"
    ],
    "description": "Parses an XML Document into a XML DOM Document representation.",
    "license": "MIT",
    "web": "https://github.com/nim-lang/graveyard/tree/master/xmldomparser"
  },
  {
    "name": "list_comprehension",
    "url": "https://github.com/nim-lang/graveyard?subdir=lc",
    "method": "git",
    "tags": [
      "graveyard",
      "lc",
      "list",
      "comprehension",
      "list_comp",
      "list_comprehension"
    ],
    "description": "List comprehension, for creating sequences.",
    "license": "MIT",
    "web": "https://github.com/nim-lang/graveyard/tree/master/lc"
  },
  {
    "name": "result",
    "url": "https://github.com/arnetheduck/nim-result",
    "method": "git",
    "tags": [
      "library",
      "result",
      "errors",
      "functional"
    ],
    "description": "Friendly, exception-free value-or-error returns, similar to Option[T]",
    "license": "MIT",
    "web": "https://github.com/arnetheduck/nim-result"
  },
  {
    "name": "asciigraph",
    "url": "https://github.com/KeepCoolWithCoolidge/asciigraph",
    "method": "git",
    "tags": [
      "graph",
      "plot",
      "terminal",
      "io"
    ],
    "description": "Console ascii line charts in pure nim",
    "license": "MIT",
    "web": "https://github.com/KeepCoolWithCoolidge/asciigraph"
  },
  {
    "name": "bearlibterminal",
    "url": "https://github.com/irskep/BearLibTerminal-Nim",
    "method": "git",
    "tags": [
      "roguelike",
      "terminal",
      "bearlibterminal",
      "tcod",
      "libtcod",
      "tdl"
    ],
    "description": "Wrapper for the C[++] library BearLibTerminal",
    "license": "MIT",
    "web": "https://github.com/irskep/BearLibTerminal-Nim"
  },
  {
    "name": "rexpaint",
    "url": "https://github.com/irskep/rexpaint_nim",
    "method": "git",
    "tags": [
      "rexpaint",
      "roguelike",
      "xp"
    ],
    "description": "REXPaint .xp parser",
    "license": "MIT",
    "web": "https://github.com/irskep/rexpaint_nim"
  },
  {
    "name": "crosscompile",
    "url": "https://github.com/juancarlospaco/nim-crosscompile",
    "method": "git",
    "tags": [
      "crosscompile",
      "compile"
    ],
    "description": "Crosscompile Nim source code into multiple targets on Linux with this proc.",
    "license": "MIT",
    "web": "https://github.com/juancarlospaco/nim-crosscompile"
  },
  {
    "name": "rodcli",
    "url": "https://github.com/jabbalaci/NimCliHelper",
    "method": "git",
    "tags": [
      "cli",
      "compile",
      "run",
      "command-line",
      "init",
      "project",
      "skeleton"
    ],
    "description": "making Nim development easier in the command-line",
    "license": "MIT",
    "web": "https://github.com/jabbalaci/NimCliHelper"
  },
  {
    "name": "ngxcmod",
    "url": "https://github.com/ba0f3/ngxcmod.nim",
    "method": "git",
    "tags": [
      "nginx",
      "module",
      "nginx-c-function",
      "wrapper"
    ],
    "description": "High level wrapper for build nginx module w/ nginx-c-function",
    "license": "MIT",
    "web": "https://github.com/ba0f3/ngxcmod.nim"
  },
  {
    "name": "usagov",
    "url": "https://github.com/juancarlospaco/nim-usagov",
    "method": "git",
    "tags": [
      "gov",
      "opendata"
    ],
    "description": "USA Code.Gov MultiSync API Client for Nim",
    "license": "MIT",
    "web": "https://github.com/juancarlospaco/nim-usagov"
  },
  {
    "name": "argparse",
    "url": "https://github.com/iffy/nim-argparse",
    "method": "git",
    "tags": [
      "cli",
      "argparse",
      "optparse"
    ],
    "description": "WIP strongly-typed argument parser with sub command support",
    "license": "MIT",
    "doc": "https://www.iffycan.com/nim-argparse/argparse.html"
  },
  {
    "name": "markdown",
    "url": "https://github.com/soasme/nim-markdown",
    "method": "git",
    "tags": [
      "markdown",
      "md",
      "docs",
      "html"
    ],
    "description": "A Beautiful Markdown Parser in the Nim World.",
    "license": "MIT",
    "web": "https://github.com/soasme/nim-markdown"
  },
  {
    "name": "nimtomd",
    "url": "https://github.com/ThomasTJdev/nimtomd",
    "method": "git",
    "tags": [
      "markdown",
      "md"
    ],
    "description": "Convert a Nim file or string to Markdown",
    "license": "MIT",
    "web": "https://github.com/ThomasTJdev/nimtomd"
  },
  {
    "name": "nifty",
    "url": "https://github.com/h3rald/nifty",
    "method": "git",
    "tags": [
      "package-manager",
      "script-runner"
    ],
    "description": "A decentralized (pseudo) package manager and script runner.",
    "license": "MIT",
    "web": "https://github.com/h3rald/nifty"
  },
  {
    "name": "urlshortener",
    "url": "https://github.com/jabbalaci/UrlShortener",
    "method": "git",
    "tags": [
      "url",
      "shorten",
      "shortener",
      "bitly",
      "cli",
      "shrink",
      "shrinker"
    ],
    "description": "A URL shortener cli app. using bit.ly",
    "license": "MIT",
    "web": "https://github.com/jabbalaci/UrlShortener"
  },
  {
    "name": "seriesdetiempoar",
    "url": "https://github.com/juancarlospaco/nim-seriesdetiempoar",
    "method": "git",
    "tags": [
      "async",
      "multisync",
      "gov",
      "opendata"
    ],
    "description": "Series de Tiempo de Argentina Government MultiSync API Client for Nim",
    "license": "MIT",
    "web": "https://github.com/juancarlospaco/nim-seriesdetiempoar"
  },
  {
    "name": "usigar",
    "url": "https://github.com/juancarlospaco/nim-usigar",
    "method": "git",
    "tags": [
      "geo",
      "opendata",
      "openstreemap",
      "multisync",
      "async"
    ],
    "description": "USIG Argentina Government MultiSync API Client for Nim",
    "license": "MIT",
    "web": "https://github.com/juancarlospaco/nim-usigar"
  },
  {
    "name": "georefar",
    "url": "https://github.com/juancarlospaco/nim-georefar",
    "method": "git",
    "tags": [
      "geo",
      "openstreetmap",
      "async",
      "multisync",
      "opendata",
      "gov"
    ],
    "description": "GeoRef Argentina Government MultiSync API Client for Nim",
    "license": "MIT",
    "web": "https://github.com/juancarlospaco/nim-georefar"
  },
  {
    "name": "sugerror",
    "url": "https://github.com/quelklef/nim-sugerror",
    "method": "git",
    "tags": [
      "errors",
      "expr"
    ],
    "description": "Terse and composable error handling.",
    "license": "MIT",
    "web": "https://github.com/quelklef/nim-sugerror"
  },
  {
    "name": "sermon",
    "url": "https://github.com/ThomasTJdev/nim_sermon",
    "method": "git",
    "tags": [
      "monitor",
      "storage",
      "memory",
      "process"
    ],
    "description": "Monitor the state and memory of processes and URL response.",
    "license": "MIT",
    "web": "https://github.com/ThomasTJdev/nim_sermon"
  },
  {
    "name": "vmvc",
    "url": "https://github.com/kobi2187/vmvc",
    "method": "git",
    "tags": [
      "vmvc",
      "dci"
    ],
    "description": "a skeleton/structure for a variation on the mvc pattern, similar to dci. For command line and gui programs. it's a middle ground between rapid application development and handling software complexity.",
    "license": "MIT",
    "web": "https://github.com/kobi2187/vmvc"
  },
  {
    "name": "arksys",
    "url": "https://github.com/wolfadex/arksys",
    "method": "git",
    "tags": [
      "ECS",
      "library"
    ],
    "description": "An entity component system package",
    "license": "MIT",
    "web": "https://github.com/wolfadex/arksys"
  },
  {
    "name": "coco",
    "url": "https://github.com/samuelroy/coco",
    "method": "git",
    "tags": [
      "code",
      "coverage",
      "test"
    ],
    "description": "Code coverage CLI + library for Nim using LCOV",
    "license": "MIT",
    "web": "https://github.com/samuelroy/coco",
    "doc": "https://samuelroy.github.io/coco/"
  },
  {
    "name": "nimetry",
    "url": "https://github.com/ijneb/nimetry",
    "method": "git",
    "tags": [
      "plot",
      "graph",
      "chart"
    ],
    "description": "Plotting module in pure nim",
    "license": "CC0",
    "web": "https://github.com/ijneb/nimetry",
    "doc": "https://ijneb.github.io/nimetry"
  },
  {
    "name": "snappy",
    "url": "https://github.com/jangko/snappy",
    "method": "git",
    "tags": [
      "compression",
      "snappy",
      "lzw"
    ],
    "description": "Nim implementation of Snappy compression algorithm",
    "license": "MIT",
    "web": "https://github.com/jangko/snappy"
  },
  {
    "name": "loadenv",
    "url": "https://github.com/xmonader/nim-loadenv",
    "method": "git",
    "tags": [
      "environment",
      "variables",
      "env"
    ],
    "description": "load .env variables",
    "license": "MIT",
    "web": "https://github.com/xmonader/nim-loadenv"
  },
  {
    "name": "osrm",
    "url": "https://github.com/juancarlospaco/nim-osrm",
    "method": "git",
    "tags": [
      "openstreetmap",
      "geo",
      "gis",
      "opendata",
      "routing",
      "async",
      "multisync"
    ],
    "description": "Open Source Routing Machine for OpenStreetMap API Lib and App",
    "license": "MIT",
    "web": "https://github.com/juancarlospaco/nim-osrm"
  },
  {
    "name": "sharedmempool",
    "url": "https://github.com/mikra01/sharedmempool",
    "method": "git",
    "tags": [
      "pool",
      "memory",
      "thread"
    ],
    "description": "threadsafe memory pool ",
    "license": "MIT",
    "web": "https://github.com/mikra01/sharedmempool"
  },
  {
    "name": "css_html_minify",
    "url": "https://github.com/juancarlospaco/nim-css-html-minify",
    "method": "git",
    "tags": [
      "css",
      "html",
      "minify"
    ],
    "description": "HTML & CSS Minify Lib & App based on Regexes & parallel MultiReplaces",
    "license": "MIT",
    "web": "https://github.com/juancarlospaco/nim-css-html-minify"
  },
  {
    "name": "crap",
    "url": "https://github.com/icyphox/crap",
    "method": "git",
    "tags": [
      "rm",
      "delete",
      "trash",
      "files"
    ],
    "description": "`rm` files without fear",
    "license": "MIT",
    "web": "https://github.com/icyphox/crap"
  },
  {
    "name": "algebra",
    "url": "https://github.com/ijneb/nim-algebra",
    "method": "git",
    "tags": [
      "algebra",
      "parse",
      "evaluate",
      "mathematics"
    ],
    "description": "Algebraic expression parser and evaluator",
    "license": "CC0",
    "web": "https://github.com/ijneb/nim-algebra"
  },
  {
    "name": "biblioteca_guarrilla",
    "url": "https://github.com/juancarlospaco/biblioteca-guarrilla",
    "method": "git",
    "tags": [
      "books",
      "calibre",
      "jester"
    ],
    "description": "Simple web to share books, Calibre, Jester, Spectre CSS, No JavaScript, WebP & ZIP to reduce bandwidth",
    "license": "GPL",
    "web": "https://github.com/juancarlospaco/biblioteca-guarrilla"
  },
  {
    "name": "nimzbar",
    "url": "https://github.com/genotrance/nimzbar",
    "method": "git",
    "tags": [
      "zbar",
      "barcode",
      "bar",
      "code"
    ],
    "description": "zbar wrapper for Nim",
    "license": "MIT",
    "web": "https://github.com/genotrance/nimzbar"
  },
  {
    "name": "nicy",
    "url": "https://github.com/icyphox/nicy",
    "method": "git",
    "tags": [
      "zsh",
      "shell",
      "prompt",
      "git"
    ],
    "description": "A nice and icy ZSH prompt in Nim",
    "license": "MIT",
    "web": "https://github.com/icyphox/nicy"
  },
  {
    "name": "replim",
    "url": "https://github.com/gmshiba/replim",
    "method": "git",
    "tags": [
      "repl",
      "binary",
      "program"
    ],
    "description": "most quick REPL of nim",
    "license": "MIT",
    "web": "https://github.com/gmshiba/replim"
  },
  {
    "name": "nish",
    "url": "https://github.com/owlinux1000/nish",
    "method": "git",
    "tags": [
      "nish",
      "shell"
    ],
    "description": "A Toy Shell Application",
    "license": "MIT",
    "web": "https://github.com/owlinux1000/nish"
  },
  {
    "name": "backoff",
    "url": "https://github.com/CORDEA/backoff",
    "method": "git",
    "tags": [
      "exponential-backoff",
      "backoff"
    ],
    "description": "Implementation of exponential backoff for nim",
    "license": "Apache License 2.0",
    "web": "https://github.com/CORDEA/backoff"
  },
  {
    "name": "asciitables",
    "url": "https://github.com/xmonader/nim-asciitables",
    "method": "git",
    "tags": [
      "ascii",
      "terminal",
      "tables",
      "cli"
    ],
    "description": "terminal ascii tables for nim",
    "license": "BSD-3-Clause",
    "web": "https://github.com/xmonader/nim-asciitables"
  },
  {
    "name": "open_elevation",
    "url": "https://github.com/juancarlospaco/nim-open-elevation",
    "method": "git",
    "tags": [
      "openstreetmap",
      "geo",
      "elevation",
      "multisync",
      "async"
    ],
    "description": "OpenStreetMap Elevation API MultiSync Client for Nim",
    "license": "MIT",
    "web": "https://github.com/juancarlospaco/nim-open-elevation"
  },
  {
    "name": "gara",
    "url": "https://github.com/alehander42/gara",
    "method": "git",
    "tags": [
      "nim",
      "pattern"
    ],
    "description": "A pattern matching library",
    "license": "MIT",
    "web": "https://github.com/alehander42/gara"
  },
  {
    "name": "ws",
    "url": "https://github.com/treeform/ws",
    "method": "git",
    "tags": [
      "websocket"
    ],
    "description": "Simple WebSocket library for nim.",
    "license": "MIT",
    "web": "https://github.com/treeform/ws"
  },
  {
    "name": "pg",
    "url": "https://github.com/treeform/pg",
    "method": "git",
    "tags": [
      "postgresql",
      "db"
    ],
    "description": "Very simple PostgreSQL async api for nim.",
    "license": "MIT",
    "web": "https://github.com/treeform/pg"
  },
  {
    "name": "bgfxdotnim",
    "url": "https://github.com/zacharycarter/bgfx.nim",
    "method": "git",
    "tags": [
      "bgfx",
      "3d",
      "vulkan",
      "opengl",
      "metal",
      "directx"
    ],
    "description": "bindings to bgfx c99 api",
    "license": "MIT",
    "web": "https://github.com/zacharycarter/bgfx.nim"
  },
  {
    "name": "niledb",
    "url": "https://github.com/JeffersonLab/niledb.git",
    "method": "git",
    "tags": [
      "db"
    ],
    "description": "Key/Value storage into a fast file-hash",
    "license": "MIT",
    "web": "https://github.com/JeffersonLab/niledb.git"
  },
  {
    "name": "siphash",
    "url": "https://git.sr.ht/~ehmry/nim_siphash",
    "method": "git",
    "tags": [
      "hash",
      "siphash"
    ],
    "description": "SipHash, a pseudorandom function optimized for short messages.",
    "license": "GPLv3",
    "web": "https://git.sr.ht/~ehmry/nim_siphash"
  },
  {
    "name": "haraka",
    "url": "https://git.sr.ht/~ehmry/nim_haraka",
    "method": "git",
    "tags": [
      "hash",
      "haraka"
    ],
    "description": "Haraka v2 short-input hash function",
    "license": "MIT",
    "web": "https://git.sr.ht/~ehmry/nim_haraka"
  },
  {
    "name": "genode",
    "url": "https://git.sr.ht/~ehmry/nim_genode",
    "method": "git",
    "tags": [
      "genode",
      "system"
    ],
    "description": "System libraries for the Genode Operating System Framework",
    "license": "AGPLv3",
    "web": "https://git.sr.ht/~ehmry/nim_genode"
  },
  {
    "name": "moe",
    "url": "https://github.com/fox0430/moe",
    "method": "git",
    "tags": [
      "console",
      "command-line",
      "editor",
      "text",
      "cli"
    ],
    "description": "A command lined based text editor",
    "license": "GPLv3",
    "web": "https://github.com/fox0430/moe"
  },
  {
    "name": "gatabase",
    "url": "https://github.com/juancarlospaco/nim-gatabase",
    "method": "git",
    "tags": [
      "database",
      "orm",
      "postgres",
      "sql"
    ],
    "description": "Postgres Database ORM for Nim",
    "license": "MIT",
    "web": "https://github.com/juancarlospaco/nim-gatabase"
  },
  {
    "name": "timespec_get",
    "url": "https://github.com/Matceporial/nim-timespec_get",
    "method": "git",
    "tags": [
      "time",
      "timespec_get"
    ],
    "description": "Nanosecond-percision time using timespec_get",
    "license": "0BSD",
    "web": "https://github.com/Matceporial/nim-timespec_get"
  },
  {
    "name": "urand",
    "url": "https://github.com/Matceporial/nim-urand",
    "method": "git",
    "tags": [
      "random",
      "urandom",
      "crypto"
    ],
    "description": "Simple method of obtaining secure random numbers from the OS",
    "license": "MIT",
    "web": "https://github.com/Matceporial/nim-urand"
  },
  {
    "name": "awslambda",
    "url": "https://github.com/lambci/awslambda.nim",
    "method": "git",
    "tags": [
      "aws",
      "lambda"
    ],
    "description": "A package to compile nim functions for AWS Lambda",
    "license": "MIT",
    "web": "https://github.com/lambci/awslambda.nim"
  },
  {
    "name": "vec",
    "url": "https://github.com/dom96/vec",
    "method": "git",
    "tags": [
      "vector",
      "library",
      "simple"
    ],
    "description": "A very simple vector library",
    "license": "MIT",
    "web": "https://github.com/dom96/vec"
  },
  {
    "name": "nimgui",
    "url": "https://github.com/zacharycarter/nimgui",
    "method": "git",
    "tags": [
      "imgui",
      "gui",
      "game"
    ],
    "description": "bindings to cimgui - https://github.com/cimgui/cimgui",
    "license": "MIT",
    "web": "https://github.com/zacharycarter/nimgui"
  },
  {
    "name": "unpack",
    "url": "https://github.com/technicallyagd/unpack",
    "method": "git",
    "tags": [
      "unpack",
      "seq",
      "array",
      "object",
      "destructuring",
      "destructure",
      "unpacking"
    ],
    "description": "Array/Sequence/Object destructuring/unpacking macro",
    "license": "MIT",
    "web": "https://github.com/technicallyagd/unpack"
  },
  {
    "name": "nsh",
    "url": "https://github.com/gmshiba/nish",
    "method": "git",
    "tags": [
      "shell",
      "repl"
    ],
    "description": "nsh: Nim SHell(cross platform)",
    "license": "MIT",
    "web": "https://github.com/gmshiba/nish"
  },
  {
    "name": "nimfastText",
    "url": "https://github.com/genotrance/nimfastText",
    "method": "git",
    "tags": [
      "fasttext",
      "classification",
      "text",
      "wrapper"
    ],
    "description": "fastText wrapper for Nim",
    "license": "MIT",
    "web": "https://github.com/genotrance/nimfastText"
  },
  {
    "name": "treesitter",
    "url": "https://github.com/genotrance/nimtreesitter?subdir=treesitter",
    "method": "git",
    "tags": [
      "tree-sitter",
      "parser",
      "language",
      "code"
    ],
    "description": "Nim wrapper of the tree-sitter incremental parsing library",
    "license": "MIT",
    "web": "https://github.com/genotrance/nimtreesitter"
  },
  {
    "name": "treesitter_agda",
    "url": "https://github.com/genotrance/nimtreesitter?subdir=treesitter_agda",
    "method": "git",
    "tags": [
      "tree-sitter",
      "agda",
      "parser",
      "language",
      "code"
    ],
    "description": "Nim wrapper for Agda language support within tree-sitter",
    "license": "MIT",
    "web": "https://github.com/genotrance/nimtreesitter"
  },
  {
    "name": "treesitter_bash",
    "url": "https://github.com/genotrance/nimtreesitter?subdir=treesitter_bash",
    "method": "git",
    "tags": [
      "tree-sitter",
      "bash",
      "parser",
      "language",
      "code"
    ],
    "description": "Nim wrapper for Bash language support within tree-sitter",
    "license": "MIT",
    "web": "https://github.com/genotrance/nimtreesitter"
  },
  {
    "name": "treesitter_c",
    "url": "https://github.com/genotrance/nimtreesitter?subdir=treesitter_c",
    "method": "git",
    "tags": [
      "tree-sitter",
      "c",
      "parser",
      "language",
      "code"
    ],
    "description": "Nim wrapper for C language support within tree-sitter",
    "license": "MIT",
    "web": "https://github.com/genotrance/nimtreesitter"
  },
  {
    "name": "treesitter_c_sharp",
    "url": "https://github.com/genotrance/nimtreesitter?subdir=treesitter_c_sharp",
    "method": "git",
    "tags": [
      "tree-sitter",
      "C#",
      "parser",
      "language",
      "code"
    ],
    "description": "Nim wrapper for C# language support within tree-sitter",
    "license": "MIT",
    "web": "https://github.com/genotrance/nimtreesitter"
  },
  {
    "name": "treesitter_cpp",
    "url": "https://github.com/genotrance/nimtreesitter?subdir=treesitter_cpp",
    "method": "git",
    "tags": [
      "tree-sitter",
      "cpp",
      "parser",
      "language",
      "code"
    ],
    "description": "Nim wrapper for C++ language support within tree-sitter",
    "license": "MIT",
    "web": "https://github.com/genotrance/nimtreesitter"
  },
  {
    "name": "treesitter_css",
    "url": "https://github.com/genotrance/nimtreesitter?subdir=treesitter_css",
    "method": "git",
    "tags": [
      "tree-sitter",
      "css",
      "parser",
      "language",
      "code"
    ],
    "description": "Nim wrapper for CSS language support within tree-sitter",
    "license": "MIT",
    "web": "https://github.com/genotrance/nimtreesitter"
  },
  {
    "name": "treesitter_go",
    "url": "https://github.com/genotrance/nimtreesitter?subdir=treesitter_go",
    "method": "git",
    "tags": [
      "tree-sitter",
      "go",
      "parser",
      "language",
      "code"
    ],
    "description": "Nim wrapper for Go language support within tree-sitter",
    "license": "MIT",
    "web": "https://github.com/genotrance/nimtreesitter"
  },
  {
    "name": "treesitter_haskell",
    "url": "https://github.com/genotrance/nimtreesitter?subdir=treesitter_haskell",
    "method": "git",
    "tags": [
      "tree-sitter",
      "haskell",
      "parser",
      "language",
      "code"
    ],
    "description": "Nim wrapper for Haskell language support within tree-sitter",
    "license": "MIT",
    "web": "https://github.com/genotrance/nimtreesitter"
  },
  {
    "name": "treesitter_html",
    "url": "https://github.com/genotrance/nimtreesitter?subdir=treesitter_html",
    "method": "git",
    "tags": [
      "tree-sitter",
      "html",
      "parser",
      "language",
      "code"
    ],
    "description": "Nim wrapper for HTML language support within tree-sitter",
    "license": "MIT",
    "web": "https://github.com/genotrance/nimtreesitter"
  },
  {
    "name": "treesitter_java",
    "url": "https://github.com/genotrance/nimtreesitter?subdir=treesitter_java",
    "method": "git",
    "tags": [
      "tree-sitter",
      "java",
      "parser",
      "language",
      "code"
    ],
    "description": "Nim wrapper for Java language support within tree-sitter",
    "license": "MIT",
    "web": "https://github.com/genotrance/nimtreesitter"
  },
  {
    "name": "treesitter_javascript",
    "url": "https://github.com/genotrance/nimtreesitter?subdir=treesitter_javascript",
    "method": "git",
    "tags": [
      "tree-sitter",
      "javascript",
      "parser",
      "language",
      "code"
    ],
    "description": "Nim wrapper for Javascript language support within tree-sitter",
    "license": "MIT",
    "web": "https://github.com/genotrance/nimtreesitter"
  },
  {
    "name": "treesitter_ocaml",
    "url": "https://github.com/genotrance/nimtreesitter?subdir=treesitter_ocaml",
    "method": "git",
    "tags": [
      "tree-sitter",
      "ocaml",
      "parser",
      "language",
      "code"
    ],
    "description": "Nim wrapper for OCaml language support within tree-sitter",
    "license": "MIT",
    "web": "https://github.com/genotrance/nimtreesitter"
  },
  {
    "name": "treesitter_php",
    "url": "https://github.com/genotrance/nimtreesitter?subdir=treesitter_php",
    "method": "git",
    "tags": [
      "tree-sitter",
      "php",
      "parser",
      "language",
      "code"
    ],
    "description": "Nim wrapper for PHP language support within tree-sitter",
    "license": "MIT",
    "web": "https://github.com/genotrance/nimtreesitter"
  },
  {
    "name": "treesitter_python",
    "url": "https://github.com/genotrance/nimtreesitter?subdir=treesitter_python",
    "method": "git",
    "tags": [
      "tree-sitter",
      "python",
      "parser",
      "language",
      "code"
    ],
    "description": "Nim wrapper for Python language support within tree-sitter",
    "license": "MIT",
    "web": "https://github.com/genotrance/nimtreesitter"
  },
  {
    "name": "treesitter_ruby",
    "url": "https://github.com/genotrance/nimtreesitter?subdir=treesitter_ruby",
    "method": "git",
    "tags": [
      "tree-sitter",
      "ruby",
      "parser",
      "language",
      "code"
    ],
    "description": "Nim wrapper for Ruby language support within tree-sitter",
    "license": "MIT",
    "web": "https://github.com/genotrance/nimtreesitter"
  },
  {
    "name": "treesitter_rust",
    "url": "https://github.com/genotrance/nimtreesitter?subdir=treesitter_rust",
    "method": "git",
    "tags": [
      "tree-sitter",
      "rust",
      "parser",
      "language",
      "code"
    ],
    "description": "Nim wrapper for Rust language support within tree-sitter",
    "license": "MIT",
    "web": "https://github.com/genotrance/nimtreesitter"
  },
  {
    "name": "treesitter_scala",
    "url": "https://github.com/genotrance/nimtreesitter?subdir=treesitter_scala",
    "method": "git",
    "tags": [
      "tree-sitter",
      "scala",
      "parser",
      "language",
      "code"
    ],
    "description": "Nim wrapper for Scala language support within tree-sitter",
    "license": "MIT",
    "web": "https://github.com/genotrance/nimtreesitter"
  },
  {
    "name": "treesitter_typescript",
    "url": "https://github.com/genotrance/nimtreesitter?subdir=treesitter_typescript",
    "method": "git",
    "tags": [
      "tree-sitter",
      "typescript",
      "parser",
      "language",
      "code"
    ],
    "description": "Nim wrapper for Typescript language support within tree-sitter",
    "license": "MIT",
    "web": "https://github.com/genotrance/nimtreesitter"
  },
  {
    "name": "nimterop",
    "url": "https://github.com/genotrance/nimterop",
    "method": "git",
    "tags": [
      "c",
      "c++",
      "c2nim",
      "interop",
      "parser",
      "language",
      "code"
    ],
    "description": "Nimterop makes C/C++ interop within Nim seamless",
    "license": "MIT",
    "web": "https://github.com/genotrance/nimtreesitter"
  },
  {
    "name": "ringDeque",
    "url": "https://github.com/technicallyagd/ringDeque",
    "method": "git",
    "tags": [
      "deque",
      "DoublyLinkedRing",
      "utility",
      "python"
    ],
    "description": "deque implementatoin using DoublyLinkedRing",
    "license": "MIT",
    "web": "https://github.com/technicallyagd/ringDeque"
  },
  {
    "name": "nimfuzzy",
    "url": "https://github.com/genotrance/nimfuzzy",
    "method": "git",
    "tags": [
      "fuzzy",
      "search",
      "match",
      "fts"
    ],
    "description": "Fuzzy search wrapper for Nim",
    "license": "MIT",
    "web": "https://github.com/genotrance/nimfuzzy"
  },
  {
    "name": "nimassets",
    "url": "https://github.com/xmonader/nimassets",
    "method": "git",
    "tags": [
      "assets",
      "bundle",
      "go-bindata",
      "resources"
    ],
    "description": "bundle your assets to a nim",
    "license": "MIT",
    "web": "https://github.com/xmonader/nimassets"
  },
  {
    "name": "loco",
    "url": "https://github.com/moigagoo/loco",
    "method": "git",
    "tags": [
      "localization",
      "translation",
      "internationalization",
      "i18n"
    ],
    "description": "Localization package for Nim.",
    "license": "MIT",
    "web": "https://github.com/moigagoo/loco"
  },
  {
    "name": "nim_miniz",
    "url": "https://github.com/h3rald/nim-miniz",
    "method": "git",
    "tags": [
      "zip",
      "compression",
      "wrapper",
      "miniz"
    ],
    "description": "Nim wrapper for miniz",
    "license": "MIT",
    "web": "https://github.com/h3rald/nim-miniz"
  },
  {
    "name": "unsplash",
    "url": "https://github.com/juancarlospaco/nim-unsplash",
    "method": "git",
    "tags": [
      "unsplash",
      "photos",
      "images",
      "async",
      "multisync",
      "photography"
    ],
    "description": "Unsplash API Client for Nim",
    "license": "MIT",
    "web": "https://github.com/juancarlospaco/nim-unsplash"
  },
  {
    "name": "steam",
    "url": "https://github.com/juancarlospaco/nim-steam",
    "method": "git",
    "tags": [
      "steam",
      "game",
      "gaming",
      "async",
      "multisync"
    ],
    "description": "Steam API Client for Nim",
    "license": "MIT",
    "web": "https://github.com/juancarlospaco/nim-steam"
  },
  {
    "name": "itchio",
    "url": "https://github.com/juancarlospaco/nim-itchio",
    "method": "git",
    "tags": [
      "itchio",
      "game",
      "gaming",
      "async",
      "multisync"
    ],
    "description": "itch.io API Client for Nim",
    "license": "MIT",
    "web": "https://github.com/juancarlospaco/nim-itchio"
  },
  {
    "name": "suggest",
    "url": "https://github.com/c-blake/suggest.git",
    "method": "git",
    "tags": [
      "library",
      "spell-check",
      "edit-distance"
    ],
    "description": "mmap-persistent SymSpell spell checking algorithm",
    "license": "MIT",
    "web": "https://github.com/c-blake/suggest.git"
  },
  {
    "name": "gurl",
    "url": "https://github.com/MaxUNof/gurl",
    "method": "git",
    "tags": [
      "tags",
      "http",
      "generating",
      "url"
    ],
    "description": "A little lib for generating URL with args.",
    "license": "MIT",
    "web": "https://github.com/MaxUNof/gurl"
  },
  {
    "name": "wren",
    "url": "https://github.com/geotre/wren",
    "method": "git",
    "tags": [
      "wren",
      "scripting",
      "interpreter"
    ],
    "description": "A nim wrapper for Wren, an embedded scripting language",
    "license": "MIT",
    "web": "https://github.com/geotre/wren"
  },
  {
    "name": "tiny_sqlite",
    "url": "https://github.com/GULPF/tiny_sqlite",
    "method": "git",
    "tags": [
      "database",
      "sqlite"
    ],
    "description": "A thin SQLite wrapper with proper type safety",
    "license": "MIT",
    "web": "https://github.com/GULPF/tiny_sqlite"
  },
  {
    "name": "sqlbuilder",
    "url": "https://github.com/ThomasTJdev/nim_sqlbuilder",
    "method": "git",
    "tags": [
      "sql",
      "sqlbuilder"
    ],
    "description": "A SQLbuilder with support for NULL values",
    "license": "MIT",
    "web": "https://github.com/ThomasTJdev/nim_sqlbuilder"
  },
  {
    "name": "subexes",
    "url": "https://github.com/nim-lang/graveyard?subdir=subexes",
    "method": "git",
    "tags": [
      "graveyard",
      "subexes",
      "substitution expression"
    ],
    "description": "Nim support for substitution expressions",
    "license": "MIT",
    "web": "https://github.com/nim-lang/graveyard/tree/master/subexes"
  },
  {
    "name": "complex",
    "url": "https://github.com/nim-lang/graveyard?subdir=complex",
    "method": "git",
    "tags": [
      "graveyard",
      "complex",
      "math"
    ],
    "description": "The ex-stdlib module complex.",
    "license": "MIT",
    "web": "https://github.com/nim-lang/graveyard/tree/master/complex"
  },
  {
    "name": "fsmonitor",
    "url": "https://github.com/nim-lang/graveyard?subdir=fsmonitor",
    "method": "git",
    "tags": [
      "graveyard",
      "fsmonitor",
      "asyncio"
    ],
    "description": "The ex-stdlib module fsmonitor.",
    "license": "MIT",
    "web": "https://github.com/nim-lang/graveyard/tree/master/fsmonitor"
  },
  {
    "name": "scgi",
    "url": "https://github.com/nim-lang/graveyard?subdir=scgi",
    "method": "git",
    "tags": [
      "graveyard",
      "scgi",
      "cgi"
    ],
    "description": "Helper procs for SCGI applications",
    "license": "MIT",
    "web": "https://github.com/nim-lang/graveyard/tree/master/scgi"
  },
  {
    "name": "cppstl",
    "url": "https://github.com/BigEpsilon/nim-cppstl",
    "method": "git",
    "tags": [
      "c++",
      "stl",
      "bindings"
    ],
    "description": "Bindings for the C++ Standard Template Library (STL)",
    "license": "MIT",
    "web": "https://github.com/BigEpsilon/nim-cppstl"
  },
  {
    "name": "pipelines",
    "url": "https://github.com/calebwin/pipelines",
    "method": "git",
    "tags": [
      "python",
      "pipeline",
      "pipelines",
      "data",
      "parallel"
    ],
    "description": "A tiny framework & language for crafting massively parallel data pipelines",
    "license": "MIT",
    "web": "https://github.com/calebwin/pipelines",
    "doc": "https://github.com/calebwin/pipelines"
  },
  {
    "name": "nimhq",
    "url": "https://github.com/sillibird/nimhq",
    "method": "git",
    "tags": [
      "library",
      "api",
      "client"
    ],
    "description": "HQ Trivia API wrapper for Nim",
    "license": "MIT",
    "web": "https://github.com/sillibird/nimhq"
  },
  {
    "name": "binio",
    "url": "https://github.com/Riderfighter/binio",
    "method": "git",
    "tags": [
      "structured",
      "byte",
      "data"
    ],
    "description": "Package for packing and unpacking byte data",
    "license": "MIT",
    "web": "https://github.com/Riderfighter/binio"
  },
  {
    "name": "ladder",
    "url": "https://gitlab.com/ryukoposting/nim-ladder",
    "method": "git",
    "tags": [
      "ladder",
      "logic",
      "PLC",
      "state",
      "machine",
      "ryukoposting"
    ],
    "description": "Ladder logic macros for Nim",
    "license": "Apache-2.0",
    "web": "https://gitlab.com/ryukoposting/nim-ladder"
  },
  {
    "name": "cassette",
    "url": "https://github.com/LemonBoy/cassette",
    "method": "git",
    "tags": [
      "http",
      "network",
      "test",
      "mock",
      "requests"
    ],
    "description": "Record and replay your HTTP sessions!",
    "license": "MIT",
    "web": "https://github.com/LemonBoy/cassette"
  },
  {
    "name": "nimterlingua",
    "url": "https://github.com/juancarlospaco/nim-internimgua",
    "method": "git",
    "tags": [
      "internationalization",
      "i18n",
      "localization",
      "translation"
    ],
    "description": "Internationalization at Compile Time for Nim. Macro to translate unmodified code from 1 INI file. NimScript compatible.",
    "license": "MIT",
    "web": "https://github.com/juancarlospaco/nim-internimgua"
  },
  {
    "name": "with",
    "url": "https://github.com/zevv/with",
    "method": "git",
    "tags": [
      "with",
      "macro"
    ],
    "description": "Simple 'with' macro for Nim",
    "license": "MIT",
    "web": "https://github.com/zevv/with"
  },
  {
    "name": "lastfm",
    "url": "https://gitlab.com/ryukoposting/lastfm-nim",
    "method": "git",
    "tags": [
      "last.fm",
      "lastfm",
      "music",
      "metadata",
      "api",
      "async",
      "ryukoposting"
    ],
    "description": "Last.FM API breakouts (documentation: http://ryuk.ooo/nimdocs/lastfm/lastfm.html)",
    "license": "Apache-2.0",
    "web": "https://gitlab.com/ryukoposting/lastfm-nim"
  },
  {
    "name": "firejail",
    "url": "https://github.com/juancarlospaco/nim-firejail",
    "method": "git",
    "tags": [
      "firejail",
      "security",
      "linux",
      "isolation",
      "container",
      "infosec",
      "hardened",
      "sandbox",
      "docker"
    ],
    "description": "Firejail wrapper for Nim, Isolate your Production App before its too late!",
    "license": "MIT",
    "web": "https://github.com/juancarlospaco/nim-firejail"
  },
  {
    "name": "jstin",
    "url": "https://github.com/LemonBoy/jstin",
    "method": "git",
    "tags": [
      "json",
      "serialize",
      "deserialize",
      "easy",
      "simple"
    ],
    "description": "JS {de,}serialization as it says on the tin",
    "license": "MIT",
    "web": "https://github.com/LemonBoy/jstin"
  },
  {
    "name": "compactdict",
    "url": "https://github.com/LemonBoy/compactdict",
    "method": "git",
    "tags": [
      "dictionary",
      "hashtable",
      "data-structure",
      "hash",
      "compact"
    ],
    "description": "A compact dictionary implementation",
    "license": "MIT",
    "web": "https://github.com/LemonBoy/compactdict"
  },
  {
    "name": "z3",
    "url": "https://github.com/zevv/nimz3",
    "method": "git",
    "tags": [
      "Z3",
      "sat",
      "smt",
      "theorem",
      "prover",
      "solver",
      "optimization"
    ],
    "description": "Nim Z3 theorem prover bindings",
    "license": "MIT",
    "web": "https://github.com/zevv/nimz3"
  },
  {
    "name": "remarker_light",
    "url": "https://github.com/muxueqz/remarker_light",
    "method": "git",
    "tags": [
      "remark",
      "slideshow",
      "markdown"
    ],
    "description": "remarker_light is a command line tool for building a remark-based slideshow page very easily.",
    "license": "GPL-2.0",
    "web": "https://github.com/muxueqz/remarker_light"
  },
  {
    "name": "nim-nmap",
    "url": "https://github.com/blmvxer/nim-nmap",
    "method": "git",
    "tags": [
      "nmap",
      "networking",
      "network mapper",
      "blmvxer"
    ],
    "description": "A pure implementaion of nmap for nim.",
    "license": "MIT",
    "web": "https://github.com/blmvxer/nim-nmap"
  },
  {
    "name": "fancygl",
    "url": "https://github.com/krux02/opengl-sandbox",
    "method": "git",
    "tags": [
      "opengl",
      "rendering",
      "dsl"
    ],
    "description": "nice way of handling render code",
    "license": "MIT",
    "web": "https://github.com/krux02/opengl-sandbox"
  },
  {
    "name": "libravatar",
    "url": "https://github.com/juancarlospaco/nim-libravatar",
    "method": "git",
    "tags": [
      "libravatar",
      "gravatar",
      "avatar",
      "federated"
    ],
    "description": "Libravatar library for Nim, Gravatar alternative. Libravatar is an open source free federated avatar api & service.",
    "license": "PPL",
    "web": "https://github.com/juancarlospaco/nim-libravatar"
  },
  {
    "name": "norm",
    "url": "https://github.com/moigagoo/norm",
    "method": "git",
    "tags": [
      "orm",
      "db",
      "database"
    ],
    "description": "Nim ORM.",
    "license": "MIT",
    "web": "https://github.com/moigagoo/norm"
  },
  {
    "name": "simple_vector",
    "url": "https://github.com/Ephiiz/simple_vector",
    "method": "git",
    "tags": [
      "vector",
      "simple_vector"
    ],
    "description": "Simple vector library for nim-lang.",
    "license": "GNU Lesser General Public License v2.1",
    "web": "https://github.com/Ephiiz/simple_vector"
  },
  {
    "name": "netpipe",
    "url": "https://github.com/treeform/netpipe/",
    "method": "git",
    "tags": [
      "networking",
      "udp"
    ],
    "description": "Netpipe is a reliable UDP connection for Nim.",
    "license": "MIT",
    "web": "https://github.com/treeform/netpipe/"
  },
  {
    "name": "fnv",
    "url": "https://gitlab.com/ryukoposting/nim-fnv",
    "method": "git",
    "tags": [
      "fnv",
      "fnv1a",
      "fnv1",
      "fnv-1a",
      "fnv-1",
      "fnv0",
      "fnv-0",
      "ryukoposting"
    ],
    "description": "FNV-1 and FNV-1a non-cryptographic hash functions (documentation hosted at: http://ryuk.ooo/nimdocs/fnv/fnv.html)",
    "license": "Apache-2.0",
    "web": "https://gitlab.com/ryukoposting/nim-fnv"
  },
  {
    "name": "notify",
    "url": "https://github.com/xbello/notify-nim",
    "method": "git",
    "tags": [
      "notify",
      "libnotify",
      "library"
    ],
    "description": "A wrapper to notification libraries",
    "license": "MIT",
    "web": "https://github.com/xbello/notify-nim"
  },
  {
    "name": "minmaxheap",
    "url": "https://github.com/stefansalewski/minmaxheap",
    "method": "git",
    "tags": [
      "minmaxheap",
      "heap",
      "priorityqueue"
    ],
    "description": "MinMaxHeap",
    "license": "MIT",
    "web": "https://github.com/stefansalewski/minmaxheap"
  },
  {
    "name": "dashing",
    "url": "https://github.com/FedericoCeratto/nim-dashing",
    "method": "git",
    "tags": [
      "library",
      "pure",
      "terminal"
    ],
    "description": "Terminal dashboards.",
    "license": "LGPLv3",
    "web": "https://github.com/FedericoCeratto/nim-dashing"
  },
  {
    "name": "html_tools",
    "url": "https://github.com/juancarlospaco/nim-html-tools",
    "method": "git",
    "tags": [
      "html",
      "validation",
      "frontend"
    ],
    "description": "HTML5 Tools for Nim, all Templates, No CSS, No Libs, No JS Framework",
    "license": "MIT",
    "web": "https://github.com/juancarlospaco/nim-html-tools"
  },
  {
    "name": "npeg",
    "url": "https://github.com/zevv/npeg",
    "method": "git",
    "tags": [
      "PEG",
      "parser",
      "parsing",
      "regexp",
      "regular",
      "grammar",
      "lexer",
      "lexing",
      "pattern",
      "matching"
    ],
    "description": "PEG (Parsing Expression Grammars) string matching library for Nim",
    "license": "MIT",
    "web": "https://github.com/zevv/npeg"
  },
  {
    "name": "pinggraph",
    "url": "https://github.com/SolitudeSF/pinggraph",
    "method": "git",
    "tags": [
      "ping",
      "terminal"
    ],
    "description": "Simple terminal ping graph",
    "license": "MIT",
    "web": "https://github.com/SolitudeSF/pinggraph"
  },
  {
    "name": "nimcdl",
    "url": "https://gitlab.com/endes123321/nimcdl",
    "method": "git",
    "tags": [
      "circuit",
      "HDL",
      "PCB",
      "DSL"
    ],
    "description": "Circuit Design language made in Nim",
    "license": "GPLv3",
    "web": "https://gitlab.com/endes123321/nimcdl"
  },
  {
    "name": "easymail",
    "url": "https://github.com/coocheenin/easymail",
    "method": "git",
    "tags": [
      "email",
      "sendmail",
      "net",
      "mail"
    ],
    "description": "wrapper for the sendmail command",
    "license": "MIT",
    "web": "https://github.com/coocheenin/easymail"
  },
  {
    "name": "luhncheck",
    "url": "https://github.com/sillibird/luhncheck",
    "method": "git",
    "tags": [
      "library",
      "algorithm"
    ],
    "description": "Implementation of Luhn algorithm in nim.",
    "license": "MIT",
    "web": "https://github.com/sillibird/luhncheck"
  },
  {
    "name": "nim-libgd",
    "url": "https://github.com/mrhdias/nim-libgd",
    "method": "git",
    "tags": [
      "image",
      "graphics",
      "wrapper",
      "libgd",
      "2d"
    ],
    "description": "Nim Wrapper for LibGD 2.x",
    "license": "MIT",
    "web": "https://github.com/mrhdias/nim-libgd"
  },
  {
    "name": "closure_methods",
    "alias": "oop_utils"
  },
  {
    "name": "oop_utils",
    "url": "https://github.com/bluenote10/oop_utils",
    "method": "git",
    "tags": [
      "macro",
      "class",
      "inheritance",
      "oop",
      "closure",
      "methods"
    ],
    "description": "Macro for building OOP class hierarchies based on closure methods.",
    "license": "MIT",
    "web": "https://github.com/bluenote10/closure_methods"
  },
  {
    "name": "nim_curry",
    "url": "https://github.com/zer0-star/nim-curry",
    "method": "git",
    "tags": [
      "library",
      "functional",
      "macro",
      "currying"
    ],
    "description": "Provides a macro to curry function",
    "license": "MIT",
    "web": "https://github.com/zer0-star/nim-curry"
  },
  {
    "name": "eastasianwidth",
    "url": "https://github.com/jiro4989/eastasianwidth",
    "method": "git",
    "tags": [
      "library",
      "text",
      "east_asian_width"
    ],
    "description": "eastasianwidth is library for EastAsianWidth.",
    "license": "MIT",
    "web": "https://github.com/jiro4989/eastasianwidth"
  },
  {
    "name": "colorcol",
    "url": "https://github.com/SolitudeSF/colorcol",
    "method": "git",
    "tags": [
      "kakoune",
      "plugin",
      "color",
      "preview"
    ],
    "description": "Kakoune plugin for color preview",
    "license": "MIT",
    "web": "https://github.com/SolitudeSF/colorcol"
  },
  {
    "name": "nimly",
    "url": "https://github.com/loloiccl/nimly",
    "method": "git",
    "tags": [
      "BNF",
      "EBNF",
      "lexer",
      "parser",
      "lexer-generator",
      "parser-generator"
    ],
    "description": "A lexer generator and parser generator package work in Nim.",
    "license": "GPL-3.0",
    "web": "https://github.com/loloiccl/nimly"
  },
  {
    "name": "fswatch",
    "url": "https://github.com/FedericoCeratto/nim-fswatch",
    "method": "git",
    "tags": [
      "fswatch",
      "fsmonitor",
      "libfswatch",
      "filesystem"
    ],
    "description": "Wrapper for the fswatch library.",
    "license": "GPL-3.0",
    "web": "https://github.com/FedericoCeratto/nim-fswatch"
  },
  {
    "name": "parseini",
    "url": "https://github.com/lihf8515/parseini",
    "method": "git",
    "tags": [
      "parseini",
      "nim"
    ],
    "description": "A high-performance ini parse library for nim.",
    "license": "MIT",
    "web": "https://github.com/lihf8515/parseini"
  },
  {
    "name": "sonic",
    "url": "https://github.com/xmonader/nim-sonic-client",
    "method": "git",
    "tags": [
      "sonic",
      "search",
      "backend",
      "index",
      "client"
    ],
    "description": "client for sonic search backend",
    "license": "MIT",
    "web": "https://github.com/xmonader/nim-sonic-client"
  },
  {
    "name": "science",
    "url": "https://github.com/ruivieira/nim-science",
    "method": "git",
    "tags": [
      "science",
      "algebra",
      "statistics",
      "math"
    ],
    "description": "A library for scientific computations in pure Nim",
    "license": "Apache License 2.0",
    "web": "https://github.com/ruivieira/nim-science"
  },
  {
    "name": "gameoflife",
    "url": "https://github.com/jiro4989/gameoflife",
    "method": "git",
    "tags": [
      "gameoflife",
      "library"
    ],
    "description": "gameoflife is library for Game of Life.",
    "license": "MIT",
    "web": "https://github.com/jiro4989/gameoflife"
  },
  {
    "name": "conio",
    "url": "https://github.com/guevara-chan/conio",
    "method": "git",
    "tags": [
      "console",
      "terminal",
      "io"
    ],
    "description": ".NET-inspired lightweight terminal library",
    "license": "MIT",
    "web": "https://github.com/guevara-chan/conio"
  },
  {
    "name": "nat_traversal",
    "url": "https://github.com/status-im/nim-nat-traversal",
    "method": "git",
    "tags": [
      "library",
      "wrapper"
    ],
    "description": "miniupnpc and libnatpmp wrapper",
    "license": "Apache License 2.0 or MIT",
    "web": "https://github.com/status-im/nim-nat-traversal"
  },
  {
    "name": "jsutils",
    "url": "https://github.com/kidandcat/jsutils",
    "method": "git",
    "tags": [
      "library",
      "javascript"
    ],
    "description": "Utils to work with javascript",
    "license": "MIT",
    "web": "https://github.com/kidandcat/jsutils"
  },
  {
    "name": "getr",
    "url": "https://github.com/jrfondren/getr-nim",
    "method": "git",
    "tags": [
      "benchmark",
      "utility"
    ],
    "description": "Benchmarking wrapper around getrusage()",
    "license": "MIT",
    "web": "https://github.com/jrfondren/getr-nim"
  },
  {
    "name": "pnm",
    "url": "https://github.com/jiro4989/pnm",
    "method": "git",
    "tags": [
      "pnm",
      "image",
      "library"
    ],
    "description": "pnm is library for PNM (Portable AnyMap).",
    "license": "MIT",
    "web": "https://github.com/jiro4989/pnm"
  },
  {
    "name": "ski",
    "url": "https://github.com/jiro4989/ski",
    "method": "git",
    "tags": [
      "ski",
      "combinator",
      "library"
    ],
    "description": "ski is library for SKI combinator.",
    "license": "MIT",
    "web": "https://github.com/jiro4989/ski"
  },
  {
    "name": "imageman",
    "url": "https://github.com/SolitudeSF/imageman",
    "method": "git",
    "tags": [
      "image",
      "graphics",
      "processing",
      "manipulation"
    ],
    "description": "Image manipulation library",
    "license": "MIT",
    "web": "https://github.com/SolitudeSF/imageman"
  },
  {
    "name": "matplotnim",
    "url": "https://github.com/ruivieira/matplotnim",
    "method": "git",
    "tags": [
      "science",
      "plotting",
      "graphics",
      "wrapper",
      "library"
    ],
    "description": "A Nim wrapper for Python's matplotlib",
    "license": "Apache License 2.0",
    "web": "https://github.com/ruivieira/matplotnim"
  },
  {
    "name": "cliptomania",
    "url": "https://github.com/Guevara-chan/Cliptomania",
    "method": "git",
    "tags": [
      "clip",
      "clipboard"
    ],
    "description": ".NET-inspired lightweight clipboard library",
    "license": "MIT",
    "web": "https://github.com/Guevara-chan/Cliptomania"
  },
  {
    "name": "mpdclient",
    "url": "https://github.com/SolitudeSF/mpdclient",
    "method": "git",
    "tags": [
      "mpd",
      "music",
      "player",
      "client"
    ],
    "description": "MPD client library",
    "license": "MIT",
    "web": "https://github.com/SolitudeSF/mpdclient"
  },
  {
    "name": "mentat",
    "url": "https://github.com/ruivieira/nim-mentat",
    "method": "git",
    "tags": [
      "science",
      "machine-learning",
      "data-science",
      "statistics",
      "math",
      "library"
    ],
    "description": "A Nim library for data science and machine learning",
    "license": "Apache License 2.0",
    "web": "https://github.com/ruivieira/nim-mentat"
  },
  {
    "name": "svdpi",
    "url": "https://github.com/kaushalmodi/nim-svdpi",
    "method": "git",
    "tags": [
      "dpi-c",
      "systemverilog",
      "foreign-function",
      "interface"
    ],
    "description": "Small wrapper for SystemVerilog DPI-C header svdpi.h",
    "license": "MIT",
    "web": "https://github.com/kaushalmodi/nim-svdpi"
  },
  {
    "name": "shlex",
    "url": "https://github.com/SolitudeSF/shlex",
    "method": "git",
    "tags": [
      "shlex",
      "shell",
      "parse",
      "split"
    ],
    "description": "Library for splitting a string into shell words",
    "license": "MIT",
    "web": "https://github.com/SolitudeSF/shlex"
  },
  {
    "name": "prometheus",
    "url": "https://github.com/dom96/prometheus",
    "method": "git",
    "tags": [
      "metrics",
      "logging",
      "graphs"
    ],
    "description": "Library for exposing metrics to Prometheus",
    "license": "MIT",
    "web": "https://github.com/dom96/prometheus"
  },
  {
    "name": "feednim",
    "url": "https://github.com/johnconway/feed-nim",
    "method": "git",
    "tags": [
      "yes"
    ],
    "description": "An Atom, RSS, and JSONfeed parser",
    "license": "MIT",
    "web": "https://github.com/johnconway/feed-nim"
  },
  {
    "name": "simplepng",
    "url": "https://github.com/jrenner/nim-simplepng",
    "method": "git",
    "tags": [
      "png",
      "image"
    ],
    "description": "high level simple way to write PNGs",
    "license": "MIT",
    "web": "https://github.com/jrenner/nim-simplepng"
  },
  {
    "name": "dali",
    "url": "https://github.com/akavel/dali",
    "method": "git",
    "tags": [
      "android",
      "apk",
      "dalvik",
      "dex",
      "assembler"
    ],
    "description": "Indie assembler/linker for Android's Dalvik VM .dex & .apk files",
    "license": "AGPL-3.0",
    "web": "https://github.com/akavel/dali"
  },
  {
    "name": "rect",
    "url": "https://github.com/jiro4989/rect",
    "method": "git",
    "tags": [
      "cli",
      "tool",
      "text",
      "rectangle"
    ],
    "description": "rect is a command to crop/paste rectangle text.",
    "license": "MIT",
    "web": "https://github.com/jiro4989/rect"
  },
  {
    "name": "p4ztag_to_json",
    "url": "https://github.com/kaushalmodi/p4ztag_to_json",
    "method": "git",
    "tags": [
      "perforce",
      "p4",
      "ztag",
      "serialization-format",
      "json"
    ],
    "description": "Convert Helix Version Control / Perforce (p4) -ztag output to JSON",
    "license": "MIT",
    "web": "https://github.com/kaushalmodi/p4ztag_to_json"
  },
  {
    "name": "terminaltables",
    "url": "https://github.com/xmonader/nim-terminaltables",
    "method": "git",
    "tags": [
      "terminal",
      "tables",
      "ascii",
      "unicode"
    ],
    "description": "terminal tables",
    "license": "BSD-3-Clause",
    "web": "https://github.com/xmonader/nim-terminaltables"
  },
  {
    "name": "alignment",
    "url": "https://github.com/jiro4989/alignment",
    "method": "git",
    "tags": [
      "library",
      "text",
      "align",
      "string",
      "strutils"
    ],
    "description": "alignment is a library to align strings.",
    "license": "MIT",
    "web": "https://github.com/jiro4989/alignment"
  },
  {
    "name": "niup",
    "url": "https://github.com/dariolah/niup",
    "method": "git",
    "tags": [
      "iup",
      "gui",
      "nim"
    ],
    "description": "IUP FFI bindings",
    "license": "MIT",
    "web": "https://github.com/dariolah/niup"
  },
  {
    "name": "libgcrypt",
    "url": "https://github.com/FedericoCeratto/nim-libgcrypt",
    "method": "git",
    "tags": [
      "wrapper",
      "library",
      "security",
      "crypto"
    ],
    "description": "libgcrypt wrapper",
    "license": "LGPLv2.1",
    "web": "https://github.com/FedericoCeratto/nim-libgcrypt"
  },
  {
    "name": "masterpassword",
    "url": "https://github.com/SolitudeSF/masterpassword",
    "method": "git",
    "tags": [
      "masterpassword",
      "password",
      "stateless"
    ],
    "description": "Master Password algorith implementation",
    "license": "MIT",
    "web": "https://github.com/SolitudeSF/masterpassword"
  },
  {
    "name": "mpwc",
    "url": "https://github.com/SolitudeSF/mpwc",
    "method": "git",
    "tags": [
      "masterpassword",
      "password",
      "manager",
      "stateless"
    ],
    "description": "Master Password command line utility",
    "license": "MIT",
    "web": "https://github.com/SolitudeSF/mpwc"
  },
  {
    "name": "toxcore",
    "url": "https://git.sr.ht/~ehmry/nim_tox",
    "method": "git",
    "tags": [
      "tox",
      "chat",
      "wrapper"
    ],
    "description": "C Tox core wrapper",
    "license": "GPL-3.0",
    "web": "https://git.sr.ht/~ehmry/nim_tox"
  },
  {
    "name": "rapid",
    "url": "https://github.com/liquid600pgm/rapid",
    "method": "git",
    "tags": [
      "game",
      "engine",
      "2d",
      "graphics",
      "audio"
    ],
    "description": "A game engine for rapid development and easy prototyping",
    "license": "MIT",
    "web": "https://github.com/liquid600pgm/rapid"
  },
  {
    "name": "gnutls",
    "url": "https://github.com/FedericoCeratto/nim-gnutls",
    "method": "git",
    "tags": [
      "wrapper",
      "library",
      "security",
      "crypto"
    ],
    "description": "GnuTLS wrapper",
    "license": "LGPLv2.1",
    "web": "https://github.com/FedericoCeratto/nim-gnutls"
  },
  {
    "name": "news",
    "url": "https://github.com/tormund/news",
    "method": "git",
    "tags": [
      "websocket",
      "chronos"
    ],
    "description": "Easy websocket with chronos support",
    "license": "MIT",
    "web": "https://github.com/tormund/news"
  },
  {
    "name": "tor",
    "url": "https://github.com/FedericoCeratto/nim-tor",
    "method": "git",
    "tags": [
      "library",
      "security",
      "crypto",
      "tor",
      "onion"
    ],
    "description": "Tor helper library",
    "license": "LGPLv3",
    "web": "https://github.com/FedericoCeratto/nim-tor"
  },
  {
    "name": "nimjson",
    "url": "https://github.com/jiro4989/nimjson",
    "method": "git",
    "tags": [
      "lib",
      "cli",
      "command",
      "json",
      "library"
    ],
    "description": "nimjson generates nim object definitions from json documents.",
    "license": "MIT",
    "web": "https://github.com/jiro4989/nimjson"
  },
  {
    "name": "nerve",
    "url": "https://github.com/nepeckman/nerve-rpc",
    "method": "git",
    "tags": [
      "rpc",
      "framework",
      "web",
      "json",
      "api",
      "library"
    ],
    "description": "A RPC framework for building web APIs",
    "license": "MIT",
    "web": "https://github.com/nepeckman/nerve-rpc"
  },
  {
    "name": "lolcat",
    "url": "https://github.com/OHermesJunior/lolcat.nim",
    "method": "git",
    "tags": [
      "lolcat",
      "binary",
      "tool",
      "colors",
      "fun"
    ],
    "description": "lolcat implementation in Nim",
    "license": "MIT",
    "web": "https://github.com/OHermesJunior/lolcat.nim"
  },
  {
    "name": "dnsclient",
    "url": "https://github.com/ba0f3/dnsclient.nim",
    "method": "git",
    "tags": [
      "dns",
      "dnsclient"
    ],
    "description": "Simple DNS Client & Library",
    "license": "MIT",
    "web": "https://github.com/ba0f3/dnsclient.nim"
  },
  {
    "name": "rain",
    "url": "https://github.com/OHermesJunior/rain.nim",
    "method": "git",
    "tags": [
      "rain",
      "simulation",
      "terminal",
      "fun"
    ],
    "description": "Rain simulation in your terminal",
    "license": "MIT",
    "web": "https://github.com/OHermesJunior/rain.nim"
  },
  {
    "name": "kmod",
    "url": "https://github.com/alaviss/kmod",
    "method": "git",
    "tags": [
      "kmod",
      "wrapper"
    ],
    "description": "High-level wrapper for Linux's kmod library",
    "license": "ISC",
    "web": "https://github.com/alaviss/kmod"
  },
  {
    "name": "validateip",
    "url": "https://github.com/Akito13/nim-validateip",
    "method": "git",
    "tags": [
      "ip",
      "ipaddress",
      "ipv4",
      "ip4",
      "checker",
      "check"
    ],
    "description": "Checks if a provided string is actually a correct IP address. Supports detection of Class A to D of IPv4 addresses.",
    "license": "GPLv3+"
  },
  {
    "name": "RC4",
    "url": "https://github.com/OHermesJunior/nimRC4",
    "method": "git",
    "tags": [
      "RC4",
      "encryption",
      "library",
      "crypto",
      "simple"
    ],
    "description": "RC4 library implementation",
    "license": "MIT",
    "web": "https://github.com/OHermesJunior/nimRC4"
  },
  {
    "name": "contra",
    "url": "https://github.com/juancarlospaco/nim-contra",
    "method": "git",
    "tags": [
      "contract",
      "nimscript",
      "javascript",
      "compiletime"
    ],
    "description": "Lightweight Contract Programming, Design by Contract, on 9 LoC, NimScript, JavaScript, compile-time.",
    "license": "MIT",
    "web": "https://github.com/juancarlospaco/nim-contra"
  },
  {
    "name": "wings",
    "url": "https://github.com/binhonglee/wings",
    "method": "git",
    "tags": [
      "library",
      "binary",
      "codegen",
      "struct",
      "enum"
    ],
    "description": "A simple cross language struct and enum file generator.",
    "license": "MIT",
    "web": "https://github.com/binhonglee/wings"
  },
  {
    "name": "lc",
    "url": "https://github.com/c-blake/lc",
    "method": "git",
    "tags": [
      "terminal",
      "cli",
      "binary",
      "linux",
      "unix",
      "bsd"
    ],
    "description": "A post-modern, \"multi-dimensional\" configurable ls/file lister",
    "license": "MIT",
    "web": "https://github.com/c-blake/lc"
  },
  {
    "name": "nasher",
    "url": "https://github.com/squattingmonk/nasher.nim",
    "method": "git",
    "tags": [
      "nwn",
      "neverwinternights",
      "neverwinter",
      "game",
      "bioware",
      "build"
    ],
    "description": "A build tool for Neverwinter Nights projects",
    "license": "MIT",
    "web": "https://github.com/squattingmonk/nasher.nim"
  },
  {
    "name": "illwill",
    "url": "https://github.com/johnnovak/illwill",
    "method": "git",
    "tags": [
      "terminal",
      "console",
      "curses",
      "ui"
    ],
    "description": "A curses inspired simple cross-platform console library for Nim",
    "license": "WTFPL",
    "web": "https://github.com/johnnovak/illwill"
  },
  {
    "name": "shared",
    "url": "https://github.com/genotrance/shared",
    "method": "git",
    "tags": [
      "shared",
      "seq",
      "string",
      "threads"
    ],
    "description": "Nim library for shared types",
    "license": "MIT",
    "web": "https://github.com/genotrance/shared"
  },
  {
    "name": "nimmm",
    "url": "https://github.com/joachimschmidt557/nimmm",
    "method": "git",
    "tags": [
      "nimmm",
      "terminal",
      "nimbox",
      "tui"
    ],
    "description": "A terminal file manager written in nim",
    "license": "GPL-3.0",
    "web": "https://github.com/joachimschmidt557/nimmm"
  },
  {
    "name": "fastx_reader",
    "url": "https://github.com/ahcm/fastx_reader",
    "method": "git",
    "tags": [
      "bioinformatics,",
      "fasta,",
      "fastq"
    ],
    "description": "FastQ and Fasta readers for NIM",
    "license": "LGPL-3.0",
    "web": "https://github.com/ahcm/fastx_reader"
  },
  {
    "name": "d3",
    "url": "https://github.com/hiteshjasani/nim-d3",
    "method": "git",
    "tags": [
      "d3",
      "javascript",
      "library",
      "wrapper"
    ],
    "description": "A D3.js wrapper for Nim",
    "license": "MIT",
    "web": "https://github.com/hiteshjasani/nim-d3"
  },
  {
    "name": "baker",
    "url": "https://github.com/jasonrbriggs/baker",
    "method": "git",
    "tags": [
      "html",
      "template",
      "static",
      "blog"
    ],
    "description": "Static website generation",
    "license": "Apache-2.0",
    "web": "https://github.com/jasonrbriggs/baker"
  },
  {
    "name": "web3",
    "url": "https://github.com/status-im/nim-web3",
    "method": "git",
    "tags": [
      "web3",
      "ethereum",
      "rpc"
    ],
    "description": "Ethereum Web3 API",
    "license": "Apache License 2.0",
    "web": "https://github.com/status-im/nim-web3"
  },
  {
    "name": "skybook",
    "url": "https://github.com/muxueqz/skybook",
    "method": "git",
    "tags": [
      "bookmark-manager",
      "bookmark"
    ],
    "description": "Light weight bookmark manager(delicious alternative)",
    "license": "GPL-2.0",
    "web": "https://github.com/muxueqz/skybook"
  },
  {
    "name": "rbac",
    "url": "https://github.com/ba0f3/rbac.nim",
    "method": "git",
    "tags": [
      "rbac",
      "acl",
      "role-based-access-control",
      "role-based",
      "access-control"
    ],
    "description": "Simple Role-based Access Control Library",
    "license": "MIT",
    "web": "https://github.com/ba0f3/rbac.nim"
  },
  {
    "name": "simpleot",
    "url": "https://github.com/markspanbroek/simpleot.nim",
    "method": "git",
    "tags": [
      "ot",
      "mpc"
    ],
    "description": "Simple OT wrapper",
    "license": "MIT",
    "web": "https://github.com/markspanbroek/simpleot.nim"
  },
  {
    "name": "blurhash",
    "url": "https://github.com/SolitudeSF/blurhash",
    "method": "git",
    "tags": [
      "image",
      "blur",
      "hash",
      "blurhash"
    ],
    "description": "Encoder/decoder for blurhash algorithm",
    "license": "MIT",
    "web": "https://github.com/SolitudeSF/blurhash"
  },
  {
    "name": "samson",
    "url": "https://github.com/GULPF/samson",
    "method": "git",
    "tags": [
      "json",
      "json5"
    ],
    "description": "Implementation of JSON5.",
    "license": "MIT",
    "web": "https://github.com/GULPF/samson"
  },
  {
    "name": "proton",
    "url": "https://github.com/jasonrbriggs/proton-nim",
    "method": "git",
    "tags": [
      "xml",
      "xhtml",
      "template"
    ],
    "description": "Proton template engine for xml and xhtml files",
    "license": "MIT",
    "web": "https://github.com/jasonrbriggs/proton-nim"
  },
  {
    "name": "lscolors",
    "url": "https://github.com/joachimschmidt557/nim-lscolors",
    "method": "git",
    "tags": [
      "lscolors",
      "posix",
      "unix",
      "linux",
      "ls",
      "terminal"
    ],
    "description": "A library for colorizing paths according to LS_COLORS",
    "license": "MIT",
    "web": "https://github.com/joachimschmidt557/nim-lscolors"
  },
  {
    "name": "shell",
    "url": "https://github.com/Vindaar/shell",
    "method": "git",
    "tags": [
      "library",
      "macro",
      "dsl",
      "shell"
    ],
    "description": "A Nim mini DSL to execute shell commands",
    "license": "MIT",
    "web": "https://github.com/Vindaar/shell"
  },
  {
    "name": "mqtt",
    "url": "https://github.com/barnybug/nim-mqtt",
    "method": "git",
    "tags": [
      "MQTT"
    ],
    "description": "MQTT wrapper for nim",
    "license": "MIT",
    "web": "https://github.com/barnybug/nim-mqtt"
  },
  {
    "name": "cal",
    "url": "https://github.com/xflywind/cal",
    "method": "git",
    "tags": [
      "calculator"
    ],
    "description": "A simple interactive calculator",
    "license": "MIT",
    "web": "https://github.com/xflywind/cal"
  },
  {
    "name": "spurdify",
    "url": "https://github.com/paradox460/spurdify",
    "method": "git",
    "tags": [
      "funny",
      "meme",
      "spurdo",
      "text-manipulation",
      "mangle"
    ],
    "description": "Spurdification library and CLI",
    "license": "MIT",
    "web": "https://github.com/paradox460/spurdify"
  },
  {
    "name": "c4",
    "url": "https://github.com/c0ntribut0r/cat-400",
    "method": "git",
    "tags": [
      "game",
      "framework",
      "2d",
      "3d"
    ],
    "description": "Game framework, modular and extensible",
    "license": "MPL-2.0",
    "web": "https://github.com/c0ntribut0r/cat-400",
    "doc": "https://github.com/c0ntribut0r/cat-400/tree/master/docs/tutorials"
  },
  {
    "name": "numericalnim",
    "url": "https://github.com/HugoGranstrom/numericalnim/",
    "method": "git",
    "tags": [
      "numerical",
      "ode",
      "integration",
      "scientific"
    ],
    "description": "A collection of numerical methods written in Nim",
    "license": "MIT",
    "web": "https://github.com/HugoGranstrom/numericalnim/"
  },
  {
    "name": "murmurhash",
    "url": "https://github.com/cwpearson/nim-murmurhash",
    "method": "git",
    "tags": [
      "murmur",
      "hash",
      "MurmurHash3",
      "MurmurHash2"
    ],
    "description": "Pure nim implementation of MurmurHash",
    "license": "MIT",
    "web": "https://github.com/cwpearson/nim-murmurhash"
  },
  {
    "name": "redneck_translator",
    "url": "https://github.com/juancarlospaco/redneck-translator",
    "method": "git",
    "tags": [
      "redneck",
      "string",
      "slang"
    ],
    "description": "Redneck Translator for Y'all",
    "license": "MIT",
    "web": "https://github.com/juancarlospaco/redneck-translator"
  },
  {
    "name": "sweetanitify",
    "url": "https://github.com/juancarlospaco/sweetanitify",
    "method": "git",
    "tags": [
      "sweet_anita",
      "tourette",
      "string"
    ],
    "description": "Sweet_Anita Translator, help spread awareness about Tourettes",
    "license": "MIT",
    "web": "https://github.com/juancarlospaco/sweetanitify"
  },
  {
    "name": "cmake",
    "url": "https://github.com/genotrance/cmake",
    "method": "git",
    "tags": [
      "cmake",
      "build",
      "tool",
      "wrapper"
    ],
    "description": "CMake for Nimble",
    "license": "MIT",
    "web": "https://github.com/genotrance/cmake"
  },
  {
    "name": "plz",
    "url": "https://github.com/juancarlospaco/nim-pypi",
    "method": "git",
    "tags": [
      "python",
      "pip",
      "nimpy"
    ],
    "description": "PLZ Python PIP alternative",
    "license": "MIT",
    "web": "https://github.com/juancarlospaco/nim-pypi"
  },
  {
    "name": "NiMPC",
    "url": "https://github.com/markspanbroek/nimpc",
    "method": "git",
    "tags": [
      "multiparty",
      "computation",
      "mpc"
    ],
    "description": "Secure multi-party computation",
    "license": "MIT",
    "web": "https://github.com/markspanbroek/nimpc"
  },
  {
    "name": "qrcodegen",
    "url": "https://github.com/bunkford/qrcodegen",
    "method": "git",
    "tags": [
      "qr",
      "barcode"
    ],
    "description": "QR Code Generator",
    "license": "MIT",
    "web": "https://github.com/bunkford/qrcodegen"
  },
  {
    "name": "cirru-parser",
    "url": "https://github.com/Cirru/parser.nim",
    "method": "git",
    "tags": [
      "parser",
      "cirru"
    ],
    "description": "Parser for Cirru syntax",
    "license": "MIT",
    "web": "https://github.com/Cirru/parser.nim"
  },
  {
    "name": "reframe",
    "url": "https://github.com/rosado/reframe.nim",
    "method": "git",
    "tags": [
      "clojurescript",
      "re-frame"
    ],
    "description": "Tools for working with re-frame ClojureScript projects",
    "license": "EPL-2.0",
    "web": "https://github.com/rosado/reframe.nim"
  },
  {
    "name": "edn",
    "url": "https://github.com/rosado/edn.nim",
    "method": "git",
    "tags": [
      "edn",
      "clojure"
    ],
    "description": "EDN and Clojure parser",
    "license": "EPL-2.0",
    "web": "https://github.com/rosado/edn.nim"
  },
  {
    "name": "easings",
    "url": "https://github.com/juancarlospaco/nim-easings",
    "method": "git",
    "tags": [
      "easings",
      "math"
    ],
    "description": "Robert Penner Easing Functions for Nim",
    "license": "MIT",
    "web": "https://github.com/juancarlospaco/nim-easings"
  },
  {
    "name": "euclidean",
    "url": "https://github.com/juancarlospaco/nim-euclidean",
    "method": "git",
    "tags": [
      "euclidean",
      "modulo",
      "division",
      "math"
    ],
    "description": "Euclidean Division & Euclidean Modulo",
    "license": "MIT",
    "web": "https://github.com/juancarlospaco/nim-euclidean"
  },
  {
    "name": "fletcher",
    "url": "https://github.com/Akito13/nim-fletcher",
    "method": "git",
    "tags": [
      "algorithm",
      "checksum",
      "hash",
      "adler",
      "crc",
      "crc32",
      "embedded"
    ],
    "description": "Implementation of the Fletcher checksum algorithm.",
    "license": "GPLv3+",
    "web": "https://github.com/Akito13/nim-fletcher"
  },
  {
    "name": "Xors3D",
    "url": "https://github.com/Guevara-chan/Xors3D-for-Nim",
    "method": "git",
    "tags": [
      "3d",
      "game",
      "engine",
      "dx9",
      "graphics"
    ],
    "description": "Blitz3D-esque DX9 engine for Nim",
    "license": "MIT",
    "web": "https://github.com/Guevara-chan/Xors3D-for-Nim"
  },
  {
    "name": "constants",
    "url": "https://github.com/juancarlospaco/nim-constants",
    "method": "git",
    "tags": [
      "math",
      "physics",
      "chemistry",
      "biology",
      "engineering",
      "science"
    ],
    "description": "Mathematical numerical named static constants useful for different disciplines",
    "license": "MIT",
    "web": "https://github.com/juancarlospaco/nim-constants"
  },
  {
    "name": "pager",
    "url": "https://git.sr.ht/~reesmichael1/nim-pager",
    "method": "git",
    "tags": [
      "pager",
      "paging",
      "less",
      "more"
    ],
    "description": "A simple library for paging, similar to less",
    "license": "GPL-3.0",
    "web": "https://git.sr.ht/~reesmichael1/nim-pager"
  },
  {
    "name": "procs",
    "url": "https://github.com/c-blake/procs",
    "method": "git",
    "tags": [
      "library",
      "terminal",
      "cli",
      "binary",
      "linux",
      "unix",
      "bsd"
    ],
    "description": "Unix process&system query&formatting library&multi-command CLI in Nim",
    "license": "MIT",
    "web": "https://github.com/c-blake/procs"
  },
  {
    "name": "laser",
    "url": "https://github.com/numforge/laser",
    "method": "git",
    "tags": [
      "parallel",
      "simd"
    ],
    "description": "High Performance Computing and Image Toolbox: SIMD, JIT Assembler, OpenMP, runtime CPU feature detection, optimised machine learning primitives",
    "license": "Apache License 2.0",
    "web": "https://github.com/numforge/laser"
  },
  {
    "name": "libssh",
    "url": "https://github.com/dariolah/libssh-nim",
    "method": "git",
    "tags": [
      "ssh",
      "libssh"
    ],
    "description": "libssh FFI bindings",
    "license": "MIT",
    "web": "https://github.com/dariolah/libssh-nim"
  },
  {
    "name": "wZeeGrid",
    "url": "https://github.com/bunkford/wZeeGrid",
    "method": "git",
    "tags": [
      "library",
      "windows",
      "gui",
      "ui",
      "wnim"
    ],
    "description": "Grid plugin for wNim.",
    "license": "MIT",
    "web": "https://github.com/bunkford/wZeeGrid",
    "doc": "https://bunkford.github.io/wZeeGrid/wZeeGrid.html"
  },
  {
    "name": "wChart",
    "url": "https://github.com/bunkford/wChart",
    "method": "git",
    "tags": [
      "library",
      "windows",
      "gui",
      "ui",
      "wnim"
    ],
    "description": "Chart plugin for wNim.",
    "license": "MIT",
    "web": "https://github.com/bunkford/wChart",
    "doc": "https://bunkford.github.io/wChart/wChart.html"
  },
  {
    "name": "stacks",
    "url": "https://github.com/rustomax/nim-stacks",
    "method": "git",
    "tags": [
      "stack",
      "data-structure"
    ],
    "description": "Pure Nim stack implementation based on sequences.",
    "license": "MIT",
    "web": "https://github.com/rustomax/nim-stacks"
  },
  {
    "name": "mustache",
    "url": "https://github.com/soasme/nim-mustache",
    "method": "git",
    "tags": [
      "mustache",
      "template"
    ],
    "description": "Mustache in Nim",
    "license": "MIT",
    "web": "https://github.com/soasme/nim-mustache"
  },
  {
    "name": "sigv4",
    "url": "https://github.com/disruptek/sigv4",
    "method": "git",
    "tags": [
      "1.0.0"
    ],
    "description": "Amazon Web Services Signature Version 4",
    "license": "MIT",
    "web": "https://github.com/disruptek/sigv4"
  },
  {
    "name": "openapi",
    "url": "https://github.com/disruptek/openapi",
    "method": "git",
    "tags": [
      "api",
      "openapi",
      "rest",
      "cloud"
    ],
    "description": "OpenAPI Code Generator",
    "license": "MIT",
    "web": "https://github.com/disruptek/openapi"
  },
  {
    "name": "atoz",
    "url": "https://github.com/disruptek/atoz",
    "method": "git",
    "tags": [
      "aws",
      "api",
      "cloud",
      "amazon"
    ],
    "description": "Amazon Web Services (AWS) APIs",
    "license": "MIT",
    "web": "https://github.com/disruptek/atoz"
  },
  {
    "name": "nimga",
    "url": "https://github.com/toshikiohnogi/nimga",
    "method": "git",
    "tags": [
      "GeneticAlgorithm",
      "nimga"
    ],
    "description": "Genetic Algorithm Library for Nim.",
    "license": "MIT",
    "web": "https://github.com/toshikiohnogi/nimga"
  },
  {
    "name": "foreach",
    "url": "https://github.com/disruptek/foreach",
    "method": "git",
    "tags": [
      "macro",
      "syntax",
      "sugar"
    ],
    "description": "A sugary for loop with syntax for typechecking loop variables",
    "license": "MIT",
    "web": "https://github.com/disruptek/foreach"
  },
  {
    "name": "monit",
    "url": "https://github.com/jiro4989/monit",
    "method": "git",
    "tags": [
      "cli",
      "task-runner",
      "developer-tools",
      "automation"
    ],
    "description": "A simple task runner. Run tasks and watch file changes with custom paths.",
    "license": "MIT",
    "web": "https://github.com/jiro4989/monit"
  },
  {
    "name": "termnovel",
    "url": "https://github.com/jiro4989/termnovel",
    "method": "git",
    "tags": [
      "cli",
      "novel",
      "tui"
    ],
    "description": "A command that to read novel on terminal",
    "license": "MIT",
    "web": "https://github.com/jiro4989/termnovel"
  },
  {
    "name": "htmlview",
    "url": "https://github.com/yuchunzhou/htmlview",
    "method": "git",
    "tags": [
      "html",
      "browser"
    ],
    "description": "View the offline or online html page in browser",
    "license": "MIT",
    "web": "https://github.com/yuchunzhou/htmlview"
  },
  {
    "name": "tcping",
    "url": "https://github.com/pdrb/tcping",
    "method": "git",
    "tags": [
      "ping,",
      "tcp,",
      "tcping"
    ],
    "description": "Ping hosts using tcp packets",
    "license": "MIT",
    "web": "https://github.com/pdrb/tcping"
  },
  {
    "name": "pcgbasic",
    "url": "https://github.com/rockcavera/pcgbasic",
    "method": "git",
    "tags": [
      "pcg",
      "rng",
      "prng",
      "random"
    ],
    "description": "Permuted Congruential Generator (PCG) Random Number Generation (RNG) for Nim.",
    "license": "MIT",
    "web": "https://github.com/rockcavera/pcgbasic"
  },
  {
    "name": "funchook",
    "url": "https://github.com/ba0f3/funchook.nim",
    "method": "git",
    "tags": [
      "hook,",
      "hooking"
    ],
    "description": "funchook wrapper",
    "license": "GPLv2",
    "web": "https://github.com/ba0f3/funchook.nim"
  },
  {
    "name": "sunvox",
    "url": "https://github.com/exelotl/nim-sunvox",
    "method": "git",
    "tags": [
      "music",
      "audio",
      "sound",
      "synthesizer"
    ],
    "description": "Bindings for SunVox modular synthesizer",
    "license": "0BSD",
    "web": "https://github.com/exelotl/nim-sunvox"
  },
  {
    "name": "gcplat",
    "url": "https://github.com/disruptek/gcplat",
    "method": "git",
    "tags": [
      "google",
      "cloud",
      "platform",
      "api",
      "rest",
      "openapi",
      "web"
    ],
    "description": "Google Cloud Platform (GCP) APIs",
    "license": "MIT",
    "web": "https://github.com/disruptek/gcplat"
  },
  {
    "name": "bluu",
    "url": "https://github.com/disruptek/bluu",
    "method": "git",
    "tags": [
      "microsoft",
      "azure",
      "cloud",
      "api",
      "rest",
      "openapi",
      "web"
    ],
    "description": "Microsoft Azure Cloud Computing Platform and Services (MAC) APIs",
    "license": "MIT",
    "web": "https://github.com/disruptek/bluu"
  },
  {
    "name": "the_nim_alliance",
    "url": "https://github.com/tervay/the-nim-alliance",
    "method": "git",
    "tags": [
      "FRC",
      "FIRST",
      "the-blue-alliance",
      "TBA"
    ],
    "description": "A Nim wrapper for TheBlueAlliance",
    "license": "MIT",
    "web": "https://github.com/tervay/the-nim-alliance"
  },
  {
    "name": "passgen",
    "url": "https://github.com/rustomax/nim-passgen",
    "method": "git",
    "tags": [
      "password-generator"
    ],
    "description": "Password generation library in Nim",
    "license": "MIT",
    "web": "https://github.com/rustomax/nim-passgen"
  },
  {
    "name": "PPM",
    "url": "https://github.com/LemonHX/PPM-Nim",
    "method": "git",
    "tags": [
      "graphics",
      "image"
    ],
    "description": "lib for ppm image",
    "license": "LXXSDT-MIT",
    "web": "https://github.com/LemonHX/PPM-Nim"
  },
  {
    "name": "fwrite",
    "url": "https://github.com/pdrb/nim-fwrite",
    "method": "git",
    "tags": [
      "create,",
      "file,",
      "write,",
      "fwrite"
    ],
    "description": "Create files of the desired size",
    "license": "MIT",
    "web": "https://github.com/pdrb/nim-fwrite"
  },
  {
    "name": "simplediff",
    "url": "https://git.sr.ht/~reesmichael1/nim-simplediff",
    "method": "git",
    "tags": [
      "diff",
      "simplediff",
      ""
    ],
    "description": "A library for straightforward diff calculation",
    "license": "GPL-3.0",
    "web": "https://git.sr.ht/~reesmichael1/nim-simplediff"
  },
  {
    "name": "xcm",
    "url": "https://github.com/SolitudeSF/xcm",
    "method": "git",
    "tags": [
      "color",
      "x11"
    ],
    "description": "Color management utility for X",
    "license": "MIT",
    "web": "https://github.com/SolitudeSF/xcm"
  },
  {
    "name": "bearssl",
    "url": "https://github.com/status-im/nim-bearssl",
    "method": "git",
    "tags": [
      "crypto",
      "hashes",
      "ciphers",
      "ssl",
      "tls"
    ],
    "description": "Bindings to BearSSL library",
    "license": "Apache License 2.0",
    "web": "https://github.com/status-im/nim-bearssl"
  },
  {
    "name": "schedules",
    "url": "https://github.com/soasme/nim-schedules",
    "method": "git",
    "tags": [
      "scheduler",
      "schedules",
      "job",
      "task",
      "cron",
      "interval"
    ],
    "description": "A Nim scheduler library that lets you kick off jobs at regular intervals.",
    "license": "MIT",
    "web": "https://github.com/soasme/nim-schedules"
  },
  {
    "name": "nimlevenshtein",
    "url": "https://github.com/oswjk/nimlevenshtein",
    "method": "git",
    "tags": [
      "levenshtein",
      "similarity",
      "string"
    ],
    "description": "The Levenshtein Nim module contains functions for fast computation of Levenshtein distance and string similarity.",
    "license": "GPLv2"
  },
  {
    "name": "randpw",
    "url": "https://github.com/pdrb/nim-randpw",
    "method": "git",
    "tags": [
      "random",
      "password",
      "passphrase",
      "randpw"
    ],
    "description": "Random password and passphrase generator",
    "license": "MIT",
    "web": "https://github.com/pdrb/nim-randpw"
  },
  {
    "name": "timeit",
    "url": "https://github.com/xflywind/timeit",
    "method": "git",
    "tags": [
      "timeit",
      "bench"
    ],
    "description": "measuring execution times written in nim.",
    "license": "MIT",
    "web": "https://github.com/xflywind/timeit"
  },
  {
    "name": "manu",
    "url": "https://github.com/b3liever/manu",
    "method": "git",
    "tags": [
      "matrix",
      "linear-algebra",
      "scientific"
    ],
    "description": "Nim Matrix library",
    "license": "MIT",
    "web": "https://github.com/b3liever/manu"
  },
  {
    "name": "jscanvas",
    "url": "https://github.com/b3liever/jscanvas",
    "method": "git",
    "tags": [
      "html5",
      "canvas",
      "drawing",
      "graphics",
      "rendering",
      "browser",
      "javascript"
    ],
    "description": "A Nim wrapper for the Canvas API",
    "license": "MIT",
    "web": "https://github.com/b3liever/jscanvas"
  },
  {
    "name": "looper",
    "url": "https://github.com/b3liever/looper",
    "method": "git",
    "tags": [
      "loop",
      "iterator",
      "zip",
      "enumerate"
    ],
    "description": "For loop macros for Nim",
    "license": "MIT",
    "web": "https://github.com/b3liever/looper"
  },
  {
    "name": "protocoled",
    "url": "https://github.com/b3liever/protocoled",
    "method": "git",
    "tags": [
      "interface"
    ],
    "description": "An interface macro for Nim",
    "license": "MIT",
    "web": "https://github.com/b3liever/protocoled"
  },
  {
    "name": "eminim",
    "url": "https://github.com/b3liever/eminim",
    "method": "git",
    "tags": [
      "json",
      "marshal",
      "deserialize"
    ],
    "description": "JSON deserialization macro for Nim",
    "license": "MIT",
    "web": "https://github.com/b3liever/eminim"
  },
  {
    "name": "golden",
    "url": "https://github.com/disruptek/golden",
    "method": "git",
    "tags": [
      "benchmark",
      "profile",
      "golden",
      "runtime",
      "run",
      "profiling",
      "bench",
      "speed"
    ],
    "description": "a benchmark tool",
    "license": "MIT",
    "web": "https://github.com/disruptek/golden"
  },
  {
    "name": "nimgit2",
    "url": "https://github.com/genotrance/nimgit2",
    "method": "git",
    "tags": [
      "git",
      "wrapper",
      "libgit2",
      "binding"
    ],
    "description": "libgit2 wrapper for Nim",
    "license": "MIT",
    "web": "https://github.com/genotrance/nimgit2"
  },
  {
    "name": "rainbow",
    "url": "https://github.com/thebigbaron/rainbow",
    "method": "git",
    "tags": [
      "library",
      "256-colors",
      "cli"
    ],
    "description": "256 colors for shell",
    "license": "MIT",
    "web": "https://github.com/thebigbaron/rainbow"
  },
  {
    "name": "rtree",
    "url": "https://github.com/stefansalewski/RTree",
    "method": "git",
    "tags": [
      "library"
    ],
    "description": "R-Tree",
    "license": "MIT",
    "web": "https://github.com/stefansalewski/RTree"
  },
  {
    "name": "winversion",
    "url": "https://github.com/rockcavera/winversion",
    "method": "git",
    "tags": [
      "windows",
      "version"
    ],
    "description": "This package allows you to determine the running version of the Windows operating system.",
    "license": "MIT",
    "web": "https://github.com/rockcavera/winversion"
  },
  {
    "name": "npg",
    "url": "https://github.com/rustomax/npg",
    "method": "git",
    "tags": [
      "password-generator",
      "password",
      "cli"
    ],
    "description": "Password generator in Nim",
    "license": "MIT",
    "web": "https://github.com/rustomax/npg"
  },
  {
    "name": "nimodpi",
    "url": "https://github.com/mikra01/nimodpi",
    "method": "git",
    "tags": [
      "oracle",
      "odpi-c",
      "wrapper"
    ],
    "description": "oracle odpi-c wrapper for Nim",
    "license": "MIT",
    "web": "https://github.com/mikra01/nimodpi"
  },
  {
    "name": "bump",
    "url": "https://github.com/disruptek/bump",
    "method": "git",
    "tags": [
      "nimble",
      "bump",
      "release",
      "tag",
      "package",
      "tool"
    ],
    "description": "a tiny tool to bump nimble versions",
    "license": "MIT",
    "web": "https://github.com/disruptek/bump"
  },
  {
    "name": "swayipc",
    "url": "https://github.com/disruptek/swayipc",
    "method": "git",
    "tags": [
      "wayland",
      "sway",
      "i3",
      "ipc",
      "i3ipc",
      "swaymsg",
      "x11",
      "swaywm"
    ],
    "description": "IPC interface to sway (or i3) compositors",
    "license": "MIT",
    "web": "https://github.com/disruptek/swayipc"
  },
  {
    "name": "nimpmda",
    "url": "https://github.com/jasonk000/nimpmda",
    "method": "git",
    "tags": [
      "pcp",
      "pmda",
      "performance",
      "libpcp",
      "libpmda"
    ],
    "description": "PCP PMDA module bindings",
    "license": "MIT",
    "web": "https://github.com/jasonk000/nimpmda"
  },
  {
    "name": "nimbpf",
    "url": "https://github.com/jasonk000/nimbpf",
    "method": "git",
    "tags": [
      "libbpf",
      "ebpf",
      "bpf"
    ],
    "description": "libbpf for nim",
    "license": "MIT",
    "web": "https://github.com/jasonk000/nimbpf"
  },
  {
    "name": "pine",
    "url": "https://github.com/thebigbaron/pine",
    "method": "git",
    "tags": [
      "static",
      "site",
      "generator"
    ],
    "description": "Nim Static Blog & Site Generator",
    "license": "MIT",
    "web": "https://github.com/thebigbaron/pine"
  },
  {
    "name": "ginger",
    "url": "https://github.com/Vindaar/ginger",
    "method": "git",
    "tags": [
      "library",
      "cairo",
      "graphics",
      "plotting"
    ],
    "description": "A Grid (R) like package in Nim",
    "license": "MIT",
    "web": "https://github.com/Vindaar/ginger"
  },
  {
    "name": "ggplotnim",
    "url": "https://github.com/Vindaar/ggplotnim",
    "method": "git",
    "tags": [
      "library",
      "grammar of graphics",
      "gog",
      "ggplot2",
      "plotting",
      "graphics",
      "dataframe"
    ],
    "description": "A port of ggplot2 for Nim",
    "license": "MIT",
    "web": "https://github.com/Vindaar/ggplotnim"
  },
  {
    "name": "owo",
    "url": "https://github.com/lmariscal/owo",
    "method": "git",
    "tags": [
      "fun",
      "utility"
    ],
    "description": "OwO text convewtew fow Nim",
    "license": "MIT",
    "web": "https://github.com/lmariscal/owo"
  },
  {
    "name": "NimTacToe",
    "url": "https://github.com/JesterOrNot/Nim-Tac-Toe",
    "method": "git",
    "tags": [
      "no"
    ],
    "description": "A new awesome nimble package",
    "license": "MIT",
    "web": "https://github.com/JesterOrNot/Nim-Tac-Toe"
  },
  {
    "name": "nimagehide",
    "url": "https://github.com/MnlPhlp/nimagehide",
    "method": "git",
    "tags": [
      "library",
      "cli",
      "staganography",
      "image",
      "hide",
      "secret"
    ],
    "description": "A library to hide data in images. Usable as library or cli tool.",
    "license": "MIT",
    "web": "https://github.com/MnlPhlp/nimagehide"
  },
  {
    "name": "srv",
    "url": "https://github.com/me7/srv",
    "method": "git",
    "tags": [
      "web-server"
    ],
    "description": "A tiny static file web server.",
    "license": "MIT",
    "web": "https://github.com/me7/srv"
  },
  {
    "name": "autotyper",
    "url": "https://github.com/kijowski/autotyper",
    "method": "git",
    "tags": [
      "terminal",
      "cli",
      "typing-emulator"
    ],
    "description": "Keyboard typing emulator",
    "license": "MIT",
    "web": "https://github.com/kijowski/autotyper"
  },
  {
    "name": "dnsprotec",
    "url": "https://github.com/juancarlospaco/nim-dnsprotec",
    "method": "git",
    "tags": [
      "dns",
      "hosts"
    ],
    "description": "DNS /etc/hosts file manager, Block 1 Million malicious domains with 1 command",
    "license": "MIT",
    "web": "https://github.com/juancarlospaco/nim-dnsprotec"
  },
  {
    "name": "nimgraphql",
    "url": "https://github.com/genotrance/nimgraphql",
    "method": "git",
    "tags": [
      "graphql"
    ],
    "description": "libgraphqlparser wrapper for Nim",
    "license": "MIT",
    "web": "https://github.com/genotrance/nimgraphql"
  },
  {
    "name": "fastcgi",
    "url": "https://github.com/ba0f3/fastcgi.nim",
    "method": "git",
    "tags": [
      "fastcgi",
      "fcgi",
      "cgi"
    ],
    "description": "FastCGI library for Nim",
    "license": "MIT",
    "web": "https://github.com/ba0f3/fastcgi.nim"
  },
  {
    "name": "chonker",
    "url": "https://github.com/juancarlospaco/nim-chonker",
    "method": "git",
    "tags": [
      "arch",
      "linux",
      "pacman"
    ],
    "description": "Arch Linux Pacman Optimizer",
    "license": "MIT",
    "web": "https://github.com/juancarlospaco/nim-chonker"
  },
  {
    "name": "maze",
    "url": "https://github.com/jiro4989/maze",
    "method": "git",
    "tags": [
      "maze",
      "cli",
      "library",
      "algorithm"
    ],
    "description": "A command and library to generate mazes",
    "license": "MIT",
    "web": "https://github.com/jiro4989/maze"
  },
  {
    "name": "monocypher",
    "url": "https://github.com/markspanbroek/monocypher.nim",
    "method": "git",
    "tags": [
      "monocypher",
      "crypto"
    ],
    "description": "Monocypher",
    "license": "MIT",
    "web": "https://github.com/markspanbroek/monocypher.nim"
  },
  {
    "name": "cli_menu",
    "url": "https://github.com/MnlPhlp/cli_menu",
    "method": "git",
    "tags": [
      "menu",
      "library",
      "cli",
      "interactive",
      "userinput"
    ],
    "description": "A library to create interactive commandline menus without writing boilerplate code.",
    "license": "MIT",
    "web": "https://github.com/MnlPhlp/cli_menu"
  },
  {
    "name": "libu2f",
    "url": "https://github.com/FedericoCeratto/nim-libu2f",
    "method": "git",
    "tags": [
      "u2f",
      "library",
      "security",
      "authentication",
      "fido"
    ],
    "description": "A wrapper for libu2f, a library for FIDO/U2F",
    "license": "LGPLv3",
    "web": "https://github.com/FedericoCeratto/nim-libu2f"
  },
  {
    "name": "sim",
    "url": "https://github.com/ba0f3/sim.nim",
    "method": "git",
    "tags": [
      "config",
      "parser",
      "parsing"
    ],
    "description": "Parse config by defining an object",
    "license": "MIT",
    "web": "https://github.com/ba0f3/sim.nim"
  },
  {
    "name": "redpool",
    "url": "https://github.com/zedeus/redpool",
    "method": "git",
    "tags": [
      "redis",
      "pool"
    ],
    "description": "Redis connection pool",
    "license": "MIT",
    "web": "https://github.com/zedeus/redpool"
  },
  {
    "name": "bson",
    "url": "https://github.com/JohnAD/bson",
    "method": "git",
    "tags": [
      "bson",
      "serialize",
      "parser",
      "json"
    ],
    "description": "BSON Binary JSON Serialization",
    "license": "MIT",
    "web": "https://github.com/JohnAD/bson"
  },
  {
    "name": "mongopool",
    "url": "https://github.com/JohnAD/mongopool",
    "method": "git",
    "tags": [
      "mongodb",
      "mongo",
      "database",
      "driver",
      "client",
      "nosql"
    ],
    "description": "MongoDb pooled driver",
    "license": "MIT",
    "web": "https://github.com/JohnAD/mongopool"
  },
  {
    "name": "euwren",
    "url": "https://github.com/liquid600pgm/euwren",
    "method": "git",
    "tags": [
      "wren",
      "embedded",
      "scripting",
      "language",
      "wrapper"
    ],
    "description": "High-level Wren wrapper",
    "license": "MIT",
    "web": "https://github.com/liquid600pgm/euwren"
  },
  {
    "name": "leveldb",
    "url": "https://github.com/zielmicha/leveldb.nim",
    "method": "git",
    "tags": [
      "leveldb",
      "database"
    ],
    "description": "LevelDB bindings",
    "license": "MIT",
    "web": "https://github.com/zielmicha/leveldb.nim"
  },
  {
    "name": "requirementstxt",
    "url": "https://github.com/juancarlospaco/nim-requirementstxt",
    "method": "git",
    "tags": [
      "python",
      "pip",
      "requirements"
    ],
    "description": "Python requirements.txt generic parser for Nim",
    "license": "MIT",
    "web": "https://github.com/juancarlospaco/nim-requirementstxt"
  },
  {
    "name": "edens",
    "url": "https://github.com/jiro4989/edens",
    "method": "git",
    "tags": [
      "cli",
      "command",
      "encode",
      "decode",
      "joke"
    ],
    "description": "A command to encode / decode text with your dictionary",
    "license": "MIT",
    "web": "https://github.com/jiro4989/edens"
  },
  {
    "name": "argon2",
    "url": "https://github.com/Ahrotahn/argon2",
    "method": "git",
    "tags": [
      "argon2",
      "crypto",
      "hash",
      "library",
      "password",
      "wrapper"
    ],
    "description": "A nim wrapper for the Argon2 hashing library",
    "license": "MIT",
    "web": "https://github.com/Ahrotahn/argon2"
  },
  {
    "name": "nap",
    "url": "https://github.com/madprops/nap",
    "method": "git",
    "tags": [
      "arguments",
      "parser",
      "opts",
      "library"
    ],
    "description": "Argument parser",
    "license": "MIT",
    "web": "https://github.com/madprops/nap"
  },
  {
    "name": "illwill_unsafe",
    "url": "https://github.com/matthewjcavalier/illwill_unsafe",
    "method": "git",
    "tags": [
      "illWill_fork",
      "terminal",
      "ncurses"
    ],
    "description": "A fork of John Novak (john@johnnovak.net)'s illwill package that is less safe numbers wise",
    "license": "WTFPL",
    "web": "https://github.com/matthewjcavalier/illwill_unsafe"
  },
  {
    "name": "sparkline",
    "url": "https://github.com/aquilax/sparkline-nim",
    "method": "git",
    "tags": [
      "library",
      "sparkline",
      "console"
    ],
    "description": "Sparkline library",
    "license": "MIT",
    "web": "https://github.com/aquilax/sparkline-nim"
  },
  {
    "name": "readfq",
    "url": "https://github.com/andreas-wilm/nimreadfq",
    "method": "git",
    "tags": [
      "fasta",
      "fastq",
      "parser",
      "kseq",
      "readfq"
    ],
    "description": "Wrapper for Heng Li's kseq",
    "license": "MIT",
    "web": "https://github.com/andreas-wilm/nimreadfq"
  },
  {
    "name": "googlesearch",
    "url": "https://github.com/xyb/googlesearch.nim",
    "method": "git",
    "tags": [
      "google",
      "search"
    ],
    "description": "library for scraping google search results",
    "license": "MIT",
    "web": "https://github.com/xyb/googlesearch.nim"
  },
  {
    "name": "rdgui",
    "url": "https://github.com/liquid600pgm/rdgui",
    "method": "git",
    "tags": [
      "modular",
      "retained",
      "gui",
      "toolkit"
    ],
    "description": "A modular GUI toolkit for rapid",
    "license": "MIT",
    "web": "https://github.com/liquid600pgm/rdgui"
  },
  {
    "name": "asciitype",
    "url": "https://github.com/chocobo333/asciitype",
    "method": "git",
    "tags": [
      "library"
    ],
    "description": "This module performs character tests.",
    "license": "MIT",
    "web": "https://github.com/chocobo333/asciitype"
  },
  {
    "name": "gen",
    "url": "https://github.com/Adeohluwa/gen",
    "method": "git",
    "tags": [
      "library",
      "jester",
      "boilerplate",
      "generator"
    ],
    "description": "Boilerplate generator for Jester web framework",
    "license": "MIT",
    "web": "https://github.com/Adeohluwa/gen"
  },
  {
<<<<<<< HEAD
    "name": "validator",
    "url": "https://github.com/Adeohluwa/validator",
    "method": "git",
    "tags": [
      "strings",
      "validation",
      "types"
    ],
    "description": "Functions for string validation",
    "license": "MIT",
    "web": "https://github.com/Adeohluwa/validator"
=======
    "name": "chronopipe",
    "url": "https://github.com/williamd1k0/chrono",
    "method": "git",
    "tags": [
      "cli",
      "timer",
      "pipe"
    ],
    "description": "Show start/end datetime and duration of a command-line process using pipe.",
    "license": "MIT",
    "web": "https://github.com/williamd1k0/chrono"
  },
  {
    "name": "simple_parseopt",
    "url": "https://github.com/onelivesleft/simple_parseopt",
    "method": "git",
    "tags": [
      "parseopt",
      "command",
      "line",
      "simple",
      "option",
      "argument",
      "parameter",
      "options",
      "arguments",
      "parameters",
      "library"
    ],
    "description": "Nim module which provides clean, zero-effort command line parsing.",
    "license": "MIT",
    "web": "https://github.com/onelivesleft/simple_parseopt"
  },
  {
    "name": "github",
    "url": "https://github.com/disruptek/github",
    "method": "git",
    "tags": [
      "github",
      "api",
      "rest",
      "openapi",
      "client",
      "http",
      "library"
    ],
    "description": "github api",
    "license": "MIT",
    "web": "https://github.com/disruptek/github"
  },
  {
    "name": "nimnoise",
    "url": "https://github.com/blakeanedved/nimnoise",
    "method": "git",
    "tags": [
      "nimnoise",
      "noise",
      "coherent",
      "libnoise",
      "library"
    ],
    "description": "A port of libnoise into pure nim, heavily inspired by Libnoise.Unity, but true to the original Libnoise",
    "license": "MIT",
    "web": "https://github.com/blakeanedved/nimnoise",
    "doc": "https://lib-nimnoise.web.app/"
  },
  {
    "name": "mcmurry",
    "url": "https://github.com/chocobo333/mcmurry",
    "method": "git",
    "tags": [
      "parser",
      "parsergenerator",
      "library",
      "lexer"
    ],
    "description": "A module for generating lexer/parser.",
    "license": "MIT",
    "web": "https://github.com/chocobo333/mcmurry"
  },
  {
    "name": "stones",
    "url": "https://github.com/binhonglee/stones",
    "method": "git",
    "tags": [
      "library",
      "tools",
      "string",
      "hashset",
      "table",
      "log"
    ],
    "description": "A library of useful functions and tools for nim.",
    "license": "MIT",
    "web": "https://github.com/binhonglee/stones"
  },
  {
    "name": "kaitai_struct_nim_runtime",
    "url": "https://github.com/kaitai-io/kaitai_struct_nim_runtime",
    "method": "git",
    "tags": [
      "library"
    ],
    "description": "Kaitai Struct runtime library for Nim",
    "license": "MIT",
    "web": "https://github.com/kaitai-io/kaitai_struct_nim_runtime"
  },
  {
    "name": "docx",
    "url": "https://github.com/xflywind/docx",
    "method": "git",
    "tags": [
      "docx",
      "reader"
    ],
    "description": "A simple docx reader.",
    "license": "MIT",
    "web": "https://github.com/xflywind/docx"
  },
  {
    "name": "word2vec",
    "url": "https://github.com/treeform/word2vec",
    "method": "git",
    "tags": [
      "nlp",
      "natural-language-processing"
    ],
    "description": "Word2vec implemented in nim.",
    "license": "MIT",
    "web": "https://github.com/treeform/word2vec"
  },
  {
    "name": "steganography",
    "url": "https://github.com/treeform/steganography",
    "method": "git",
    "tags": [
      "images",
      "cryptography"
    ],
    "description": "Steganography - hide data inside an image.",
    "license": "MIT",
    "web": "https://github.com/treeform/steganography"
  },
  {
    "name": "mpeg",
    "url": "https://github.com/treeform/mpeg",
    "method": "git",
    "tags": [
      "video",
      "formats",
      "file"
    ],
    "description": "Nim wrapper for pl_mpeg single header mpeg library.",
    "license": "MIT",
    "web": "https://github.com/treeform/mpeg"
  },
  {
    "name": "mddoc",
    "url": "https://github.com/treeform/mddoc",
    "method": "git",
    "tags": [
      "documentation",
      "markdown"
    ],
    "description": "Generated Nim's API docs in markdown for github's README.md files. Great for small libraries with simple APIs.",
    "license": "MIT",
    "web": "https://github.com/treeform/mddoc"
  },
  {
    "name": "digitalocean",
    "url": "https://github.com/treeform/digitalocean",
    "method": "git",
    "tags": [
      "digitalocean",
      "servers",
      "api"
    ],
    "description": "Wrapper for DigitalOcean HTTP API.",
    "license": "MIT",
    "web": "https://github.com/treeform/digitalocean"
  },
  {
    "name": "synthesis",
    "url": "https://github.com/mratsim/Synthesis",
    "method": "git",
    "tags": [
      "finite-state-machine",
      "state-machine",
      "fsm",
      "event-driven",
      "reactive-programming",
      "embedded",
      "actor"
    ],
    "description": "A compile-time, compact, fast, without allocation, state-machine generator.",
    "license": "MIT or Apache License 2.0",
    "web": "https://github.com/mratsim/Synthesis"
  },
  {
    "name": "weave",
    "url": "https://github.com/mratsim/weave",
    "method": "git",
    "tags": [
      "multithreading",
      "parallelism",
      "task-scheduler",
      "scheduler",
      "runtime",
      "task-parallelism",
      "data-parallelism",
      "threadpool"
    ],
    "description": "a state-of-the-art ùultithreading runtime",
    "license": "MIT or Apache License 2.0",
    "web": "https://github.com/mratsim/weave"
  },
  {
    "name": "anycase",
    "url": "https://github.com/lamartire/anycase",
    "method": "git",
    "tags": [
      "camelcase",
      "kebabcase",
      "snakecase",
      "case"
    ],
    "description": "Convert strings to any case",
    "license": "MIT",
    "web": "https://github.com/lamartire/anycase"
  },
  {
    "name": "libbacktrace",
    "url": "https://github.com/status-im/nim-libbacktrace",
    "method": "git",
    "tags": [
      "library",
      "wrapper"
    ],
    "description": "Nim wrapper for libbacktrace",
    "license": "Apache License 2.0 or MIT",
    "web": "https://github.com/status-im/nim-libbacktrace"
  },
  {
    "name": "gdbmc",
    "url": "https://github.com/vycb/gdbmc.nim",
    "method": "git",
    "tags": [
      "gdbm",
      "key-value",
      "nosql",
      "library",
      "wrapper"
    ],
    "description": "This library is a wrapper to C GDBM library",
    "license": "MIT",
    "web": "https://github.com/vycb/gdbmc.nim"
  },
  {
    "name": "diff",
    "url": "https://github.com/mark-summerfield/diff",
    "method": "git",
    "tags": [
      "diff",
      "sequencematcher"
    ],
    "description": "Library for finding the differences between two sequences",
    "license": "Apache-2.0",
    "web": "https://github.com/mark-summerfield/diff"
>>>>>>> de52b51e
  }
]<|MERGE_RESOLUTION|>--- conflicted
+++ resolved
@@ -15419,19 +15419,6 @@
     "web": "https://github.com/Adeohluwa/gen"
   },
   {
-<<<<<<< HEAD
-    "name": "validator",
-    "url": "https://github.com/Adeohluwa/validator",
-    "method": "git",
-    "tags": [
-      "strings",
-      "validation",
-      "types"
-    ],
-    "description": "Functions for string validation",
-    "license": "MIT",
-    "web": "https://github.com/Adeohluwa/validator"
-=======
     "name": "chronopipe",
     "url": "https://github.com/williamd1k0/chrono",
     "method": "git",
@@ -15700,6 +15687,17 @@
     "description": "Library for finding the differences between two sequences",
     "license": "Apache-2.0",
     "web": "https://github.com/mark-summerfield/diff"
->>>>>>> de52b51e
-  }
+  },
+  { "name": "validator",
+    "url": "https://github.com/Adeohluwa/validator",
+    "method": "git",
+    "tags": [
+      "strings",
+      "validation",
+      "types"
+    ],
+    "description": "Functions for string validation",
+    "license": "MIT",
+    "web": "https://github.com/Adeohluwa/validator"
+ }
 ]