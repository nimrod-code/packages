[
  {
    "name": "nimrun",
    "url": "https://github.com/lee-b/nimrun",
    "method": "git",
    "tags": [
      "shebang",
      "unix",
      "linux",
      "bsd",
      "mac",
      "shell",
      "script",
      "nimble",
      "nimcr",
      "compile",
      "run",
      "standalone"
    ],
    "description": "Shebang frontend for running nim code as scripts. Does not require .nim extensions.",
    "license": "MIT",
    "web": "https://github.com/lee-b/nimrun"
  },
  {
    "name": "sequtils2",
    "url": "https://github.com/Michedev/sequtils2",
    "method": "git",
    "tags": [
      "library",
      "sequence",
      "string",
      "openArray",
      "functional"
    ],
    "description": "Additional functions for sequences that are not present in sequtils",
    "license": "MIT",
    "web": "http://htmlpreview.github.io/?https://github.com/Michedev/sequtils2/blob/master/sequtils2.html"
  },
  {
    "name": "github_api",
    "url": "https://github.com/watzon/github-api-nim",
    "method": "git",
    "tags": [
      "library",
      "api",
      "github",
      "client"
    ],
    "description": "Nim wrapper for the GitHub API",
    "license": "WTFPL",
    "web": "https://github.com/watzon/github-api-nim"
  },
  {
    "name": "extensions",
    "url": "https://github.com/jyapayne/nim-extensions",
    "method": "git",
    "tags": [
      "library",
      "extensions",
      "addons"
    ],
    "description": "A library that will add useful tools to Nim's arsenal.",
    "license": "MIT",
    "web": "https://github.com/jyapayne/nim-extensions"
  },
  {
    "name": "nimates",
    "url": "https://github.com/jamesalbert/nimates",
    "method": "git",
    "tags": [
      "library",
      "postmates",
      "delivery"
    ],
    "description": "Client library for the Postmates API",
    "license": "Apache",
    "web": "https://github.com/jamesalbert/nimates"
  },
  {
    "name": "discordnim",
    "url": "https://github.com/Krognol/discordnim",
    "method": "git",
    "tags": [
      "library",
      "discord"
    ],
    "description": "Discord library for Nim",
    "license": "MIT",
    "web": "https://github.com/Krognol/discordnim"
  },
  {
    "name": "argument_parser",
    "url": "https://github.com/Xe/argument_parser/",
    "method": "git",
    "tags": [
      "library",
      "command-line",
      "arguments",
      "switches",
      "parsing"
    ],
    "description": "Provides a complex command-line parser",
    "license": "MIT",
    "web": "https://github.com/Xe/argument_parser"
  },
  {
    "name": "genieos",
    "url": "https://github.com/Araq/genieos/",
    "method": "git",
    "tags": [
      "library",
      "command-line",
      "sound",
      "recycle",
      "os"
    ],
    "description": "Too awesome procs to be included in nimrod.os module",
    "license": "MIT",
    "web": "https://github.com/Araq/genieos/"
  },
  {
    "name": "jester",
    "url": "https://github.com/dom96/jester/",
    "method": "git",
    "tags": [
      "web",
      "http",
      "framework",
      "dsl"
    ],
    "description": "A sinatra-like web framework for Nim.",
    "license": "MIT",
    "web": "https://github.com/dom96/jester"
  },
  {
    "name": "templates",
    "url": "https://github.com/onionhammer/nim-templates.git",
    "method": "git",
    "tags": [
      "web",
      "html",
      "template"
    ],
    "description": "A simple string templating library for Nim.",
    "license": "BSD",
    "web": "https://github.com/onionhammer/nim-templates"
  },
  {
    "name": "murmur",
    "url": "https://github.com/olahol/nimrod-murmur/",
    "method": "git",
    "tags": [
      "hash",
      "murmur"
    ],
    "description": "MurmurHash in pure Nim.",
    "license": "MIT",
    "web": "https://github.com/olahol/nimrod-murmur"
  },
  {
    "name": "libtcod_nim",
    "url": "https://github.com/Vladar4/libtcod_nim/",
    "method": "git",
    "tags": [
      "roguelike",
      "game",
      "library",
      "engine",
      "sdl",
      "opengl",
      "glsl"
    ],
    "description": "Wrapper of the libtcod library for the Nim language.",
    "license": "zlib",
    "web": "https://github.com/Vladar4/libtcod_nim"
  },
  {
    "name": "nimgame",
    "url": "https://github.com/Vladar4/nimgame/",
    "method": "git",
    "tags": [
      "deprecated",
      "game",
      "engine",
      "sdl"
    ],
    "description": "A simple 2D game engine for Nim language. Deprecated, use nimgame2 instead.",
    "license": "MIT",
    "web": "https://github.com/Vladar4/nimgame"
  },
  {
    "name": "nimgame2",
    "url": "https://github.com/Vladar4/nimgame2/",
    "method": "git",
    "tags": [
      "game",
      "engine",
      "sdl",
      "sdl2"
    ],
    "description": "A simple 2D game engine for Nim language.",
    "license": "MIT",
    "web": "https://github.com/Vladar4/nimgame2"
  },
  {
    "name": "sfml",
    "url": "https://github.com/fowlmouth/nimrod-sfml/",
    "method": "git",
    "tags": [
      "game",
      "library",
      "opengl"
    ],
    "description": "High level OpenGL-based Game Library",
    "license": "MIT",
    "web": "https://github.com/fowlmouth/nimrod-sfml"
  },
  {
    "name": "enet",
    "url": "https://github.com/fowlmouth/nimrod-enet/",
    "method": "git",
    "tags": [
      "game",
      "networking",
      "udp"
    ],
    "description": "Wrapper for ENet UDP networking library",
    "license": "MIT",
    "web": "https://github.com/fowlmouth/nimrod-enet"
  },
  {
    "name": "nim-locale",
    "url": "https://github.com/Amrykid/nim-locale/",
    "method": "git",
    "tags": [
      "library",
      "locale",
      "i18n",
      "localization",
      "localisation",
      "globalization"
    ],
    "description": "A simple library for localizing Nim applications.",
    "license": "MIT",
    "web": "https://github.com/Amrykid/nim-locale"
  },
  {
    "name": "fowltek",
    "url": "https://github.com/fowlmouth/nimlibs/",
    "method": "git",
    "tags": [
      "game",
      "opengl",
      "wrappers",
      "library",
      "assorted"
    ],
    "description": "A collection of reusable modules and wrappers.",
    "license": "MIT",
    "web": "https://github.com/fowlmouth/nimlibs"
  },
  {
    "name": "nake",
    "url": "https://github.com/fowlmouth/nake/",
    "method": "git",
    "tags": [
      "build",
      "automation",
      "sortof"
    ],
    "description": "make-like for Nim. Describe your builds as tasks!",
    "license": "MIT",
    "web": "https://github.com/fowlmouth/nake"
  },
  {
    "name": "nimrod-glfw",
    "url": "https://github.com/rafaelvasco/nimrod-glfw/",
    "method": "git",
    "tags": [
      "library",
      "glfw",
      "opengl",
      "windowing",
      "game"
    ],
    "description": "Nim bindings for GLFW library.",
    "license": "MIT",
    "web": "https://github.com/rafaelvasco/nimrod-glfw"
  },
  {
    "name": "chipmunk",
    "url": "https://github.com/fowlmouth/nimrod-chipmunk/",
    "method": "git",
    "tags": [
      "library",
      "physics",
      "game"
    ],
    "description": "Bindings for Chipmunk2D 6.x physics library (for backwards compatibility)",
    "license": "MIT",
    "web": "https://github.com/fowlmouth/nimrod-chipmunk"
  },
  {
    "name": "chipmunk6",
    "url": "https://github.com/fowlmouth/nimrod-chipmunk/",
    "method": "git",
    "tags": [
      "library",
      "physics",
      "game"
    ],
    "description": "Bindings for Chipmunk2D 6.x physics library",
    "license": "MIT",
    "web": "https://github.com/fowlmouth/nimrod-chipmunk"
  },
  {
    "name": "chipmunk7_demos",
    "url": "https://github.com/matkuki/chipmunk7_demos/",
    "method": "git",
    "tags": [
      "demos",
      "physics",
      "game"
    ],
    "description": "Chipmunk7 demos for Nim",
    "license": "MIT",
    "web": "https://github.com/matkuki/chipmunk7_demos"
  },
  {
    "name": "nim-glfw",
    "alias": "glfw"
  },
  {
    "name": "glfw",
    "url": "https://github.com/ephja/nim-glfw",
    "method": "git",
    "tags": [
      "library",
      "glfw",
      "opengl",
      "windowing",
      "game"
    ],
    "description": "A high-level GLFW 3 wrapper",
    "license": "MIT",
    "web": "https://github.com/ephja/nim-glfw"
  },
  {
    "name": "nim-ao",
    "url": "https://github.com/ephja/nim-ao",
    "method": "git",
    "tags": [
      "library",
      "audio"
    ],
    "description": "A high-level libao wrapper",
    "license": "MIT",
    "web": "https://github.com/ephja/nim-ao"
  },
  {
    "name": "termbox",
    "url": "https://github.com/fowlmouth/nim-termbox",
    "method": "git",
    "tags": [
      "library",
      "terminal",
      "io"
    ],
    "description": "Termbox wrapper.",
    "license": "MIT",
    "web": "https://github.com/fowlmouth/nim-termbox"
  },
  {
    "name": "linagl",
    "url": "https://bitbucket.org/BitPuffin/linagl",
    "method": "hg",
    "tags": [
      "library",
      "opengl",
      "math",
      "game"
    ],
    "description": "OpenGL math library",
    "license": "CC0",
    "web": "https://bitbucket.org/BitPuffin/linagl"
  },
  {
    "name": "kwin",
    "url": "https://github.com/reactormonk/nim-kwin",
    "method": "git",
    "tags": [
      "library",
      "javascript",
      "kde"
    ],
    "description": "KWin JavaScript API wrapper",
    "license": "MIT",
    "web": "https://github.com/reactormonk/nim-kwin"
  },
  {
    "name": "opencv",
    "url": "https://github.com/dom96/nim-opencv",
    "method": "git",
    "tags": [
      "library",
      "wrapper",
      "opencv",
      "image",
      "processing"
    ],
    "description": "OpenCV wrapper",
    "license": "MIT",
    "web": "https://github.com/dom96/nim-opencv"
  },
  {
    "name": "nimble",
    "url": "https://github.com/nim-lang/nimble",
    "method": "git",
    "tags": [
      "app",
      "binary",
      "package",
      "manager"
    ],
    "description": "Nimble package manager",
    "license": "BSD",
    "web": "https://github.com/nim-lang/nimble"
  },
  {
    "name": "libnx",
    "url": "https://github.com/jyapayne/nim-libnx",
    "method": "git",
    "tags": [
      "switch",
      "nintendo",
      "libnx",
      "nx"
    ],
    "description": "A port of libnx to Nim",
    "license": "Unlicense",
    "web": "https://github.com/jyapayne/nim-libnx"
  },
  {
    "name": "switch_build",
    "url": "https://github.com/jyapayne/switch-build",
    "method": "git",
    "tags": [
      "switch",
      "nintendo",
      "build",
      "builder"
    ],
    "description": "An easy way to build homebrew files for the Nintendo Switch",
    "license": "MIT",
    "web": "https://github.com/jyapayne/switch-build"
  },
  {
    "name": "aporia",
    "url": "https://github.com/nim-lang/Aporia",
    "method": "git",
    "tags": [
      "app",
      "binary",
      "ide",
      "gtk"
    ],
    "description": "A Nim IDE.",
    "license": "GPLv2",
    "web": "https://github.com/nim-lang/Aporia"
  },
  {
    "name": "c2nim",
    "url": "https://github.com/nim-lang/c2nim",
    "method": "git",
    "tags": [
      "app",
      "binary",
      "tool",
      "header",
      "C"
    ],
    "description": "c2nim is a tool to translate Ansi C code to Nim.",
    "license": "MIT",
    "web": "https://github.com/nim-lang/c2nim"
  },
  {
    "name": "pas2nim",
    "url": "https://github.com/nim-lang/pas2nim",
    "method": "git",
    "tags": [
      "app",
      "binary",
      "tool",
      "Pascal"
    ],
    "description": "pas2nim is a tool to translate Pascal code to Nim.",
    "license": "MIT",
    "web": "https://github.com/nim-lang/pas2nim"
  },
  {
    "name": "ipsumgenera",
    "url": "https://github.com/dom96/ipsumgenera",
    "method": "git",
    "tags": [
      "app",
      "binary",
      "blog",
      "static",
      "generator"
    ],
    "description": "Static blog generator ala Jekyll.",
    "license": "MIT",
    "web": "https://github.com/dom96/ipsumgenera"
  },
  {
    "name": "clibpp",
    "url": "https://github.com/onionhammer/clibpp.git",
    "method": "git",
    "tags": [
      "import",
      "C++",
      "library",
      "wrap"
    ],
    "description": "Easy way to 'Mock' C++ interface",
    "license": "MIT",
    "web": "https://github.com/onionhammer/clibpp"
  },
  {
    "name": "pastebin",
    "url": "https://github.com/achesak/nim-pastebin",
    "method": "git",
    "tags": [
      "library",
      "wrapper",
      "pastebin"
    ],
    "description": "Pastebin API wrapper",
    "license": "MIT",
    "web": "https://github.com/achesak/nim-pastebin"
  },
  {
    "name": "yahooweather",
    "url": "https://github.com/achesak/nim-yahooweather",
    "method": "git",
    "tags": [
      "library",
      "wrapper",
      "weather"
    ],
    "description": "Yahoo! Weather API wrapper",
    "license": "MIT",
    "web": "https://github.com/achesak/nim-yahooweather"
  },
  {
    "name": "noaa",
    "url": "https://github.com/achesak/nim-noaa",
    "method": "git",
    "tags": [
      "library",
      "wrapper",
      "weather"
    ],
    "description": "NOAA weather API wrapper",
    "license": "MIT",
    "web": "https://github.com/achesak/nim-noaa"
  },
  {
    "name": "rss",
    "url": "https://github.com/achesak/nim-rss",
    "method": "git",
    "tags": [
      "library",
      "rss",
      "xml",
      "syndication"
    ],
    "description": "RSS library",
    "license": "MIT",
    "web": "https://github.com/achesak/nim-rss"
  },
  {
    "name": "extmath",
    "url": "https://github.com/achesak/extmath.nim",
    "method": "git",
    "tags": [
      "library",
      "math",
      "trigonometry"
    ],
    "description": "Nim math library",
    "license": "MIT",
    "web": "https://github.com/achesak/extmath.nim"
  },
  {
    "name": "gtk2",
    "url": "https://github.com/nim-lang/gtk2",
    "method": "git",
    "tags": [
      "wrapper",
      "gui",
      "gtk"
    ],
    "description": "Wrapper for gtk2, a feature rich toolkit for creating graphical user interfaces",
    "license": "MIT",
    "web": "https://github.com/nim-lang/gtk2"
  },
  {
    "name": "cairo",
    "url": "https://github.com/nim-lang/cairo",
    "method": "git",
    "tags": [
      "wrapper"
    ],
    "description": "Wrapper for cairo, a vector graphics library with display and print output",
    "license": "MIT",
    "web": "https://github.com/nim-lang/cairo"
  },
  {
    "name": "x11",
    "url": "https://github.com/nim-lang/x11",
    "method": "git",
    "tags": [
      "wrapper"
    ],
    "description": "Wrapper for X11",
    "license": "MIT",
    "web": "https://github.com/nim-lang/x11"
  },
  {
    "name": "opengl",
    "url": "https://github.com/nim-lang/opengl",
    "method": "git",
    "tags": [
      "wrapper"
    ],
    "description": "High-level and low-level wrapper for OpenGL",
    "license": "MIT",
    "web": "https://github.com/nim-lang/opengl"
  },
  {
    "name": "lua",
    "url": "https://github.com/nim-lang/lua",
    "method": "git",
    "tags": [
      "wrapper"
    ],
    "description": "Wrapper to interface with the Lua interpreter",
    "license": "MIT",
    "web": "https://github.com/nim-lang/lua"
  },
  {
    "name": "tcl",
    "url": "https://github.com/nim-lang/tcl",
    "method": "git",
    "tags": [
      "wrapper"
    ],
    "description": "Wrapper for the TCL programming language",
    "license": "MIT",
    "web": "https://github.com/nim-lang/tcl"
  },
  {
    "name": "glm",
    "url": "https://github.com/stavenko/nim-glm",
    "method": "git",
    "tags": [
      "opengl",
      "math",
      "matrix",
      "vector",
      "glsl"
    ],
    "description": "Port of c++ glm library with shader-like syntax",
    "license": "MIT",
    "web": "https://github.com/stavenko/nim-glm"
  },
  {
    "name": "python",
    "url": "https://github.com/nim-lang/python",
    "method": "git",
    "tags": [
      "wrapper"
    ],
    "description": "Wrapper to interface with Python interpreter",
    "license": "MIT",
    "web": "https://github.com/nim-lang/python"
  },
  {
    "name": "NimBorg",
    "url": "https://github.com/micklat/NimBorg",
    "method": "git",
    "tags": [
      "wrapper"
    ],
    "description": "High-level and low-level interfaces to python and lua",
    "license": "MIT",
    "web": "https://github.com/micklat/NimBorg"
  },
  {
    "name": "sha1",
    "url": "https://github.com/onionhammer/sha1",
    "method": "git",
    "tags": [
      "port",
      "hash",
      "sha1"
    ],
    "description": "SHA-1 produces a 160-bit (20-byte) hash value from arbitrary input",
    "license": "BSD"
  },
  {
    "name": "dropbox_filename_sanitizer",
    "url": "https://github.com/Araq/dropbox_filename_sanitizer/",
    "method": "git",
    "tags": [
      "dropbox"
    ],
    "description": "Tool to clean up filenames shared on Dropbox",
    "license": "MIT",
    "web": "https://github.com/Araq/dropbox_filename_sanitizer/"
  },
  {
    "name": "csv",
    "url": "https://github.com/achesak/nim-csv",
    "method": "git",
    "tags": [
      "csv",
      "parsing",
      "stringify",
      "library"
    ],
    "description": "Library for parsing, stringifying, reading, and writing CSV (comma separated value) files",
    "license": "MIT",
    "web": "https://github.com/achesak/nim-csv"
  },
  {
    "name": "geonames",
    "url": "https://github.com/achesak/nim-geonames",
    "method": "git",
    "tags": [
      "library",
      "wrapper",
      "geography"
    ],
    "description": "GeoNames API wrapper",
    "license": "MIT",
    "web": "https://github.com/achesak/nim-geonames"
  },
  {
    "name": "gravatar",
    "url": "https://github.com/achesak/nim-gravatar",
    "method": "git",
    "tags": [
      "library",
      "wrapper",
      "gravatar"
    ],
    "description": "Gravatar API wrapper",
    "license": "MIT",
    "web": "https://github.com/achesak/nim-gravatar"
  },
  {
    "name": "coverartarchive",
    "url": "https://github.com/achesak/nim-coverartarchive",
    "method": "git",
    "tags": [
      "library",
      "wrapper",
      "cover art",
      "music",
      "metadata"
    ],
    "description": "Cover Art Archive API wrapper",
    "license": "MIT",
    "web": "https://github.com/achesak/nim-coverartarchive"
  },
  {
    "name": "nim-ogg",
    "url": "https://bitbucket.org/BitPuffin/nim-ogg",
    "method": "hg",
    "tags": [
      "library",
      "wrapper",
      "binding",
      "audio",
      "sound",
      "video",
      "metadata",
      "media"
    ],
    "description": "Binding to libogg",
    "license": "CC0"
  },
  {
    "name": "ogg",
    "url": "https://bitbucket.org/BitPuffin/nim-ogg",
    "method": "hg",
    "tags": [
      "library",
      "wrapper",
      "binding",
      "audio",
      "sound",
      "video",
      "metadata",
      "media"
    ],
    "description": "Binding to libogg",
    "license": "CC0"
  },
  {
    "name": "nim-vorbis",
    "url": "https://bitbucket.org/BitPuffin/nim-vorbis",
    "method": "hg",
    "tags": [
      "library",
      "wrapper",
      "binding",
      "audio",
      "sound",
      "metadata",
      "media"
    ],
    "description": "Binding to libvorbis",
    "license": "CC0"
  },
  {
    "name": "vorbis",
    "url": "https://bitbucket.org/BitPuffin/nim-vorbis",
    "method": "hg",
    "tags": [
      "library",
      "wrapper",
      "binding",
      "audio",
      "sound",
      "metadata",
      "media"
    ],
    "description": "Binding to libvorbis",
    "license": "CC0"
  },
  {
    "name": "nim-portaudio",
    "url": "https://bitbucket.org/BitPuffin/nim-portaudio",
    "method": "hg",
    "tags": [
      "library",
      "wrapper",
      "binding",
      "audio",
      "sound",
      "media",
      "io"
    ],
    "description": "Binding to portaudio",
    "license": "CC0"
  },
  {
    "name": "portaudio",
    "url": "https://bitbucket.org/BitPuffin/nim-portaudio",
    "method": "hg",
    "tags": [
      "library",
      "wrapper",
      "binding",
      "audio",
      "sound",
      "media",
      "io"
    ],
    "description": "Binding to portaudio",
    "license": "CC0"
  },
  {
    "name": "commandeer",
    "url": "https://github.com/fenekku/commandeer",
    "method": "git",
    "tags": [
      "library",
      "command-line",
      "arguments",
      "switches",
      "parsing",
      "options"
    ],
    "description": "Provides a small command line parsing DSL (domain specific language)",
    "license": "MIT",
    "web": "https://github.com/fenekku/commandeer"
  },
  {
    "name": "scrypt.nim",
    "url": "https://bitbucket.org/BitPuffin/scrypt.nim",
    "method": "hg",
    "tags": [
      "library",
      "wrapper",
      "binding",
      "crypto",
      "cryptography",
      "hash",
      "password",
      "security"
    ],
    "description": "Binding and utilities for scrypt",
    "license": "CC0"
  },
  {
    "name": "bloom",
    "url": "https://github.com/boydgreenfield/nimrod-bloom",
    "method": "git",
    "tags": [
      "bloom-filter",
      "bloom",
      "probabilistic",
      "data structure",
      "set membership",
      "MurmurHash",
      "MurmurHash3"
    ],
    "description": "Efficient Bloom filter implementation in Nim using MurmurHash3.",
    "license": "MIT",
    "web": "https://www.github.com/boydgreenfield/nimrod-bloom"
  },
  {
    "name": "awesome_rmdir",
    "url": "https://github.com/Araq/awesome_rmdir/",
    "method": "git",
    "tags": [
      "rmdir",
      "awesome",
      "command-line"
    ],
    "description": "Command to remove acceptably empty directories.",
    "license": "MIT",
    "web": "https://github.com/Araq/awesome_rmdir/"
  },
  {
    "name": "nimalpm",
    "url": "https://github.com/barcharcraz/nimalpm/",
    "method": "git",
    "tags": [
      "alpm",
      "wrapper",
      "binding",
      "library"
    ],
    "description": "A nimrod wrapper for libalpm",
    "license": "GPLv2",
    "web": "https://www.github.com/barcharcraz/nimalpm/"
  },
  {
    "name": "png",
    "url": "https://github.com/barcharcraz/nimlibpng",
    "method": "git",
    "tags": [
      "png",
      "wrapper",
      "library",
      "libpng",
      "image"
    ],
    "description": "Nim wrapper for the libpng library",
    "license": "libpng",
    "web": "https://github.com/barcharcraz/nimlibpng"
  },
  {
    "name": "nimlibpng",
    "alias": "png"
  },
  {
    "name": "sdl2",
    "url": "https://github.com/nim-lang/sdl2",
    "method": "git",
    "tags": [
      "wrapper",
      "media",
      "audio",
      "video"
    ],
    "description": "Wrapper for SDL 2.x",
    "license": "MIT",
    "web": "https://github.com/nim-lang/sdl2"
  },
  {
    "name": "gamelib",
    "url": "https://github.com/PMunch/SDLGamelib",
    "method": "git",
    "tags": [
      "sdl",
      "game",
      "library"
    ],
    "description": "A library of functions to make creating games using Nim and SDL2 easier. This does not intend to be a full blown engine and tries to keep all the components loosely coupled so that individual parts can be used separately.",
    "license": "MIT",
    "web": "https://github.com/PMunch/SDLGamelib"
  },
  {
    "name": "nimcr",
    "url": "https://github.com/PMunch/nimcr",
    "method": "git",
    "tags": [
      "shebang",
      "utility"
    ],
    "description": "A small program to make Nim shebang-able without the overhead of compiling each time",
    "license": "MIT",
    "web": "https://github.com/PMunch/nimcr"
  },
  {
    "name": "gtkgenui",
    "url": "https://github.com/PMunch/gtkgenui",
    "method": "git",
    "tags": [
      "gtk2",
      "utility"
    ],
    "description": "This module provides the genui macro for the Gtk2 toolkit. Genui is a way to specify graphical interfaces in a hierarchical way to more clearly show the structure of the interface as well as simplifying the code.",
    "license": "MIT",
    "web": "https://github.com/PMunch/gtkgenui"
  },
  {
    "name": "persvector",
    "url": "https://github.com/PMunch/nim-persistent-vector",
    "method": "git",
    "tags": [
      "datastructures",
      "immutable",
      "persistent"
    ],
    "description": "This is an implementation of Clojures persistent vectors in Nim.",
    "license": "MIT",
    "web": "https://github.com/PMunch/nim-persistent-vector"
  },
  {
    "name": "pcap",
    "url": "https://github.com/PMunch/nim-pcap",
    "method": "git",
    "tags": [
      "pcap",
      "fileformats"
    ],
    "description": "Tiny pure Nim library to read PCAP files used by TcpDump/WinDump/Wireshark.",
    "license": "MIT",
    "web": "https://github.com/PMunch/nim-pcap"
  },
  {
    "name": "drawille",
    "url": "https://github.com/PMunch/drawille-nim",
    "method": "git",
    "tags": [
      "drawile",
      "terminal",
      "graphics"
    ],
    "description": "Drawing in terminal with Unicode Braille characters.",
    "license": "MIT",
    "web": "https://github.com/PMunch/drawille-nim"
  },
  {
    "name": "binaryparse",
    "url": "https://github.com/PMunch/binaryparse",
    "method": "git",
    "tags": [
      "parsing",
      "binary"
    ],
    "description": "Binary parser (and writer) in pure Nim. Generates efficient parsing procedures that handle many commonly seen patterns seen in binary files and does sub-byte field reading.",
    "license": "MIT",
    "web": "https://github.com/PMunch/binaryparse"
  },
  {
    "name": "libkeepass",
    "url": "https://github.com/PMunch/libkeepass",
    "method": "git",
    "tags": [
      "keepass",
      "password",
      "library"
    ],
    "description": "Library for reading KeePass files and decrypt the passwords within it",
    "license": "MIT",
    "web": "https://github.com/PMunch/libkeepass"
  },
  {
    "name": "zhsh",
    "url": "https://github.com/PMunch/zhangshasha",
    "method": "git",
    "tags": [
      "algorithm",
      "edit-distance"
    ],
    "description": "This module is a port of the Java implementation of the Zhang-Shasha algorithm for tree edit distance",
    "license": "MIT",
    "web": "https://github.com/PMunch/zhangshasha"
  },
  {
    "name": "termstyle",
    "url": "https://github.com/PMunch/termstyle",
    "method": "git",
    "tags": [
      "terminal",
      "colour",
      "style"
    ],
    "description": "Easy to use styles for terminal output",
    "license": "MIT",
    "web": "https://github.com/PMunch/termstyle"
  },
  {
    "name": "combparser",
    "url": "https://github.com/PMunch/combparser",
    "method": "git",
    "tags": [
      "parser",
      "combinator"
    ],
    "description": "A parser combinator library for easy generation of complex parsers",
    "license": "MIT",
    "web": "https://github.com/PMunch/combparser"
  },
  {
    "name": "protobuf",
    "url": "https://github.com/PMunch/protobuf-nim",
    "method": "git",
    "tags": [
      "protobuf",
      "serialization"
    ],
    "description": "Protobuf implementation in pure Nim that leverages the power of the macro system to not depend on any external tools",
    "license": "MIT",
    "web": "https://github.com/PMunch/protobuf-nim"
  },
  {
    "name": "strslice",
    "url": "https://github.com/PMunch/strslice",
    "method": "git",
    "tags": [
      "optimization",
      "strings",
      "library"
    ],
    "description": "Simple implementation of string slices with some of the strutils ported or wrapped to work on them. String slices offer a performance enhancement when working with large amounts of slices from one base string",
    "license": "MIT",
    "web": "https://github.com/PMunch/strslice"
  },
  {
    "name": "jsonschema",
    "url": "https://github.com/PMunch/jsonschema",
    "method": "git",
    "tags": [
      "json",
      "schema",
      "library",
      "validation"
    ],
    "description": "JSON schema validation and creation.",
    "license": "MIT",
    "web": "https://github.com/PMunch/jsonschema"
  },
  {
    "name": "sdl2_nim",
    "url": "https://github.com/Vladar4/sdl2_nim",
    "method": "git",
    "tags": [
      "library",
      "wrapper",
      "sdl2",
      "game",
      "video",
      "image",
      "audio",
      "network",
      "ttf"
    ],
    "description": "Wrapper of the SDL 2 library for the Nim language.",
    "license": "zlib",
    "web": "https://github.com/Vladar4/sdl2_nim"
  },
  {
    "name": "assimp",
    "url": "https://github.com/barcharcraz/nim-assimp",
    "method": "git",
    "tags": [
      "wrapper",
      "media",
      "mesh",
      "import",
      "game"
    ],
    "description": "Wrapper for the assimp library",
    "license": "MIT",
    "web": "https://github.com/barcharcraz/nim-assimp"
  },
  {
    "name": "freeimage",
    "url": "https://github.com/barcharcraz/nim-freeimage",
    "method": "git",
    "tags": [
      "wrapper",
      "media",
      "image",
      "import",
      "game"
    ],
    "description": "Wrapper for the FreeImage library",
    "license": "MIT",
    "web": "https://github.com/barcharcraz/nim-freeimage"
  },
  {
    "name": "bcrypt",
    "url": "https://github.com/ithkuil/bcryptnim/",
    "method": "git",
    "tags": [
      "hash",
      "crypto",
      "password",
      "bcrypt",
      "library"
    ],
    "description": "Wraps the bcrypt (blowfish) library for creating encrypted hashes (useful for passwords)",
    "license": "BSD",
    "web": "https://www.github.com/ithkuil/bcryptnim/"
  },
  {
    "name": "opencl",
    "url": "https://github.com/nim-lang/opencl",
    "method": "git",
    "tags": [
      "library"
    ],
    "description": "Low-level wrapper for OpenCL",
    "license": "MIT",
    "web": "https://github.com/nim-lang/opencl"
  },
  {
    "name": "DevIL",
    "url": "https://github.com/Varriount/DevIL",
    "method": "git",
    "tags": [
      "image",
      "library",
      "graphics",
      "wrapper"
    ],
    "description": "Wrapper for the DevIL image library",
    "license": "MIT",
    "web": "https://github.com/Varriount/DevIL"
  },
  {
    "name": "signals",
    "url": "https://github.com/fowlmouth/signals.nim",
    "method": "git",
    "tags": [
      "event-based",
      "observer pattern",
      "library"
    ],
    "description": "Signals/slots library.",
    "license": "MIT",
    "web": "https://github.com/fowlmouth/signals.nim"
  },
  {
    "name": "sling",
    "url": "https://github.com/Druage/sling",
    "method": "git",
    "tags": [
      "signal",
      "slots",
      "eventloop",
      "callback"
    ],
    "description": "Signal and Slot library for Nim.",
    "license": "unlicense",
    "web": "https://github.com/Druage/sling"
  },
  {
    "name": "number_files",
    "url": "https://github.com/Araq/number_files/",
    "method": "git",
    "tags": [
      "rename",
      "filename",
      "finder"
    ],
    "description": "Command to add counter suffix/prefix to a list of files.",
    "license": "MIT",
    "web": "https://github.com/Araq/number_files/"
  },
  {
    "name": "redissessions",
    "url": "https://github.com/ithkuil/redissessions/",
    "method": "git",
    "tags": [
      "jester",
      "sessions",
      "redis"
    ],
    "description": "Redis-backed sessions for jester",
    "license": "MIT",
    "web": "https://github.com/ithkuil/redissessions/"
  },
  {
    "name": "horde3d",
    "url": "https://github.com/fowlmouth/horde3d",
    "method": "git",
    "tags": [
      "graphics",
      "3d",
      "rendering",
      "wrapper"
    ],
    "description": "Wrapper for Horde3D, a small open source 3D rendering engine.",
    "license": "WTFPL",
    "web": "https://github.com/fowlmouth/horde3d"
  },
  {
    "name": "mongo",
    "url": "https://github.com/nim-lang/mongo",
    "method": "git",
    "tags": [
      "library",
      "wrapper",
      "database"
    ],
    "description": "Bindings and a high-level interface for MongoDB",
    "license": "MIT",
    "web": "https://github.com/nim-lang/mongo"
  },
  {
    "name": "allegro5",
    "url": "https://github.com/fowlmouth/allegro5",
    "method": "git",
    "tags": [
      "wrapper",
      "graphics",
      "games",
      "opengl",
      "audio"
    ],
    "description": "Wrapper for Allegro version 5.X",
    "license": "MIT",
    "web": "https://github.com/fowlmouth/allegro5"
  },
  {
    "name": "physfs",
    "url": "https://github.com/fowlmouth/physfs",
    "method": "git",
    "tags": [
      "wrapper",
      "filesystem",
      "archives"
    ],
    "description": "A library to provide abstract access to various archives.",
    "license": "WTFPL",
    "web": "https://github.com/fowlmouth/physfs"
  },
  {
    "name": "shoco",
    "url": "https://github.com/onionhammer/shoconim.git",
    "method": "git",
    "tags": [
      "compression",
      "shoco"
    ],
    "description": "A fast compressor for short strings",
    "license": "MIT",
    "web": "https://github.com/onionhammer/shoconim"
  },
  {
    "name": "murmur3",
    "url": "https://github.com/boydgreenfield/nimrod-murmur",
    "method": "git",
    "tags": [
      "MurmurHash",
      "MurmurHash3",
      "murmur",
      "hash",
      "hashing"
    ],
    "description": "A simple MurmurHash3 wrapper for Nim",
    "license": "MIT",
    "web": "https://github.com/boydgreenfield/nimrod-murmur"
  },
  {
    "name": "hex",
    "url": "https://github.com/esbullington/nimrod-hex",
    "method": "git",
    "tags": [
      "hex",
      "encoding"
    ],
    "description": "A simple hex package for Nim",
    "license": "MIT",
    "web": "https://github.com/esbullington/nimrod-hex"
  },
  {
    "name": "strfmt",
    "url": "https://bitbucket.org/lyro/strfmt",
    "method": "hg",
    "tags": [
      "library"
    ],
    "description": "A string formatting library inspired by Python's `format`.",
    "license": "MIT",
    "web": "https://lyro.bitbucket.org/strfmt"
  },
  {
    "name": "jade-nim",
    "url": "https://github.com/idlewan/jade-nim",
    "method": "git",
    "tags": [
      "template",
      "jade",
      "web",
      "dsl",
      "html"
    ],
    "description": "Compiles jade templates to Nim procedures.",
    "license": "MIT",
    "web": "https://github.com/idlewan/jade-nim"
  },
  {
    "name": "gh_nimrod_doc_pages",
    "url": "https://github.com/Araq/gh_nimrod_doc_pages",
    "method": "git",
    "tags": [
      "command-line",
      "web",
      "automation",
      "documentation"
    ],
    "description": "Generates a GitHub documentation website for Nim projects.",
    "license": "MIT",
    "web": "https://github.com/Araq/gh_nimrod_doc_pages"
  },
  {
    "name": "midnight_dynamite",
    "url": "https://github.com/Araq/midnight_dynamite",
    "method": "git",
    "tags": [
      "wrapper",
      "library",
      "html",
      "markdown",
      "md"
    ],
    "description": "Wrapper for the markdown rendering hoedown library",
    "license": "MIT",
    "web": "https://github.com/Araq/midnight_dynamite"
  },
  {
    "name": "rsvg",
    "url": "https://github.com/def-/rsvg",
    "method": "git",
    "tags": [
      "wrapper",
      "library",
      "graphics"
    ],
    "description": "Wrapper for librsvg, a Scalable Vector Graphics (SVG) rendering library",
    "license": "MIT",
    "web": "https://github.com/def-/rsvg"
  },
  {
    "name": "emerald",
    "url": "https://github.com/flyx/emerald",
    "method": "git",
    "tags": [
      "dsl",
      "html",
      "template",
      "web"
    ],
    "description": "macro-based HTML templating engine",
    "license": "WTFPL",
    "web": "https://flyx.github.io/emerald/"
  },
  {
    "name": "niminst",
    "url": "https://github.com/nim-lang/niminst",
    "method": "git",
    "tags": [
      "app",
      "binary",
      "tool",
      "installation",
      "generator"
    ],
    "description": "tool to generate installers for Nim programs",
    "license": "MIT",
    "web": "https://github.com/nim-lang/niminst"
  },
  {
    "name": "redis",
    "url": "https://github.com/nim-lang/redis",
    "method": "git",
    "tags": [
      "redis",
      "client",
      "library"
    ],
    "description": "official redis client for Nim",
    "license": "MIT",
    "web": "https://github.com/nim-lang/redis"
  },
  {
    "name": "dialogs",
    "url": "https://github.com/nim-lang/dialogs",
    "method": "git",
    "tags": [
      "library",
      "ui",
      "gui",
      "dialog",
      "file"
    ],
    "description": "wraps GTK+ or Windows' open file dialogs",
    "license": "MIT",
    "web": "https://github.com/nim-lang/dialogs"
  },
  {
    "name": "vectors",
    "url": "https://github.com/blamestross/nimrod-vectors",
    "method": "git",
    "tags": [
      "math",
      "vectors",
      "library"
    ],
    "description": "Simple multidimensional vector math",
    "license": "MIT",
    "web": "https://github.com/blamestross/nimrod-vectors"
  },
  {
    "name": "bitarray",
    "url": "https://github.com/onecodex/nim-bitarray",
    "method": "git",
    "tags": [
      "Bit arrays",
      "Bit sets",
      "Bit vectors",
      "Data structures"
    ],
    "description": "mmap-backed bitarray implementation in Nim.",
    "license": "MIT",
    "web": "https://www.github.com/onecodex/nim-bitarray"
  },
  {
    "name": "appdirs",
    "url": "https://github.com/MrJohz/appdirs",
    "method": "git",
    "tags": [
      "utility",
      "filesystem"
    ],
    "description": "A utility library to find the directory you need to app in.",
    "license": "MIT",
    "web": "https://github.com/MrJohz/appdirs"
  },
  {
    "name": "sndfile",
    "url": "https://github.com/julienaubert/nim-sndfile",
    "method": "git",
    "tags": [
      "audio",
      "wav",
      "wrapper",
      "libsndfile"
    ],
    "description": "A wrapper of libsndfile",
    "license": "MIT",
    "web": "https://github.com/julienaubert/nim-sndfile"
  },
  {
    "name": "nim-sndfile",
    "alias": "sndfile"
  },
  {
    "name": "bigints",
    "url": "https://github.com/def-/bigints",
    "method": "git",
    "tags": [
      "math",
      "library",
      "numbers"
    ],
    "description": "Arbitrary-precision integers",
    "license": "MIT",
    "web": "https://github.com/def-/bigints"
  },
  {
    "name": "iterutils",
    "url": "https://github.com/def-/iterutils",
    "method": "git",
    "tags": [
      "library",
      "iterators"
    ],
    "description": "Functional operations for iterators and slices, similar to sequtils",
    "license": "MIT",
    "web": "https://github.com/def-/iterutils"
  },
  {
    "name": "hastyscribe",
    "url": "https://github.com/h3rald/hastyscribe",
    "method": "git",
    "tags": [
      "markdown",
      "html",
      "publishing"
    ],
    "description": "Self-contained markdown compiler generating self-contained HTML documents",
    "license": "MIT",
    "web": "https://h3rald.com/hastyscribe"
  },
  {
    "name": "nanomsg",
    "url": "https://github.com/def-/nim-nanomsg",
    "method": "git",
    "tags": [
      "library",
      "wrapper",
      "networking"
    ],
    "description": "Wrapper for the nanomsg socket library that provides several common communication patterns",
    "license": "MIT",
    "web": "https://github.com/def-/nim-nanomsg"
  },
  {
    "name": "directnimrod",
    "url": "https://bitbucket.org/barcharcraz/directnimrod",
    "method": "git",
    "tags": [
      "library",
      "wrapper",
      "graphics",
      "windows"
    ],
    "description": "Wrapper for microsoft's DirectX libraries",
    "license": "MS-PL",
    "web": "https://bitbucket.org/barcharcraz/directnimrod"
  },
  {
    "name": "imghdr",
    "url": "https://github.com/achesak/nim-imghdr",
    "method": "git",
    "tags": [
      "image",
      "formats",
      "files"
    ],
    "description": "Library for detecting the format of an image",
    "license": "MIT",
    "web": "https://github.com/achesak/nim-imghdr"
  },
  {
    "name": "csv2json",
    "url": "https://github.com/achesak/nim-csv2json",
    "method": "git",
    "tags": [
      "csv",
      "json"
    ],
    "description": "Convert CSV files to JSON",
    "license": "MIT",
    "web": "https://github.com/achesak/nim-csv2json"
  },
  {
    "name": "vecmath",
    "url": "https://github.com/barcharcraz/vecmath",
    "method": "git",
    "tags": [
      "library",
      "math",
      "vector"
    ],
    "description": "various vector maths utils for nimrod",
    "license": "MIT",
    "web": "https://github.com/barcharcraz/vecmath"
  },
  {
    "name": "lazy_rest",
    "url": "https://github.com/Araq/lazy_rest",
    "method": "git",
    "tags": [
      "library",
      "rst",
      "rest",
      "text",
      "html"
    ],
    "description": "Simple reST HTML generation with some extras.",
    "license": "MIT",
    "web": "https://github.com/Araq/lazy_rest"
  },
  {
    "name": "Phosphor",
    "url": "https://github.com/barcharcraz/Phosphor",
    "method": "git",
    "tags": [
      "library",
      "opengl",
      "graphics"
    ],
    "description": "eaiser use of OpenGL and GLSL shaders",
    "license": "MIT",
    "web": "https://github.com/barcharcraz/Phosphor"
  },
  {
    "name": "colorsys",
    "url": "https://github.com/achesak/nim-colorsys",
    "method": "git",
    "tags": [
      "library",
      "colors",
      "rgb",
      "yiq",
      "hls",
      "hsv"
    ],
    "description": "Convert between RGB, YIQ, HLS, and HSV color systems.",
    "license": "MIT",
    "web": "https://github.com/achesak/nim-colorsys"
  },
  {
    "name": "pythonfile",
    "url": "https://github.com/achesak/nim-pythonfile",
    "method": "git",
    "tags": [
      "library",
      "python",
      "files",
      "file"
    ],
    "description": "Wrapper of the file procedures to provide an interface as similar as possible to that of Python",
    "license": "MIT",
    "web": "https://github.com/achesak/nim-pythonfile"
  },
  {
    "name": "sndhdr",
    "url": "https://github.com/achesak/nim-sndhdr",
    "method": "git",
    "tags": [
      "library",
      "formats",
      "files",
      "sound",
      "audio"
    ],
    "description": "Library for detecting the format of a sound file",
    "license": "MIT",
    "web": "https://github.com/achesak/nim-sndhdr"
  },
  {
    "name": "irc",
    "url": "https://github.com/nim-lang/irc",
    "method": "git",
    "tags": [
      "library",
      "irc",
      "network"
    ],
    "description": "Implements a simple IRC client.",
    "license": "MIT",
    "web": "https://github.com/nim-lang/irc"
  },
  {
    "name": "random",
    "url": "https://github.com/oprypin/nim-random",
    "method": "git",
    "tags": [
      "library",
      "algorithms",
      "random"
    ],
    "description": "Pseudo-random number generation library inspired by Python",
    "license": "MIT",
    "web": "https://github.com/oprypin/nim-random"
  },
  {
    "name": "zmq",
    "url": "https://github.com/nim-lang/nim-zmq",
    "method": "git",
    "tags": [
      "library",
      "wrapper",
      "zeromq",
      "messaging",
      "queue"
    ],
    "description": "ZeroMQ 4 wrapper",
    "license": "MIT",
    "web": "https://github.com/nim-lang/nim-zmq"
  },
  {
    "name": "uuid",
    "url": "https://github.com/idlewan/nim-uuid",
    "method": "git",
    "tags": [
      "library",
      "wrapper",
      "uuid"
    ],
    "description": "UUID wrapper",
    "license": "MIT",
    "web": "https://github.com/idlewan/nim-uuid"
  },
  {
    "name": "robotparser",
    "url": "https://github.com/achesak/nim-robotparser",
    "method": "git",
    "tags": [
      "library",
      "useragent",
      "robots",
      "robot.txt"
    ],
    "description": "Determine if a useragent can access a URL using robots.txt",
    "license": "MIT",
    "web": "https://github.com/achesak/nim-robotparser"
  },
  {
    "name": "epub",
    "url": "https://github.com/achesak/nim-epub",
    "method": "git",
    "tags": [
      "library",
      "epub",
      "e-book"
    ],
    "description": "Module for working with EPUB e-book files",
    "license": "MIT",
    "web": "https://github.com/achesak/nim-epub"
  },
  {
    "name": "hashids",
    "url": "https://github.com/achesak/nim-hashids",
    "method": "git",
    "tags": [
      "library",
      "hashids"
    ],
    "description": "Nim implementation of Hashids",
    "license": "MIT",
    "web": "https://github.com/achesak/nim-hashids"
  },
  {
    "name": "openssl_evp",
    "url": "https://github.com/cowboy-coders/nim-openssl-evp",
    "method": "git",
    "tags": [
      "library",
      "crypto",
      "openssl"
    ],
    "description": "Wrapper for OpenSSL's EVP interface",
    "license": "OpenSSL and SSLeay",
    "web": "https://github.com/cowboy-coders/nim-openssl-evp"
  },
  {
    "name": "monad",
    "alias": "maybe"
  },
  {
    "name": "maybe",
    "url": "https://github.com/superfunc/maybe",
    "method": "git",
    "tags": [
      "library",
      "functional",
      "optional",
      "monad"
    ],
    "description": "basic monadic maybe type for Nim",
    "license": "BSD3",
    "web": "https://github.com/superfunc/maybe"
  },
  {
    "name": "eternity",
    "url": "https://github.com/hiteshjasani/nim-eternity",
    "method": "git",
    "tags": [
      "library",
      "time",
      "format"
    ],
    "description": "Humanize elapsed time",
    "license": "MIT",
    "web": "https://github.com/hiteshjasani/nim-eternity"
  },
  {
    "name": "gmp",
    "url": "https://github.com/subsetpark/nim-gmp",
    "method": "git",
    "tags": [
      "library",
      "bignum",
      "numbers",
      "math"
    ],
    "description": "wrapper for the GNU multiple precision arithmetic library (GMP)",
    "license": "LGPLv3 or GPLv2",
    "web": "https://github.com/subsetpark/nim-gmp"
  },
  {
    "name": "ludens",
    "url": "https://github.com/rnentjes/nim-ludens",
    "method": "git",
    "tags": [
      "library",
      "game",
      "opengl",
      "sfml"
    ],
    "description": "Little game library using opengl and sfml",
    "license": "MIT",
    "web": "https://github.com/rnentjes/nim-ludens"
  },
  {
    "name": "ffbookmarks",
    "url": "https://github.com/achesak/nim-ffbookmarks",
    "method": "git",
    "tags": [
      "firefox",
      "bookmarks",
      "library"
    ],
    "description": "Nim module for working with Firefox bookmarks",
    "license": "MIT",
    "web": "https://github.com/achesak/nim-ffbookmarks"
  },
  {
    "name": "moustachu",
    "url": "https://github.com/fenekku/moustachu.git",
    "method": "git",
    "tags": [
      "web",
      "html",
      "template",
      "mustache"
    ],
    "description": "Mustache templating for Nim.",
    "license": "MIT",
    "web": "https://github.com/fenekku/moustachu"
  },
  {
    "name": "easy-bcrypt",
    "url": "https://github.com/flaviut/easy-bcrypt.git",
    "method": "git",
    "tags": [
      "hash",
      "crypto",
      "password",
      "bcrypt"
    ],
    "description": "simple wrapper providing a convenient interface for the bcrypt password hashing algorithm",
    "license": "CC0",
    "web": "https://github.com/flaviut/easy-bcrypt/blob/master/easy-bcrypt.nimble"
  },
  {
    "name": "libclang",
    "url": "https://github.com/cowboy-coders/nim-libclang.git",
    "method": "git",
    "tags": [
      "wrapper",
      "bindings",
      "clang"
    ],
    "description": "wrapper for libclang (the C-interface of the clang LLVM frontend)",
    "license": "MIT",
    "web": "https://github.com/cowboy-coders/nim-libclang"
  },
  {
    "name": "nim-libclang",
    "url": "https://github.com/cowboy-coders/nim-libclang.git",
    "method": "git",
    "tags": [
      "wrapper",
      "bindings",
      "clang"
    ],
    "description": "Please use libclang instead.",
    "license": "MIT",
    "web": "https://github.com/cowboy-coders/nim-libclang"
  },
  {
    "name": "nimqml",
    "url": "https://github.com/filcuc/nimqml",
    "method": "git",
    "tags": [
      "Qt",
      "Qml",
      "UI",
      "GUI"
    ],
    "description": "Qt Qml bindings",
    "license": "GPLv3",
    "web": "https://github.com/filcuc/nimqml"
  },
  {
    "name": "XPLM-Nim",
    "url": "https://github.com/jpoirier/XPLM-Nim",
    "method": "git",
    "tags": [
      "X-Plane",
      "XPLM",
      "Plugin",
      "SDK"
    ],
    "description": "X-Plane XPLM SDK wrapper",
    "license": "BSD",
    "web": "https://github.com/jpoirier/XPLM-Nim"
  },
  {
    "name": "csfml",
    "url": "https://github.com/oprypin/nim-csfml",
    "method": "git",
    "tags": [
      "sfml",
      "binding",
      "game",
      "media",
      "library",
      "opengl"
    ],
    "description": "Bindings for Simple and Fast Multimedia Library (through CSFML)",
    "license": "zlib",
    "web": "https://github.com/oprypin/nim-csfml"
  },
  {
    "name": "optional_t",
    "url": "https://github.com/flaviut/optional_t",
    "method": "git",
    "tags": [
      "option",
      "functional"
    ],
    "description": "Basic Option[T] library",
    "license": "MIT",
    "web": "https://github.com/flaviut/optional_t"
  },
  {
    "name": "nimrtlsdr",
    "url": "https://github.com/jpoirier/nimrtlsdr",
    "method": "git",
    "tags": [
      "rtl-sdr",
      "wrapper",
      "bindings",
      "rtlsdr"
    ],
    "description": "A Nim wrapper for librtlsdr",
    "license": "BSD",
    "web": "https://github.com/jpoirier/nimrtlsdr"
  },
  {
    "name": "lapp",
    "url": "https://gitlab.3dicc.com/gokr/lapp.git",
    "method": "git",
    "tags": [
      "args",
      "cmd",
      "opt",
      "parse",
      "parsing"
    ],
    "description": "Opt parser using synopsis as specification, ported from Lua.",
    "license": "MIT",
    "web": "https://gitlab.3dicc.com/gokr/lapp"
  },
  {
    "name": "blimp",
    "url": "https://gitlab.3dicc.com/gokr/blimp.git",
    "method": "git",
    "tags": [
      "app",
      "binary",
      "utility",
      "git",
      "git-fat"
    ],
    "description": "Utility that helps with big files in git, very similar to git-fat, s3annnex etc.",
    "license": "MIT",
    "web": "https://gitlab.3dicc.com/gokr/blimp"
  },
  {
    "name": "parsetoml",
    "url": "https://github.com/NimParsers/parsetoml.git",
    "method": "git",
    "tags": [
      "library",
      "parse"
    ],
    "description": "Library for parsing TOML files.",
    "license": "MIT",
    "web": "https://github.com/NimParsers/parsetoml"
  },
  {
    "name": "compiler",
    "url": "https://github.com/nim-lang/Nim.git",
    "method": "git",
    "tags": [
      "library"
    ],
    "description": "Compiler package providing the compiler sources as a library.",
    "license": "MIT",
    "web": "https://github.com/nim-lang/Nim"
  },
  {
    "name": "nre",
    "url": "https://github.com/flaviut/nre.git",
    "method": "git",
    "tags": [
      "library",
      "pcre",
      "regex"
    ],
    "description": "A better regular expression library",
    "license": "MIT",
    "web": "https://github.com/flaviut/nre"
  },
  {
    "name": "docopt",
    "url": "https://github.com/docopt/docopt.nim",
    "method": "git",
    "tags": [
      "command-line",
      "arguments",
      "parsing",
      "library"
    ],
    "description": "Command-line args parser based on Usage message",
    "license": "MIT",
    "web": "https://github.com/docopt/docopt.nim"
  },
  {
    "name": "bpg",
    "url": "https://github.com/def-/nim-bpg.git",
    "method": "git",
    "tags": [
      "image",
      "library",
      "wrapper"
    ],
    "description": "BPG (Better Portable Graphics) for Nim",
    "license": "MIT",
    "web": "https://github.com/def-/nim-bpg"
  },
  {
    "name": "io-spacenav",
    "url": "https://github.com/nimious/io-spacenav.git",
    "method": "git",
    "tags": [
      "binding",
      "3dx",
      "3dconnexion",
      "libspnav",
      "spacenav",
      "spacemouse",
      "spacepilot",
      "spacenavigator"
    ],
    "description": "Obsolete - please use spacenav instead!",
    "license": "MIT",
    "web": "https://github.com/nimious/io-spacenav"
  },
  {
    "name": "optionals",
    "url": "https://github.com/MasonMcGill/optionals.git",
    "method": "git",
    "tags": [
      "library",
      "option",
      "optional",
      "maybe"
    ],
    "description": "Option types",
    "license": "MIT",
    "web": "https://github.com/MasonMcGill/optionals"
  },
  {
    "name": "tuples",
    "url": "https://github.com/MasonMcGill/tuples.git",
    "method": "git",
    "tags": [
      "library",
      "tuple",
      "metaprogramming"
    ],
    "description": "Tuple manipulation utilities",
    "license": "MIT",
    "web": "https://github.com/MasonMcGill/tuples"
  },
  {
    "name": "fuse",
    "url": "https://github.com/akiradeveloper/nim-fuse.git",
    "method": "git",
    "tags": [
      "fuse",
      "library",
      "wrapper"
    ],
    "description": "A FUSE binding for Nim",
    "license": "MIT",
    "web": "https://github.com/akiradeveloper/nim-fuse"
  },
  {
    "name": "brainfuck",
    "url": "https://github.com/def-/nim-brainfuck.git",
    "method": "git",
    "tags": [
      "library",
      "binary",
      "app",
      "interpreter",
      "compiler",
      "language"
    ],
    "description": "A brainfuck interpreter and compiler",
    "license": "MIT",
    "web": "https://github.com/def-/nim-brainfuck"
  },
  {
    "name": "nimsuggest",
    "url": "https://github.com/nim-lang/nimsuggest.git",
    "method": "git",
    "tags": [
      "binary",
      "app",
      "suggest",
      "compiler",
      "autocomplete"
    ],
    "description": "Tool for providing auto completion data for Nim source code.",
    "license": "MIT",
    "web": "https://github.com/nim-lang/nimsuggest"
  },
  {
    "name": "jwt",
    "url": "https://github.com/yglukhov/nim-jwt.git",
    "method": "git",
    "tags": [
      "library",
      "crypto",
      "hash"
    ],
    "description": "JSON Web Tokens for Nim",
    "license": "MIT",
    "web": "https://github.com/yglukhov/nim-jwt"
  },
  {
    "name": "pythonpathlib",
    "url": "https://github.com/achesak/nim-pythonpathlib.git",
    "method": "git",
    "tags": [
      "path",
      "directory",
      "python",
      "library"
    ],
    "description": "Module for working with paths that is as similar as possible to Python's pathlib",
    "license": "MIT",
    "web": "https://github.com/achesak/nim-pythonpathlib"
  },
  {
    "name": "RingBuffer",
    "url": "git@github.com:megawac/RingBuffer.nim.git",
    "method": "git",
    "tags": [
      "sequence",
      "seq",
      "circular",
      "ring",
      "buffer"
    ],
    "description": "Circular buffer implementation",
    "license": "MIT",
    "web": "https://github.com/megawac/RingBuffer.nim"
  },
  {
    "name": "nimrat",
    "url": "https://github.com/apense/nimrat",
    "method": "git",
    "tags": [
      "library",
      "math",
      "numbers"
    ],
    "description": "Module for working with rational numbers (fractions)",
    "license": "MIT",
    "web": "https://github.com/apense/nimrat"
  },
  {
    "name": "io-isense",
    "url": "https://github.com/nimious/io-isense.git",
    "method": "git",
    "tags": [
      "binding",
      "isense",
      "intersense",
      "inertiacube",
      "intertrax",
      "microtrax",
      "thales",
      "tracking",
      "sensor"
    ],
    "description": "Obsolete - please use isense instead!",
    "license": "MIT",
    "web": "https://github.com/nimious/io-isense"
  },
  {
    "name": "io-usb",
    "url": "https://github.com/nimious/io-usb.git",
    "method": "git",
    "tags": [
      "binding",
      "usb",
      "libusb"
    ],
    "description": "Obsolete - please use libusb instead!",
    "license": "MIT",
    "web": "https://github.com/nimious/io-usb"
  },
  {
    "name": "nimcfitsio",
    "url": "https://github.com/ziotom78/nimcfitsio.git",
    "method": "git",
    "tags": [
      "library",
      "binding",
      "cfitsio",
      "fits",
      "io"
    ],
    "description": "Bindings for CFITSIO, a library to read/write FITSIO images and tables.",
    "license": "MIT",
    "web": "https://github.com/ziotom78/nimcfitsio"
  },
  {
    "name": "glossolalia",
    "url": "https://github.com/fowlmouth/glossolalia",
    "method": "git",
    "tags": [
      "parser",
      "peg"
    ],
    "description": "A DSL for quickly writing parsers",
    "license": "CC0",
    "web": "https://github.com/fowlmouth/glossolalia"
  },
  {
    "name": "entoody",
    "url": "https://bitbucket.org/fowlmouth/entoody",
    "method": "git",
    "tags": [
      "component",
      "entity",
      "composition"
    ],
    "description": "A component/entity system",
    "license": "CC0",
    "web": "https://bitbucket.org/fowlmouth/entoody"
  },
  {
    "name": "msgpack",
    "url": "https://github.com/akiradeveloper/msgpack-nim.git",
    "method": "git",
    "tags": [
      "msgpack",
      "library",
      "serialization"
    ],
    "description": "A MessagePack binding for Nim",
    "license": "MIT",
    "web": "https://github.com/akiradeveloper/msgpack-nim"
  },
  {
    "name": "osinfo",
    "url": "https://github.com/nim-lang/osinfo.git",
    "method": "git",
    "tags": [
      "os",
      "library",
      "info"
    ],
    "description": "Modules providing information about the OS.",
    "license": "MIT",
    "web": "https://github.com/nim-lang/osinfo"
  },
  {
    "name": "io-myo",
    "url": "https://github.com/nimious/io-myo.git",
    "method": "git",
    "tags": [
      "binding",
      "myo",
      "thalmic",
      "armband",
      "gesture"
    ],
    "description": "Obsolete - please use myo instead!",
    "license": "MIT",
    "web": "https://github.com/nimious/io-myo"
  },
  {
    "name": "io-oculus",
    "url": "https://github.com/nimious/io-oculus.git",
    "method": "git",
    "tags": [
      "binding",
      "oculus",
      "rift",
      "vr",
      "libovr",
      "ovr",
      "dk1",
      "dk2",
      "gearvr"
    ],
    "description": "Obsolete - please use oculus instead!",
    "license": "MIT",
    "web": "https://github.com/nimious/io-oculus"
  },
  {
    "name": "closure_compiler",
    "url": "https://github.com/yglukhov/closure_compiler.git",
    "method": "git",
    "tags": [
      "binding",
      "closure",
      "compiler",
      "javascript"
    ],
    "description": "Bindings for Closure Compiler web API.",
    "license": "MIT",
    "web": "https://github.com/yglukhov/closure_compiler"
  },
  {
    "name": "io-serialport",
    "url": "https://github.com/nimious/io-serialport.git",
    "method": "git",
    "tags": [
      "binding",
      "libserialport",
      "serial",
      "communication"
    ],
    "description": "Obsolete - please use serialport instead!",
    "license": "MIT",
    "web": "https://github.com/nimious/io-serialport"
  },
  {
    "name": "beanstalkd",
    "url": "https://github.com/tormaroe/beanstalkd.nim.git",
    "method": "git",
    "tags": [
      "library",
      "queue",
      "messaging"
    ],
    "description": "A beanstalkd work queue client library.",
    "license": "MIT",
    "web": "https://github.com/tormaroe/beanstalkd.nim"
  },
  {
    "name": "wiki2text",
    "url": "https://github.com/rspeer/wiki2text.git",
    "method": "git",
    "tags": [
      "nlp",
      "wiki",
      "xml",
      "text"
    ],
    "description": "Quickly extracts natural-language text from a MediaWiki XML file.",
    "license": "MIT",
    "web": "https://github.com/rspeer/wiki2text"
  },
  {
    "name": "qt5_qtsql",
    "url": "https://github.com/philip-wernersbach/nim-qt5_qtsql.git",
    "method": "git",
    "tags": [
      "library",
      "wrapper",
      "database",
      "qt",
      "qt5",
      "qtsql",
      "sqlite",
      "postgres",
      "mysql"
    ],
    "description": "Binding for Qt 5's Qt SQL library that integrates with the features of the Nim language. Uses one API for multiple database engines.",
    "license": "MIT",
    "web": "https://github.com/philip-wernersbach/nim-qt5_qtsql"
  },
  {
    "name": "orient",
    "url": "https://github.com/philip-wernersbach/nim-orient",
    "method": "git",
    "tags": [
      "library",
      "wrapper",
      "database",
      "orientdb",
      "pure"
    ],
    "description": "OrientDB driver written in pure Nim, uses the OrientDB 2.0 Binary Protocol with Binary Serialization.",
    "license": "MPL",
    "web": "https://github.com/philip-wernersbach/nim-orient"
  },
  {
    "name": "syslog",
    "url": "https://github.com/FedericoCeratto/nim-syslog",
    "method": "git",
    "tags": [
      "library",
      "pure"
    ],
    "description": "Syslog module.",
    "license": "LGPLv3",
    "web": "https://github.com/FedericoCeratto/nim-syslog"
  },
  {
    "name": "nimes",
    "url": "https://github.com/def-/nimes",
    "method": "git",
    "tags": [
      "emulator",
      "nes",
      "game",
      "sdl",
      "javascript"
    ],
    "description": "NES emulator using SDL2, also compiles to JavaScript with emscripten.",
    "license": "MPL",
    "web": "https://github.com/def-/nimes"
  },
  {
    "name": "syscall",
    "url": "https://github.com/def-/nim-syscall",
    "method": "git",
    "tags": [
      "library"
    ],
    "description": "Raw system calls for Nim",
    "license": "MPL",
    "web": "https://github.com/def-/nim-syscall"
  },
  {
    "name": "jnim",
    "url": "https://github.com/yglukhov/jnim",
    "method": "git",
    "tags": [
      "library",
      "java",
      "jvm",
      "bridge",
      "bindings"
    ],
    "description": "Nim - Java bridge",
    "license": "MIT",
    "web": "https://github.com/yglukhov/jnim"
  },
  {
    "name": "nimPDF",
    "url": "https://github.com/jangko/nimpdf",
    "method": "git",
    "tags": [
      "library",
      "PDF",
      "document"
    ],
    "description": "library for generating PDF files",
    "license": "MIT",
    "web": "https://github.com/jangko/nimpdf"
  },
  {
    "name": "LLVM",
    "url": "https://github.com/FedeOmoto/llvm",
    "method": "git",
    "tags": [
      "LLVM",
      "bindings",
      "wrapper"
    ],
    "description": "LLVM bindings for the Nim language.",
    "license": "MIT",
    "web": "https://github.com/FedeOmoto/llvm"
  },
  {
    "name": "nshout",
    "url": "https://github.com/Senketsu/nshout",
    "method": "git",
    "tags": [
      "library",
      "shouter",
      "libshout",
      "wrapper",
      "bindings",
      "audio",
      "web"
    ],
    "description": "Nim bindings for libshout",
    "license": "MIT",
    "web": "https://github.com/Senketsu/nshout"
  },
  {
    "name": "nsu",
    "url": "https://github.com/Senketsu/nsu",
    "method": "git",
    "tags": [
      "library",
      "tool",
      "utility",
      "screenshot"
    ],
    "description": "Simple screenshot library & cli tool made in Nim",
    "license": "MIT",
    "web": "https://github.com/Senketsu/nsu"
  },
  {
    "name": "nuuid",
    "url": "https://github.com/yglukhov/nim-only-uuid",
    "method": "git",
    "tags": [
      "library",
      "uuid",
      "guid"
    ],
    "description": "A Nim source only UUID generator",
    "license": "MIT",
    "web": "https://github.com/yglukhov/nim-only-uuid"
  },
  {
    "name": "fftw3",
    "url": "https://github.com/ziotom78/nimfftw3",
    "method": "git",
    "tags": [
      "library",
      "math",
      "fft"
    ],
    "description": "Bindings to the FFTW library",
    "license": "MIT",
    "web": "https://github.com/ziotom78/nimfftw3"
  },
  {
    "name": "nrpl",
    "url": "https://github.com/vegansk/nrpl",
    "method": "git",
    "tags": [
      "REPL",
      "application"
    ],
    "description": "A rudimentary Nim REPL",
    "license": "MIT",
    "web": "https://github.com/vegansk/nrpl"
  },
  {
    "name": "nim-geocoding",
    "url": "https://github.com/saratchandra92/nim-geocoding",
    "method": "git",
    "tags": [
      "library",
      "geocoding",
      "maps"
    ],
    "description": "A simple library for Google Maps Geocoding API",
    "license": "MIT",
    "web": "https://github.com/saratchandra92/nim-geocoding"
  },
  {
    "name": "io-gles",
    "url": "https://github.com/nimious/io-gles.git",
    "method": "git",
    "tags": [
      "binding",
      "khronos",
      "gles",
      "opengl es"
    ],
    "description": "Obsolete - please use gles instead!",
    "license": "MIT",
    "web": "https://github.com/nimious/io-gles"
  },
  {
    "name": "io-egl",
    "url": "https://github.com/nimious/io-egl.git",
    "method": "git",
    "tags": [
      "binding",
      "khronos",
      "egl",
      "opengl",
      "opengl es",
      "openvg"
    ],
    "description": "Obsolete - please use egl instead!",
    "license": "MIT",
    "web": "https://github.com/nimious/io-egl"
  },
  {
    "name": "io-sixense",
    "url": "https://github.com/nimious/io-sixense.git",
    "method": "git",
    "tags": [
      "binding",
      "sixense",
      "razer hydra",
      "stem system",
      "vr"
    ],
    "description": "Obsolete - please use sixense instead!",
    "license": "MIT",
    "web": "https://github.com/nimious/io-sixense"
  },
  {
    "name": "tnetstring",
    "url": "https://mahlon@bitbucket.org/mahlon/nim-tnetstring",
    "method": "hg",
    "tags": [
      "tnetstring",
      "library",
      "serialization"
    ],
    "description": "Parsing and serializing for the TNetstring format.",
    "license": "MIT",
    "web": "http://bitbucket.org/mahlon/nim-tnetstring"
  },
  {
    "name": "msgpack4nim",
    "url": "https://github.com/jangko/msgpack4nim",
    "method": "git",
    "tags": [
      "msgpack",
      "library",
      "serialization",
      "deserialization"
    ],
    "description": "Another MessagePack implementation written in pure nim",
    "license": "MIT",
    "web": "https://github.com/jangko/msgpack4nim"
  },
  {
    "name": "binaryheap",
    "url": "https://github.com/bluenote10/nim-heap",
    "method": "git",
    "tags": [
      "heap",
      "priority queue"
    ],
    "description": "Simple binary heap implementation",
    "license": "MIT",
    "web": "https://github.com/bluenote10/nim-heap"
  },
  {
    "name": "stringinterpolation",
    "url": "https://github.com/bluenote10/nim-stringinterpolation",
    "method": "git",
    "tags": [
      "string formatting",
      "string interpolation"
    ],
    "description": "String interpolation with printf syntax",
    "license": "MIT",
    "web": "https://github.com/bluenote10/nim-stringinterpolation"
  },
  {
    "name": "libovr",
    "url": "https://github.com/bluenote10/nim-ovr",
    "method": "git",
    "tags": [
      "Oculus Rift",
      "virtual reality"
    ],
    "description": "Nim bindings for libOVR (Oculus Rift)",
    "license": "MIT",
    "web": "https://github.com/bluenote10/nim-ovr"
  },
  {
    "name": "delaunay",
    "url": "https://github.com/Nycto/DelaunayNim",
    "method": "git",
    "tags": [
      "delaunay",
      "library",
      "algorithms",
      "graph"
    ],
    "description": "2D Delaunay triangulations",
    "license": "MIT",
    "web": "https://github.com/Nycto/DelaunayNim"
  },
  {
    "name": "linenoise",
    "url": "https://github.com/fallingduck/linenoise-nim",
    "method": "git",
    "tags": [
      "linenoise",
      "readline",
      "library",
      "wrapper",
      "command-line"
    ],
    "description": "Wrapper for linenoise, a free, self-contained alternative to GNU readline.",
    "license": "BSD",
    "web": "https://github.com/fallingduck/linenoise-nim"
  },
  {
    "name": "struct",
    "url": "https://github.com/OpenSystemsLab/struct.nim",
    "method": "git",
    "tags": [
      "struct",
      "library",
      "python",
      "pack",
      "unpack"
    ],
    "description": "Python-like 'struct' for Nim",
    "license": "MIT",
    "web": "https://github.com/OpenSystemsLab/struct.nim"
  },
  {
    "name": "uri2",
    "url": "https://github.com/achesak/nim-uri2",
    "method": "git",
    "tags": [
      "uri",
      "url",
      "library"
    ],
    "description": "Nim module for better URI handling",
    "license": "MIT",
    "web": "https://github.com/achesak/nim-uri2"
  },
  {
    "name": "hmac",
    "url": "https://github.com/OpenSystemsLab/hmac.nim",
    "method": "git",
    "tags": [
      "hmac",
      "authentication",
      "hash",
      "sha1",
      "md5"
    ],
    "description": "HMAC-SHA1 and HMAC-MD5 hashing in Nim",
    "license": "MIT",
    "web": "https://github.com/OpenSystemsLab/hmac.nim"
  },
  {
    "name": "mongrel2",
    "url": "https://mahlon@bitbucket.org/mahlon/nim-mongrel2",
    "method": "hg",
    "tags": [
      "mongrel2",
      "library",
      "www"
    ],
    "description": "Handler framework for the Mongrel2 web server.",
    "license": "MIT",
    "web": "http://bitbucket.org/mahlon/nim-mongrel2"
  },
  {
    "name": "shimsham",
    "url": "https://github.com/apense/shimsham",
    "method": "git",
    "tags": [
      "crypto",
      "hash",
      "hashing",
      "digest"
    ],
    "description": "Hashing/Digest collection in pure Nim",
    "license": "MIT",
    "web": "https://github.com/apense/shimsham"
  },
  {
    "name": "base32",
    "url": "https://github.com/OpenSystemsLab/base32.nim",
    "method": "git",
    "tags": [
      "base32",
      "encode",
      "decode"
    ],
    "description": "Base32 library for Nim",
    "license": "MIT",
    "web": "https://github.com/OpenSystemsLab/base32.nim"
  },
  {
    "name": "otp",
    "url": "https://github.com/OpenSystemsLab/otp.nim",
    "method": "git",
    "tags": [
      "otp",
      "hotp",
      "totp",
      "time",
      "password",
      "one",
      "google",
      "authenticator"
    ],
    "description": "One Time Password library for Nim",
    "license": "MIT",
    "web": "https://github.com/OpenSystemsLab/otp.nim"
  },
  {
    "name": "q",
    "url": "https://github.com/OpenSystemsLab/q.nim",
    "method": "git",
    "tags": [
      "css",
      "selector",
      "query",
      "match",
      "find",
      "html",
      "xml",
      "jquery"
    ],
    "description": "Simple package for query HTML/XML elements using a CSS3 or jQuery-like selector syntax",
    "license": "MIT",
    "web": "https://github.com/OpenSystemsLab/q.nim"
  },
  {
    "name": "bignum",
    "url": "https://github.com/FedeOmoto/bignum",
    "method": "git",
    "tags": [
      "bignum",
      "gmp",
      "wrapper"
    ],
    "description": "Wrapper around the GMP bindings for the Nim language.",
    "license": "MIT",
    "web": "https://github.com/FedeOmoto/bignum"
  },
  {
    "name": "rbtree",
    "url": "https://github.com/Nycto/RBTreeNim",
    "method": "git",
    "tags": [
      "tree",
      "binary search tree",
      "rbtree",
      "red black tree"
    ],
    "description": "Red/Black Trees",
    "license": "MIT",
    "web": "https://github.com/Nycto/RBTreeNim"
  },
  {
    "name": "anybar",
    "url": "https://github.com/ba0f3/anybar.nim",
    "method": "git",
    "tags": [
      "anybar",
      "menubar",
      "status",
      "indicator"
    ],
    "description": "Control AnyBar instances with Nim",
    "license": "MIT",
    "web": "https://github.com/ba0f3/anybar.nim"
  },
  {
    "name": "astar",
    "url": "https://github.com/Nycto/AStarNim",
    "method": "git",
    "tags": [
      "astar",
      "A*",
      "pathfinding",
      "algorithm"
    ],
    "description": "A* Pathfinding",
    "license": "MIT",
    "web": "https://github.com/Nycto/AStarNim"
  },
  {
    "name": "lazy",
    "url": "https://github.com/petermora/nimLazy/",
    "method": "git",
    "tags": [
      "library",
      "iterator",
      "lazy list"
    ],
    "description": "Iterator library for Nim",
    "license": "MIT",
    "web": "https://github.com/petermora/nimLazy"
  },
  {
    "name": "asyncpythonfile",
    "url": "https://github.com/fallingduck/asyncpythonfile-nim",
    "method": "git",
    "tags": [
      "async",
      "asynchronous",
      "library",
      "python",
      "file",
      "files"
    ],
    "description": "High level, asynchronous file API mimicking Python's file interface.",
    "license": "ISC",
    "web": "https://github.com/fallingduck/asyncpythonfile-nim"
  },
  {
    "name": "nimfuzz",
    "url": "https://github.com/apense/nimfuzz",
    "method": "git",
    "tags": [
      "fuzzing",
      "testing",
      "hacking",
      "security"
    ],
    "description": "Simple and compact fuzzing",
    "license": "Apache License 2.0",
    "web": "https://apense.github.io/nimfuzz"
  },
  {
    "name": "linalg",
    "url": "https://github.com/unicredit/linear-algebra",
    "method": "git",
    "tags": [
      "vector",
      "matrix",
      "linear-algebra",
      "BLAS",
      "LAPACK"
    ],
    "description": "Linear algebra for Nim",
    "license": "Apache License 2.0",
    "web": "https://github.com/unicredit/linear-algebra"
  },
  {
    "name": "sequester",
    "url": "https://github.com/fallingduck/sequester",
    "method": "git",
    "tags": [
      "library",
      "seq",
      "sequence",
      "strings",
      "iterators",
      "php"
    ],
    "description": "Library for converting sequences to strings. Also has PHP-inspired explode and implode procs.",
    "license": "ISC",
    "web": "https://github.com/fallingduck/sequester"
  },
  {
    "name": "options",
    "url": "https://github.com/fallingduck/options-nim",
    "method": "git",
    "tags": [
      "library",
      "option",
      "optionals",
      "maybe"
    ],
    "description": "Temporary package to fix broken code in 0.11.2 stable.",
    "license": "MIT",
    "web": "https://github.com/fallingduck/options-nim"
  },
  {
    "name": "oldwinapi",
    "url": "https://github.com/nim-lang/oldwinapi",
    "method": "git",
    "tags": [
      "library",
      "windows",
      "api"
    ],
    "description": "Old Win API library for Nim",
    "license": "LGPL with static linking exception",
    "web": "https://github.com/nim-lang/oldwinapi"
  },
  {
    "name": "nimx",
    "url": "https://github.com/yglukhov/nimx",
    "method": "git",
    "tags": [
      "gui",
      "ui",
      "library"
    ],
    "description": "Cross-platform GUI framework",
    "license": "MIT",
    "web": "https://github.com/yglukhov/nimx"
  },
  {
    "name": "webview",
    "url": "https://github.com/oskca/webview",
    "method": "git",
    "tags": [
      "gui",
      "ui",
      "webview",
      "cross",
      "web",
      "library"
    ],
    "description": "Nim bindings for https://github.com/zserge/webview, a cross platform single header webview library",
    "license": "MIT",
    "web": "https://github.com/oskca/webview"
  },
  {
    "name": "memo",
    "url": "https://github.com/andreaferretti/memo",
    "method": "git",
    "tags": [
      "memo",
      "memoization",
      "memoize",
      "cache"
    ],
    "description": "Memoize Nim functions",
    "license": "Apache License 2.0",
    "web": "https://github.com/andreaferretti/memo"
  },
  {
    "name": "base62",
    "url": "https://github.com/singularperturbation/base62-encode",
    "method": "git",
    "tags": [
      "base62",
      "encode",
      "decode"
    ],
    "description": "Arbitrary base encoding-decoding functions, defaulting to Base-62.",
    "license": "MIT",
    "web": "https://github.com/singularperturbation/base62-encode"
  },
  {
    "name": "telebot",
    "url": "https://github.com/ba0f3/telebot.nim",
    "method": "git",
    "tags": [
      "telebot",
      "telegram",
      "bot",
      "api",
      "client",
      "async"
    ],
    "description": "Async Telegram Bot API Client",
    "license": "MIT",
    "web": "https://github.com/ba0f3/telebot.nim"
  },
  {
    "name": "tempfile",
    "url": "https://github.com/OpenSystemsLab/tempfile.nim",
    "method": "git",
    "tags": [
      "temp",
      "mktemp",
      "make",
      "mk",
      "mkstemp",
      "mkdtemp"
    ],
    "description": "Temporary files and directories",
    "license": "MIT",
    "web": "https://github.com/OpenSystemsLab/tempfile.nim"
  },
  {
    "name": "AstroNimy",
    "url": "https://github.com/super-massive-black-holes/AstroNimy",
    "method": "git",
    "tags": [
      "science",
      "astronomy",
      "library"
    ],
    "description": "Astronomical library for Nim",
    "license": "MIT",
    "web": "https://github.com/super-massive-black-holes/AstroNimy"
  },
  {
    "name": "patty",
    "url": "https://github.com/andreaferretti/patty",
    "method": "git",
    "tags": [
      "pattern",
      "adt",
      "variant",
      "pattern matching",
      "algebraic data type"
    ],
    "description": "Algebraic data types and pattern matching",
    "license": "Apache License 2.0",
    "web": "https://github.com/andreaferretti/patty"
  },
  {
    "name": "einheit",
    "url": "https://github.com/jyapayne/einheit",
    "method": "git",
    "tags": [
      "unit",
      "tests",
      "unittest",
      "unit tests",
      "unit test macro"
    ],
    "description": "Pretty looking, full featured, Python-inspired unit test library.",
    "license": "MIT",
    "web": "https://github.com/jyapayne/einheit"
  },
  {
    "name": "plists",
    "url": "https://github.com/yglukhov/plists",
    "method": "git",
    "tags": [
      "plist",
      "property",
      "list"
    ],
    "description": "Generate and parse Mac OS X .plist files in Nim.",
    "license": "MIT",
    "web": "https://github.com/yglukhov/plists"
  },
  {
    "name": "ncurses",
    "url": "https://github.com/rnowley/nim-ncurses/",
    "method": "git",
    "tags": [
      "library",
      "terminal",
      "graphics",
      "wrapper"
    ],
    "description": "A wrapper for NCurses",
    "license": "MIT",
    "web": "https://github.com/rnowley/nim-ncurses"
  },
  {
    "name": "nanovg.nim",
    "url": "https://github.com/fowlmouth/nanovg.nim",
    "method": "git",
    "tags": [
      "wrapper",
      "GUI",
      "vector graphics",
      "opengl"
    ],
    "description": "A wrapper for NanoVG vector graphics rendering",
    "license": "MIT",
    "web": "https://github.com/fowlmouth/nanovg.nim"
  },
  {
    "name": "pwd",
    "url": "https://github.com/achesak/nim-pwd",
    "method": "git",
    "tags": [
      "library",
      "unix",
      "pwd",
      "password"
    ],
    "description": "Nim port of Python's pwd module for working with the UNIX password file",
    "license": "MIT",
    "web": "https://github.com/achesak/nim-pwd"
  },
  {
    "name": "spwd",
    "url": "https://github.com/achesak/nim-spwd",
    "method": "git",
    "tags": [
      "library",
      "unix",
      "spwd",
      "password",
      "shadow"
    ],
    "description": "Nim port of Python's spwd module for working with the UNIX shadow password file",
    "license": "MIT",
    "web": "https://github.com/achesak/nim-spwd"
  },
  {
    "name": "grp",
    "url": "https://github.com/achesak/nim-grp",
    "method": "git",
    "tags": [
      "library",
      "unix",
      "grp",
      "group"
    ],
    "description": "Nim port of Python's grp module for working with the UNIX group database file",
    "license": "MIT",
    "web": "https://github.com/achesak/nim-grp"
  },
  {
    "name": "stopwatch",
    "url": "https://gitlab.com/define-private-public/stopwatch",
    "method": "git",
    "tags": [
      "timer",
      "timing",
      "benchmarking",
      "watch",
      "clock"
    ],
    "description": "A simple timing library for benchmarking code and other things.",
    "license": "MIT",
    "web": "https://gitlab.com/define-private-public/stopwatch"
  },
  {
    "name": "nimFinLib",
    "url": "https://github.com/qqtop/NimFinLib",
    "method": "git",
    "tags": [
      "financial"
    ],
    "description": "Financial Library for Nim",
    "license": "MIT",
    "web": "https://github.com/qqtop/NimFinLib"
  },
  {
    "name": "libssh2",
    "url": "https://github.com/ba0f3/libssh2.nim",
    "method": "git",
    "tags": [
      "lib",
      "ssh",
      "ssh2",
      "openssh",
      "client",
      "sftp",
      "scp"
    ],
    "description": "Nim wrapper for libssh2",
    "license": "MIT",
    "web": "https://github.com/ba0f3/libssh2.nim"
  },
  {
    "name": "rethinkdb",
    "url": "https://github.com/OpenSystemsLab/rethinkdb.nim",
    "method": "git",
    "tags": [
      "rethinkdb",
      "driver",
      "client",
      "json"
    ],
    "description": "RethinkDB driver for Nim",
    "license": "MIT",
    "web": "https://github.com/OpenSystemsLab/rethinkdb.nim"
  },
  {
    "name": "dbus",
    "url": "https://github.com/zielmicha/nim-dbus",
    "method": "git",
    "tags": [
      "dbus"
    ],
    "description": "dbus bindings for Nim",
    "license": "MIT",
    "web": "https://github.com/zielmicha/nim-dbus"
  },
  {
    "name": "lmdb",
    "url": "https://github.com/fowlmouth/lmdb.nim",
    "method": "git",
    "tags": [
      "wrapper",
      "lmdb"
    ],
    "description": "A wrapper for LMDB the Lightning Memory-Mapped Database",
    "license": "MIT",
    "web": "https://github.com/fowlmouth/lmdb.nim"
  },
  {
    "name": "zip",
    "url": "https://github.com/nim-lang/zip",
    "method": "git",
    "tags": [
      "wrapper",
      "zip"
    ],
    "description": "A wrapper for the zip library",
    "license": "MIT",
    "web": "https://github.com/nim-lang/zip"
  },
  {
    "name": "csvtools",
    "url": "https://github.com/unicredit/csvtools",
    "method": "git",
    "tags": [
      "CSV",
      "comma separated values",
      "TSV"
    ],
    "description": "Manage CSV files",
    "license": "Apache License 2.0",
    "web": "https://github.com/unicredit/csvtools"
  },
  {
    "name": "httpform",
    "url": "https://github.com/tulayang/httpform",
    "method": "git",
    "tags": [
      "request parser",
      "upload",
      "html5 file"
    ],
    "description": "Http request form parser",
    "license": "MIT",
    "web": "https://github.com/tulayang/httpform"
  },
  {
    "name": "quadtree",
    "url": "https://github.com/Nycto/QuadtreeNim",
    "method": "git",
    "tags": [
      "quadtree",
      "algorithm"
    ],
    "description": "A Quadtree implementation",
    "license": "MIT",
    "web": "https://github.com/Nycto/QuadtreeNim"
  },
  {
    "name": "expat",
    "url": "https://github.com/nim-lang/expat",
    "method": "git",
    "tags": [
      "expat",
      "xml",
      "parsing"
    ],
    "description": "Expat wrapper for Nim",
    "license": "MIT",
    "web": "https://github.com/nim-lang/expat"
  },
  {
    "name": "sphinx",
    "url": "https://github.com/Araq/sphinx",
    "method": "git",
    "tags": [
      "sphinx",
      "wrapper",
      "search",
      "engine"
    ],
    "description": "Sphinx wrapper for Nim",
    "license": "LGPL",
    "web": "https://github.com/Araq/sphinx"
  },
  {
    "name": "sdl1",
    "url": "https://github.com/nim-lang/sdl1",
    "method": "git",
    "tags": [
      "graphics",
      "library",
      "multi-media",
      "input",
      "sound",
      "joystick"
    ],
    "description": "SDL 1.2 wrapper for Nim.",
    "license": "LGPL",
    "web": "https://github.com/nim-lang/sdl1"
  },
  {
    "name": "graphics",
    "url": "https://github.com/nim-lang/graphics",
    "method": "git",
    "tags": [
      "library",
      "SDL"
    ],
    "description": "Graphics module for Nim.",
    "license": "MIT",
    "web": "https://github.com/nim-lang/graphics"
  },
  {
    "name": "libffi",
    "url": "https://github.com/Araq/libffi",
    "method": "git",
    "tags": [
      "ffi",
      "library",
      "C",
      "calling",
      "convention"
    ],
    "description": "libffi wrapper for Nim.",
    "license": "MIT",
    "web": "https://github.com/Araq/libffi"
  },
  {
    "name": "libcurl",
    "url": "https://github.com/Araq/libcurl",
    "method": "git",
    "tags": [
      "curl",
      "web",
      "http",
      "download"
    ],
    "description": "Nim wrapper for libcurl.",
    "license": "MIT",
    "web": "https://github.com/Araq/libcurl"
  },
  {
    "name": "perlin",
    "url": "https://github.com/Nycto/PerlinNim",
    "method": "git",
    "tags": [
      "perlin",
      "simplex",
      "noise"
    ],
    "description": "Perlin noise and Simplex noise generation",
    "license": "MIT",
    "web": "https://github.com/Nycto/PerlinNim"
  },
  {
    "name": "pfring",
    "url": "https://github.com/ba0f3/pfring.nim",
    "method": "git",
    "tags": [
      "pf_ring",
      "packet",
      "sniff",
      "pcap",
      "pfring",
      "network",
      "capture",
      "socket"
    ],
    "description": "PF_RING wrapper for Nim",
    "license": "MIT",
    "web": "https://github.com/ba0f3/pfring.nim"
  },
  {
    "name": "xxtea",
    "url": "https://github.com/xxtea/xxtea-nim",
    "method": "git",
    "tags": [
      "xxtea",
      "encrypt",
      "decrypt",
      "crypto"
    ],
    "description": "XXTEA encryption algorithm library written in pure Nim.",
    "license": "MIT",
    "web": "https://github.com/xxtea/xxtea-nim"
  },
  {
    "name": "xxhash",
    "url": "https://github.com/OpenSystemsLab/xxhash.nim",
    "method": "git",
    "tags": [
      "fast",
      "hash",
      "algorithm"
    ],
    "description": "xxhash wrapper for Nim",
    "license": "MIT",
    "web": "https://github.com/OpenSystemsLab/xxhash.nim"
  },
  {
    "name": "libipset",
    "url": "https://github.com/ba0f3/libipset.nim",
    "method": "git",
    "tags": [
      "ipset",
      "firewall",
      "netfilter",
      "mac",
      "ip",
      "network",
      "collection",
      "rule",
      "set"
    ],
    "description": "libipset wrapper for Nim",
    "license": "MIT",
    "web": "https://github.com/ba0f3/libipset.nim"
  },
  {
    "name": "pop3",
    "url": "https://github.com/FedericoCeratto/nim-pop3",
    "method": "git",
    "tags": [
      "network",
      "pop3",
      "email"
    ],
    "description": "POP3 client library",
    "license": "LGPLv3",
    "web": "https://github.com/FedericoCeratto/nim-pop3"
  },
  {
    "name": "nimrpc",
    "url": "https://github.com/rogercloud/nim-rpc",
    "method": "git",
    "tags": [
      "msgpack",
      "library",
      "rpc",
      "nimrpc"
    ],
    "description": "RPC implementation for Nim based on msgpack4nim",
    "license": "MIT",
    "web": "https://github.com/rogercloud/nim-rpc"
  },
  {
    "name": "nimrpc_milis",
    "url": "https://github.com/milisarge/nimrpc_milis",
    "method": "git",
    "tags": [
      "msgpack",
      "library",
      "rpc",
      "nimrpc"
    ],
    "description": "RPC implementation for Nim based on msgpack4nim",
    "license": "MIT",
    "web": "https://github.com/milisarge/nimrpc_milis"
  },
  {
    "name": "asyncevents",
    "url": "https://github.com/tulayang/asyncevents",
    "method": "git",
    "tags": [
      "event",
      "future",
      "asyncdispatch"
    ],
    "description": "Asynchronous event loop for progaming with MVC",
    "license": "MIT",
    "web": "https://github.com/tulayang/asyncevents"
  },
  {
    "name": "nimSHA2",
    "url": "https://github.com/jangko/nimSHA2",
    "method": "git",
    "tags": [
      "hash",
      "crypto",
      "library",
      "sha256",
      "sha224",
      "sha384",
      "sha512"
    ],
    "description": "Secure Hash Algorithm - 2, [224, 256, 384, and 512 bits]",
    "license": "MIT",
    "web": "https://github.com/jangko/nimSHA2"
  },
  {
    "name": "nimAES",
    "url": "https://github.com/jangko/nimAES",
    "method": "git",
    "tags": [
      "crypto",
      "library",
      "aes",
      "encryption",
      "rijndael"
    ],
    "description": "Advanced Encryption Standard, Rijndael Algorithm",
    "license": "MIT",
    "web": "https://github.com/jangko/nimAES"
  },
  {
    "name": "nimeverything",
    "url": "https://github.com/xland/nimeverything/",
    "method": "git",
    "tags": [
      "everything",
      "voidtools",
      "Everything Search Engine"
    ],
    "description": "everything  search engine wrapper",
    "license": "MIT",
    "web": "https://github.com/xland/nimeverything"
  },
  {
    "name": "vidhdr",
    "url": "https://github.com/achesak/nim-vidhdr",
    "method": "git",
    "tags": [
      "video",
      "formats",
      "file"
    ],
    "description": "Library for detecting the format of an video file",
    "license": "MIT",
    "web": "https://github.com/achesak/nim-vidhdr"
  },
  {
    "name": "gitapi",
    "url": "https://github.com/achesak/nim-gitapi",
    "method": "git",
    "tags": [
      "git",
      "version control",
      "library"
    ],
    "description": "Nim wrapper around the git version control software",
    "license": "MIT",
    "web": "https://github.com/achesak/nim-gitapi"
  },
  {
    "name": "ptrace",
    "url": "https://github.com/ba0f3/ptrace.nim",
    "method": "git",
    "tags": [
      "ptrace",
      "trace",
      "process",
      "syscal",
      "system",
      "call"
    ],
    "description": "ptrace wrapper for Nim",
    "license": "MIT",
    "web": "https://github.com/ba0f3/ptrace.nim"
  },
  {
    "name": "ndbex",
    "url": "https://github.com/Senketsu/nim-db-ex",
    "method": "git",
    "tags": [
      "extension",
      "database",
      "convenience",
      "db",
      "mysql",
      "postgres",
      "sqlite"
    ],
    "description": "extension modules for Nim's 'db_*' modules",
    "license": "MIT",
    "web": "https://github.com/Senketsu/nim-db-ex"
  },
  {
    "name": "spry",
    "url": "https://github.com/gokr/spry",
    "method": "git",
    "tags": [
      "language",
      "library",
      "scripting"
    ],
    "description": "A Smalltalk and Rebol inspired language implemented as an AST interpreter",
    "license": "MIT",
    "web": "https://github.com/gokr/spry"
  },
  {
    "name": "nimBMP",
    "url": "https://github.com/jangko/nimBMP",
    "method": "git",
    "tags": [
      "graphics",
      "library",
      "BMP"
    ],
    "description": "BMP encoder and decoder",
    "license": "MIT",
    "web": "https://github.com/jangko/nimBMP"
  },
  {
    "name": "nimPNG",
    "url": "https://github.com/jangko/nimPNG",
    "method": "git",
    "tags": [
      "graphics",
      "library",
      "PNG"
    ],
    "description": "PNG(Portable Network Graphics) encoder and decoder",
    "license": "MIT",
    "web": "https://github.com/jangko/nimPNG"
  },
  {
    "name": "litestore",
    "url": "https://github.com/h3rald/litestore",
    "method": "git",
    "tags": [
      "database",
      "rest",
      "sqlite"
    ],
    "description": "A lightweight, self-contained, RESTful, searchable, multi-format NoSQL document store",
    "license": "MIT",
    "web": "https://h3rald.com/litestore"
  },
  {
    "name": "parseFixed",
    "url": "https://github.com/jlp765/parsefixed",
    "method": "git",
    "tags": [
      "parse",
      "fixed",
      "width",
      "parser",
      "text"
    ],
    "description": "Parse fixed-width fields within lines of text (complementary to parsecsv)",
    "license": "MIT",
    "web": "https://github.com/jlp765/parsefixed"
  },
  {
    "name": "playlists",
    "url": "https://github.com/achesak/nim-playlists",
    "method": "git",
    "tags": [
      "library",
      "playlists",
      "M3U",
      "PLS",
      "XSPF"
    ],
    "description": "Nim library for parsing PLS, M3U, and XSPF playlist files",
    "license": "MIT",
    "web": "https://github.com/achesak/nim-playlists"
  },
  {
    "name": "seqmath",
    "url": "https://github.com/jlp765/seqmath",
    "method": "git",
    "tags": [
      "math",
      "seq",
      "sequence",
      "array",
      "nested",
      "algebra",
      "statistics",
      "lifted",
      "financial"
    ],
    "description": "Nim math library for sequences and nested sequences (extends math library)",
    "license": "MIT",
    "web": "https://github.com/jlp765/seqmath"
  },
  {
    "name": "daemonize",
    "url": "https://github.com/OpenSystemsLab/daemonize.nim",
    "method": "git",
    "tags": [
      "daemonize",
      "background",
      "fork",
      "unix",
      "linux",
      "process"
    ],
    "description": "This library makes your code run as a daemon process on Unix-like systems",
    "license": "MIT",
    "web": "https://github.com/OpenSystemsLab/daemonize.nim"
  },
  {
    "name": "tnim",
    "url": "https://github.com/jlp765/tnim",
    "method": "git",
    "tags": [
      "REPL",
      "sandbox",
      "interactive",
      "compiler",
      "code",
      "language"
    ],
    "description": "tnim is a Nim REPL - an interactive sandbox for testing Nim code",
    "license": "MIT",
    "web": "https://github.com/jlp765/tnim"
  },
  {
    "name": "ris",
    "url": "https://github.com/achesak/nim-ris",
    "method": "git",
    "tags": [
      "RIS",
      "citation",
      "library"
    ],
    "description": "Module for working with RIS citation files",
    "license": "MIT",
    "web": "https://github.com/achesak/nim-ris"
  },
  {
    "name": "geoip",
    "url": "https://github.com/achesak/nim-geoip",
    "method": "git",
    "tags": [
      "IP",
      "address",
      "location",
      "geolocation"
    ],
    "description": "Retrieve info about a location from an IP address",
    "license": "MIT",
    "web": "https://github.com/achesak/nim-geoip"
  },
  {
    "name": "freegeoip",
    "url": "https://github.com/achesak/nim-freegeoip",
    "method": "git",
    "tags": [
      "IP",
      "address",
      "location",
      "geolocation"
    ],
    "description": "Retrieve info about a location from an IP address",
    "license": "MIT",
    "web": "https://github.com/achesak/nim-freegeoip"
  },
  {
    "name": "nimroutine",
    "url": "https://github.com/rogercloud/nim-routine",
    "method": "git",
    "tags": [
      "goroutine",
      "routine",
      "lightweight",
      "thread"
    ],
    "description": "A go routine like nim implementation",
    "license": "MIT",
    "web": "https://github.com/rogercloud/nim-routine"
  },
  {
    "name": "coverage",
    "url": "https://github.com/yglukhov/coverage",
    "method": "git",
    "tags": [
      "code",
      "coverage"
    ],
    "description": "Code coverage library",
    "license": "MIT",
    "web": "https://github.com/yglukhov/coverage"
  },
  {
    "name": "golib",
    "url": "https://github.com/stefantalpalaru/golib-nim",
    "method": "git",
    "tags": [
      "library",
      "wrapper"
    ],
    "description": "Bindings for golib - a library that (ab)uses gccgo to bring Go's channels and goroutines to the rest of the world",
    "license": "BSD",
    "web": "https://github.com/stefantalpalaru/golib-nim"
  },
  {
    "name": "libnotify",
    "url": "https://github.com/FedericoCeratto/nim-libnotify.git",
    "method": "git",
    "tags": [
      "library",
      "wrapper",
      "desktop"
    ],
    "description": "Minimalistic libnotify wrapper for desktop notifications",
    "license": "LGPLv3",
    "web": "https://github.com/FedericoCeratto/nim-libnotify"
  },
  {
    "name": "nimcat",
    "url": "https://github.com/shakna-israel/nimcat",
    "method": "git",
    "tags": [
      "cat",
      "cli"
    ],
    "description": "An implementation of cat in Nim",
    "license": "MIT",
    "web": "https://github.com/shakna-israel/nimcat"
  },
  {
    "name": "sections",
    "url": "https://github.com/c0ffeeartc/nim-sections",
    "method": "git",
    "tags": [
      "BDD",
      "test"
    ],
    "description": "`Section` macro with BDD aliases for testing",
    "license": "MIT",
    "web": "https://github.com/c0ffeeartc/nim-sections"
  },
  {
    "name": "nimfp",
    "url": "https://github.com/vegansk/nimfp",
    "method": "git",
    "tags": [
      "functional",
      "library"
    ],
    "description": "Nim functional programming library",
    "license": "MIT",
    "web": "https://github.com/vegansk/nimfp"
  },
  {
    "name": "nhsl",
    "url": "https://github.com/twist-vector/nhsl.git",
    "method": "git",
    "tags": [
      "library",
      "serialization",
      "pure"
    ],
    "description": "Nim Hessian Serialization Library encodes/decodes data into the Hessian binary protocol",
    "license": "LGPL",
    "web": "https://github.com/twist-vector/nhsl"
  },
  {
    "name": "nimstopwatch",
    "url": "https://github.com/twist-vector/nim-stopwatch.git",
    "method": "git",
    "tags": [
      "app",
      "timer"
    ],
    "description": "A Nim-based, non-graphical application designed to measure the amount of time elapsed from its activation to deactivation, includes total elapsed time, lap, and split times.",
    "license": "LGPL",
    "web": "https://github.com/twist-vector/nim-stopwatch"
  },
  {
    "name": "playground",
    "url": "https://github.com/theduke/nim-playground",
    "method": "git",
    "tags": [
      "webapp",
      "execution",
      "code",
      "sandbox"
    ],
    "description": "Web-based playground for testing Nim code.",
    "license": "MIT",
    "web": "https://github.com/theduke/nim-playground"
  },
  {
    "name": "nimsl",
    "url": "https://github.com/yglukhov/nimsl",
    "method": "git",
    "tags": [
      "shader",
      "opengl",
      "glsl"
    ],
    "description": "Shaders in Nim.",
    "license": "MIT",
    "web": "https://github.com/yglukhov/nimsl"
  },
  {
    "name": "omnilog",
    "url": "https://github.com/nim-appkit/omnilog",
    "method": "git",
    "tags": [
      "library",
      "logging",
      "logs"
    ],
    "description": "Advanced logging library for Nim with structured logging, formatters, filters and writers.",
    "license": "MIT",
    "web": "https://github.com/nim-appkit/omnilog"
  },
  {
    "name": "values",
    "url": "https://github.com/nim-appkit/values",
    "method": "git",
    "tags": [
      "library",
      "values",
      "datastructures"
    ],
    "description": "Library for working with arbitrary values + a map data structure.",
    "license": "MIT",
    "web": "https://github.com/nim-appkit/values"
  },
  {
    "name": "geohash",
    "url": "https://github.com/twist-vector/nim-geohash.git",
    "method": "git",
    "tags": [
      "library",
      "geocoding",
      "pure"
    ],
    "description": "Nim implementation of the geohash latitude/longitude geocode system",
    "license": "Apache License 2.0",
    "web": "https://github.com/twist-vector/nim-geohash"
  },
  {
    "name": "bped",
    "url": "https://github.com/twist-vector/nim-bped.git",
    "method": "git",
    "tags": [
      "library",
      "serialization",
      "pure"
    ],
    "description": "Nim implementation of the Bittorrent ascii serialization protocol",
    "license": "Apache License 2.0",
    "web": "https://github.com/twist-vector/nim-bped"
  },
  {
    "name": "ctrulib",
    "url": "https://github.com/skyforce77/ctrulib-nim.git",
    "method": "git",
    "tags": [
      "library",
      "nintendo",
      "3ds"
    ],
    "description": "ctrulib wrapper",
    "license": "GPLv2",
    "web": "https://github.com/skyforce77/ctrulib-nim"
  },
  {
    "name": "nimrdkafka",
    "url": "https://github.com/dfdeshom/nimrdkafka.git",
    "method": "git",
    "tags": [
      "library",
      "wrapper",
      "kafka"
    ],
    "description": "Nim wrapper for librdkafka",
    "license": "Apache License 2.0",
    "web": "https://github.com/dfdeshom/nimrdkafka"
  },
  {
    "name": "utils",
    "url": "https://github.com/nim-appkit/utils",
    "method": "git",
    "tags": [
      "library",
      "utilities"
    ],
    "description": "Collection of string, parsing, pointer, ... utilities.",
    "license": "MIT",
    "web": "https://github.com/nim-appkit/utils"
  },
  {
    "name": "pymod",
    "url": "https://github.com/jboy/nim-pymod",
    "method": "git",
    "tags": [
      "wrapper",
      "python",
      "module",
      "numpy",
      "array",
      "matrix",
      "ndarray",
      "pyobject",
      "pyarrayobject",
      "iterator",
      "iterators",
      "docstring"
    ],
    "description": "Auto-generate a Python module that wraps a Nim module.",
    "license": "MIT",
    "web": "https://github.com/jboy/nim-pymod"
  },
  {
    "name": "db",
    "url": "https://github.com/jlp765/db",
    "method": "git",
    "tags": [
      "wrapper",
      "database",
      "module",
      "sqlite",
      "mysql",
      "postgres",
      "db_sqlite",
      "db_mysql",
      "db_postgres"
    ],
    "description": "Unified db access module, providing a single library module to access the db_sqlite, db_mysql and db_postgres modules.",
    "license": "MIT",
    "web": "https://github.com/jlp765/db"
  },
  {
    "name": "nimsnappy",
    "url": "https://github.com/dfdeshom/nimsnappy.git",
    "method": "git",
    "tags": [
      "wrapper",
      "compression"
    ],
    "description": "Nim wrapper for the snappy compression library. there is also a high-level API for easy use",
    "license": "BSD",
    "web": "https://github.com/dfdeshom/nimsnappy"
  },
  {
    "name": "nimLUA",
    "url": "https://github.com/jangko/nimLUA",
    "method": "git",
    "tags": [
      "lua",
      "library",
      "bind",
      "glue",
      "macros"
    ],
    "description": "glue code generator to bind Nim and Lua together using Nim's powerful macro",
    "license": "MIT",
    "web": "https://github.com/jangko/nimLUA"
  },
  {
    "name": "sound",
    "url": "https://github.com/yglukhov/sound.git",
    "method": "git",
    "tags": [
      "sound",
      "ogg"
    ],
    "description": "Cross-platform sound mixer library",
    "license": "MIT",
    "web": "https://github.com/yglukhov/sound"
  },
  {
    "name": "nimi3status",
    "url": "https://github.com/FedericoCeratto/nimi3status",
    "method": "git",
    "tags": [
      "i3",
      "i3status"
    ],
    "description": "Lightweight i3 status bar.",
    "license": "GPLv3",
    "web": "https://github.com/FedericoCeratto/nimi3status"
  },
  {
    "name": "native_dialogs",
    "url": "https://github.com/SSPkrolik/nim-native-dialogs.git",
    "method": "git",
    "tags": [
      "ui",
      "gui",
      "cross-platform",
      "library"
    ],
    "description": "Implements framework-agnostic native operating system dialogs calls",
    "license": "MIT",
    "web": "https://github.com/SSPkrolik/nim-native-dialogs"
  },
  {
    "name": "variant",
    "url": "https://github.com/yglukhov/variant.git",
    "method": "git",
    "tags": [
      "variant"
    ],
    "description": "Variant type and type matching",
    "license": "MIT",
    "web": "https://github.com/yglukhov/variant"
  },
  {
    "name": "pythonmath",
    "url": "https://github.com/achesak/nim-pythonmath",
    "method": "git",
    "tags": [
      "library",
      "python",
      "math"
    ],
    "description": "Module to provide an interface as similar as possible to Python's math libary",
    "license": "MIT",
    "web": "https://github.com/achesak/nim-pythonmath"
  },
  {
    "name": "nimlz4",
    "url": "https://github.com/dfdeshom/nimlz4.git",
    "method": "git",
    "tags": [
      "wrapper",
      "compression",
      "lzo",
      "lz4"
    ],
    "description": "Nim wrapper for the LZ4 library. There is also a high-level API for easy use",
    "license": "BSD",
    "web": "https://github.com/dfdeshom/nimlz4"
  },
  {
    "name": "pythonize",
    "url": "https://github.com/marcoapintoo/nim-pythonize.git",
    "method": "git",
    "tags": [
      "python",
      "wrapper"
    ],
    "description": "A higher-level wrapper for the Python Programing Language",
    "license": "MIT",
    "web": "https://github.com/marcoapintoo/nim-pythonize"
  },
  {
    "name": "cligen",
    "url": "https://github.com/c-blake/cligen.git",
    "method": "git",
    "tags": [
      "library",
      "command-line",
      "arguments",
      "switches",
      "parsing",
      "options"
    ],
    "description": "Infer & generate command-line interace/option/argument parsers",
    "license": "MIT",
    "web": "https://github.com/c-blake/cligen"
  },
  {
    "name": "fnmatch",
    "url": "https://github.com/achesak/nim-fnmatch",
    "method": "git",
    "tags": [
      "library",
      "unix",
      "files",
      "matching"
    ],
    "description": "Nim module for filename matching with UNIX shell patterns",
    "license": "MIT",
    "web": "https://github.com/achesak/nim-fnmatch"
  },
  {
    "name": "shorturl",
    "url": "https://github.com/achesak/nim-shorturl",
    "method": "git",
    "tags": [
      "library",
      "url",
      "uid"
    ],
    "description": "Nim module for generating URL identifiers for Tiny URL and bit.ly-like URLs",
    "license": "MIT",
    "web": "https://github.com/achesak/nim-shorturl"
  },
  {
    "name": "teafiles",
    "url": "git@github.com:unicredit/nim-teafiles.git",
    "method": "git",
    "tags": [
      "teafiles",
      "mmap",
      "timeseries"
    ],
    "description": "TeaFiles provide fast read/write access to time series data",
    "license": "Apache2",
    "web": "https://github.com/unicredit/nim-teafiles"
  },
  {
    "name": "emmy",
    "url": "git@github.com:unicredit/emmy.git",
    "method": "git",
    "tags": [
      "algebra",
      "polynomials",
      "primes",
      "ring",
      "quotients"
    ],
    "description": "Algebraic structures and related operations for Nim",
    "license": "Apache2",
    "web": "https://github.com/unicredit/emmy"
  },
  {
    "name": "impulse_engine",
    "url": "https://github.com/matkuki/Nim-Impulse-Engine",
    "method": "git",
    "tags": [
      "physics",
      "engine",
      "2D"
    ],
    "description": "Nim port of a simple 2D physics engine",
    "license": "zlib",
    "web": "https://github.com/matkuki/Nim-Impulse-Engine"
  },
  {
    "name": "notifications",
    "url": "https://github.com/dom96/notifications",
    "method": "git",
    "tags": [
      "notifications",
      "alerts",
      "gui",
      "toasts",
      "macosx",
      "cocoa"
    ],
    "description": "Library for displaying notifications on the desktop",
    "license": "MIT",
    "web": "https://github.com/dom96/notifications"
  },
  {
    "name": "reactor",
    "url": "https://github.com/zielmicha/reactor.nim",
    "method": "git",
    "tags": [
      "async",
      "libuv",
      "http",
      "tcp"
    ],
    "description": "Asynchronous networking engine for Nim",
    "license": "MIT",
    "web": "https://networkos.net/nim/reactor.nim"
  },
  {
    "name": "asynctools",
    "url": "https://github.com/cheatfate/asynctools",
    "method": "git",
    "tags": [
      "async",
      "pipes",
      "processes",
      "ipc",
      "synchronization",
      "dns",
      "pty"
    ],
    "description": "Various asynchronous tools for Nim",
    "license": "MIT",
    "web": "https://github.com/cheatfate/asynctools"
  },
  {
    "name": "nimcrypto",
    "url": "https://github.com/cheatfate/nimcrypto",
    "method": "git",
    "tags": [
      "crypto",
      "hashes",
      "ciphers",
      "keccak",
      "sha3",
      "blowfish",
      "twofish",
      "rijndael",
      "csprng",
      "hmac",
      "ripemd"
    ],
    "description": "Nim cryptographic library",
    "license": "MIT",
    "web": "https://github.com/cheatfate/nimcrypto"
  },
  {
    "name": "collections",
    "url": "https://github.com/zielmicha/collections.nim",
    "method": "git",
    "tags": [
      "iterator",
      "functional"
    ],
    "description": "Various collections and utilities",
    "license": "MIT",
    "web": "https://github.com/zielmicha/collections.nim"
  },
  {
    "name": "capnp",
    "url": "https://github.com/zielmicha/capnp.nim",
    "method": "git",
    "tags": [
      "capnp",
      "serialization",
      "protocol",
      "rpc"
    ],
    "description": "Cap'n Proto implementation for Nim",
    "license": "MIT",
    "web": "https://github.com/zielmicha/capnp.nim"
  },
  {
    "name": "biscuits",
    "url": "https://github.com/achesak/nim-biscuits",
    "method": "git",
    "tags": [
      "cookie",
      "persistence"
    ],
    "description": "better cookie handling",
    "license": "MIT",
    "web": "https://github.com/achesak/nim-biscuits"
  },
  {
    "name": "pari",
    "url": "https://github.com/lompik/pari.nim",
    "method": "git",
    "tags": [
      "number theory",
      "computer algebra system"
    ],
    "description": "Pari/GP C library wrapper",
    "license": "MIT",
    "web": "https://github.com/lompik/pari.nim"
  },
  {
    "name": "spacenav",
    "url": "https://github.com/nimious/spacenav.git",
    "method": "git",
    "tags": [
      "binding",
      "3dx",
      "3dconnexion",
      "libspnav",
      "spacenav",
      "spacemouse",
      "spacepilot",
      "spacenavigator"
    ],
    "description": "Bindings for libspnav, the free 3Dconnexion device driver",
    "license": "MIT",
    "web": "https://github.com/nimious/spacenav"
  },
  {
    "name": "isense",
    "url": "https://github.com/nimious/isense.git",
    "method": "git",
    "tags": [
      "binding",
      "isense",
      "intersense",
      "inertiacube",
      "intertrax",
      "microtrax",
      "thales",
      "tracking",
      "sensor"
    ],
    "description": "Bindings for the InterSense SDK",
    "license": "MIT",
    "web": "https://github.com/nimious/isense"
  },
  {
    "name": "libusb",
    "url": "https://github.com/nimious/libusb.git",
    "method": "git",
    "tags": [
      "binding",
      "usb",
      "libusb"
    ],
    "description": "Bindings for libusb, the cross-platform user library to access USB devices.",
    "license": "MIT",
    "web": "https://github.com/nimious/libusb"
  },
  {
    "name": "myo",
    "url": "https://github.com/nimious/myo.git",
    "method": "git",
    "tags": [
      "binding",
      "myo",
      "thalmic",
      "armband",
      "gesture"
    ],
    "description": "Bindings for the Thalmic Labs Myo gesture control armband SDK.",
    "license": "MIT",
    "web": "https://github.com/nimious/myo"
  },
  {
    "name": "oculus",
    "url": "https://github.com/nimious/oculus.git",
    "method": "git",
    "tags": [
      "binding",
      "oculus",
      "rift",
      "vr",
      "libovr",
      "ovr",
      "dk1",
      "dk2",
      "gearvr"
    ],
    "description": "Bindings for the Oculus VR SDK.",
    "license": "MIT",
    "web": "https://github.com/nimious/oculus"
  },
  {
    "name": "serialport",
    "url": "https://github.com/nimious/serialport.git",
    "method": "git",
    "tags": [
      "binding",
      "libserialport",
      "serial",
      "communication"
    ],
    "description": "Bindings for libserialport, the cross-platform serial communication library.",
    "license": "MIT",
    "web": "https://github.com/nimious/serialport"
  },
  {
    "name": "gles",
    "url": "https://github.com/nimious/gles.git",
    "method": "git",
    "tags": [
      "binding",
      "khronos",
      "gles",
      "opengl es"
    ],
    "description": "Bindings for OpenGL ES, the embedded 3D graphics library.",
    "license": "MIT",
    "web": "https://github.com/nimious/gles"
  },
  {
    "name": "egl",
    "url": "https://github.com/nimious/egl.git",
    "method": "git",
    "tags": [
      "binding",
      "khronos",
      "egl",
      "opengl",
      "opengl es",
      "openvg"
    ],
    "description": "Bindings for EGL, the native platform interface for rendering APIs.",
    "license": "MIT",
    "web": "https://github.com/nimious/egl"
  },
  {
    "name": "sixense",
    "url": "https://github.com/nimious/sixense.git",
    "method": "git",
    "tags": [
      "binding",
      "sixense",
      "razer hydra",
      "stem system",
      "vr"
    ],
    "description": "Bindings for the Sixense Core API.",
    "license": "MIT",
    "web": "https://github.com/nimious/sixense"
  },
  {
    "name": "listsv",
    "url": "https://github.com/srwiley/listsv.git",
    "method": "git",
    "tags": [
      "singly linked list",
      "doubly linked list"
    ],
    "description": "Basic operations on singly and doubly linked lists.",
    "license": "MIT",
    "web": "https://github.com/srwiley/listsv"
  },
  {
    "name": "kissfft",
    "url": "https://github.com/m13253/nim-kissfft",
    "method": "git",
    "tags": [
      "fft",
      "dsp",
      "signal"
    ],
    "description": "Nim binding for KissFFT Fast Fourier Transform library",
    "license": "BSD",
    "web": "https://github.com/m13253/nim-kissfft"
  },
  {
    "name": "nimbench",
    "url": "https://github.com/ivankoster/nimbench.git",
    "method": "git",
    "tags": [
      "benchmark",
      "micro benchmark",
      "timer"
    ],
    "description": "Micro benchmarking tool to measure speed of code, with the goal of optimizing it.",
    "license": "Apache Version 2.0",
    "web": "https://github.com/ivankoster/nimbench"
  },
  {
    "name": "nest",
    "url": "https://github.com/kedean/nest.git",
    "method": "git",
    "tags": [
      "library",
      "api",
      "router",
      "web"
    ],
    "description": "RESTful URI router",
    "license": "MIT",
    "web": "https://github.com/kedean/nest"
  },
  {
    "name": "nimbluez",
    "url": "https://github.com/Electric-Blue/NimBluez.git",
    "method": "git",
    "tags": [
      "bluetooth",
      "library",
      "wrapper",
      "sockets"
    ],
    "description": "Nim modules for access to system Bluetooth resources.",
    "license": "BSD",
    "web": "https://github.com/Electric-Blue/NimBluez"
  },
  {
    "name": "yaml",
    "url": "https://github.com/flyx/NimYAML",
    "method": "git",
    "tags": [
      "serialization",
      "parsing",
      "library",
      "yaml"
    ],
    "description": "YAML 1.2 implementation for Nim",
    "license": "MIT",
    "web": "http://flyx.github.io/NimYAML/"
  },
  {
    "name": "nimyaml",
    "url": "https://github.com/flyx/NimYAML",
    "method": "git",
    "tags": [
      "serialization",
      "parsing",
      "library",
      "yaml"
    ],
    "description": "YAML 1.2 implementation for Nim",
    "license": "MIT",
    "web": "http://flyx.github.io/NimYAML/"
  },
  {
    "name": "jsmn",
    "url": "https://github.com/OpenSystemsLab/jsmn.nim",
    "method": "git",
    "tags": [
      "json",
      "token",
      "tokenizer",
      "parser",
      "jsmn"
    ],
    "description": "Jsmn - a world fastest JSON parser - in pure Nim",
    "license": "MIT",
    "web": "https://github.com/OpenSystemsLab/jsmn.nim"
  },
  {
    "name": "mangle",
    "url": "https://github.com/baabelfish/mangle",
    "method": "git",
    "tags": [
      "functional",
      "iterators",
      "lazy",
      "library"
    ],
    "description": "Yet another iterator library",
    "license": "MIT",
    "web": "https://github.com/baabelfish/mangle"
  },
  {
    "name": "nimshell",
    "url": "https://github.com/vegansk/nimshell",
    "method": "git",
    "tags": [
      "shell",
      "utility"
    ],
    "description": "Library for shell scripting in nim",
    "license": "MIT",
    "web": "https://github.com/vegansk/nimshell"
  },
  {
    "name": "rosencrantz",
    "url": "https://github.com/andreaferretti/rosencrantz",
    "method": "git",
    "tags": [
      "web",
      "server",
      "DSL",
      "combinators"
    ],
    "description": "A web DSL for Nim",
    "license": "MIT",
    "web": "https://github.com/andreaferretti/rosencrantz"
  },
  {
    "name": "sam",
    "url": "https://github.com/OpenSystemsLab/sam.nim",
    "method": "git",
    "tags": [
      "json",
      "binding",
      "map",
      "dump",
      "load"
    ],
    "description": "Fast and just works JSON-Binding for Nim",
    "license": "MIT",
    "web": "https://github.com/OpenSystemsLab/sam.nim"
  },
  {
    "name": "twitter",
    "url": "https://github.com/kubo39/twitter",
    "method": "git",
    "tags": [
      "library",
      "wrapper",
      "twitter"
    ],
    "description": "Low-level twitter API wrapper library for Nim.",
    "license": "MIT",
    "web": "https://github.com/kubo39/twitter"
  },
  {
    "name": "stomp",
    "url": "https://bitbucket.org/mahlon/nim-stomp",
    "method": "hg",
    "tags": [
      "stomp",
      "library",
      "messaging",
      "events"
    ],
    "description": "A pure-nim implementation of the STOMP protocol for machine messaging.",
    "license": "MIT",
    "web": "http://bitbucket.org/mahlon/nim-stomp"
  },
  {
    "name": "srt",
    "url": "https://github.com/achesak/nim-srt",
    "method": "git",
    "tags": [
      "srt",
      "subrip",
      "subtitle"
    ],
    "description": "Nim module for parsing SRT (SubRip) subtitle files",
    "license": "MIT",
    "web": "https://github.com/achesak/nim-srt"
  },
  {
    "name": "subviewer",
    "url": "https://github.com/achesak/nim-subviewer",
    "method": "git",
    "tags": [
      "subviewer",
      "subtitle"
    ],
    "description": "Nim module for parsing SubViewer subtitle files",
    "license": "MIT",
    "web": "https://github.com/achesak/nim-subviewer"
  },
  {
    "name": "Kinto",
    "url": "https://github.com/OpenSystemsLab/kinto.nim",
    "method": "git",
    "tags": [
      "mozilla",
      "kinto",
      "json",
      "storage",
      "server",
      "client"
    ],
    "description": "Kinto Client for Nim",
    "license": "MIT",
    "web": "https://github.com/OpenSystemsLab/kinto.nim"
  },
  {
    "name": "xmltools",
    "url": "https://github.com/vegansk/xmltools",
    "method": "git",
    "tags": [
      "xml",
      "functional",
      "library",
      "parsing"
    ],
    "description": "High level xml library for Nim",
    "license": "MIT",
    "web": "https://github.com/vegansk/xmltools"
  },
  {
    "name": "nimongo",
    "url": "https://github.com/SSPkrolik/nimongo",
    "method": "git",
    "tags": [
      "mongo",
      "mongodb",
      "database",
      "server",
      "driver",
      "storage"
    ],
    "description": "MongoDB driver in pure Nim language with synchronous and asynchronous I/O support",
    "license": "MIT",
    "web": "https://github.com/SSPkrolik/nimongo"
  },
  {
    "name": "nimboost",
    "url": "https://github.com/vegansk/nimboost",
    "method": "git",
    "tags": [
      "stdlib",
      "library",
      "utility"
    ],
    "description": "Additions to the Nim's standard library, like boost for C++",
    "license": "MIT",
    "web": "http://vegansk.github.io/nimboost/"
  },
  {
    "name": "asyncdocker",
    "url": "https://github.com/tulayang/asyncdocker",
    "method": "git",
    "tags": [
      "async",
      "docker"
    ],
    "description": "Asynchronous docker client written by Nim-lang",
    "license": "MIT",
    "web": "http://tulayang.github.io/asyncdocker.html"
  },
  {
    "name": "python3",
    "url": "https://github.com/matkuki/python3",
    "method": "git",
    "tags": [
      "python",
      "wrapper"
    ],
    "description": "Wrapper to interface with the Python 3 interpreter",
    "license": "MIT",
    "web": "https://github.com/matkuki/python3"
  },
  {
    "name": "jser",
    "url": "https://github.com/niv/jser.nim",
    "method": "git",
    "tags": [
      "json",
      "serialize",
      "tuple"
    ],
    "description": "json de/serializer for tuples and more",
    "license": "MIT",
    "web": "https://github.com/niv/jser.nim"
  },
  {
    "name": "pledge",
    "url": "https://github.com/euantorano/pledge.nim",
    "method": "git",
    "tags": [
      "pledge",
      "openbsd"
    ],
    "description": "OpenBSDs pledge(2) for Nim.",
    "license": "BSD3",
    "web": "https://github.com/euantorano/pledge.nim"
  },
  {
    "name": "sophia",
    "url": "https://github.com/gokr/nim-sophia",
    "method": "git",
    "tags": [
      "library",
      "wrapper",
      "database"
    ],
    "description": "Nim wrapper of the Sophia key/value store",
    "license": "MIT",
    "web": "https://github.com/gokr/nim-sophia"
  },
  {
    "name": "progress",
    "url": "https://github.com/euantorano/progress.nim",
    "method": "git",
    "tags": [
      "progress",
      "bar",
      "terminal",
      "ui"
    ],
    "description": "A simple progress bar for Nim.",
    "license": "BSD3",
    "web": "https://github.com/euantorano/progress.nim"
  },
  {
    "name": "websocket",
    "url": "https://github.com/niv/websocket.nim",
    "method": "git",
    "tags": [
      "http",
      "websockets",
      "async",
      "client",
      "server"
    ],
    "description": "websockets for nim",
    "license": "MIT",
    "web": "https://github.com/niv/websocket.nim"
  },
  {
    "name": "cucumber",
    "url": "https://github.com/shaunc/cucumber_nim",
    "method": "git",
    "tags": [
      "testing",
      "cucumber",
      "bdd"
    ],
    "description": "implements the cucumber BDD framework in the nim language",
    "license": "MIT",
    "web": "https://github.com/shaunc/cucumber_nim"
  },
  {
    "name": "libmpdclient",
    "url": "https://github.com/lompik/libmpdclient.nim",
    "method": "git",
    "tags": [
      "MPD",
      "Music Player Daemon"
    ],
    "description": "Bindings for the Music Player Daemon C client library",
    "license": "BSD",
    "web": "https://github.com/lompik/libmpdclient.nim"
  },
  {
    "name": "awk",
    "url": "https://github.com/greencardamom/awk",
    "method": "git",
    "tags": [
      "awk"
    ],
    "description": "Nim for awk programmers",
    "license": "MIT",
    "web": "https://github.com/greencardamom/awk"
  },
  {
    "name": "dotenv",
    "url": "https://github.com/euantorano/dotenv.nim",
    "method": "git",
    "tags": [
      "env",
      "dotenv",
      "configuration",
      "environment"
    ],
    "description": "Loads environment variables from `.env`.",
    "license": "BSD3",
    "web": "https://github.com/euantorano/dotenv.nim"
  },
  {
    "name": "sph",
    "url": "https://github.com/aidansteele/sph",
    "method": "git",
    "tags": [
      "crypto",
      "hashes",
      "md5",
      "sha"
    ],
    "description": "Large number of cryptographic hashes for Nim",
    "license": "MIT",
    "web": "https://github.com/aidansteele/sph"
  },
  {
    "name": "libsodium",
    "url": "https://github.com/FedericoCeratto/nim-libsodium",
    "method": "git",
    "tags": [
      "wrapper",
      "library",
      "security",
      "crypto"
    ],
    "description": "libsodium wrapper",
    "license": "LGPLv3",
    "web": "https://github.com/FedericoCeratto/nim-libsodium"
  },
  {
    "name": "aws_sdk",
    "url": "https://github.com/aidansteele/aws_sdk.nim",
    "method": "git",
    "tags": [
      "aws",
      "amazon"
    ],
    "description": "Library for interacting with Amazon Web Services (AWS)",
    "license": "MIT",
    "web": "https://github.com/aidansteele/aws_sdk.nim"
  },
  {
    "name": "i18n",
    "url": "https://github.com/Parashurama/nim-i18n",
    "method": "git",
    "tags": [
      "gettext",
      "i18n",
      "internationalisation"
    ],
    "description": "Bring a gettext-like internationalisation module to Nim",
    "license": "MIT",
    "web": "https://github.com/Parashurama/nim-i18n"
  },
  {
    "name": "persistent_enums",
    "url": "https://github.com/yglukhov/persistent_enums",
    "method": "git",
    "tags": [
      "enum",
      "binary",
      "protocol"
    ],
    "description": "Define enums which values preserve their binary representation upon inserting or reordering",
    "license": "MIT",
    "web": "https://github.com/yglukhov/persistent_enums"
  },
  {
    "name": "nimcl",
    "url": "https://github.com/unicredit/nimcl",
    "method": "git",
    "tags": [
      "OpenCL",
      "GPU"
    ],
    "description": "High level wrapper over OpenCL",
    "license": "Apache License 2.0",
    "web": "https://github.com/unicredit/nimcl"
  },
  {
    "name": "nimblas",
    "url": "https://github.com/unicredit/nimblas",
    "method": "git",
    "tags": [
      "BLAS",
      "linear algebra",
      "vector",
      "matrix"
    ],
    "description": "BLAS for Nim",
    "license": "Apache License 2.0",
    "web": "https://github.com/unicredit/nimblas"
  },
  {
    "name": "fixmath",
    "url": "https://github.com/Jeff-Ciesielski/fixmath",
    "method": "git",
    "tags": [
      "math"
    ],
    "description": "LibFixMath 16:16 fixed point support for nim",
    "license": "MIT",
    "web": "https://github.com/Jeff-Ciesielski/fixmath"
  },
  {
    "name": "nimzend",
    "url": "https://github.com/metatexx/nimzend",
    "method": "git",
    "tags": [
      "zend",
      "php",
      "binding",
      "extension"
    ],
    "description": "Native Nim Zend API glue for easy PHP extension development.",
    "license": "MIT",
    "web": "https://github.com/metatexx/nimzend"
  },
  {
    "name": "spills",
    "url": "https://github.com/andreaferretti/spills",
    "method": "git",
    "tags": [
      "disk-based",
      "sequence",
      "memory-mapping"
    ],
    "description": "Disk-based sequences",
    "license": "Apache License 2.0",
    "web": "https://github.com/andreaferretti/spills"
  },
  {
    "name": "platformer",
    "url": "https://github.com/def-/nim-platformer",
    "method": "git",
    "tags": [
      "game",
      "sdl",
      "2d"
    ],
    "description": "Writing a 2D Platform Game in Nim with SDL2",
    "license": "MIT",
    "web": "https://github.com/def-/nim-platformer"
  },
  {
    "name": "nimCEF",
    "url": "https://github.com/jangko/nimCEF",
    "method": "git",
    "tags": [
      "chromium",
      "embedded",
      "framework",
      "cef",
      "wrapper"
    ],
    "description": "Nim wrapper for the Chromium Embedded Framework",
    "license": "MIT",
    "web": "https://github.com/jangko/nimCEF"
  },
  {
    "name": "migrate",
    "url": "https://github.com/euantorano/migrate.nim",
    "method": "git",
    "tags": [
      "migrate",
      "database",
      "db"
    ],
    "description": "A simple database migration utility for Nim.",
    "license": "BSD3",
    "web": "https://github.com/euantorano/migrate.nim"
  },
  {
    "name": "subfield",
    "url": "https://github.com/jyapayne/subfield",
    "method": "git",
    "tags": [
      "subfield",
      "macros"
    ],
    "description": "Override the dot operator to access nested subfields of a Nim object.",
    "license": "MIT",
    "web": "https://github.com/jyapayne/subfield"
  },
  {
    "name": "semver",
    "url": "https://github.com/euantorano/semver.nim",
    "method": "git",
    "tags": [
      "semver",
      "version",
      "parser"
    ],
    "description": "Semantic versioning parser for Nim. Allows the parsing of version strings into objects and the comparing of version objects.",
    "license": "BSD3",
    "web": "https://github.com/euantorano/semver.nim"
  },
  {
    "name": "ad",
    "tags": [
      "calculator",
      "rpn"
    ],
    "method": "git",
    "license": "MIT",
    "web": "https://github.com/subsetpark/ad",
    "url": "https://github.com/subsetpark/ad",
    "description": "A simple RPN calculator"
  },
  {
    "name": "asyncpg",
    "url": "https://github.com/cheatfate/asyncpg",
    "method": "git",
    "tags": [
      "async",
      "database",
      "postgres",
      "postgresql",
      "asyncdispatch",
      "asynchronous",
      "library"
    ],
    "description": "Asynchronous PostgreSQL driver for Nim Language.",
    "license": "MIT",
    "web": "https://github.com/cheatfate/asyncpg"
  },
  {
    "name": "winregistry",
    "description": "Deal with Windows Registry from Nim.",
    "tags": [
      "registry",
      "windows",
      "library"
    ],
    "url": "https://github.com/miere43/nim-registry",
    "web": "https://github.com/miere43/nim-registry",
    "license": "MIT",
    "method": "git"
  },
  {
    "name": "luna",
    "description": "Lua convenience library for nim",
    "tags": [
      "lua",
      "scripting"
    ],
    "url": "https://github.com/smallfx/luna.nim",
    "web": "https://github.com/smallfx/luna.nim",
    "license": "MIT",
    "method": "git"
  },
  {
    "name": "qrcode",
    "description": "module for creating and reading QR codes using http://goqr.me/",
    "tags": [
      "qr",
      "qrcode",
      "api"
    ],
    "url": "https://github.com/achesak/nim-qrcode",
    "web": "https://github.com/achesak/nim-qrcode",
    "license": "MIT",
    "method": "git"
  },
  {
    "name": "circleci_client",
    "tags": [
      "circleci",
      "client"
    ],
    "method": "git",
    "license": "LGPLv3",
    "web": "https://github.com/FedericoCeratto/nim-circleci",
    "url": "https://github.com/FedericoCeratto/nim-circleci",
    "description": "CircleCI API client"
  },
  {
    "name": "iup",
    "description": "Bindings for the IUP widget toolkit",
    "tags": [
      "GUI",
      "IUP"
    ],
    "url": "https://github.com/nim-lang/iup",
    "web": "https://github.com/nim-lang/iup",
    "license": "MIT",
    "method": "git"
  },
  {
    "name": "barbarus",
    "tags": [
      "i18n",
      "internationalization"
    ],
    "method": "git",
    "license": "MIT",
    "web": "https://github.com/cjxgm/barbarus",
    "url": "https://github.com/cjxgm/barbarus",
    "description": "A simple extensible i18n engine."
  },
  {
    "name": "jsonob",
    "tags": [
      "json",
      "object",
      "marshal"
    ],
    "method": "git",
    "license": "MIT",
    "web": "https://github.com/cjxgm/jsonob",
    "url": "https://github.com/cjxgm/jsonob",
    "description": "JSON / Object mapper"
  },
  {
    "name": "autome",
    "description": "Write GUI automation scripts with Nim",
    "tags": [
      "gui",
      "automation",
      "windows"
    ],
    "license": "MIT",
    "web": "https://github.com/miere43/autome",
    "url": "https://github.com/miere43/autome",
    "method": "git"
  },
  {
    "name": "wox",
    "description": "Helper library for writing Wox plugins in Nim",
    "tags": [
      "wox",
      "plugins"
    ],
    "license": "MIT",
    "web": "https://github.com/roose/nim-wox",
    "url": "https://github.com/roose/nim-wox",
    "method": "git"
  },
  {
    "name": "seccomp",
    "description": "Linux Seccomp sandbox library",
    "tags": [
      "linux",
      "security",
      "sandbox",
      "seccomp"
    ],
    "license": "LGPLv2.1",
    "web": "https://github.com/FedericoCeratto/nim-seccomp",
    "url": "https://github.com/FedericoCeratto/nim-seccomp",
    "method": "git"
  },
  {
    "name": "AntTweakBar",
    "tags": [
      "gui",
      "opengl",
      "rendering"
    ],
    "method": "git",
    "license": "MIT",
    "web": "https://github.com/krux02/nimAntTweakBar",
    "url": "https://github.com/krux02/nimAntTweakBar",
    "description": "nim wrapper around the AntTweakBar c library"
  },
  {
    "name": "slimdown",
    "tags": [
      "markdown",
      "parser",
      "library"
    ],
    "method": "git",
    "license": "MIT",
    "web": "https://github.com/ruivieira/nim-slimdown",
    "url": "https://github.com/ruivieira/nim-slimdown",
    "description": "Nim module that converts Markdown text to HTML using only regular expressions. Based on jbroadway's Slimdown."
  },
  {
    "name": "taglib",
    "description": "TagLib Audio Meta-Data Library wrapper",
    "license": "MIT",
    "tags": [
      "audio",
      "metadata",
      "tags",
      "library",
      "wrapper"
    ],
    "url": "https://github.com/alex-laskin/nim-taglib",
    "web": "https://github.com/alex-laskin/nim-taglib",
    "method": "git"
  },
  {
    "name": "des",
    "description": "3DES native library for Nim",
    "tags": [
      "library",
      "encryption",
      "crypto"
    ],
    "license": "MIT",
    "web": "https://github.com/LucaWolf/des.nim",
    "url": "https://github.com/LucaWolf/des.nim",
    "method": "git"
  },
  {
    "name": "bgfx",
    "url": "https://github.com/Halsys/nim-bgfx",
    "method": "git",
    "tags": [
      "wrapper",
      "media",
      "graphics",
      "3d",
      "rendering",
      "opengl"
    ],
    "description": "BGFX wrapper for the nim programming language.",
    "license": "BSD2",
    "web": "https://github.com/Halsys/nim-bgfx"
  },
  {
    "name": "json_builder",
    "tags": [
      "json",
      "generator",
      "builder"
    ],
    "method": "git",
    "license": "MIT",
    "web": "https://github.com/undecided/json_builder",
    "url": "https://github.com/undecided/json_builder",
    "description": "Easy and fast generator for valid json in nim"
  },
  {
    "name": "mapbits",
    "tags": [
      "map",
      "bits",
      "byte",
      "word",
      "binary"
    ],
    "method": "git",
    "license": "MIT",
    "description": "Access bit mapped portions of bytes in binary data as int variables",
    "web": "https://github.com/jlp765/mapbits",
    "url": "https://github.com/jlp765/mapbits"
  },
  {
    "name": "faststack",
    "tags": [
      "collection"
    ],
    "method": "git",
    "license": "MIT",
    "description": "Dynamically resizable data structure optimized for fast iteration.",
    "web": "https://github.com/Vladar4/FastStack",
    "url": "https://github.com/Vladar4/FastStack"
  },
  {
    "name": "gpx",
    "tags": [
      "GPX",
      "GPS",
      "waypoint",
      "route"
    ],
    "method": "git",
    "license": "MIT",
    "description": "Nim module for parsing GPX (GPS Exchange format) files",
    "web": "https://github.com/achesak/nim-gpx",
    "url": "https://github.com/achesak/nim-gpx"
  },
  {
    "name": "itn",
    "tags": [
      "GPS",
      "intinerary",
      "tomtom",
      "ITN"
    ],
    "method": "git",
    "license": "MIT",
    "description": "Nim module for parsing ITN (TomTom intinerary) files",
    "web": "https://github.com/achesak/nim-itn",
    "url": "https://github.com/achesak/nim-itn"
  },
  {
    "name": "foliant",
    "tags": [
      "foliant",
      "docs",
      "pdf",
      "docx",
      "word",
      "latex",
      "tex",
      "pandoc",
      "markdown",
      "md",
      "restream"
    ],
    "method": "git",
    "license": "MIT",
    "web": "https://github.com/foliant-docs/foliant-nim",
    "url": "https://github.com/foliant-docs/foliant-nim",
    "description": "Documentation generator that produces pdf and docx from Markdown. Uses Pandoc and LaTeX behind the scenes."
  },
  {
    "name": "gemf",
    "url": "https://bitbucket.org/abudden/gemf.nim",
    "method": "hg",
    "license": "MIT",
    "description": "Library for reading GEMF map tile stores",
    "web": "http://www.cgtk.co.uk/gemf",
    "tags": [
      "maps",
      "gemf",
      "parser"
    ]
  },
  {
    "name": "Remotery",
    "url": "https://github.com/Halsys/Nim-Remotery",
    "method": "git",
    "tags": [
      "wrapper",
      "opengl",
      "direct3d",
      "cuda",
      "profiler"
    ],
    "description": "Nim wrapper for (and with) Celtoys's Remotery",
    "license": "Apache License 2.0",
    "web": "https://github.com/Halsys/Nim-Remotery"
  },
  {
    "name": "picohttpparser",
    "tags": [
      "web",
      "http"
    ],
    "method": "git",
    "license": "MIT",
    "description": "Bindings for picohttpparser.",
    "web": "https://github.com/philip-wernersbach/nim-picohttpparser",
    "url": "https://github.com/philip-wernersbach/nim-picohttpparser"
  },
  {
    "name": "microasynchttpserver",
    "tags": [
      "web",
      "http",
      "async",
      "server"
    ],
    "method": "git",
    "license": "MIT",
    "description": "A thin asynchronous HTTP server library, API compatible with Nim's built-in asynchttpserver.",
    "web": "https://github.com/philip-wernersbach/microasynchttpserver",
    "url": "https://github.com/philip-wernersbach/microasynchttpserver"
  },
  {
    "name": "react",
    "url": "https://github.com/andreaferretti/react.nim",
    "method": "git",
    "tags": [
      "js",
      "react",
      "frontend",
      "ui",
      "single page application"
    ],
    "description": "React.js bindings for Nim",
    "license": "Apache License 2.0",
    "web": "https://github.com/andreaferretti/react.nim"
  },
  {
    "name": "oauth",
    "url": "https://github.com/CORDEA/oauth",
    "method": "git",
    "tags": [
      "library",
      "oauth",
      "oauth2",
      "authorization"
    ],
    "description": "OAuth library for nim",
    "license": "Apache License 2.0",
    "web": "http://cordea.github.io/oauth"
  },
  {
    "name": "jsbind",
    "url": "https://github.com/yglukhov/jsbind",
    "method": "git",
    "tags": [
      "bindings",
      "emscripten",
      "javascript"
    ],
    "description": "Define bindings to JavaScript and Emscripten",
    "license": "MIT",
    "web": "https://github.com/yglukhov/jsbind"
  },
  {
    "name": "uuids",
    "url": "https://github.com/pragmagic/uuids/",
    "method": "git",
    "tags": [
      "library",
      "uuid",
      "id"
    ],
    "description": "UUID library for Nim",
    "license": "MIT",
    "web": "https://github.com/pragmagic/uuids/"
  },
  {
    "name": "isaac",
    "url": "https://github.com/pragmagic/isaac/",
    "method": "git",
    "tags": [
      "library",
      "algorithms",
      "random",
      "crypto"
    ],
    "description": "ISAAC PRNG implementation on Nim",
    "license": "MIT",
    "web": "https://github.com/pragmagic/isaac/"
  },
  {
    "name": "SDF",
    "url": "https://github.com/Halsys/SDF.nim",
    "method": "git",
    "tags": [
      "sdf",
      "text",
      "contour",
      "texture",
      "signed",
      "distance",
      "transform"
    ],
    "description": "Signed Distance Field builder for contour texturing in Nim",
    "license": "MIT",
    "web": "https://github.com/Halsys/SDF.nim"
  },
  {
    "name": "WebGL",
    "url": "https://github.com/stisa/webgl",
    "method": "git",
    "tags": [
      "webgl",
      "graphic",
      "js",
      "javascript",
      "wrapper",
      "3D",
      "2D"
    ],
    "description": "Experimental wrapper to webgl for Nim",
    "license": "MIT",
    "web": "http://stisa.space/webgl/"
  },
  {
    "name": "fileinput",
    "url": "https://github.com/achesak/nim-fileinput",
    "method": "git",
    "tags": [
      "file",
      "io",
      "input"
    ],
    "description": "iterate through files and lines",
    "license": "MIT",
    "web": "https://github.com/achesak/nim-fileinput"
  },
  {
    "name": "classy",
    "url": "https://github.com/nigredo-tori/classy",
    "method": "git",
    "tags": [
      "library",
      "typeclasses",
      "macros"
    ],
    "description": "typeclasses for Nim",
    "license": "Unlicense",
    "web": "https://github.com/nigredo-tori/classy"
  },
  {
    "name": "MiNiM",
    "url": "https://github.com/h3rald/minim",
    "method": "git",
    "tags": [
      "concatenative",
      "language",
      "shell"
    ],
    "description": "A tiny concatenative programming language and shell.",
    "license": "MIT",
    "web": "https://h3rald.com/minim"
  },
  {
    "name": "boneIO",
    "url": "https://github.com/xyz32/boneIO",
    "method": "git",
    "tags": [
      "library",
      "GPIO",
      "BeagleBone"
    ],
    "description": "A low level GPIO library for the BeagleBone board family",
    "license": "MIT",
    "web": "https://github.com/xyz32/boneIO"
  },
  {
    "name": "ui",
    "url": "https://github.com/nim-lang/ui",
    "method": "git",
    "tags": [
      "library",
      "GUI",
      "libui",
      "toolkit"
    ],
    "description": "A wrapper for libui",
    "license": "MIT",
    "web": "https://github.com/nim-lang/ui"
  },
  {
    "name": "mmgeoip",
    "url": "https://github.com/FedericoCeratto/nim-mmgeoip",
    "method": "git",
    "tags": [
      "geoip"
    ],
    "description": "MaxMind GeoIP library",
    "license": "LGPLv2.1",
    "web": "https://github.com/FedericoCeratto/nim-mmgeoip"
  },
  {
    "name": "libjwt",
    "url": "https://github.com/nimscale/nim-libjwt",
    "method": "git",
    "tags": [
      "jwt",
      "libjwt"
    ],
    "description": "Bindings for libjwt",
    "license": "LGPLv2.1",
    "web": "https://github.com/nimscale/nim-libjwt"
  },
  {
    "name": "forestdb",
    "url": "https://github.com/nimscale/forestdb",
    "method": "git",
    "tags": [
      "library",
      "bTree",
      "HB+-Trie",
      "db",
      "forestdb"
    ],
    "description": "ForestDB is fast key-value storage engine that is based on a Hierarchical B+-Tree based Trie, or HB+-Trie.",
    "license": "Apache License 2.0",
    "web": "https://github.com/nimscale/forestdb"
  },
  {
    "name": "nimbox",
    "url": "https://github.com/dom96/nimbox",
    "method": "git",
    "tags": [
      "library",
      "wrapper",
      "termbox",
      "command-line",
      "ui",
      "tui",
      "gui"
    ],
    "description": "A Rustbox-inspired termbox wrapper",
    "license": "MIT",
    "web": "https://github.com/dom96/nimbox"
  },
  {
    "name": "psutil",
    "url": "https://github.com/juancarlospaco/psutil-nim",
    "method": "git",
    "tags": [
      "psutil",
      "process",
      "network",
      "system",
      "disk",
      "cpu"
    ],
    "description": "psutil is a cross-platform library for retrieving information on running processes and system utilization (CPU, memory, disks, network). Since 2018 maintained by Juan Carlos because was abandoned.",
    "license": "BSD",
    "web": "https://github.com/johnscillieri/psutil-nim"
  },
  {
    "name": "gapbuffer",
    "url": "https://notabug.org/vktec/nim-gapbuffer.git",
    "method": "git",
    "tags": [
      "buffer",
      "seq",
      "sequence",
      "string",
      "gapbuffer"
    ],
    "description": "A simple gap buffer implementation",
    "license": "MIT",
    "web": "https://notabug.org/vktec/nim-gapbuffer"
  },
  {
    "name": "pudge",
    "url": "https://github.com/recoilme/pudge.git",
    "method": "git",
    "tags": [
      "wrapper",
      "database",
      "sophia"
    ],
    "description": "Pudge Db - it's modern key/value storage with memcached protocol support. Pudge Db implements a high-level cross-platform sockets interface to sophia db.",
    "license": "MIT",
    "web": "https://github.com/recoilme/pudge"
  },
  {
    "name": "etcd_client",
    "url": "https://github.com/FedericoCeratto/nim-etcd-client",
    "method": "git",
    "tags": [
      "library",
      "etcd"
    ],
    "description": "etcd client library",
    "license": "LGPLv3",
    "web": "https://github.com/FedericoCeratto/nim-etcd-client"
  },
  {
    "name": "package_visible_types",
    "url": "https://github.com/zah/nim-package-visible-types",
    "method": "git",
    "tags": [
      "library",
      "packages",
      "visibility"
    ],
    "description": "A hacky helper lib for authoring Nim packages with package-level visiblity",
    "license": "MIT",
    "web": "https://github.com/zah/nim-package-visible-types"
  },
  {
    "name": "ranges",
    "url": "https://github.com/status-im/nim-ranges",
    "method": "git",
    "tags": [
      "library",
      "ranges"
    ],
    "description": "Exploration of various implementations of memory range types",
    "license": "Apache License 2.0",
    "web": "https://github.com/status-im/nim-ranges"
  },
  {
    "name": "json_rpc",
    "url": "https://github.com/status-im/nim-json-rpc",
    "method": "git",
    "tags": [
      "library",
      "json-rpc",
      "server",
      "client",
      "rpc",
      "json"
    ],
    "description": "Nim library for implementing JSON-RPC clients and servers",
    "license": "Apache License 2.0",
    "web": "https://github.com/status-im/nim-json-rpc"
  },
  {
    "name": "asyncdispatch2",
    "url": "https://github.com/status-im/nim-asyncdispatch2",
    "method": "git",
    "tags": [
      "library",
      "networking",
      "async",
      "asynchronous",
      "eventloop",
      "timers",
      "sendfile",
      "tcp",
      "udp"
    ],
    "description": "Experimental fork of Nim's asyncdispatch",
    "license": "Apache License 2.0",
    "web": "https://github.com/status-im/nim-asyncdispatch2"
  },
  {
    "name": "serialization",
    "url": "https://github.com/status-im/nim-serialization",
    "method": "git",
    "tags": [
      "library",
      "serialization"
    ],
    "description": "A modern and extensible serialization framework for Nim",
    "license": "Apache License 2.0",
    "web": "https://github.com/status-im/nim-serialization"
  },
  {
    "name": "json_serialization",
    "url": "https://github.com/status-im/nim-json-serialization",
    "method": "git",
    "tags": [
      "library",
      "json",
      "serialization"
    ],
    "description": "Flexible JSON serialization not relying on run-time type information",
    "license": "Apache License 2.0",
    "web": "https://github.com/status-im/nim-json-serialization"
  },
  {
    "name": "confutils",
    "url": "https://github.com/status-im/nim-confutils",
    "method": "git",
    "tags": [
      "library",
      "configuration"
    ],
    "description": "Simplified handling of command line options and config files",
    "license": "Apache License 2.0",
    "web": "https://github.com/status-im/nim-confutils"
  },
  {
    "name": "rlp",
    "url": "https://github.com/status-im/nim-rlp",
    "method": "git",
    "tags": [
      "library",
      "ethereum",
      "rlp",
      "serialization"
    ],
    "description": "RLP serialization library for Nim",
    "license": "Apache License 2.0",
    "web": "https://github.com/status-im/nim-rlp"
  },
  {
    "name": "eth_keys",
    "url": "https://github.com/status-im/nim-eth-keys",
    "method": "git",
    "tags": [
      "library",
      "ethereum",
      "cryptography"
    ],
    "description": "A reimplementation in pure Nim of eth-keys, the common API for Ethereum key operations.",
    "license": "Apache License 2.0",
    "web": "https://github.com/status-im/nim-eth-keys"
  },
  {
    "name": "eth_common",
    "url": "https://github.com/status-im/nim-eth-common",
    "method": "git",
    "tags": [
      "library",
      "ethereum"
    ],
    "description": "Definitions of various data structures used in the Ethereum eco-system",
    "license": "Apache License 2.0",
    "web": "https://github.com/status-im/nim-eth-common"
  },
  {
    "name": "ethash",
    "url": "https://github.com/status-im/nim-ethash",
    "method": "git",
    "tags": [
      "library",
      "ethereum",
      "ethash",
      "cryptography",
      "proof-of-work"
    ],
    "description": "A Nim implementation of Ethash, the ethereum proof-of-work hashing function",
    "license": "Apache License 2.0",
    "web": "https://github.com/status-im/nim-ethash"
  },
  {
    "name": "eth_bloom",
    "url": "https://github.com/status-im/nim-eth-bloom",
    "method": "git",
    "tags": [
      "library",
      "ethereum",
      "bloom",
      "bloom-filter"
    ],
    "description": "Ethereum bloom filter",
    "license": "Apache License 2.0",
    "web": "https://github.com/status-im/nim-eth-bloom"
  },
  {
    "name": "evmjit",
    "url": "https://github.com/status-im/nim-evmjit",
    "method": "git",
    "tags": [
      "library",
      "ethereum",
      "evm",
      "jit",
      "wrapper"
    ],
    "description": "A wrapper for the The Ethereum EVM JIT library",
    "license": "Apache License 2.0",
    "web": "https://github.com/status-im/nim-evmjit"
  },
  {
    "name": "keccak_tiny",
    "url": "https://github.com/status-im/nim-keccak-tiny",
    "method": "git",
    "tags": [
      "library",
      "sha3",
      "keccak",
      "cryptography"
    ],
    "description": "A wrapper for the keccak-tiny C library",
    "license": "Apache License 2.0",
    "web": "https://github.com/status-im/nim-keccak-tiny"
  },
  {
    "name": "httputils",
    "url": "https://github.com/status-im/nim-http-utils",
    "method": "git",
    "tags": [
      "http",
      "parsers",
      "protocols"
    ],
    "description": "Common utilities for implementing HTTP servers",
    "license": "Apache License 2.0",
    "web": "https://github.com/status-im/nim-http-utils"
  },
  {
    "name": "rocksdb",
    "url": "https://github.com/status-im/nim-rocksdb",
    "method": "git",
    "tags": [
      "library",
      "wrapper",
      "database"
    ],
    "description": "A wrapper for Facebook's RocksDB, an embeddable, persistent key-value store for fast storage",
    "license": "Apache 2.0 or GPLv2",
    "web": "https://github.com/status-im/nim-rocksdb"
  },
  {
    "name": "secp256k1",
    "url": "https://github.com/status-im/nim-secp256k1",
    "method": "git",
    "tags": [
      "library",
      "cryptography",
      "secp256k1"
    ],
    "description": "A wrapper for the libsecp256k1 C library",
    "license": "Apache License 2.0",
    "web": "https://github.com/status-im/nim-secp256k1"
  },
  {
    "name": "eth_trie",
    "url": "https://github.com/status-im/nim-eth-trie",
    "method": "git",
    "tags": [
      "library",
      "ethereum",
      "trie",
      "patricia-trie"
    ],
    "description": "Merkle Patricia Tries as specified by Ethereum",
    "license": "Apache License 2.0",
    "web": "https://github.com/status-im/nim-eth-trie"
  },
  {
    "name": "eth_p2p",
    "url": "https://github.com/status-im/nim-eth-p2p",
    "method": "git",
    "tags": [
      "library",
      "ethereum",
      "p2p",
      "devp2p",
      "rplx",
      "networking",
      "whisper",
      "swarm"
    ],
    "description": "Implementation of the Ethereum suite of P2P protocols",
    "license": "Apache License 2.0",
    "web": "https://github.com/status-im/nim-eth-p2p"
  },
  {
    "name": "eth_keyfile",
    "url": "https://github.com/status-im/nim-eth-keyfile",
    "method": "git",
    "tags": [
      "library",
      "ethereum",
      "keyfile",
      "wallet"
    ],
    "description": "Library for handling Ethereum private keys and wallets",
    "license": "Apache License 2.0",
    "web": "https://github.com/status-im/nim-eth-keyfile"
  },
  {
    "name": "byteutils",
    "url": "https://github.com/status-im/nim-byteutils",
    "method": "git",
    "tags": [
      "library",
      "blobs",
      "hex-dump"
    ],
    "description": "Useful utilities for manipulating and visualizing byte blobs",
    "license": "Apache License 2.0",
    "web": "https://github.com/status-im/nim-byteutils"
  },
  {
    "name": "ttmath",
    "url": "https://github.com/status-im/nim-ttmath",
    "method": "git",
    "tags": [
      "library",
      "math",
      "numbers"
    ],
    "description": "A Nim wrapper for ttmath: big numbers with fixed size",
    "license": "Apache License 2.0",
    "web": "https://github.com/status-im/nim-ttmath"
  },
  {
    "name": "nimbus",
    "url": "https://github.com/status-im/nimbus",
    "method": "git",
    "tags": [
      "ethereum"
    ],
    "description": "An Ethereum 2.0 Sharding Client for Resource-Restricted Devices",
    "license": "Apache License 2.0",
    "web": "https://github.com/status-im/nimbus"
  },
  {
    "name": "stint",
    "url": "https://github.com/status-im/nim-stint",
    "method": "git",
    "tags": [
      "library",
      "math",
      "numbers"
    ],
    "description": "Stack-based arbitrary-precision integers - Fast and portable with natural syntax for resource-restricted devices",
    "license": "Apache License 2.0",
    "web": "https://github.com/status-im/nim-stint"
  },
  {
    "name": "daemon",
    "url": "https://github.com/status-im/nim-daemon",
    "method": "git",
    "tags": [
      "servers",
      "daemonization"
    ],
    "description": "Cross-platform process daemonization library",
    "license": "Apache License 2.0",
    "web": "https://github.com/status-im/nim-daemon"
  },
  {
    "name": "chronicles",
    "url": "https://github.com/status-im/nim-chronicles",
    "method": "git",
    "tags": [
      "logging",
      "json"
    ],
    "description": "A crafty implementation of structured logging for Nim",
    "license": "Apache License 2.0",
    "web": "https://github.com/status-im/nim-chronicles"
  },
  {
    "name": "stb_image",
    "url": "https://gitlab.com/define-private-public/stb_image-Nim",
    "method": "git",
    "tags": [
      "stb",
      "image",
      "graphics",
      "io",
      "wrapper"
    ],
    "description": "A wrapper for stb_image and stb_image_write.",
    "license": "Unlicense",
    "web": "https://gitlab.com/define-private-public/stb_image-Nim"
  },
  {
    "name": "mutableseqs",
    "url": "https://github.com/iourinski/mutableseqs",
    "method": "git",
    "tags": [
      "sequences",
      "mapreduce"
    ],
    "description": "utilities for transforming sequences",
    "license": "MIT",
    "web": "https://github.com/iourinski/mutableseqs"
  },
  {
    "name": "stor",
    "url": "https://github.com/nimscale/stor",
    "method": "git",
    "tags": [
      "storage",
      "io"
    ],
    "description": "Efficient object storage system",
    "license": "MIT",
    "web": "https://github.com/nimscale/stor"
  },
  {
    "name": "linuxfb",
    "url": "https://github.com/luked99/linuxfb.nim",
    "method": "git",
    "tags": [
      "wrapper",
      "graphics",
      "linux"
    ],
    "description": "Wrapper around the Linux framebuffer driver ioctl API",
    "license": "MIT",
    "web": "https://github.com/luked99/linuxfb.nim"
  },
  {
    "name": "nimactors",
    "url": "https://github.com/vegansk/nimactors",
    "method": "git",
    "tags": [
      "actors",
      "library"
    ],
    "description": "Actors library for Nim inspired by akka-actors",
    "license": "MIT",
    "web": "https://github.com/vegansk/nimactors"
  },
  {
    "name": "porter",
    "url": "https://github.com/iourinski/porter",
    "method": "git",
    "tags": [
      "stemmer",
      "multilanguage",
      "snowball"
    ],
    "description": "Simple extensible implementation of Porter stemmer algorithm",
    "license": "MIT",
    "web": "https://github.com/iourinski/porter"
  },
  {
    "name": "kiwi",
    "url": "https://github.com/yglukhov/kiwi",
    "method": "git",
    "tags": [
      "cassowary",
      "constraint",
      "solving"
    ],
    "description": "Cassowary constraint solving",
    "license": "MIT",
    "web": "https://github.com/yglukhov/kiwi"
  },
  {
    "name": "ArrayFireNim",
    "url": "https://github.com/bitstormGER/ArrayFire-Nim",
    "method": "git",
    "tags": [
      "array",
      "linear",
      "algebra",
      "scientific",
      "computing"
    ],
    "description": "A nim wrapper for ArrayFire",
    "license": "BSD",
    "web": "https://github.com/bitstormGER/ArrayFire-Nim"
  },
  {
    "name": "statsd_client",
    "url": "https://github.com/FedericoCeratto/nim-statsd-client",
    "method": "git",
    "tags": [
      "library",
      "statsd",
      "client",
      "statistics",
      "metrics"
    ],
    "description": "A simple, stateless StatsD client library",
    "license": "LGPLv3",
    "web": "https://github.com/FedericoCeratto/nim-statsd-client"
  },
  {
    "name": "html5_canvas",
    "url": "https://gitlab.com/define-private-public/HTML5-Canvas-Nim",
    "method": "git",
    "tags": [
      "html5",
      "canvas",
      "drawing",
      "graphics",
      "rendering",
      "browser",
      "javascript"
    ],
    "description": "HTML5 Canvas and drawing for the JavaScript backend.",
    "license": "MIT",
    "web": "https://gitlab.com/define-private-public/HTML5-Canvas-Nim"
  },
  {
    "name": "alea",
    "url": "https://github.com/unicredit/alea",
    "method": "git",
    "tags": [
      "random variables",
      "distributions",
      "probability",
      "gaussian",
      "sampling"
    ],
    "description": "Define and compose random variables",
    "license": "Apache License 2.0",
    "web": "https://github.com/unicredit/alea"
  },
  {
    "name": "winim",
    "url": "https://github.com/khchen/winim",
    "method": "git",
    "tags": [
      "library",
      "windows",
      "api",
      "com"
    ],
    "description": "Nim's Windows API and COM Library",
    "license": "MIT",
    "web": "https://github.com/khchen/winim"
  },
  {
    "name": "ed25519",
    "url": "https://github.com/niv/ed25519.nim",
    "method": "git",
    "tags": [
      "ed25519",
      "cryptography",
      "crypto",
      "publickey",
      "privatekey",
      "signing",
      "keyexchange",
      "native"
    ],
    "description": "ed25519 key crypto bindings",
    "license": "MIT",
    "web": "https://github.com/niv/ed25519.nim"
  },
  {
    "name": "libevdev",
    "url": "https://github.com/luked99/libevdev.nim",
    "method": "git",
    "tags": [
      "wrapper",
      "os",
      "linux"
    ],
    "description": "Wrapper for libevdev, Linux input device processing library",
    "license": "MIT",
    "web": "https://github.com/luked99/libevdev.nim"
  },
  {
    "name": "nesm",
    "url": "https://gitlab.com/xomachine/NESM.git",
    "method": "git",
    "tags": [
      "metaprogramming",
      "parser",
      "pure",
      "serialization"
    ],
    "description": "A macro for generating [de]serializers for given objects",
    "license": "MIT",
    "web": "https://xomachine.gitlab.io/NESM/"
  },
  {
    "name": "sdnotify",
    "url": "https://github.com/FedericoCeratto/nim-sdnotify",
    "method": "git",
    "tags": [
      "os",
      "linux",
      "systemd",
      "sdnotify"
    ],
    "description": "Systemd service notification helper",
    "license": "MIT",
    "web": "https://github.com/FedericoCeratto/nim-sdnotify"
  },
  {
    "name": "cmd",
    "url": "https://github.com/samdmarshall/cmd.nim",
    "method": "git",
    "tags": [
      "cmd",
      "command-line",
      "prompt",
      "interactive"
    ],
    "description": "interactive command prompt",
    "license": "BSD 3-Clause",
    "web": "https://github.com/samdmarshall/cmd.nim"
  },
  {
    "name": "csvtable",
    "url": "https://github.com/apahl/csvtable",
    "method": "git",
    "tags": [
      "csv",
      "table"
    ],
    "description": "tools for handling CSV files (comma or tab-separated) with an API similar to Python's CSVDictReader and -Writer.",
    "license": "MIT",
    "web": "https://github.com/apahl/csvtable"
  },
  {
    "name": "plotly",
    "url": "https://github.com/brentp/nim-plotly",
    "method": "git",
    "tags": [
      "plot",
      "graphing",
      "chart",
      "data"
    ],
    "description": "Nim interface to plotly",
    "license": "MIT",
    "web": "https://github.com/brentp/nim-plotly"
  },
  {
    "name": "gnuplot",
    "url": "https://github.com/dvolk/gnuplot.nim",
    "method": "git",
    "tags": [
      "plot",
      "graphing",
      "data"
    ],
    "description": "Nim interface to gnuplot",
    "license": "MIT",
    "web": "https://github.com/dvolk/gnuplot.nim"
  },
  {
    "name": "ustring",
    "url": "https://github.com/rokups/nim-ustring",
    "method": "git",
    "tags": [
      "string",
      "text",
      "unicode",
      "uft8",
      "utf-8"
    ],
    "description": "utf-8 string",
    "license": "MIT",
    "web": "https://github.com/rokups/nim-ustring"
  },
  {
    "name": "imap",
    "url": "https://github.com/ehmry/imap",
    "method": "git",
    "tags": [
      "imap",
      "email"
    ],
    "description": "IMAP client library",
    "license": "GPL2",
    "web": "https://github.com/ehmry/imap"
  },
  {
    "name": "isa",
    "url": "https://github.com/nimscale/isa",
    "method": "git",
    "tags": [
      "erasure",
      "hash",
      "crypto",
      "compression"
    ],
    "description": "Binding for Intel Storage Acceleration library",
    "license": "Apache License 2.0",
    "web": "https://github.com/nimscale/isa"
  },
  {
    "name": "untar",
    "url": "https://github.com/dom96/untar",
    "method": "git",
    "tags": [
      "library",
      "tar",
      "gz",
      "compression",
      "archive",
      "decompression"
    ],
    "description": "Library for decompressing tar.gz files.",
    "license": "MIT",
    "web": "https://github.com/dom96/untar"
  },
  {
    "name": "nimcx",
    "url": "https://github.com/qqtop/nimcx",
    "method": "git",
    "tags": [
      "library",
      "linux"
    ],
    "description": "Color and utilities library for linux terminal.",
    "license": "MIT",
    "web": "https://github.com/qqtop/nimcx"
  },
  {
    "name": "dpdk",
    "url": "https://github.com/nimscale/dpdk",
    "method": "git",
    "tags": [
      "library",
      "dpdk",
      "packet",
      "processing"
    ],
    "description": "Library for fast packet processing",
    "license": "Apache License 2.0",
    "web": "http://dpdk.org/"
  },
  {
    "name": "libserialport",
    "alias": "serial"
  },
  {
    "name": "serial",
    "url": "https://github.com/euantorano/serial.nim",
    "method": "git",
    "tags": [
      "serial",
      "rs232",
      "io",
      "serialport"
    ],
    "description": "A library to operate serial ports using pure Nim.",
    "license": "BSD3",
    "web": "https://github.com/euantorano/serial.nim"
  },
  {
    "name": "spdk",
    "url": "https://github.com/nimscale/spdk.git",
    "method": "git",
    "tags": [
      "library",
      "SSD",
      "NVME",
      "io",
      "storage"
    ],
    "description": "The Storage Performance Development Kit(SPDK) provides a set of tools and libraries for writing high performance, scalable, user-mode storage applications.",
    "license": "MIT",
    "web": "https://github.com/nimscale/spdk.git"
  },
  {
    "name": "NimData",
    "url": "https://github.com/bluenote10/NimData",
    "method": "git",
    "tags": [
      "library",
      "dataframe"
    ],
    "description": "DataFrame API enabling fast out-of-core data analytics",
    "license": "MIT",
    "web": "https://github.com/bluenote10/NimData"
  },
  {
    "name": "testrunner",
    "url": "https://github.com/FedericoCeratto/nim-testrunner",
    "method": "git",
    "tags": [
      "test",
      "tests",
      "unittest",
      "utility",
      "tdd"
    ],
    "description": "Test runner with file monitoring and desktop notification capabilities",
    "license": "GPLv3",
    "web": "https://github.com/FedericoCeratto/nim-testrunner"
  },
  {
    "name": "reactorfuse",
    "url": "https://github.com/zielmicha/reactorfuse",
    "method": "git",
    "tags": [
      "filesystem",
      "fuse"
    ],
    "description": "Filesystem in userspace (FUSE) for Nim (for reactor.nim library)",
    "license": "MIT",
    "web": "https://github.com/zielmicha/reactorfuse"
  },
  {
    "name": "nimr",
    "url": "https://github.com/Jeff-Ciesielski/nimr",
    "method": "git",
    "tags": [
      "script",
      "utils"
    ],
    "description": "Helper to run nim code like a script",
    "license": "MIT",
    "web": "https://github.com/Jeff-Ciesielski/nimr"
  },
  {
    "name": "neverwinter",
    "url": "https://github.com/niv/neverwinter.nim",
    "method": "git",
    "tags": [
      "nwn",
      "neverwinternights",
      "neverwinter",
      "game",
      "bioware",
      "fileformats",
      "reader",
      "writer"
    ],
    "description": "Neverwinter Nights 1 data accessor library",
    "license": "MIT",
    "web": "https://github.com/niv/neverwinter.nim"
  },
  {
    "name": "snail",
    "url": "https://github.com/stisa/snail",
    "method": "git",
    "tags": [
      "js",
      "matrix",
      "linear algebra"
    ],
    "description": "Simple linear algebra for nim. Js too.",
    "license": "MIT",
    "web": "http://stisa.space/snail/"
  },
  {
    "name": "jswebsockets",
    "url": "https://github.com/stisa/jswebsockets",
    "method": "git",
    "tags": [
      "js",
      "javascripts",
      "ws",
      "websockets"
    ],
    "description": "Websockets wrapper for nim js backend.",
    "license": "MIT",
    "web": "http://stisa.space/jswebsockets/"
  },
  {
    "name": "morelogging",
    "url": "https://github.com/FedericoCeratto/nim-morelogging",
    "method": "git",
    "tags": [
      "log",
      "logging",
      "library",
      "systemd",
      "journald"
    ],
    "description": "Logging library with support for async IO, multithreading, Journald.",
    "license": "LGPLv3",
    "web": "https://github.com/FedericoCeratto/nim-morelogging"
  },
  {
    "name": "ajax",
    "url": "https://github.com/stisa/ajax",
    "method": "git",
    "tags": [
      "js",
      "javascripts",
      "ajax",
      "xmlhttprequest"
    ],
    "description": "AJAX wrapper for nim js backend.",
    "license": "MIT",
    "web": "http://stisa.space/ajax/"
  },
  {
    "name": "recaptcha",
    "url": "https://github.com/euantorano/recaptcha.nim",
    "method": "git",
    "tags": [
      "recaptcha",
      "captcha"
    ],
    "description": "reCAPTCHA support for Nim, supporting rendering a capctcha and verifying a user's response.",
    "license": "BSD3",
    "web": "https://github.com/euantorano/recaptcha.nim"
  },
  {
    "name": "influx",
    "url": "https://github.com/samdmarshall/influx.nim",
    "method": "git",
    "tags": [
      "influx",
      "influxdb"
    ],
    "description": "wrapper for communicating with InfluxDB over the REST interface",
    "license": "BSD 3-Clause",
    "web": "https://github.com/samdmarshall/influx.nim"
  },
  {
    "name": "gamelight",
    "url": "https://github.com/dom96/gamelight",
    "method": "git",
    "tags": [
      "js",
      "library",
      "graphics",
      "collision",
      "2d"
    ],
    "description": "A set of simple modules for writing a JavaScript 2D game.",
    "license": "MIT",
    "web": "https://github.com/dom96/gamelight"
  },
  {
    "name": "storage",
    "url": "https://bitbucket.org/moigagoo/storage/",
    "method": "hg",
    "tags": [
      "JavaScript",
      "Storage",
      "localStorage",
      "sessionStorage"
    ],
    "description": "Storage, localStorage, and sessionStorage bindigs for Nim's JavaScript backend.",
    "license": "MIT",
    "web": "https://bitbucket.org/moigagoo/storage/"
  },
  {
    "name": "fontconfig",
    "url": "https://github.com/Parashurama/fontconfig",
    "method": "git",
    "tags": [
      "fontconfig",
      "font"
    ],
    "description": "Low level wrapper for the fontconfig library.",
    "license": "Fontconfig",
    "web": "https://github.com/Parashurama/fontconfig"
  },
  {
    "name": "sysrandom",
    "url": "https://github.com/euantorano/sysrandom.nim",
    "method": "git",
    "tags": [
      "random",
      "RNG",
      "PRNG"
    ],
    "description": "A simple library to generate random data, using the system's PRNG.",
    "license": "BSD3",
    "web": "https://github.com/euantorano/sysrandom.nim"
  },
  {
    "name": "colorize",
    "url": "https://github.com/molnarmark/colorize",
    "method": "git",
    "tags": [
      "color",
      "colors",
      "colorize"
    ],
    "description": "A simple and lightweight terminal coloring library.",
    "license": "MIT",
    "web": "https://github.com/molnarmark/colorize"
  },
  {
    "name": "cello",
    "url": "https://github.com/unicredit/cello",
    "method": "git",
    "tags": [
      "string",
      "succinct-data-structure",
      "rank",
      "select",
      "Burrows-Wheeler",
      "FM-index",
      "wavelet-tree"
    ],
    "description": "String algorithms with succinct data structures",
    "license": "Apache2",
    "web": "https://unicredit.github.io/cello/"
  },
  {
    "name": "notmuch",
    "url": "https://github.com/samdmarshall/notmuch.nim",
    "method": "git",
    "tags": [
      "notmuch",
      "wrapper",
      "email",
      "tagging"
    ],
    "description": "wrapper for the notmuch mail library",
    "license": "BSD 3-Clause",
    "web": "https://github.com/samdmarshall/notmuch.nim"
  },
  {
    "name": "pluginmanager",
    "url": "https://github.com/samdmarshall/plugin-manager",
    "method": "git",
    "tags": [
      "plugin",
      "dylib",
      "manager"
    ],
    "description": "Simple plugin implementation",
    "license": "BSD 3-Clause",
    "web": "https://github.com/samdmarshall/plugin-manager"
  },
  {
    "name": "node",
    "url": "https://github.com/tulayang/nimnode",
    "method": "git",
    "tags": [
      "async",
      "io",
      "socket",
      "net",
      "tcp",
      "http",
      "libuv"
    ],
    "description": "Library for async programming and communication. This Library uses a future/promise, non-blocking I/O model based on libuv.",
    "license": "MIT",
    "web": "http://tulayang.github.io/node/"
  },
  {
    "name": "tempdir",
    "url": "https://github.com/euantorano/tempdir.nim",
    "method": "git",
    "tags": [
      "temp",
      "io",
      "tmp"
    ],
    "description": "A Nim library to create and manage temporary directories.",
    "license": "BSD3",
    "web": "https://github.com/euantorano/tempdir.nim"
  },
  {
    "name": "mathexpr",
    "url": "https://github.com/Yardanico/nim-mathexpr",
    "method": "git",
    "tags": [
      "math",
      "mathparser",
      "tinyexpr"
    ],
    "description": "MathExpr - pure-Nim mathematical expression evaluator library",
    "license": "MIT",
    "web": "https://github.com/Yardanico/nim-mathexpr"
  },
  {
    "name": "frag",
    "url": "https://github.com/fragworks/frag",
    "method": "git",
    "tags": [
      "game",
      "game-dev",
      "2d",
      "3d"
    ],
    "description": "A 2D|3D game engine",
    "license": "MIT",
    "web": "https://github.com/fragworks/frag"
  },
  {
    "name": "freetype",
    "url": "https://github.com/jangko/freetype",
    "method": "git",
    "tags": [
      "font",
      "renderint",
      "library"
    ],
    "description": "wrapper for FreeType2 library",
    "license": "MIT",
    "web": "https://github.com/jangko/freetype"
  },
  {
    "name": "polyBool",
    "url": "https://github.com/jangko/polyBool",
    "method": "git",
    "tags": [
      "polygon",
      "clipper",
      "library"
    ],
    "description": "Polygon Clipper Library (Martinez Algorithm)",
    "license": "MIT",
    "web": "https://github.com/jangko/polyBool"
  },
  {
    "name": "nimAGG",
    "url": "https://github.com/jangko/nimAGG",
    "method": "git",
    "tags": [
      "renderer",
      "rasterizer",
      "library",
      "2D",
      "graphics"
    ],
    "description": "Hi Fidelity Rendering Engine",
    "license": "MIT",
    "web": "https://github.com/jangko/nimAGG"
  },
  {
    "name": "primme",
    "url": "https://github.com/jxy/primme",
    "method": "git",
    "tags": [
      "library",
      "eigenvalues",
      "high-performance",
      "singular-value-decomposition"
    ],
    "description": "Nim interface for PRIMME: PReconditioned Iterative MultiMethod Eigensolver",
    "license": "MIT",
    "web": "https://github.com/jxy/primme"
  },
  {
    "name": "sitmo",
    "url": "https://github.com/jxy/sitmo",
    "method": "git",
    "tags": [
      "RNG",
      "Sitmo",
      "high-performance",
      "random"
    ],
    "description": "Sitmo parallel random number generator in Nim",
    "license": "MIT",
    "web": "https://github.com/jxy/sitmo"
  },
  {
    "name": "webaudio",
    "url": "https://github.com/ftsf/nim-webaudio",
    "method": "git",
    "tags": [
      "javascript",
      "js",
      "web",
      "audio",
      "sound",
      "music"
    ],
    "description": "API for Web Audio (JS)",
    "license": "MIT",
    "web": "https://github.com/ftsf/nim-webaudio"
  },
  {
    "name": "nimcuda",
    "url": "https://github.com/unicredit/nimcuda",
    "method": "git",
    "tags": [
      "CUDA",
      "GPU"
    ],
    "description": "CUDA bindings",
    "license": "Apache2",
    "web": "https://github.com/unicredit/nimcuda"
  },
  {
    "name": "gifwriter",
    "url": "https://github.com/rxi/gifwriter",
    "method": "git",
    "tags": [
      "gif",
      "image",
      "library"
    ],
    "description": "Animated GIF writing library based on jo_gif",
    "license": "MIT",
    "web": "https://github.com/rxi/gifwriter"
  },
  {
    "name": "libplist",
    "url": "https://github.com/samdmarshall/libplist.nim",
    "method": "git",
    "tags": [
      "libplist",
      "property",
      "list",
      "property-list",
      "parsing",
      "binary",
      "xml",
      "format"
    ],
    "description": "wrapper around libplist https://github.com/libimobiledevice/libplist",
    "license": "MIT",
    "web": "https://github.com/samdmarshall/libplist.nim"
  },
  {
    "name": "getch",
    "url": "https://github.com/6A/getch",
    "method": "git",
    "tags": [
      "getch",
      "char"
    ],
    "description": "getch() for Windows and Unix",
    "license": "MIT",
    "web": "https://github.com/6A/getch"
  },
  {
    "name": "gifenc",
    "url": "https://github.com/ftsf/gifenc",
    "method": "git",
    "tags": [
      "gif",
      "encoder"
    ],
    "description": "Gif Encoder",
    "license": "Public Domain",
    "web": "https://github.com/ftsf/gifenc"
  },
  {
    "name": "nimlapack",
    "url": "https://github.com/unicredit/nimlapack",
    "method": "git",
    "tags": [
      "LAPACK",
      "linear-algebra"
    ],
    "description": "LAPACK bindings",
    "license": "Apache2",
    "web": "https://github.com/unicredit/nimlapack"
  },
  {
    "name": "jack",
    "url": "https://github.com/Skrylar/nim-jack",
    "method": "git",
    "tags": [
      "jack",
      "audio",
      "binding",
      "wrapper"
    ],
    "description": "Shiny bindings to the JACK Audio Connection Kit.",
    "license": "MIT",
    "web": "https://github.com/Skrylar/nim-jack"
  },
  {
    "name": "serializetools",
    "url": "https://github.com/JeffersonLab/serializetools",
    "method": "git",
    "tags": [
      "serialization",
      "xml"
    ],
    "description": "Support for serialization of objects",
    "license": "MIT",
    "web": "https://github.com/JeffersonLab/serializetools"
  },
  {
    "name": "neo",
    "url": "https://github.com/unicredit/neo",
    "method": "git",
    "tags": [
      "vector",
      "matrix",
      "linear-algebra",
      "BLAS",
      "LAPACK",
      "CUDA"
    ],
    "description": "Linear algebra for Nim",
    "license": "Apache License 2.0",
    "web": "https://unicredit.github.io/neo/"
  },
  {
    "name": "httpkit",
    "url": "https://github.com/tulayang/httpkit",
    "method": "git",
    "tags": [
      "http",
      "request",
      "response",
      "stream",
      "bigfile",
      "async"
    ],
    "description": "An efficient HTTP tool suite written in pure nim. Help you to write HTTP services or clients via TCP, UDP, or even Unix Domain socket, etc.",
    "license": "MIT",
    "web": "https://github.com/tulayang/httpkit"
  },
  {
    "name": "ulid",
    "url": "https://github.com/adelq/ulid",
    "method": "git",
    "tags": [
      "library",
      "id",
      "ulid",
      "uuid",
      "guid"
    ],
    "description": "Universally Unique Lexicographically Sortable Identifier",
    "license": "MIT",
    "web": "https://github.com/adelq/ulid"
  },
  {
    "name": "osureplay",
    "url": "https://github.com/Yardanico/nim-osureplay",
    "method": "git",
    "tags": [
      "library",
      "osu!",
      "parser",
      "osugame",
      "replay"
    ],
    "description": "osu! replay parser",
    "license": "MIT",
    "web": "https://github.com/Yardanico/nim-osureplay"
  },
  {
    "name": "tiger",
    "url": "https://github.com/ehmry/tiger",
    "method": "git",
    "tags": [
      "hash"
    ],
    "description": "Tiger hash function",
    "license": "MIT",
    "web": "https://github.com/ehmry/tiger"
  },
  {
    "name": "pipe",
    "url": "https://github.com/5paceToast/pipe",
    "method": "git",
    "tags": [
      "pipe",
      "macro",
      "operator",
      "functional"
    ],
    "description": "Pipe operator for nim.",
    "license": "MIT",
    "web": "https://github.com/5paceToast/pipe"
  },
  {
    "name": "flatdb",
    "url": "https://github.com/enthus1ast/flatdb",
    "method": "git",
    "tags": [
      "database",
      "json",
      "pure"
    ],
    "description": "small/tiny, flatfile, jsonl based, inprogress database for nim",
    "license": "MIT",
    "web": "https://github.com/enthus1ast/flatdb"
  },
  {
    "name": "nwt",
    "url": "https://github.com/enthus1ast/nimWebTemplates",
    "method": "git",
    "tags": [
      "template",
      "html",
      "pure",
      "jinja"
    ],
    "description": "experiment to build a jinja like template parser",
    "license": "MIT",
    "web": "https://github.com/enthus1ast/nimWebTemplates"
  },
  {
    "name": "cmixer",
    "url": "https://github.com/rxi/cmixer-nim",
    "method": "git",
    "tags": [
      "library",
      "audio",
      "mixer",
      "sound",
      "wav",
      "ogg"
    ],
    "description": "Lightweight audio mixer for games",
    "license": "MIT",
    "web": "https://github.com/rxi/cmixer-nim"
  },
  {
    "name": "cmixer_sdl2",
    "url": "https://github.com/rxi/cmixer_sdl2-nim",
    "method": "git",
    "tags": [
      "library",
      "audio",
      "mixer",
      "sound",
      "wav",
      "ogg"
    ],
    "description": "Lightweight audio mixer for SDL2",
    "license": "MIT",
    "web": "https://github.com/rxi/cmixer_sdl2-nim"
  },
  {
    "name": "chebyshev",
    "url": "https://github.com/jxy/chebyshev",
    "method": "git",
    "tags": [
      "math",
      "approximation",
      "numerical"
    ],
    "description": "Chebyshev approximation.",
    "license": "MIT",
    "web": "https://github.com/jxy/chebyshev"
  },
  {
    "name": "scram",
    "url": "https://github.com/rgv151/scram",
    "method": "git",
    "tags": [
      "scram",
      "sasl",
      "authentication",
      "salted",
      "challenge",
      "response"
    ],
    "description": "Salted Challenge Response Authentication Mechanism (SCRAM) ",
    "license": "MIT",
    "web": "https://github.com/rgv151/scram"
  },
  {
    "name": "blake2",
    "url": "https://bitbucket.org/mihailp/blake2/",
    "method": "hg",
    "tags": [
      "crypto",
      "cryptography",
      "hash",
      "security"
    ],
    "description": "blake2 - cryptographic hash function",
    "license": "CC0",
    "web": "https://bitbucket.org/mihailp/blake2/"
  },
  {
    "name": "spinny",
    "url": "https://github.com/molnarmark/spinny",
    "method": "git",
    "tags": [
      "terminal",
      "spinner",
      "spinny",
      "load"
    ],
    "description": "Spinny is a tiny terminal spinner package for the Nim Programming Language.",
    "license": "MIT",
    "web": "https://github.com/molnarmark/spinny"
  },
  {
    "name": "nigui",
    "url": "https://github.com/trustable-code/NiGui",
    "method": "git",
    "tags": [
      "gui",
      "windows",
      "gtk"
    ],
    "description": "NiGui is a cross-platform, desktop GUI toolkit using native widgets.",
    "license": "MIT",
    "web": "https://github.com/trustable-code/NiGui"
  },
  {
    "name": "currying",
    "url": "https://github.com/t8m8/currying",
    "method": "git",
    "tags": [
      "library",
      "functional",
      "currying"
    ],
    "description": "Currying library for Nim",
    "license": "MIT",
    "web": "https://github.com/t8m8/currying"
  },
  {
    "name": "rect_packer",
    "url": "https://github.com/yglukhov/rect_packer",
    "method": "git",
    "tags": [
      "library",
      "geometry",
      "packing"
    ],
    "description": "Pack rects into bigger rect",
    "license": "MIT",
    "web": "https://github.com/yglukhov/rect_packer"
  },
  {
    "name": "gintro",
    "url": "https://github.com/stefansalewski/gintro",
    "method": "git",
    "tags": [
      "library",
      "gtk",
      "wrapper",
      "gui"
    ],
    "description": "High level GObject-Introspection based GTK3 bindings",
    "license": "MIT",
    "web": "https://github.com/stefansalewski/gintro"
  },
  {
    "name": "arraymancer",
    "url": "https://github.com/mratsim/Arraymancer",
    "method": "git",
    "tags": [
      "vector",
      "matrix",
      "array",
      "ndarray",
      "multidimensional-array",
      "linear-algebra",
      "tensor"
    ],
    "description": "A tensor (multidimensional array) library for Nim",
    "license": "Apache License 2.0",
    "web": "https://mratsim.github.io/Arraymancer/"
  },
  {
    "name": "sha3",
    "url": "https://bitbucket.org/mihailp/sha3/",
    "method": "hg",
    "tags": [
      "crypto",
      "cryptography",
      "hash",
      "security"
    ],
    "description": "sha3 - cryptographic hash function",
    "license": "CC0",
    "web": "https://bitbucket.org/mihailp/sha3/"
  },
  {
    "name": "coalesce",
    "url": "https://github.com/piedar/coalesce",
    "method": "git",
    "tags": [
      "nil",
      "null",
      "options",
      "operator"
    ],
    "description": "A nil coalescing operator ?? for Nim",
    "license": "MIT",
    "web": "https://github.com/piedar/coalesce"
  },
  {
    "name": "asyncmysql",
    "url": "https://github.com/tulayang/asyncmysql",
    "method": "git",
    "tags": [
      "mysql",
      "async",
      "asynchronous"
    ],
    "description": "Asynchronous MySQL connector written in pure Nim",
    "license": "MIT",
    "web": "https://github.com/tulayang/asyncmysql"
  },
  {
    "name": "cassandra",
    "url": "https://github.com/yglukhov/cassandra",
    "method": "git",
    "tags": [
      "cassandra",
      "database",
      "wrapper",
      "bindings",
      "driver"
    ],
    "description": "Bindings to Cassandra DB driver",
    "license": "MIT",
    "web": "https://github.com/yglukhov/cassandra"
  },
  {
    "name": "tf2plug",
    "url": "https://gitlab.com/waylon531/tf2plug",
    "method": "git",
    "tags": [
      "app",
      "binary",
      "tool",
      "tf2"
    ],
    "description": "A mod manager for TF2",
    "license": "GPLv3",
    "web": "https://gitlab.com/waylon531/tf2plug"
  },
  {
    "name": "oldgtk3",
    "url": "https://github.com/stefansalewski/oldgtk3",
    "method": "git",
    "tags": [
      "library",
      "gtk",
      "wrapper",
      "gui"
    ],
    "description": "Low level bindings for GTK3 related libraries",
    "license": "MIT",
    "web": "https://github.com/stefansalewski/oldgtk3"
  },
  {
    "name": "godot",
    "url": "https://github.com/pragmagic/godot-nim",
    "method": "git",
    "tags": [
      "game",
      "engine",
      "2d",
      "3d"
    ],
    "description": "Nim bindings for Godot Engine",
    "license": "MIT",
    "web": "https://github.com/pragmagic/godot-nim"
  },
  {
    "name": "vkapi",
    "url": "https://github.com/Yardanico/nimvkapi",
    "method": "git",
    "tags": [
      "wrapper",
      "vkontakte",
      "vk",
      "library",
      "api"
    ],
    "description": "A wrapper for the vk.com API (russian social network)",
    "license": "MIT",
    "web": "https://github.com/Yardanico/nimvkapi"
  },
  {
    "name": "slacklib",
    "url": "https://github.com/ThomasTJdev/nim_slacklib",
    "method": "git",
    "tags": [
      "library",
      "wrapper",
      "slack",
      "slackapp",
      "api"
    ],
    "description": "Library for working with a slack app or sending messages to a slack channel (slack.com)",
    "license": "MIT",
    "web": "https://github.com/ThomasTJdev/nim_slacklib"
  },
  {
    "name": "wiringPiNim",
    "url": "https://github.com/ThomasTJdev/nim_wiringPiNim",
    "method": "git",
    "tags": [
      "wrapper",
      "raspberry",
      "rpi",
      "wiringpi",
      "pi"
    ],
    "description": "Wrapper that implements some of wiringPi's function for controlling a Raspberry Pi",
    "license": "MIT",
    "web": "https://github.com/ThomasTJdev/nim_wiringPiNim"
  },
  {
    "name": "redux",
    "url": "https://github.com/pragmagic/redux.nim",
    "method": "git",
    "tags": [
      "redux"
    ],
    "description": "Predictable state container.",
    "license": "MIT",
    "web": "https://github.com/pragmagic/redux.nim"
  },
  {
    "name": "skEasing",
    "url": "https://github.com/Skrylar/skEasing",
    "method": "git",
    "tags": [
      "math",
      "curves",
      "animation"
    ],
    "description": "A collection of easing curves for animation purposes.",
    "license": "BSD",
    "web": "https://github.com/Skrylar/skEasing"
  },
  {
    "name": "nimquery",
    "url": "https://github.com/GULPF/nimquery",
    "method": "git",
    "tags": [
      "html",
      "scraping",
      "web"
    ],
    "description": "Library for querying HTML using CSS-selectors, like JavaScripts document.querySelector",
    "license": "MIT",
    "web": "https://github.com/GULPF/nimquery"
  },
  {
    "name": "usha",
    "url": "https://github.com/subsetpark/untitled-shell-history-application",
    "method": "git",
    "tags": [
      "shell",
      "utility"
    ],
    "description": "untitled shell history application",
    "license": "MIT",
    "web": "https://github.com/subsetpark/untitled-shell-history-application"
  },
  {
    "name": "libgit2",
    "url": "https://github.com/barcharcraz/libgit2-nim",
    "method": "git",
    "tags": [
      "git",
      "libgit",
      "libgit2",
      "vcs",
      "wrapper"
    ],
    "description": "Libgit2 low level wrapper",
    "license": "MIT",
    "web": "https://github.com/barcharcraz/libgit2-nim"
  },
  {
    "name": "multicast",
    "url": "https://github.com/enthus1ast/nimMulticast",
    "method": "git",
    "tags": [
      "multicast",
      "udp",
      "socket",
      "net"
    ],
    "description": "proc to join (and leave) a multicast group",
    "license": "MIT",
    "web": "https://github.com/enthus1ast/nimMulticast"
  },
  {
    "name": "mysqlparser",
    "url": "https://github.com/tulayang/mysqlparser.git",
    "method": "git",
    "tags": [
      "mysql",
      "protocol",
      "parser"
    ],
    "description": "An efficient packet parser for MySQL Client/Server Protocol. Help you to write Mysql communication in either BLOCKIONG-IO or NON-BLOCKING-IO.",
    "license": "MIT",
    "web": "https://github.com/tulayang/mysqlparser"
  },
  {
    "name": "fugitive",
    "url": "https://github.com/citycide/fugitive",
    "method": "git",
    "tags": [
      "git",
      "github",
      "cli",
      "extras",
      "utility",
      "tool"
    ],
    "description": "Simple command line tool to make git more intuitive, along with useful GitHub addons.",
    "license": "MIT",
    "web": "https://github.com/citycide/fugitive"
  },
  {
    "name": "dbg",
    "url": "https://github.com/enthus1ast/nimDbg",
    "method": "git",
    "tags": [
      "template",
      "echo",
      "dbg",
      "debug"
    ],
    "description": "dbg template; in debug echo",
    "license": "MIT",
    "web": "https://github.com/enthus1ast/nimDbg"
  },
  {
    "name": "pylib",
    "url": "https://github.com/Yardanico/nimpylib",
    "method": "git",
    "tags": [
      "python",
      "compatibility",
      "library",
      "pure"
    ],
    "description": "Nim library with python-like functions and operators",
    "license": "MIT",
    "web": "https://github.com/Yardanico/nimpylib"
  },
  {
    "name": "graphemes",
    "url": "https://github.com/nitely/nim-graphemes",
    "method": "git",
    "tags": [
      "graphemes",
      "grapheme-cluster",
      "unicode"
    ],
    "description": "Grapheme aware string handling (Unicode tr29)",
    "license": "MIT",
    "web": "https://github.com/nitely/nim-graphemes"
  },
  {
    "name": "rfc3339",
    "url": "https://github.com/Skrylar/rfc3339",
    "method": "git",
    "tags": [
      "rfc3339",
      "datetime"
    ],
    "description": "RFC3339 (dates and times) implementation for Nim.",
    "license": "BSD",
    "web": "https://github.com/Skrylar/rfc3339"
  },
  {
    "name": "db_presto",
    "url": "https://github.com/Bennyelg/nimPresto",
    "method": "git",
    "tags": [
      "prestodb",
      "connector",
      "database"
    ],
    "description": "prestodb simple connector",
    "license": "MIT",
    "web": "https://github.com/Bennyelg/nimPresto"
  },
  {
    "name": "nimbomb",
    "url": "https://github.com/Tyler-Yocolano/nimbomb",
    "method": "git",
    "tags": [
      "giant",
      "bomb",
      "wiki",
      "api"
    ],
    "description": "A GiantBomb-wiki wrapper for nim",
    "license": "MIT",
    "web": "https://github.com/Tyler-Yocolano/nimbomb"
  },
  {
    "name": "csvql",
    "url": "https://github.com/Bennyelg/csvql",
    "method": "git",
    "tags": [
      "csv",
      "read",
      "ansisql",
      "query",
      "database",
      "files"
    ],
    "description": "csvql.",
    "license": "MIT",
    "web": "https://github.com/Bennyelg/csvql"
  },
  {
    "name": "contracts",
    "url": "https://github.com/Udiknedormin/NimContracts",
    "method": "git",
    "tags": [
      "library",
      "pure",
      "contract",
      "contracts",
      "DbC",
      "utility",
      "automation",
      "documentation",
      "safety",
      "test",
      "tests",
      "testing",
      "unittest"
    ],
    "description": "Design by Contract (DbC) library with minimal runtime.",
    "license": "MIT",
    "web": "https://github.com/Udiknedormin/NimContracts"
  },
  {
    "name": "syphus",
    "url": "https://github.com/makingspace/syphus",
    "method": "git",
    "tags": [
      "optimization",
      "tabu"
    ],
    "description": "An implementation of the tabu search heuristic in Nim.",
    "license": "BSD-3",
    "web": "https://github.com/makingspace/syphus-nim"
  },
  {
    "name": "analytics",
    "url": "https://github.com/dom96/analytics",
    "method": "git",
    "tags": [
      "google",
      "telemetry",
      "statistics"
    ],
    "description": "Allows statistics to be sent to and recorded in Google Analytics.",
    "license": "MIT",
    "web": "https://github.com/dom96/analytics"
  },
  {
    "name": "arraymancer_vision",
    "url": "https://github.com/edubart/arraymancer-vision",
    "method": "git",
    "tags": [
      "arraymancer",
      "image",
      "vision"
    ],
    "description": "Image transformation and visualization utilities for arraymancer",
    "license": "Apache License 2.0",
    "web": "https://github.com/edubart/arraymancer-vision"
  },
  {
    "name": "genoiser",
    "url": "https://github.com/brentp/genoiser",
    "method": "git",
    "tags": [
      "bam",
      "cram",
      "vcf",
      "genomics"
    ],
    "description": "functions to tracks for genomics data files",
    "license": "MIT"
  },
  {
    "name": "hts",
    "url": "https://github.com/brentp/hts-nim",
    "method": "git",
    "tags": [
      "kmer",
      "dna",
      "sequence",
      "bam",
      "vcf",
      "genomics"
    ],
    "description": "htslib wrapper for nim",
    "license": "MIT",
    "web": "https://brentp.github.io/hts-nim/"
  },
  {
    "name": "falas",
    "url": "https://github.com/brentp/falas",
    "method": "git",
    "tags": [
      "assembly",
      "dna",
      "sequence",
      "genomics"
    ],
    "description": "fragment-aware assembler for short reads",
    "license": "MIT",
    "web": "https://brentp.github.io/falas/falas.html"
  },
  {
    "name": "kmer",
    "url": "https://github.com/brentp/nim-kmer",
    "method": "git",
    "tags": [
      "kmer",
      "dna",
      "sequence"
    ],
    "description": "encoded kmer library for fast operations on kmers up to 31",
    "license": "MIT",
    "web": "https://github.com/brentp/nim-kmer"
  },
  {
    "name": "kexpr",
    "url": "https://github.com/brentp/kexpr-nim",
    "method": "git",
    "tags": [
      "math",
      "expression",
      "evalute"
    ],
    "description": "wrapper for kexpr math expression evaluation library",
    "license": "MIT",
    "web": "https://github.com/brentp/kexpr-nim"
  },
  {
    "name": "lapper",
    "url": "https://github.com/brentp/nim-lapper",
    "method": "git",
    "tags": [
      "interval"
    ],
    "description": "fast interval overlaps",
    "license": "MIT",
    "web": "https://github.com/brentp/nim-lapper"
  },
  {
    "name": "gplay",
    "url": "https://github.com/yglukhov/gplay",
    "method": "git",
    "tags": [
      "google",
      "play",
      "apk",
      "publish",
      "upload"
    ],
    "description": "Google Play APK Uploader",
    "license": "MIT",
    "web": "https://github.com/yglukhov/gplay"
  },
  {
    "name": "huenim",
    "url": "https://github.com/IoTone/huenim",
    "method": "git",
    "tags": [
      "hue",
      "iot",
      "lighting",
      "philips",
      "library"
    ],
    "description": "Huenim",
    "license": "MIT",
    "web": "https://github.com/IoTone/huenim"
  },
  {
    "name": "drand48",
    "url": "https://github.com/JeffersonLab/drand48",
    "method": "git",
    "tags": [
      "random",
      "number",
      "generator"
    ],
    "description": "Nim implementation of the standard unix drand48 pseudo random number generator",
    "license": "BSD3",
    "web": "https://github.com/JeffersonLab/drand48"
  },
  {
    "name": "ensem",
    "url": "https://github.com/JeffersonLab/ensem",
    "method": "git",
    "tags": [
      "jackknife",
      "statistics"
    ],
    "description": "Support for ensemble file format and arithmetic using jackknife/bootstrap propagation of errors",
    "license": "BSD3",
    "web": "https://github.com/JeffersonLab/ensem"
  },
  {
    "name": "basic2d",
    "url": "https://github.com/nim-lang/basic2d",
    "method": "git",
    "tags": [
      "deprecated",
      "vector",
      "stdlib",
      "library"
    ],
    "description": "Deprecated module for vector/matrices operations.",
    "license": "MIT",
    "web": "https://github.com/nim-lang/basic2d"
  },
  {
    "name": "basic3d",
    "url": "https://github.com/nim-lang/basic3d",
    "method": "git",
    "tags": [
      "deprecated",
      "vector",
      "stdlib",
      "library"
    ],
    "description": "Deprecated module for vector/matrices operations.",
    "license": "MIT",
    "web": "https://github.com/nim-lang/basic3d"
  },
  {
    "name": "shiori",
    "url": "https://github.com/Narazaka/shiori-nim",
    "method": "git",
    "tags": [
      "ukagaka",
      "shiori",
      "protocol"
    ],
    "description": "SHIORI Protocol Parser/Builder",
    "license": "MIT",
    "web": "https://github.com/Narazaka/shiori-nim"
  },
  {
    "name": "shioridll",
    "url": "https://github.com/Narazaka/shioridll-nim",
    "method": "git",
    "tags": [
      "shiori",
      "ukagaka"
    ],
    "description": "The SHIORI DLL interface",
    "license": "MIT",
    "web": "https://github.com/Narazaka/shioridll-nim"
  },
  {
    "name": "httpauth",
    "url": "https://github.com/FedericoCeratto/nim-httpauth",
    "method": "git",
    "tags": [
      "http",
      "authentication",
      "authorization",
      "library",
      "security"
    ],
    "description": "HTTP Authentication and Authorization",
    "license": "LGPLv3",
    "web": "https://github.com/FedericoCeratto/nim-httpauth"
  },
  {
    "name": "cbor",
    "url": "https://github.com/ehmry/nim-cbor",
    "method": "git",
    "tags": [
      "library",
      "cbor",
      "binary",
      "encoding"
    ],
    "description": "Concise Binary Object Representation decoder (RFC7049).",
    "license": "MIT",
    "web": "https://github.com/ehmry/nim-cbor"
  },
  {
    "name": "base58",
    "url": "https://github.com/ehmry/nim-base58",
    "method": "git",
    "tags": [
      "base58",
      "bitcoin",
      "cryptonote",
      "monero",
      "encoding",
      "library"
    ],
    "description": "Base58 encoders and decoders for Bitcoin and CryptoNote addresses.",
    "license": "MIT",
    "web": "https://github.com/ehmry/nim-base58"
  },
  {
    "name": "webdriver",
    "url": "https://github.com/dom96/webdriver",
    "method": "git",
    "tags": [
      "webdriver",
      "selenium",
      "library",
      "firefox"
    ],
    "description": "Implementation of the WebDriver w3c spec.",
    "license": "MIT",
    "web": "https://github.com/dom96/webdriver"
  },
  {
    "name": "interfaced",
    "url": "https://github.com/andreaferretti/interfaced",
    "method": "git",
    "tags": [
      "interface"
    ],
    "description": "Go-like interfaces",
    "license": "Apache License 2.0",
    "web": "https://github.com/andreaferretti/interfaced"
  },
  {
    "name": "vla",
    "url": "https://github.com/bpr/vla",
    "method": "git",
    "tags": [
      "vla",
      "alloca"
    ],
    "description": "Variable length arrays for Nim",
    "license": "MIT",
    "web": "https://github.com/bpr/vla"
  },
  {
    "name": "metatools",
    "url": "https://github.com/jxy/metatools",
    "method": "git",
    "tags": [
      "macros",
      "metaprogramming"
    ],
    "description": "Metaprogramming tools for Nim",
    "license": "MIT",
    "web": "https://github.com/jxy/metatools"
  },
  {
    "name": "pdcurses",
    "url": "https://github.com/lcrees/pdcurses",
    "method": "git",
    "tags": [
      "pdcurses",
      "curses",
      "console",
      "gui"
    ],
    "description": "Nim wrapper for PDCurses",
    "license": "MIT",
    "web": "https://github.com/lcrees/pdcurses"
  },
  {
    "name": "libuv",
    "url": "https://github.com/lcrees/libuv",
    "method": "git",
    "tags": [
      "libuv",
      "wrapper",
      "node",
      "networking"
    ],
    "description": "libuv bindings for Nim",
    "license": "MIT",
    "web": "https://github.com/lcrees/libuv"
  },
  {
    "name": "romans",
    "url": "https://github.com/lcrees/romans",
    "method": "git",
    "tags": [
      "roman",
      "numerals"
    ],
    "description": "Conversion between integers and Roman numerals",
    "license": "MIT",
    "web": "https://github.com/lcrees/romans"
  },
  {
    "name": "simpleAST",
    "url": "https://github.com/lguzzon-NIM/simpleAST",
    "method": "git",
    "tags": [
      "ast"
    ],
    "description": "Simple AST in NIM",
    "license": "MIT",
    "web": "https://github.com/lguzzon-NIM/simpleAST"
  },
  {
    "name": "timerpool",
    "url": "https://github.com/mikra01/timerpool/",
    "method": "git",
    "tags": [
      "timer",
      "pool",
      "events",
      "thread"
    ],
    "description": "threadsafe timerpool implementation for event purpose",
    "license": "MIT",
    "web": "https://github.com/mikra01/timerpool"
  },
  {
    "name": "zero_functional",
    "url": "https://github.com/zero-functional/zero-functional",
    "method": "git",
    "tags": [
      "functional",
      "dsl",
      "chaining",
      "seq"
    ],
    "description": "A library providing zero-cost chaining for functional abstractions in Nim",
    "license": "MIT",
    "web": "https://github.com/zero-functional/zero-functional"
  },
  {
    "name": "ormin",
    "url": "https://github.com/Araq/ormin",
    "method": "git",
    "tags": [
      "ORM",
      "SQL",
      "db",
      "database"
    ],
    "description": "Prepared SQL statement generator. A lightweight ORM.",
    "license": "MIT",
    "web": "https://github.com/Araq/ormin"
  },
  {
    "name": "karax",
    "url": "https://github.com/pragmagic/karax",
    "method": "git",
    "tags": [
      "browser",
      "DOM",
      "virtual-DOM",
      "UI"
    ],
    "description": "Karax is a framework for developing single page applications in Nim.",
    "license": "MIT",
    "web": "https://github.com/pragmagic/karax"
  },
  {
    "name": "cascade",
    "url": "https://github.com/citycide/cascade",
    "method": "git",
    "tags": [
      "macro",
      "cascade",
      "operator",
      "dart",
      "with"
    ],
    "description": "Method & assignment cascades for Nim, inspired by Smalltalk & Dart.",
    "license": "MIT",
    "web": "https://github.com/citycide/cascade"
  },
  {
    "name": "chrono",
    "url": "https://github.com/treeform/chrono",
    "method": "git",
    "tags": [
      "library",
      "timestamp",
      "calendar",
      "timezone"
    ],
    "description": "Calendars, Timestamps and Timezones utilities.",
    "license": "MIT",
    "web": "https://github.com/treeform/chrono"
  },
  {
    "name": "dbschema",
    "url": "https://github.com/vegansk/dbschema",
    "method": "git",
    "tags": [
      "library",
      "database",
      "db"
    ],
    "description": "Database schema migration library for Nim language.",
    "license": "MIT",
    "web": "https://github.com/vegansk/dbschema"
  },
  {
    "name": "gentabs",
    "url": "https://github.com/lcrees/gentabs",
    "method": "git",
    "tags": [
      "table",
      "string",
      "key",
      "value"
    ],
    "description": "Efficient hash table that is a key-value mapping (removed from stdlib)",
    "license": "MIT",
    "web": "https://github.com/lcrees/gentabs"
  },
  {
    "name": "libgraph",
    "url": "https://github.com/Mnenmenth/libgraphnim",
    "method": "git",
    "tags": [
      "graph",
      "math",
      "conversion",
      "pixels",
      "coordinates"
    ],
    "description": "Converts 2D linear graph coordinates to pixels on screen",
    "license": "MIT",
    "web": "https://github.com/Mnenmenth/libgraphnim"
  },
  {
    "name": "polynumeric",
    "url": "https://github.com/lcrees/polynumeric",
    "method": "git",
    "tags": [
      "polynomial",
      "numeric"
    ],
    "description": "Polynomial operations",
    "license": "MIT",
    "web": "https://github.com/lcrees/polynumeric"
  },
  {
    "name": "unicodedb",
    "url": "https://github.com/nitely/nim-unicodedb",
    "method": "git",
    "tags": [
      "unicode",
      "UCD",
      "unicodedata"
    ],
    "description": "Unicode Character Database (UCD) access for Nim",
    "license": "MIT",
    "web": "https://github.com/nitely/nim-unicodedb"
  },
  {
    "name": "normalize",
    "url": "https://github.com/nitely/nim-normalize",
    "method": "git",
    "tags": [
      "unicode",
      "normalization",
      "nfc",
      "nfd"
    ],
    "description": "Unicode normalization forms (tr15)",
    "license": "MIT",
    "web": "https://github.com/nitely/nim-normalize"
  },
  {
    "name": "nico",
    "url": "https://github.com/ftsf/nico",
    "method": "git",
    "tags": [
      "pico-8",
      "game",
      "library",
      "ludum",
      "dare"
    ],
    "description": "Nico game engine",
    "license": "MIT",
    "web": "https://github.com/ftsf/nico"
  },
  {
    "name": "os_files",
    "url": "https://github.com/tormund/os_files",
    "method": "git",
    "tags": [
      "dialogs",
      "file",
      "icon"
    ],
    "description": "Crossplatform (x11, windows, osx) native file dialogs; sytem file/folder icons in any resolution; open file with default application",
    "license": "MIT",
    "web": "https://github.com/tormund/os_files"
  },
  {
    "name": "sprymicro",
    "url": "https://github.com/gokr/sprymicro",
    "method": "git",
    "tags": [
      "spry",
      "demo"
    ],
    "description": "Small demo Spry interpreters",
    "license": "MIT",
    "web": "https://github.com/gokr/sprymicro"
  },
  {
    "name": "spryvm",
    "url": "https://github.com/gokr/spryvm",
    "method": "git",
    "tags": [
      "interpreter",
      "language",
      "spry"
    ],
    "description": "Homoiconic dynamic language interpreter in Nim",
    "license": "MIT",
    "web": "https://github.com/gokr/spryvm"
  },
  {
    "name": "netpbm",
    "url": "https://github.com/barcharcraz/nim-netpbm",
    "method": "git",
    "tags": [
      "pbm",
      "image",
      "wrapper",
      "netpbm"
    ],
    "description": "Wrapper for libnetpbm",
    "license": "MIT",
    "web": "https://github.com/barcharcraz/nim-netpbm"
  },
  {
    "name": "nimgen",
    "url": "https://github.com/genotrance/nimgen",
    "method": "git",
    "tags": [
      "c2nim",
      "library",
      "wrapper",
      "c",
      "c++"
    ],
    "description": "C2nim helper to simplify and automate wrapping C libraries",
    "license": "MIT",
    "web": "https://github.com/genotrance/nimgen"
  },
  {
    "name": "sksbox",
    "url": "https://github.com/Skrylar/sksbox",
    "method": "git",
    "tags": [
      "sbox",
      "binary",
      "binaryformat",
      "nothings",
      "container"
    ],
    "description": "A native-nim implementaton of the sBOX generic container format.",
    "license": "MIT",
    "web": "https://github.com/Skrylar/sksbox"
  },
  {
    "name": "avbin",
    "url": "https://github.com/Vladar4/avbin",
    "method": "git",
    "tags": [
      "audio",
      "video",
      "media",
      "library",
      "wrapper"
    ],
    "description": "Wrapper of the AVbin library for the Nim language.",
    "license": "LGPL",
    "web": "https://github.com/Vladar4/avbin"
  },
  {
    "name": "fsm",
    "url": "https://github.com/ba0f3/fsm.nim",
    "method": "git",
    "tags": [
      "fsm",
      "finite",
      "state",
      "machine"
    ],
    "description": "A simple finite-state machine for @nim-lang",
    "license": "MIT",
    "web": "https://github.com/ba0f3/fsm.nim"
  },
  {
    "name": "timezones",
    "url": "https://github.com/GULPF/timezones",
    "method": "git",
    "tags": [
      "timezone",
      "time",
      "tzdata"
    ],
    "description": "Timezone library compatible with the standard library. ",
    "license": "MIT",
    "web": "https://github.com/GULPF/timezones"
  },
  {
    "name": "ndf",
    "url": "https://github.com/rustomax/ndf",
    "method": "git",
    "tags": [
      "app",
      "binary",
      "duplicates",
      "utility",
      "filesystem"
    ],
    "description": "Duplicate files finder",
    "license": "MIT",
    "web": "https://github.com/rustomax/ndf"
  },
  {
    "name": "unicodeplus",
    "url": "https://github.com/nitely/nim-unicodeplus",
    "method": "git",
    "tags": [
      "unicode",
      "isdigit",
      "isalpha"
    ],
    "description": "Common unicode operations",
    "license": "MIT",
    "web": "https://github.com/nitely/nim-unicodeplus"
  },
  {
    "name": "libsvm",
    "url": "https://github.com/genotrance/libsvm",
    "method": "git",
    "tags": [
      "scientific",
      "svm",
      "vector"
    ],
    "description": "libsvm wrapper for Nim",
    "license": "MIT",
    "web": "https://github.com/genotrance/libsvm"
  },
  {
    "name": "lilt",
    "url": "https://github.com/quelklef/lilt",
    "method": "git",
    "tags": [
      "language",
      "parser",
      "parsing"
    ],
    "description": "Parsing language",
    "license": "MIT",
    "web": "https://github.com/quelklef/lilt"
  },
  {
    "name": "shiori_charset_convert",
    "url": "https://github.com/Narazaka/shiori_charset_convert-nim",
    "method": "git",
    "tags": [
      "shiori",
      "ukagaka"
    ],
    "description": "The SHIORI Message charset convert utility",
    "license": "MIT",
    "web": "https://github.com/Narazaka/shiori_charset_convert-nim"
  },
  {
    "name": "grafanim",
    "url": "https://github.com/jamesalbert/grafanim",
    "method": "git",
    "tags": [
      "library",
      "grafana",
      "dashboards"
    ],
    "description": "Grafana module for Nim",
    "license": "GPL",
    "web": "https://github.com/jamesalbert/grafanim"
  },
  {
    "name": "nimpy",
    "url": "https://github.com/yglukhov/nimpy",
    "method": "git",
    "tags": [
      "python",
      "bridge"
    ],
    "description": "Nim - Python bridge",
    "license": "MIT",
    "web": "https://github.com/yglukhov/nimpy"
  },
  {
    "name": "simple_graph",
    "url": "https://github.com/erhlee-bird/simple_graph",
    "method": "git",
    "tags": [
      "datastructures",
      "library"
    ],
    "description": "Simple Graph Library",
    "license": "MIT",
    "web": "https://github.com/erhlee-bird/simple_graph"
  },
  {
    "name": "controlStructures",
    "url": "https://github.com/TakeYourFreedom/Additional-Control-Structures-for-Nim",
    "method": "git",
    "tags": [
      "library",
      "control",
      "structure"
    ],
    "description": "Additional control structures",
    "license": "MIT",
    "web": "http://htmlpreview.github.io/?https://github.com/TakeYourFreedom/Additional-Control-Structures-for-Nim/blob/master/controlStructures.html"
  },
  {
    "name": "notetxt",
    "url": "https://github.com/mrshu/nim-notetxt",
    "method": "git",
    "tags": [
      "notetxt,",
      "note",
      "taking"
    ],
    "description": "A library that implements the note.txt specification for note taking.",
    "license": "MIT",
    "web": "https://github.com/mrshu/nim-notetxt"
  },
  {
    "name": "breeze",
    "url": "https://github.com/alehander42/breeze",
    "method": "git",
    "tags": [
      "dsl",
      "macro",
      "metaprogramming"
    ],
    "description": "A dsl for writing macros in Nim",
    "license": "MIT",
    "web": "https://github.com/alehander42/breeze"
  },
  {
    "name": "joyent_http_parser",
    "url": "https://github.com/nim-lang/joyent_http_parser",
    "method": "git",
    "tags": [
      "wrapper",
      "library",
      "parsing"
    ],
    "description": "Wrapper for high performance HTTP parsing library.",
    "license": "MIT",
    "web": "https://github.com/nim-lang/joyent_http_parser"
  },
  {
    "name": "libsvm_legacy",
    "url": "https://github.com/nim-lang/libsvm_legacy",
    "method": "git",
    "tags": [
      "wrapper",
      "library",
      "scientific"
    ],
    "description": "Wrapper for libsvm.",
    "license": "MIT",
    "web": "https://github.com/nim-lang/libsvm_legacy"
  },
  {
    "name": "clblast",
    "url": "https://github.com/numforge/nim-clblast",
    "method": "git",
    "tags": [
      "BLAS",
      "linear",
      "algebra",
      "vector",
      "matrix",
      "opencl",
      "high",
      "performance",
      "computing",
      "GPU",
      "wrapper"
    ],
    "description": "Wrapper for CLBlast, an OpenCL BLAS library",
    "license": "Apache License 2.0",
    "web": "https://github.com/numforge/nim-clblast"
  },
  {
    "name": "nimp5",
    "url": "https://github.com/Foldover/nim-p5",
    "method": "git",
    "tags": [
      "p5",
      "javascript",
      "creative",
      "coding",
      "processing",
      "library"
    ],
    "description": "Nim bindings for p5.js.",
    "license": "MIT",
    "web": "https://github.com/Foldover/nim-p5"
  },
  {
    "name": "names",
    "url": "https://github.com/pragmagic/names",
    "method": "git",
    "tags": [
      "strings"
    ],
    "description": "String interning library",
    "license": "MIT",
    "web": "https://github.com/pragmagic/names"
  },
  {
    "name": "sha1ext",
    "url": "https://github.com/CORDEA/sha1ext",
    "method": "git",
    "tags": [
      "sha1",
      "extension"
    ],
    "description": "std / sha1 extension",
    "license": "Apache License 2.0",
    "web": "https://github.com/CORDEA/sha1ext"
  },
  {
    "name": "libsha",
    "url": "https://github.com/forlan-ua/nim-libsha",
    "method": "git",
    "tags": [
      "sha1",
      "sha224",
      "sha256",
      "sha384",
      "sha512"
    ],
    "description": "Sha1 and Sha2 implementations",
    "license": "MIT",
    "web": "https://github.com/forlan-ua/nim-libsha"
  },
  {
    "name": "pwned",
    "url": "https://github.com/dom96/pwned",
    "method": "git",
    "tags": [
      "application",
      "passwords",
      "security",
      "binary"
    ],
    "description": "A client for the Pwned passwords API.",
    "license": "MIT",
    "web": "https://github.com/dom96/pwned"
  },
  {
    "name": "suffer",
    "url": "https://github.com/emekoi/suffer",
    "method": "git",
    "tags": [
      "graphics",
      "font",
      "software"
    ],
    "description": "a nim library for drawing 2d shapes, text, and images to 32bit software pixel buffers",
    "license": "MIT",
    "web": "https://github.com/emekoi/suffer"
  },
  {
    "name": "metric",
    "url": "https://github.com/mjendrusch/metric",
    "method": "git",
    "tags": [
      "library",
      "units",
      "scientific",
      "dimensional-analysis"
    ],
    "description": "Dimensionful types and dimensional analysis.",
    "license": "MIT",
    "web": "https://github.com/mjendrusch/metric"
  },
  {
    "name": "useragents",
    "url": "https://github.com/treeform/useragents",
    "method": "git",
    "tags": [
      "library",
      "useragent"
    ],
    "description": "User Agent parser for nim.",
    "license": "MIT",
    "web": "https://github.com/treeform/useragents"
  },
  {
    "name": "nimna",
    "url": "https://github.com/mjendrusch/nimna",
    "method": "git",
    "tags": [
      "library",
      "nucleic-acid-folding",
      "scientific",
      "biology"
    ],
    "description": "Nucleic acid folding and design.",
    "license": "MIT",
    "web": "https://github.com/mjendrusch/nimna"
  },
  {
    "name": "bencode",
    "url": "https://github.com/FedericoCeratto/nim-bencode",
    "method": "git",
    "tags": [
      "library",
      "bencode"
    ],
    "description": "Bencode serialization/deserialization library",
    "license": "LGPLv3",
    "web": "https://github.com/FedericoCeratto/nim-bencode"
  },
  {
    "name": "i3ipc",
    "url": "https://github.com/FedericoCeratto/nim-i3ipc",
    "method": "git",
    "tags": [
      "library",
      "i3"
    ],
    "description": "i3 IPC client library",
    "license": "LGPLv3",
    "web": "https://github.com/FedericoCeratto/nim-i3ipc"
  },
  {
    "name": "chroma",
    "url": "https://github.com/treeform/chroma",
    "method": "git",
    "tags": [
      "colors",
      "cmyk",
      "hsl",
      "hsv"
    ],
    "description": "Everything you want to do with colors.",
    "license": "MIT",
    "web": "https://github.com/treeform/chroma"
  },
  {
    "name": "nimrax",
    "url": "https://github.com/genotrance/nimrax",
    "method": "git",
    "tags": [
      "rax",
      "radix",
      "tree",
      "data",
      "structure"
    ],
    "description": "Radix tree wrapper for Nim",
    "license": "MIT",
    "web": "https://github.com/genotrance/nimrax"
  },
  {
    "name": "nimbass",
    "url": "https://github.com/genotrance/nimbass",
    "method": "git",
    "tags": [
      "bass",
      "audio",
      "wrapper"
    ],
    "description": "Bass wrapper for Nim",
    "license": "MIT",
    "web": "https://github.com/genotrance/nimbass"
  },
  {
    "name": "nimkerberos",
    "url": "https://github.com/genotrance/nimkerberos",
    "method": "git",
    "tags": [
      "kerberos",
      "ntlm",
      "authentication",
      "auth",
      "sspi"
    ],
    "description": "WinKerberos wrapper for Nim",
    "license": "MIT",
    "web": "https://github.com/genotrance/nimkerberos"
  },
  {
    "name": "nimssh2",
    "url": "https://github.com/genotrance/nimssh2",
    "method": "git",
    "tags": [
      "ssh",
      "library",
      "wrapper"
    ],
    "description": "libssh2 wrapper for Nim",
    "license": "MIT",
    "web": "https://github.com/genotrance/nimssh2"
  },
  {
    "name": "nimssl",
    "url": "https://github.com/genotrance/nimssl",
    "method": "git",
    "tags": [
      "openssl",
      "sha",
      "sha1",
      "hash",
      "sha256",
      "sha512"
    ],
    "description": "OpenSSL wrapper for Nim",
    "license": "MIT",
    "web": "https://github.com/genotrance/nimssl"
  },
  {
    "name": "snip",
    "url": "https://github.com/genotrance/snip",
    "method": "git",
    "tags": [
      "console",
      "editor",
      "text",
      "cli"
    ],
    "description": "Text editor to speed up testing code snippets",
    "license": "MIT",
    "web": "https://github.com/genotrance/snip"
  },
  {
    "name": "moduleinit",
    "url": "https://github.com/skunkiferous/moduleinit",
    "method": "git",
    "tags": [
      "library",
      "parallelism",
      "threads"
    ],
    "description": "Nim module/thread initialisation ordering library",
    "license": "MIT",
    "web": "https://github.com/skunkiferous/moduleinit"
  },
  {
    "name": "mofuw",
    "url": "https://github.com/2vg/mofuw",
    "method": "git",
    "tags": [
      "web",
      "http",
      "framework"
    ],
    "description": "mofuw is *MO*re *F*aster, *U*ltra *W*ebserver",
    "license": "MIT",
    "web": "https://github.com/2vg/mofuw"
  },
  {
    "name": "scnim",
    "url": "https://github.com/capocasa/scnim",
    "method": "git",
    "tags": [
      "music",
      "synthesizer",
      "realtime",
      "supercollider",
      "ugen",
      "plugin",
      "binding",
      "audio"
    ],
    "description": "Develop SuperCollider UGens in Nim",
    "license": "MIT",
    "web": "https://github.com/capocasa/scnim"
  },
  {
    "name": "nimgl",
    "url": "https://github.com/lmariscal/nimgl",
    "method": "git",
    "tags": [
      "glfw",
      "imgui",
      "opengl",
      "bindings",
      "gl",
      "graphics"
    ],
    "description": "Nim Game Library",
    "license": "MIT",
    "web": "https://github.com/lmariscal/nimgl"
  },
  {
    "name": "inim",
    "url": "https://github.com/AndreiRegiani/INim",
    "method": "git",
    "tags": [
      "repl",
      "playground",
      "shell"
    ],
    "description": "Interactive Nim Shell",
    "license": "MIT",
    "web": "https://github.com/AndreiRegiani/INim"
  },
  {
    "name": "nimbigwig",
    "url": "https://github.com/genotrance/nimbigwig",
    "method": "git",
    "tags": [
      "bigwig",
      "bigbend",
      "genome"
    ],
    "description": "libBigWig wrapper for Nim",
    "license": "MIT",
    "web": "https://github.com/genotrance/nimbigwig"
  },
  {
    "name": "regex",
    "url": "https://github.com/nitely/nim-regex",
    "method": "git",
    "tags": [
      "regex"
    ],
    "description": "Linear time regex matching",
    "license": "MIT",
    "web": "https://github.com/nitely/nim-regex"
  },
  {
    "name": "tsundoku",
    "url": "https://github.com/FedericoCeratto/tsundoku",
    "method": "git",
    "tags": [
      "OPDS",
      "ebook",
      "server"
    ],
    "description": "Simple and lightweight OPDS ebook server",
    "license": "GPLv3",
    "web": "https://github.com/FedericoCeratto/tsundoku"
  },
  {
    "name": "nim_exodus",
    "url": "https://github.com/shinriyo/nim_exodus",
    "method": "git",
    "tags": [
      "web",
      "html",
      "template"
    ],
    "description": "Template generator for gester",
    "license": "MIT",
    "web": "https://github.com/shinriyo/nim_exodus"
  },
  {
    "name": "nimlibxlsxwriter",
    "url": "https://github.com/KeepCoolWithCoolidge/nimlibxlsxwriter",
    "method": "git",
    "tags": [
      "Excel",
      "wrapper",
      "xlsx"
    ],
    "description": "libxslxwriter wrapper for Nim",
    "license": "MIT",
    "web": "https://github.com/KeepCoolWithCoolidge/nimlibxlsxwriter"
  },
  {
    "name": "msqueue",
    "url": "https://github.com/2vg/MSQueue",
    "method": "git",
    "tags": [
      "algorithm",
      "queue",
      "MichaelScott",
      "fast",
      "concurrent"
    ],
    "description": "Michael-Scott queue implemented in Nim",
    "license": "MIT",
    "web": "https://github.com/2vg/MSQueue"
  },
  {
    "name": "nimclutter",
    "url": "https://github.com/KeepCoolWithCoolidge/nimclutter",
    "method": "git",
    "tags": [
      "clutter",
      "gtk",
      "gui"
    ],
    "description": "Nim bindings for Clutter toolkit.",
    "license": "LGPLv2.1",
    "web": "https://github.com/KeepCoolWithCoolidge/nimclutter"
  },
  {
    "name": "nimhdf5",
    "url": "https://github.com/Vindaar/nimhdf5",
    "method": "git",
    "tags": [
      "library",
      "wrapper",
      "binding",
      "libhdf5",
      "hdf5",
      "ndarray",
      "storage"
    ],
    "description": "Bindings for the HDF5 data format C library",
    "license": "MIT",
    "web": "https://github.com/Vindaar/nimhdf5"
  },
  {
    "name": "mpfit",
    "url": "https://github.com/Vindaar/nim-mpfit",
    "method": "git",
    "tags": [
      "library",
      "wrapper",
      "binding",
      "nonlinear",
      "least-squares",
      "fitting",
      "levenberg-marquardt",
      "regression"
    ],
    "description": "A wrapper for the cMPFIT non-linear least squares fitting library",
    "license": "MIT",
    "web": "https://github.com/Vindaar/nim-mpfit"
  },
  {
    "name": "nlopt",
    "url": "https://github.com/Vindaar/nimnlopt",
    "method": "git",
    "tags": [
      "library",
      "wrapper",
      "binding",
      "nonlinear-optimization"
    ],
    "description": "A wrapper for the non-linear optimization C library Nlopt",
    "license": "MIT",
    "web": "https://github.com/Vindaar/nimnlopt"
  },
  {
    "name": "itertools",
    "url": "https://github.com/narimiran/itertools",
    "method": "git",
    "tags": [
      "itertools",
      "python",
      "iterators"
    ],
    "description": "Itertools for Nim",
    "license": "MIT",
    "web": "https://github.com/narimiran/itertools"
  },
  {
    "name": "typelists",
    "url": "https://github.com/yglukhov/typelists",
    "method": "git",
    "tags": [
      "metaprogramming"
    ],
    "description": "Typelists in Nim",
    "license": "MIT",
    "web": "https://github.com/yglukhov/typelists"
  },
  {
    "name": "sol",
    "url": "https://github.com/davidgarland/sol",
    "method": "git",
    "tags": [
      "c99",
      "c11",
      "c",
      "vector",
      "simd",
      "avx",
      "avx2",
      "neon"
    ],
    "description": "A SIMD-accelerated vector library written in C99 with Nim bindings.",
    "license": "MIT",
    "web": "https://github.com/davidgarland/sol"
  },
  {
    "name": "simdX86",
    "url": "https://github.com/nimlibs/simdX86",
    "method": "git",
    "tags": [
      "simd"
    ],
    "description": "Wrappers for X86 SIMD intrinsics",
    "license": "MIT",
    "web": "https://github.com/nimlibs/simdX86"
  },
  {
    "name": "loopfusion",
    "url": "https://github.com/numforge/loopfusion",
    "method": "git",
    "tags": [
      "loop",
      "iterator",
      "zip",
      "forEach",
      "variadic"
    ],
    "description": "Loop efficiently over a variadic number of containers",
    "license": "MIT or Apache 2.0",
    "web": "https://github.com/numforge/loopfusion"
  },
  {
    "name": "tinamou",
    "url": "https://github.com/Double-oxygeN/tinamou",
    "method": "git",
    "tags": [
      "game",
      "sdl2"
    ],
    "description": "Game Library in Nim with SDL2",
    "license": "MIT",
    "web": "https://github.com/Double-oxygeN/tinamou"
  },
  {
    "name": "cittadino",
    "url": "https://github.com/makingspace/cittadino",
    "method": "git",
    "tags": [
      "pubsub",
      "stomp",
      "rabbitmq",
      "amqp"
    ],
    "description": "A simple PubSub framework using STOMP.",
    "license": "BSD2",
    "web": "https://github.com/makingspace/cittadino"
  },
  {
    "name": "consul",
    "url": "https://github.com/makingspace/nim_consul",
    "method": "git",
    "tags": [
      "consul"
    ],
    "description": "A simple interface to a running Consul agent.",
    "license": "BSD2",
    "web": "https://github.com/makingspace/nim_consul"
  },
  {
    "name": "keystone",
    "url": "https://github.com/6A/Keystone.nim",
    "method": "git",
    "tags": [
      "binding",
      "keystone",
      "asm",
      "assembler",
      "x86",
      "arm"
    ],
    "description": "Bindings to the Keystone Assembler.",
    "license": "MIT",
    "web": "https://github.com/6A/Keystone.nim"
  },
  {
    "name": "units",
    "url": "https://github.com/Udiknedormin/NimUnits",
    "method": "git",
    "tags": [
      "library",
      "pure",
      "units",
      "physics",
      "science",
      "documentation",
      "safety"
    ],
    "description": " Statically-typed quantity units.",
    "license": "MIT",
    "web": "https://github.com/Udiknedormin/NimUnits"
  },
  {
    "name": "ast_pattern_matching",
    "url": "https://github.com/krux02/ast-pattern-matching",
    "method": "git",
    "tags": [
      "macros",
      "pattern-matching",
      "ast"
    ],
    "description": "a general ast pattern matching library with a focus on correctness and good error messages",
    "license": "MIT",
    "web": "https://github.com/krux02/ast-pattern-matching"
  },
  {
    "name": "tissue",
    "url": "https://github.com/genotrance/tissue",
    "method": "git",
    "tags": [
      "github",
      "issue",
      "debug",
      "test",
      "testament"
    ],
    "description": "Test failing snippets from Nim's issues",
    "license": "MIT",
    "web": "https://github.com/genotrance/tissue"
  },
  {
    "name": "sphincs",
    "url": "https://github.com/ehmry/nim-sphincs",
    "method": "git",
    "tags": [
      "crypto",
      "pqcrypto",
      "signing"
    ],
    "description": "SPHINCS\u207A stateless hash-based signature scheme",
    "license": "MIT",
    "web": "https://github.com/ehmry/nim-sphincs"
  },
  {
    "name": "nimpb",
    "url": "https://github.com/oswjk/nimpb",
    "method": "git",
    "tags": [
      "serialization",
      "protocol-buffers",
      "protobuf",
      "library"
    ],
    "description": "A Protocol Buffers library for Nim",
    "license": "MIT",
    "web": "https://github.com/oswjk/nimpb"
  },
  {
    "name": "nimpb_protoc",
    "url": "https://github.com/oswjk/nimpb_protoc",
    "method": "git",
    "tags": [
      "serialization",
      "protocol-buffers",
      "protobuf"
    ],
    "description": "Protocol Buffers compiler support package for nimpb",
    "license": "MIT",
    "web": "https://github.com/oswjk/nimpb_protoc"
  },
  {
    "name": "strunicode",
    "url": "https://github.com/nitely/nim-strunicode",
    "method": "git",
    "tags": [
      "string",
      "unicode",
      "grapheme"
    ],
    "description": "Swift-like unicode string handling",
    "license": "MIT",
    "web": "https://github.com/nitely/nim-strunicode"
  },
  {
    "name": "turn_based_game",
    "url": "https://github.com/JohnAD/turn_based_game",
    "method": "git",
    "tags": [
      "rules-engine",
      "game",
      "turn-based"
    ],
    "description": "Game rules engine for simulating or playing turn-based games",
    "license": "MIT",
    "web": "https://github.com/JohnAD/turn_based_game/wiki"
  },
  {
    "name": "negamax",
    "url": "https://github.com/JohnAD/negamax",
    "method": "git",
    "tags": [
      "negamax",
      "minimax",
      "game",
      "ai",
      "turn-based"
    ],
    "description": "Negamax AI search-tree algorithm for two player games",
    "license": "MIT",
    "web": "https://github.com/JohnAD/negamax"
  },
  {
    "name": "translation",
    "url": "https://github.com/juancarlospaco/nim-tinyslation",
    "method": "git",
    "tags": [
      "translation",
      "tinyslation",
      "api",
      "strings",
      "minimalism"
    ],
    "description": "Text string translation from free online crowdsourced API. Tinyslation a tiny translation.",
    "license": "LGPLv3",
    "web": "https://github.com/juancarlospaco/nim-tinyslation"
  },
  {
    "name": "magic",
    "url": "https://github.com/xmonader/nim-magic",
    "method": "git",
    "tags": [
      "libmagic",
      "magic",
      "guessfile"
    ],
    "description": "libmagic for nim",
    "license": "MIT",
    "web": "https://github.com/xmonader/nim-magic"
  },
  {
    "name": "configparser",
    "url": "https://github.com/xmonader/nim-configparser",
    "method": "git",
    "tags": [
      "configparser",
      "ini",
      "parser"
    ],
    "description": "pure Ini configurations parser",
    "license": "MIT",
    "web": "https://github.com/xmonader/nim-configparser"
  },
  {
    "name": "random_font_color",
    "url": "https://github.com/juancarlospaco/nim-random-font-color",
    "method": "git",
    "tags": [
      "fonts",
      "colors",
      "pastel",
      "design",
      "random"
    ],
    "description": "Random curated Fonts and pastel Colors for your UI/UX design, design for non-designers.",
    "license": "LGPLv3",
    "web": "https://github.com/juancarlospaco/nim-random-font-color"
  },
  {
    "name": "bytes2human",
    "url": "https://github.com/juancarlospaco/nim-bytes2human",
    "method": "git",
    "tags": [
      "bytes",
      "human",
      "minimalism",
      "size"
    ],
    "description": "Convert bytes to kilobytes, megabytes, gigabytes, etc.",
    "license": "LGPLv3",
    "web": "https://github.com/juancarlospaco/nim-bytes2human"
  },
  {
    "name": "nimhttpd",
    "url": "https://github.com/h3rald/nimhttpd",
    "method": "git",
    "tags": [
      "web-server",
      "static-file-server",
      "server",
      "http"
    ],
    "description": "A tiny static file web server.",
    "license": "MIT",
    "web": "https://github.com/h3rald/nimhttpd"
  },
  {
    "name": "crc32",
    "url": "https://github.com/juancarlospaco/nim-crc32",
    "method": "git",
    "tags": [
      "crc32",
      "checksum",
      "minimalism"
    ],
    "description": "CRC32, 2 proc, copied from RosettaCode.",
    "license": "MIT",
    "web": "https://github.com/juancarlospaco/nim-crc32"
  },
  {
    "name": "httpbeast",
    "url": "https://github.com/dom96/httpbeast",
    "method": "git",
    "tags": [
      "http",
      "server",
      "parallel",
      "linux",
      "unix"
    ],
    "description": "A performant and scalable HTTP server.",
    "license": "MIT",
    "web": "https://github.com/dom96/httpbeast"
  },
  {
    "name": "datetime2human",
    "url": "https://github.com/juancarlospaco/nim-datetime2human",
    "method": "git",
    "tags": [
      "date",
      "time",
      "datetime",
      "ISO-8601",
      "human",
      "minimalism"
    ],
    "description": "Human friendly DateTime string representations, seconds to millenniums.",
    "license": "LGPLv3",
    "web": "https://github.com/juancarlospaco/nim-datetime2human"
  },
  {
    "name": "sass",
    "url": "https://github.com/dom96/sass",
    "method": "git",
    "tags": [
      "css",
      "compiler",
      "wrapper",
      "library",
      "scss",
      "web"
    ],
    "description": "A wrapper for the libsass library.",
    "license": "MIT",
    "web": "https://github.com/dom96/sass"
  },
  {
    "name": "osutil",
    "url": "https://github.com/juancarlospaco/nim-osutil",
    "method": "git",
    "tags": [
      "utils",
      "helpers",
      "minimalism",
      "process",
      "mobile",
      "battery"
    ],
    "description": "OS Utils for Nim, simple tiny but useful procs for OS. Turn Display OFF and set Process Name.",
    "license": "LGPLv3",
    "web": "https://github.com/juancarlospaco/nim-osutil"
  },
  {
    "name": "binance",
    "url": "https://github.com/Imperator26/binance",
    "method": "git",
    "tags": [
      "library",
      "api",
      "binance"
    ],
    "description": "A Nim library to access the Binance API.",
    "license": "Apache License 2.0",
    "web": "https://github.com/Imperator26/binance"
  },
  {
    "name": "jdec",
    "tags": [
      "json",
      "marshal",
      "helper",
      "utils"
    ],
    "method": "git",
    "license": "MIT",
    "web": "https://github.com/diegogub/jdec",
    "url": "https://github.com/diegogub/jdec",
    "description": "Flexible JSON manshal/unmarshal library for nim"
  },
  {
    "name": "nimsnappyc",
    "url": "https://github.com/NimCompression/nimsnappyc",
    "method": "git",
    "tags": [
      "snappy",
      "compression",
      "wrapper",
      "library"
    ],
    "description": "Wrapper for the Snappy-C compression library",
    "license": "MIT",
    "web": "https://github.com/NimCompression/nimsnappyc"
  },
  {
    "name": "websitecreator",
    "alias": "nimwc"
  },
  {
    "name": "nimwc",
    "url": "https://github.com/ThomasTJdev/nim_websitecreator",
    "method": "git",
    "tags": [
      "website",
      "webpage",
      "blog",
      "binary"
    ],
    "description": "A website management tool. Run the file and access your webpage.",
    "license": "GPLv3",
    "web": "https://nimwc.org/"
  },
  {
    "name": "shaname",
    "url": "https://github.com/Torro/nimble-packages?subdir=shaname",
    "method": "git",
    "tags": [
      "sha1",
      "command-line",
      "utilities"
    ],
    "description": "Rename files to their sha1sums",
    "license": "BSD",
    "web": "https://github.com/Torro/nimble-packages/tree/master/shaname"
  },
  {
    "name": "about",
    "url": "https://github.com/aleandros/about",
    "method": "git",
    "tags": [
      "cli",
      "tool"
    ],
    "description": "Executable for finding information about programs in PATH",
    "license": "MIT",
    "web": "https://github.com/aleandros/about"
  },
  {
    "name": "findtests",
    "url": "https://github.com/jackvandrunen/findtests",
    "method": "git",
    "tags": [
      "test",
      "tests",
      "testing",
      "unit"
    ],
    "description": "A helper module for writing unit tests in Nim with nake or similar build system.",
    "license": "ISC",
    "web": "https://github.com/jackvandrunen/findtests"
  },
  {
    "name": "packedjson",
    "url": "https://github.com/Araq/packedjson",
    "method": "git",
    "tags": [
      "json"
    ],
    "description": "packedjson is an alternative Nim implementation for JSON. The JSON is essentially kept as a single string in order to save memory over a more traditional tree representation.",
    "license": "MIT",
    "web": "https://github.com/Araq/packedjson"
  },
  {
    "name": "unicode_numbers",
    "url": "https://github.com/Aearnus/unicode_numbers",
    "method": "git",
    "tags": [
      "library",
      "string",
      "format",
      "unicode"
    ],
    "description": "Converts a number into a specially formatted Unicode string",
    "license": "MIT",
    "web": "https://github.com/Aearnus/unicode_numbers"
  },
  {
    "name": "glob",
    "url": "https://github.com/citycide/glob",
    "method": "git",
    "tags": [
      "glob",
      "pattern",
      "match",
      "walk",
      "filesystem",
      "pure"
    ],
    "description": "Pure library for matching file paths against Unix style glob patterns.",
    "license": "MIT",
    "web": "https://github.com/citycide/glob"
  },
  {
    "name": "lda",
    "url": "https://github.com/unicredit/lda",
    "method": "git",
    "tags": [
      "LDA",
      "topic-modeling",
      "text-clustering",
      "NLP"
    ],
    "description": "Latent Dirichlet Allocation",
    "license": "Apache License 2.0",
    "web": "https://github.com/unicredit/lda"
  },
  {
    "name": "mdevolve",
    "url": "https://github.com/jxy/MDevolve",
    "method": "git",
    "tags": [
      "MD",
      "integrator",
      "numerical",
      "evolution"
    ],
    "description": "Integrator framework for Molecular Dynamic evolutions",
    "license": "MIT",
    "web": "https://github.com/jxy/MDevolve"
  },
  {
    "name": "sctp",
    "url": "https://github.com/metacontainer/sctp.nim",
    "method": "git",
    "tags": [
      "sctp",
      "networking",
      "userspace"
    ],
    "description": "Userspace SCTP bindings",
    "license": "BSD",
    "web": "https://github.com/metacontainer/sctp.nim"
  },
  {
    "name": "sodium",
    "url": "https://github.com/zielmicha/libsodium.nim",
    "method": "git",
    "tags": [
      "crypto",
      "security",
      "sodium"
    ],
    "description": "High-level libsodium bindings",
    "license": "MIT",
    "web": "https://github.com/zielmicha/libsodium.nim"
  },
  {
    "name": "db_clickhouse",
    "url": "https://github.com/leonardoce/nim-clickhouse",
    "method": "git",
    "tags": [
      "wrapper",
      "database",
      "clickhouse"
    ],
    "description": "ClickHouse Nim interface",
    "license": "MIT",
    "web": "https://github.com/leonardoce/nim-clickhouse"
  },
  {
    "name": "webterminal",
    "url": "https://github.com/JohnAD/webterminal",
    "method": "git",
    "tags": [
      "javascript",
      "terminal",
      "tty"
    ],
    "description": "Very simple browser Javascript TTY web terminal",
    "license": "MIT",
    "web": "https://github.com/JohnAD/webterminal"
  },
  {
    "name": "hpack",
    "url": "https://github.com/nitely/nim-hpack",
    "method": "git",
    "tags": [
      "http2",
      "hpack"
    ],
    "description": "HPACK (Header Compression for HTTP/2)",
    "license": "MIT",
    "web": "https://github.com/nitely/nim-hpack"
  },
  {
    "name": "cobs",
    "url": "https://github.com/keyme/nim_cobs",
    "method": "git",
    "tags": [
      "serialization",
      "encoding",
      "wireline",
      "framing",
      "cobs"
    ],
    "description": "Consistent Overhead Byte Stuffing for Nim",
    "license": "MIT",
    "web": "https://github.com/keyme/nim_cobs"
  },
  {
    "name": "bitvec",
    "url": "https://github.com/keyme/nim_bitvec",
    "method": "git",
    "tags": [
      "serialization",
      "encoding",
      "wireline"
    ],
    "description": "Extensible bit vector integer encoding library",
    "license": "MIT",
    "web": "https://github.com/keyme/nim_bitvec"
  },
  {
    "name": "nimsvg",
    "url": "https://github.com/bluenote10/NimSvg",
    "method": "git",
    "tags": [
      "svg"
    ],
    "description": "Nim-based DSL allowing to generate SVG files and GIF animations.",
    "license": "MIT",
    "web": "https://github.com/bluenote10/NimSvg"
  },
  {
    "name": "validation",
    "url": "https://github.com/captainbland/nim-validation",
    "method": "git",
    "tags": [
      "validation",
      "library"
    ],
    "description": "Nim object validation using type field pragmas",
    "license": "GPLv3",
    "web": "https://github.com/captainbland/nim-validation"
  },
  {
    "name": "nimgraphviz",
    "url": "https://github.com/QuinnFreedman/nimgraphviz",
    "method": "git",
    "tags": [
      "graph",
      "viz",
      "graphviz",
      "dot",
      "pygraphviz"
    ],
    "description": "Nim bindings for the GraphViz tool and the DOT graph language",
    "license": "MIT",
    "web": "https://github.com/QuinnFreedman/nimgraphviz"
  },
  {
    "name": "fab",
    "url": "https://github.com/icyphox/fab",
    "method": "git",
    "tags": [
      "colors",
      "terminal",
      "formatting",
      "text",
      "fun"
    ],
    "description": "Print fabulously in your terminal",
    "license": "MIT",
    "web": "https://github.com/icyphox/fab"
  },
  {
    "name": "kdialog",
    "url": "https://github.com/juancarlospaco/nim-kdialog",
    "method": "git",
    "tags": [
      "kdialog",
      "qt5",
      "kde",
      "gui",
      "easy",
      "qt"
    ],
    "description": "KDialog Qt5 Wrapper, easy API, KISS design",
    "license": "LGPLv3",
    "web": "https://github.com/juancarlospaco/nim-kdialog"
  },
  {
    "name": "nim7z",
    "url": "https://github.com/genotrance/nim7z",
    "method": "git",
    "tags": [
      "7zip",
      "7z",
      "extract",
      "archive"
    ],
    "description": "7z extraction for Nim",
    "license": "MIT",
    "web": "https://github.com/genotrance/nim7z"
  },
  {
    "name": "nimarchive",
    "url": "https://github.com/genotrance/nimarchive",
    "method": "git",
    "tags": [
      "7z",
      "zip",
      "tar",
      "rar",
      "gz",
      "libarchive",
      "compress",
      "extract",
      "archive"
    ],
    "description": "libarchive wrapper for Nim",
    "license": "MIT",
    "web": "https://github.com/genotrance/nimarchive"
  },
  {
    "name": "nimpcre",
    "url": "https://github.com/genotrance/nimpcre",
    "method": "git",
    "tags": [
      "pcre",
      "regex"
    ],
    "description": "PCRE wrapper for Nim",
    "license": "MIT",
    "web": "https://github.com/genotrance/nimpcre"
  },
  {
    "name": "nimdeps",
    "url": "https://github.com/genotrance/nimdeps",
    "method": "git",
    "tags": [
      "dependency",
      "bundle",
      "installer",
      "package"
    ],
    "description": "Nim library to bundle dependency files into executable",
    "license": "MIT",
    "web": "https://github.com/genotrance/nimdeps"
  },
  {
    "name": "intel_hex",
    "url": "https://github.com/keyme/nim_intel_hex",
    "method": "git",
    "tags": [
      "utils",
      "parsing",
      "hex"
    ],
    "description": "Intel hex file utility library",
    "license": "MIT",
    "web": "https://github.com/keyme/nim_intel_hex"
  },
  {
    "name": "nimha",
    "url": "https://github.com/ThomasTJdev/nim_homeassistant",
    "method": "git",
    "tags": [
      "smarthome",
      "automation",
      "mqtt",
      "xiaomi"
    ],
    "description": "Nim Home Assistant (NimHA) is a hub for combining multiple home automation devices and automating jobs",
    "license": "GPLv3",
    "web": "https://github.com/ThomasTJdev/nim_homeassistant"
  },
  {
    "name": "fmod",
    "url": "https://github.com/johnnovak/nim-fmod",
    "method": "git",
    "tags": [
      "library",
      "fmod",
      "audio",
      "game",
      "sound"
    ],
    "description": "Nim wrapper for the FMOD Low Level C API",
    "license": "MIT",
    "web": "https://github.com/johnnovak/nim-fmod"
  },
  {
    "name": "figures",
    "url": "https://github.com/lmariscal/figures",
    "method": "git",
    "tags": [
      "unicode",
      "cli",
      "figures"
    ],
    "description": "unicode symbols",
    "license": "MIT",
    "web": "https://github.com/lmariscal/figures"
  },
  {
    "name": "ur",
    "url": "https://github.com/JohnAD/ur",
    "method": "git",
    "tags": [
      "library",
      "universal",
      "result",
      "return"
    ],
    "description": "A Universal Result macro/object that normalizes the information returned from a procedure",
    "license": "MIT",
    "web": "https://github.com/JohnAD/ur",
    "doc": "https://github.com/JohnAD/ur/blob/master/docs/ur.rst"
  },
  {
    "name": "blosc",
    "url": "https://github.com/Skrylar/nblosc",
    "method": "git",
    "tags": [
      "blosc",
      "wrapper",
      "compression"
    ],
    "description": "Bit Shuffling Block Compressor (C-Blosc)",
    "license": "BSD",
    "web": "https://github.com/Skrylar/nblosc"
  },
  {
    "name": "fltk",
    "url": "https://github.com/Skrylar/nfltk",
    "method": "git",
    "tags": [
      "gui",
      "fltk",
      "wrapper",
      "c++"
    ],
    "description": "The Fast-Light Tool Kit",
    "license": "LGPL",
    "web": "https://github.com/Skrylar/nfltk"
  },
  {
    "name": "nim_cexc",
    "url": "https://github.com/metasyn/nim-cexc-splunk",
    "method": "git",
    "tags": [
      "splunk",
      "command",
      "cexc",
      "chunked"
    ],
    "description": "A simple chunked external protocol interface for Splunk custom search commands.",
    "license": "Apache2",
    "web": "https://github.com/metasyn/nim-cexc-splunk"
  },
  {
    "name": "nimclipboard",
    "url": "https://github.com/genotrance/nimclipboard",
    "method": "git",
    "tags": [
      "clipboard",
      "wrapper",
      "clip",
      "copy",
      "paste",
      "nimgen"
    ],
    "description": "Nim wrapper for libclipboard",
    "license": "MIT",
    "web": "https://github.com/genotrance/nimclipboard"
  },
  {
    "name": "skinterpolate",
    "url": "https://github.com/Skrylar/skInterpolate",
    "method": "git",
    "tags": [
      "interpolation",
      "animation"
    ],
    "description": "Interpolation routines for data and animation.",
    "license": "MIT",
    "web": "https://github.com/Skrylar/skInterpolate"
  },
  {
    "name": "nimspice",
    "url": "https://github.com/CodeDoes/nimspice",
    "method": "git",
    "tags": [
      "macro",
      "template",
      "class",
      "collection"
    ],
    "description": "A bunch of macros. sugar if you would",
    "license": "MIT",
    "web": "https://github.com/CodeDoes/nimspice"
  },
  {
    "name": "BN",
    "url": "https://github.com/EmberCrypto/BN",
    "method": "git",
    "tags": [
      "bignumber",
      "multiprecision",
      "imath"
    ],
    "description": "A Nim Wrapper of the imath BigNumber library.",
    "license": "MIT"
  },
  {
    "name": "nimbioseq",
    "url": "https://github.com/jhbadger/nimbioseq",
    "method": "git",
    "tags": [
      "bioinformatics",
      "fasta",
      "fastq"
    ],
    "description": "Nim Library for sequence (protein/nucleotide) bioinformatics",
    "license": "BSD-3",
    "web": "https://github.com/jhbadger/nimbioseq"
  },
  {
    "name": "subhook",
    "url": "https://github.com/ba0f3/subhook.nim",
    "method": "git",
    "tags": [
      "hook",
      "hooking",
      "subhook",
      "x86",
      "windows",
      "linux",
      "unix"
    ],
    "description": "subhook wrapper",
    "license": "BSD2",
    "web": "https://github.com/ba0f3/subhook.nim"
  },
  {
    "name": "timecop",
    "url": "https://github.com/ba0f3/timecop.nim",
    "method": "git",
    "tags": [
      "time",
      "travel",
      "timecop"
    ],
    "description": "Time travelling for Nim",
    "license": "MIT",
    "web": "https://github.com/ba0f3/timecop.nim"
  },
  {
    "name": "openexchangerates",
    "url": "https://github.com/juancarlospaco/nim-openexchangerates",
    "method": "git",
    "tags": [
      "money",
      "exchange",
      "openexchangerates",
      "bitcoin",
      "gold",
      "dollar",
      "euro",
      "prices"
    ],
    "description": "OpenExchangeRates API Client for Nim. Works with/without SSL. Partially works with/without Free API Key.",
    "license": "MIT",
    "web": "https://github.com/juancarlospaco/nim-openexchangerates"
  },
  {
    "name": "clr",
    "url": "https://github.com/Calinou/clr",
    "method": "git",
    "tags": [
      "command-line",
      "color",
      "rgb",
      "hsl",
      "hsv"
    ],
    "description": "Get information about colors and convert them in the command line",
    "license": "MIT",
    "web": "https://github.com/Calinou/clr"
  },
  {
    "name": "duktape",
    "url": "https://github.com/manguluka/duktape-nim",
    "method": "git",
    "tags": [
      "js",
      "javascript",
      "scripting",
      "language",
      "interpreter"
    ],
    "description": "wrapper for the Duktape embeddable Javascript engine",
    "license": "MIT",
    "web": "https://github.com/manguluka/duktape-nim"
  },
  {
    "name": "polypbren",
    "url": "https://github.com/guibar64/polypbren",
    "method": "git",
    "tags": [
      "science",
      "equation"
    ],
    "description": "Renormalization of colloidal charges of polydipserse dispersions using the Poisson-Boltzmann equation",
    "license": "MIT",
    "web": "https://github.com/guibar64/polypbren"
  },
  {
    "name": "spdx_licenses",
    "url": "https://github.com/euantorano/spdx_licenses.nim",
    "method": "git",
    "tags": [
      "spdx",
      "license"
    ],
    "description": "A library to retrieve the list of commonly used licenses from the SPDX License List.",
    "license": "BSD3",
    "web": "https://github.com/euantorano/spdx_licenses.nim"
  },
  {
    "name": "texttospeech",
    "url": "https://github.com/dom96/texttospeech",
    "method": "git",
    "tags": [
      "tts",
      "text-to-speech",
      "google-cloud",
      "gcloud",
      "api"
    ],
    "description": "A client for the Google Cloud Text to Speech API.",
    "license": "MIT",
    "web": "https://github.com/dom96/texttospeech"
  },
  {
    "name": "nim_tiled",
    "url": "https://github.com/SkyVault/nim-tiled",
    "method": "git",
    "tags": [
      "tiled",
      "gamedev",
      "tmx",
      "indie"
    ],
    "description": "Tiled map loader for the Nim programming language",
    "license": "MIT",
    "web": "https://github.com/SkyVault/nim-tiled"
  },
  {
    "name": "fragments",
    "url": "https://github.com/fragcolor-xyz/fragments",
    "method": "git",
    "tags": [
      "ffi",
      "math",
      "threading",
      "dsl",
      "memory",
      "serialization",
      "cpp",
      "utilities"
    ],
    "description": "Our very personal collection of utilities",
    "license": "MIT",
    "web": "https://github.com/fragcolor-xyz/fragments"
  },
  {
    "name": "nim_telegram_bot",
    "url": "https://github.com/juancarlospaco/nim-telegram-bot",
    "method": "git",
    "tags": [
      "telegram",
      "bot",
      "telebot",
      "async",
      "multipurpose",
      "chat"
    ],
    "description": "Generic Configurable Telegram Bot for Nim, with builtin basic functionality and Plugins",
    "license": "MIT",
    "web": "https://github.com/juancarlospaco/nim-telegram-bot"
  },
  {
    "name": "xiaomi",
    "url": "https://github.com/ThomasTJdev/nim_xiaomi.git",
    "method": "git",
    "tags": [
      "xiaomi",
      "iot"
    ],
    "description": "Read and write to Xiaomi IOT devices.",
    "license": "MIT",
    "web": "https://github.com/ThomasTJdev/nim_xiaomi"
  },
  {
    "name": "vecio",
    "url": "https://github.com/emekoi/vecio.nim",
    "method": "git",
    "tags": [
      "writev",
      "readv",
      "scatter",
      "gather",
      "vectored",
      "vector",
      "io",
      "networking"
    ],
    "description": "vectored io for nim",
    "license": "MIT",
    "web": "https://github.com/emekoi/vecio.nim"
  },
  {
    "name": "nmiline",
    "url": "https://github.com/mzteruru52/NmiLine",
    "method": "git",
    "tags": [
      "graph"
    ],
    "description": "Plotting tool using NiGui",
    "license": "MIT",
    "web": "https://github.com/mzteruru52/NmiLine"
  },
  {
    "name": "c_alikes",
    "url": "https://github.com/ReneSac/c_alikes",
    "method": "git",
    "tags": [
      "library",
      "bitwise",
      "bitops",
      "pointers",
      "shallowCopy",
      "C"
    ],
    "description": "Operators, commands and functions more c-like, plus a few other utilities",
    "license": "MIT",
    "web": "https://github.com/ReneSac/c_alikes"
  },
  {
    "name": "memviews",
    "url": "https://github.com/ReneSac/memviews",
    "method": "git",
    "tags": [
      "library",
      "slice",
      "slicing",
      "shallow",
      "array",
      "vector"
    ],
    "description": "Unsafe in-place slicing",
    "license": "MIT",
    "web": "https://github.com/ReneSac/memviews"
  },
  {
    "name": "espeak",
    "url": "https://github.com/juancarlospaco/nim-espeak",
    "method": "git",
    "tags": [
      "espeak",
      "voice",
      "texttospeech"
    ],
    "description": "Nim Espeak NG wrapper, for super easy Voice and Text-To-Speech",
    "license": "MIT",
    "web": "https://github.com/juancarlospaco/nim-espeak"
  },
  {
    "name": "wstp",
    "url": "https://github.com/oskca/nim-wstp",
    "method": "git",
    "tags": [
      "wolfram",
      "mathematica",
      "bindings",
      "wstp"
    ],
    "description": "Nim bindings for WSTP",
    "license": "MIT",
    "web": "https://github.com/oskca/nim-wstp"
  },
  {
    "name": "uibuilder",
    "url": "https://github.com/ba0f3/uibuilder.nim",
    "method": "git",
    "tags": [
      "ui",
      "builder",
      "libui",
      "designer",
      "gtk",
      "gnome",
      "glade",
      "interface",
      "gui",
      "linux",
      "windows",
      "osx",
      "mac",
      "native",
      "generator"
    ],
    "description": "UI building with Gnome's Glade",
    "license": "MIT",
    "web": "https://github.com/ba0f3/uibuilder.nim"
  },
  {
    "name": "webp",
    "url": "https://github.com/juancarlospaco/nim-webp",
    "method": "git",
    "tags": [
      "webp"
    ],
    "description": "WebP Tools wrapper for Nim",
    "license": "MIT",
    "web": "https://github.com/juancarlospaco/nim-webp"
  },
  {
    "name": "print",
    "url": "https://github.com/treeform/print.git",
    "method": "git",
    "tags": [
      "pretty"
    ],
    "description": "Print is a set of pretty print macros, useful for print-debugging.",
    "license": "MIT",
    "web": "https://github.com/treeform/print"
  },
  {
    "name": "vmath",
    "url": "https://github.com/treeform/vmath.git",
    "method": "git",
    "tags": [
      "math",
      "graphics",
      "2d",
      "3d"
    ],
    "description": "Collection of math routines for 2d and 3d graphics.",
    "license": "MIT",
    "web": "https://github.com/treeform/vmath"
  },
  {
    "name": "flippy",
    "url": "https://github.com/treeform/flippy.git",
    "method": "git",
    "tags": [
      "image",
      "graphics",
      "2d"
    ],
    "description": "Flippy is a simple 2d image and drawing library.",
    "license": "MIT",
    "web": "https://github.com/treeform/flippy"
  },
  {
    "name": "typography",
    "url": "https://github.com/treeform/typography.git",
    "method": "git",
    "tags": [
      "font",
      "text",
      "2d"
    ],
    "description": "Fonts, Typesetting and Rasterization.",
    "license": "MIT",
    "web": "https://github.com/treeform/typography"
  },
  {
    "name": "xdo",
    "url": "https://github.com/juancarlospaco/nim-xdo",
    "method": "git",
    "tags": [
      "automation",
      "linux",
      "gui",
      "keyboard",
      "mouse",
      "typing",
      "clicker"
    ],
    "description": "Nim GUI Automation Linux, simulate user interaction, mouse and keyboard.",
    "license": "MIT",
    "web": "https://github.com/juancarlospaco/nim-xdo"
  },
  {
    "name": "nimblegui",
    "url": "https://github.com/ThomasTJdev/nim_nimble_gui",
    "method": "git",
    "tags": [
      "nimble",
      "gui",
      "packages"
    ],
    "description": "A simple GUI front for Nimble.",
    "license": "MIT",
    "web": "https://github.com/ThomasTJdev/nim_nimble_gui"
  },
  {
    "name": "xml",
    "url": "https://github.com/ba0f3/xml.nim",
    "method": "git",
    "tags": [
      "xml",
      "parser",
      "compile",
      "tokenizer",
      "html",
      "cdata"
    ],
    "description": "Pure Nim XML parser",
    "license": "MIT",
    "web": "https://github.com/ba0f3/xml.nim"
  },
  {
    "name": "soundio",
    "url": "https://github.com/ul/soundio",
    "method": "git",
    "tags": [
      "library",
      "wrapper",
      "binding",
      "audio",
      "sound",
      "media",
      "io"
    ],
    "description": "Bindings for libsoundio",
    "license": "MIT"
  },
  {
    "name": "miniz",
    "url": "https://github.com/treeform/miniz",
    "method": "git",
    "tags": [
      "zlib",
      "zip",
      "wrapper",
      "compression"
    ],
    "description": "Bindings for Miniz lib.",
    "license": "MIT"
  },
  {
    "name": "nim_cjson",
    "url": "https://github.com/muxueqz/nim_cjson",
    "method": "git",
    "tags": [
      "cjson",
      "json"
    ],
    "description": "cjson wrapper for Nim",
    "license": "MIT",
    "web": "https://github.com/muxueqz/nim_cjson"
  },
  {
    "name": "nimobserver",
    "url": "https://github.com/Tangdongle/nimobserver",
    "method": "git",
    "tags": [
      "observer",
      "patterns",
      "library"
    ],
    "description": "An implementation of the observer pattern",
    "license": "MIT",
    "web": "https://github.com/Tangdongle/nimobserver"
  },
  {
    "name": "nominatim",
    "url": "https://github.com/juancarlospaco/nim-nominatim",
    "method": "git",
    "tags": [
      "openstreetmap",
      "nominatim",
      "multisync",
      "async"
    ],
    "description": "OpenStreetMap Nominatim API Lib for Nim",
    "license": "MIT",
    "web": "https://github.com/juancarlospaco/nim-nominatim"
  },
  {
    "name": "systimes",
    "url": "https://github.com/GULPF/systimes",
    "method": "git",
    "tags": [
      "time",
      "timezone",
      "datetime"
    ],
    "description": "An alternative DateTime implementation",
    "license": "MIT",
    "web": "https://github.com/GULPF/systimes"
  },
  {
    "name": "overpass",
    "url": "https://github.com/juancarlospaco/nim-overpass",
    "method": "git",
    "tags": [
      "openstreetmap",
      "overpass",
      "multisync",
      "async"
    ],
    "description": "OpenStreetMap Overpass API Lib",
    "license": "MIT",
    "web": "https://github.com/juancarlospaco/nim-overpass"
  },
  {
    "name": "openstreetmap",
    "url": "https://github.com/juancarlospaco/nim-openstreetmap",
    "method": "git",
    "tags": [
      "openstreetmap",
      "multisync",
      "async",
      "geo",
      "map"
    ],
    "description": "OpenStreetMap API Lib for Nim",
    "license": "MIT",
    "web": "https://github.com/juancarlospaco/nim-openstreetmap"
  },
  {
    "name": "daemonim",
    "url": "https://github.com/bung87/daemon",
    "method": "git",
    "tags": [
      "unix",
      "library"
    ],
    "description": "daemonizer for Unix, Linux and OS X",
    "license": "MIT",
    "web": "https://github.com/bung87/daemon"
  },
  {
    "name": "nimtorch",
    "alias": "torch"
  },
  {
    "name": "torch",
    "url": "https://github.com/fragcolor-xyz/nimtorch",
    "method": "git",
    "tags": [
      "machine-learning",
      "nn",
      "neural",
      "networks",
      "cuda",
      "wasm",
      "pytorch",
      "torch"
    ],
    "description": "A nim flavor of pytorch",
    "license": "MIT",
    "web": "https://github.com/fragcolor-xyz/nimtorch"
  },
  {
    "name": "openweathermap",
    "url": "https://github.com/juancarlospaco/nim-openweathermap",
    "method": "git",
    "tags": [
      "OpenWeatherMap",
      "weather",
      "CreativeCommons",
      "OpenData",
      "multisync"
    ],
    "description": "OpenWeatherMap API Lib for Nim, Free world wide Creative Commons & Open Data Licensed Weather data",
    "license": "MIT",
    "web": "https://github.com/juancarlospaco/nim-openweathermap"
  },
  {
    "name": "finalseg",
    "url": "https://github.com/bung87/finalseg",
    "method": "git",
    "tags": [
      "library",
      "chinese",
      "words"
    ],
    "description": "jieba's finalseg port to nim",
    "license": "MIT",
    "web": "https://github.com/bung87/finalseg"
  },
  {
    "name": "openal",
    "url": "https://github.com/treeform/openal",
    "method": "git",
    "tags": [
      "sound",
      "OpenAL",
      "wrapper"
    ],
    "description": "An OpenAL wrapper.",
    "license": "MIT"
  },
  {
    "name": "ec_events",
    "url": "https://github.com/EmberCrypto/ec_events",
    "method": "git",
    "tags": [
      "events",
      "emitter"
    ],
    "description": "Event Based Programming for Nim.",
    "license": "MIT"
  },
  {
    "name": "wNim",
    "url": "https://github.com/khchen/wNim",
    "method": "git",
    "tags": [
      "library",
      "windows",
      "gui",
      "ui"
    ],
    "description": "Nim's Windows GUI Framework.",
    "license": "MIT",
    "web": "https://github.com/khchen/wNim",
    "doc": "https://khchen.github.io/wNim/wNim.html"
  },
  {
    "name": "redisparser",
    "url": "https://github.com/xmonader/nim-redisparser",
    "method": "git",
    "tags": [
      "redis",
      "resp",
      "parser",
      "protocol"
    ],
    "description": "RESP(REdis Serialization Protocol) Serialization for Nim",
    "license": "Apache2",
    "web": "https://github.com/xmonader/nim-redisparser"
  },
  {
    "name": "redisclient",
    "url": "https://github.com/xmonader/nim-redisclient",
    "method": "git",
    "tags": [
      "redis",
      "client",
      "protocol",
      "resp"
    ],
    "description": "Redis client for Nim",
    "license": "Apache2",
    "web": "https://github.com/xmonader/nim-redisclient"
  },
  {
    "name": "hackpad",
    "url": "https://github.com/juancarlospaco/nim-hackpad",
    "method": "git",
    "tags": [
      "web",
      "jester",
      "lan",
      "wifi",
      "hackathon",
      "hackatton",
      "pastebin",
      "crosscompilation",
      "teaching",
      "zip"
    ],
    "description": "Hackathon Web Scratchpad for teaching Nim on events using Wifi with limited or no Internet",
    "license": "MIT",
    "web": "https://github.com/juancarlospaco/nim-hackpad"
  },
  {
    "name": "redux_nim",
    "url": "https://github.com/M4RC3L05/redux-nim",
    "method": "git",
    "tags": [
      "redux"
    ],
    "description": "Redux Implementation in nim",
    "license": "MIT",
    "web": "https://github.com/M4RC3L05/redux-nim"
  },
  {
    "name": "simpledecimal",
    "url": "https://github.com/pigmej/nim-simple-decimal",
    "method": "git",
    "tags": [
      "decimal",
      "library"
    ],
    "description": "A simple decimal library",
    "license": "MIT",
    "web": "https://github.com/pigmej/nim-simple-decimal"
  },
  {
    "name": "calibre",
    "url": "https://github.com/juancarlospaco/nim-calibre",
    "method": "git",
    "tags": [
      "calibre",
      "ebook",
      "database"
    ],
    "description": "Calibre Database Lib for Nim",
    "license": "MIT",
    "web": "https://github.com/juancarlospaco/nim-calibre"
  },
  {
    "name": "nimcb",
    "url": "https://github.com/AdrianV/nimcb",
    "method": "git",
    "tags": [
      "c++-builder",
      "msbuild"
    ],
    "description": "Integrate nim projects in the C++Builder build process",
    "license": "MIT",
    "web": "https://github.com/AdrianV/nimcb"
  },
  {
    "name": "finals",
    "url": "https://github.com/quelklef/nim-finals",
    "method": "git",
    "tags": [
      "types"
    ],
    "description": "Transparently declare single-set attributes on types.",
    "license": "MIT",
    "web": "https://github.com/Quelklef/nim-finals"
  },
  {
    "name": "printdebug",
    "url": "https://github.com/juancarlospaco/nim-printdebug",
    "method": "git",
    "tags": [
      "debug",
      "print",
      "helper",
      "util"
    ],
    "description": "Print Debug for Nim, tiny 3 lines Lib, C Target",
    "license": "MIT",
    "web": "https://github.com/juancarlospaco/nim-printdebug"
  },
  {
    "name": "tinyfiledialogs",
    "url": "https://github.com/juancarlospaco/nim-tinyfiledialogs",
    "method": "git",
    "tags": [
      "gui",
      "wrapper",
      "gtk",
      "qt",
      "linux",
      "windows",
      "mac",
      "osx"
    ],
    "description": "TinyFileDialogs for Nim.",
    "license": "MIT",
    "web": "https://github.com/juancarlospaco/nim-tinyfiledialogs"
  },
  {
    "name": "spotify",
    "url": "https://github.com/CORDEA/spotify",
    "method": "git",
    "tags": [
      "spotify"
    ],
    "description": "A Nim wrapper for the Spotify Web API",
    "license": "Apache License 2.0",
    "web": "https://github.com/CORDEA/spotify"
  },
  {
    "name": "noise",
    "url": "https://github.com/jangko/nim-noise",
    "method": "git",
    "tags": [
      "linenoise",
      "readline",
      "command-line",
      "repl"
    ],
    "description": "Nim implementation of linenoise command line editor",
    "license": "MIT",
    "web": "https://github.com/jangko/nim-noise"
  },
  {
    "name": "prompt",
    "url": "https://github.com/surf1nb1rd/nim-prompt",
    "method": "git",
    "tags": [
      "command-line",
      "readline",
      "repl"
    ],
    "description": "Feature-rich readline replacement",
    "license": "BSD2",
    "web": "https://github.com/surf1nb1rd/nim-prompt"
  },
  {
    "name": "proxyproto",
    "url": "https://github.com/ba0f3/libproxy.nim",
    "method": "git",
    "tags": [
      "proxy",
      "protocol",
      "proxy-protocol",
      "haproxy",
      "tcp",
      "ipv6",
      "ipv4",
      "linux",
      "unix",
      "hook",
      "load-balancer",
      "socket",
      "udp",
      "ipv6-support",
      "preload"
    ],
    "description": "PROXY Protocol enabler for aged programs",
    "license": "MIT",
    "web": "https://github.com/ba0f3/libproxy.nim"
  },
  {
    "name": "criterion",
    "url": "https://github.com/LemonBoy/criterion.nim",
    "method": "git",
    "tags": [
      "benchmark"
    ],
    "description": "Statistic-driven microbenchmark framework",
    "license": "MIT",
    "web": "https://github.com/LemonBoy/criterion.nim"
  },
  {
    "name": "nanoid",
    "url": "https://github.com/icyphox/nanoid.nim",
    "method": "git",
    "tags": [
      "nanoid",
      "random",
      "generator"
    ],
    "description": "The Nim implementation of NanoID",
    "license": "MIT",
    "web": "https://github.com/icyphox/nanoid.nim"
  },
  {
    "name": "ndb",
    "url": "https://github.com/xzfc/ndb.nim",
    "method": "git",
    "tags": [
      "binding",
      "database",
      "db",
      "library",
      "sqlite"
    ],
    "description": "A db_sqlite fork with a proper typing",
    "license": "MIT",
    "web": "https://github.com/xzfc/ndb.nim"
  },
  {
    "name": "github_release",
    "url": "https://github.com/kdheepak/github-release",
    "method": "git",
    "tags": [
      "github",
      "release",
      "upload",
      "create",
      "delete"
    ],
    "description": "github-release package",
    "license": "MIT",
    "web": "https://github.com/kdheepak/github-release"
  },
  {
    "name": "nimmonocypher",
    "url": "https://github.com/genotrance/nimmonocypher",
    "method": "git",
    "tags": [
      "monocypher",
      "crypto",
      "crypt",
      "hash",
      "sha512",
      "wrapper"
    ],
    "description": "monocypher wrapper for Nim",
    "license": "MIT",
    "web": "https://github.com/genotrance/nimmonocypher"
  },
  {
    "name": "dtoa",
    "url": "https://github.com/LemonBoy/dtoa.nim",
    "method": "git",
    "tags": [
      "algorithms",
      "serialization",
      "fast",
      "grisu",
      "dtoa",
      "double",
      "float",
      "string"
    ],
    "description": "Port of Milo Yip's fast dtoa() implementation",
    "license": "MIT",
    "web": "https://github.com/LemonBoy/dtoa.nim"
  },
  {
    "name": "ntangle",
    "url": "https://github.com/OrgTangle/ntangle",
    "method": "git",
    "tags": [
      "literate-programming",
      "org-mode",
      "org",
      "tangling",
      "emacs"
    ],
    "description": "Command-line utility for Tangling of Org mode documents",
    "license": "MIT",
    "web": "https://github.com/OrgTangle/ntangle"
  },
  {
    "name": "nimtess2",
    "url": "https://github.com/genotrance/nimtess2",
    "method": "git",
    "tags": [
      "glu",
      "tesselator",
      "libtess2",
      "opengl"
    ],
    "description": "Nim wrapper for libtess2",
    "license": "MIT",
    "web": "https://github.com/genotrance/nimtess2"
  },
  {
    "name": "sequoia",
    "url": "https://github.com/ba0f3/sequoia.nim",
    "method": "git",
    "tags": [
      "sequoia",
      "pgp",
      "openpgp",
      "wrapper"
    ],
    "description": "Sequoia PGP wrapper for Nim",
    "license": "GPLv3",
    "web": "https://github.com/ba0f3/sequoia.nim"
  },
  {
    "name": "pykot",
    "url": "https://github.com/jabbalaci/nimpykot",
    "method": "git",
    "tags": [
      "library",
      "python",
      "kotlin"
    ],
    "description": "Porting some Python / Kotlin features to Nim",
    "license": "MIT",
    "web": "https://github.com/jabbalaci/nimpykot"
  },
  {
    "name": "witai",
    "url": "https://github.com/xmonader/witai-nim",
    "method": "git",
    "tags": [
      "witai",
      "wit.ai",
      "client",
      "speech",
      "freetext",
      "voice"
    ],
    "description": "wit.ai client",
    "license": "MIT",
    "web": "https://github.com/xmonader/witai-nim"
  },
  {
    "name": "xmldom",
    "url": "https://github.com/nim-lang/graveyard?subdir=xmldom",
    "method": "git",
    "tags": [
      "graveyard",
      "xml",
      "dom"
    ],
    "description": "Implementation of XML DOM Level 2 Core specification (http://www.w3.org/TR/2000/REC-DOM-Level-2-Core-20001113/core.html)",
    "license": "MIT",
    "web": "https://github.com/nim-lang/graveyard/tree/master/xmldom"
  },
  {
    "name": "xmldomparser",
    "url": "https://github.com/nim-lang/graveyard?subdir=xmldomparser",
    "method": "git",
    "tags": [
      "graveyard",
      "xml",
      "dom",
      "parser"
    ],
    "description": "Parses an XML Document into a XML DOM Document representation.",
    "license": "MIT",
    "web": "https://github.com/nim-lang/graveyard/tree/master/xmldomparser"
  },
  {
    "name": "result",
    "url": "https://github.com/arnetheduck/nim-result",
    "method": "git",
    "tags": [
      "library",
      "result",
      "errors",
      "functional"
    ],
    "description": "Friendly, exception-free value-or-error returns, similar to Option[T]",
    "license": "MIT",
    "web": "https://github.com/arnetheduck/nim-result"
  },
  {
    "name": "asciigraph",
    "url": "https://github.com/KeepCoolWithCoolidge/asciigraph",
    "method": "git",
    "tags": [
      "graph",
      "plot",
      "terminal",
      "io"
    ],
    "description": "Console ascii line charts in pure nim",
    "license": "MIT",
    "web": "https://github.com/KeepCoolWithCoolidge/asciigraph"
  },
  {
    "name": "bearlibterminal",
    "url": "https://github.com/irskep/BearLibTerminal-Nim",
    "method": "git",
    "tags": [
      "roguelike",
      "terminal",
      "bearlibterminal",
      "tcod",
      "libtcod",
      "tdl"
    ],
    "description": "Wrapper for the C[++] library BearLibTerminal",
    "license": "MIT",
    "web": "https://github.com/irskep/BearLibTerminal-Nim"
  },
  {
    "name": "rexpaint",
    "url": "https://github.com/irskep/rexpaint_nim",
    "method": "git",
    "tags": [
      "rexpaint",
      "roguelike",
      "xp"
    ],
    "description": "REXPaint .xp parser",
    "license": "MIT",
    "web": "https://github.com/irskep/rexpaint_nim"
  },
  {
    "name": "crosscompile",
    "url": "https://github.com/juancarlospaco/nim-crosscompile",
    "method": "git",
    "tags": [
      "crosscompile",
      "compile"
    ],
    "description": "Crosscompile Nim source code into multiple targets on Linux with this proc.",
    "license": "MIT",
    "web": "https://github.com/juancarlospaco/nim-crosscompile"
  },
  {
    "name": "rodcli",
    "url": "https://github.com/jabbalaci/NimCliHelper",
    "method": "git",
    "tags": [
      "cli",
      "compile",
      "run",
      "command-line",
      "init",
      "project",
      "skeleton"
    ],
    "description": "making Nim development easier in the command-line",
    "license": "MIT",
    "web": "https://github.com/jabbalaci/NimCliHelper"
  },
  {
    "name": "ngxcmod",
    "url": "https://github.com/ba0f3/ngxcmod.nim",
    "method": "git",
    "tags": [
      "nginx",
      "module",
      "nginx-c-function",
      "wrapper"
    ],
    "description": "High level wrapper for build nginx module w/ nginx-c-function",
    "license": "MIT",
    "web": "https://github.com/ba0f3/ngxcmod.nim"
  },
  {
    "name": "usagov",
    "url": "https://github.com/juancarlospaco/nim-usagov",
    "method": "git",
    "tags": [
      "gov",
      "opendata"
    ],
    "description": "USA Code.Gov MultiSync API Client for Nim",
    "license": "MIT",
    "web": "https://github.com/juancarlospaco/nim-usagov"
  },
  {
    "name": "argparse",
    "url": "https://github.com/iffy/nim-argparse",
    "method": "git",
    "tags": [
      "cli",
      "argparse",
      "optparse"
    ],
    "description": "WIP strongly-typed argument parser with sub command support",
    "license": "MIT",
    "doc": "https://www.iffycan.com/nim-argparse/argparse.html"
  },
  {
    "name": "markdown",
    "url": "https://github.com/soasme/nim-markdown",
    "method": "git",
    "tags": [
      "markdown",
      "md",
      "docs",
      "html"
    ],
    "description": "A Beautiful Markdown Parser in the Nim World.",
    "license": "MIT",
    "web": "https://github.com/soasme/nim-markdown"
  },
  {
    "name": "nimtomd",
    "url": "https://github.com/ThomasTJdev/nimtomd",
    "method": "git",
    "tags": [
      "markdown",
      "md"
    ],
    "description": "Convert a Nim file or string to Markdown",
    "license": "MIT",
    "web": "https://github.com/ThomasTJdev/nimtomd"
  },
  {
    "name": "nifty",
    "url": "https://github.com/h3rald/nifty",
    "method": "git",
    "tags": [
      "package-manager",
      "script-runner"
    ],
    "description": "A decentralized (pseudo) package manager and script runner.",
    "license": "MIT",
    "web": "https://github.com/h3rald/nifty"
  },
  {
    "name": "urlshortener",
    "url": "https://github.com/jabbalaci/UrlShortener",
    "method": "git",
    "tags": [
      "url",
      "shorten",
      "shortener",
      "bitly",
      "cli",
      "shrink",
      "shrinker"
    ],
    "description": "A URL shortener cli app. using bit.ly",
    "license": "MIT",
    "web": "https://github.com/jabbalaci/UrlShortener"
  },
  {
    "name": "seriesdetiempoar",
    "url": "https://github.com/juancarlospaco/nim-seriesdetiempoar",
    "method": "git",
    "tags": [
      "async",
      "multisync",
      "gov",
      "opendata"
    ],
    "description": "Series de Tiempo de Argentina Government MultiSync API Client for Nim",
    "license": "MIT",
    "web": "https://github.com/juancarlospaco/nim-seriesdetiempoar"
  },
  {
    "name": "usigar",
    "url": "https://github.com/juancarlospaco/nim-usigar",
    "method": "git",
    "tags": [
      "geo",
      "opendata",
      "openstreemap",
      "multisync",
      "async"
    ],
    "description": "USIG Argentina Government MultiSync API Client for Nim",
    "license": "MIT",
    "web": "https://github.com/juancarlospaco/nim-usigar"
  },
  {
    "name": "georefar",
    "url": "https://github.com/juancarlospaco/nim-georefar",
    "method": "git",
    "tags": [
      "geo",
      "openstreetmap",
      "async",
      "multisync",
      "opendata",
      "gov"
    ],
    "description": "GeoRef Argentina Government MultiSync API Client for Nim",
    "license": "MIT",
    "web": "https://github.com/juancarlospaco/nim-georefar"
  },
  {
    "name": "sugerror",
    "url": "https://github.com/quelklef/nim-sugerror",
    "method": "git",
    "tags": [
      "errors",
      "expr"
    ],
    "description": "Terse and composable error handling.",
    "license": "MIT",
    "web": "https://github.com/quelklef/nim-sugerror"
  },
  {
    "name": "sermon",
    "url": "https://github.com/ThomasTJdev/nim_sermon",
    "method": "git",
    "tags": [
      "monitor",
      "storage",
      "memory",
      "process"
    ],
    "description": "Monitor the state and memory of processes and URL response.",
    "license": "MIT",
    "web": "https://github.com/ThomasTJdev/nim_sermon"
  },
  {
    "name": "vmvc",
    "url": "https://github.com/kobi2187/vmvc",
    "method": "git",
    "tags": [
      "vmvc",
      "dci"
    ],
    "description": "a skeleton/structure for a variation on the mvc pattern, similar to dci. For command line and gui programs. it's a middle ground between rapid application development and handling software complexity.",
    "license": "MIT",
    "web": "https://github.com/kobi2187/vmvc"
  },
  {
    "name": "arksys",
    "url": "https://github.com/wolfadex/arksys",
    "method": "git",
    "tags": [
      "ECS",
      "library"
    ],
    "description": "An entity component system package",
    "license": "MIT",
    "web": "https://github.com/wolfadex/arksys"
  },
  {
    "name": "coco",
    "url": "https://github.com/samuelroy/coco",
    "method": "git",
    "tags": [
      "code",
      "coverage",
      "test"
    ],
    "description": "Code coverage CLI + library for Nim using LCOV",
    "license": "MIT",
    "web": "https://github.com/samuelroy/coco",
    "doc": "https://samuelroy.github.io/coco/"
  },
  {
    "name": "nimetry",
    "url": "https://github.com/ijneb/nimetry",
    "method": "git",
    "tags": [
      "plot",
      "graph",
      "chart"
    ],
    "description": "Plotting module in pure nim",
    "license": "CC0",
    "web": "https://github.com/ijneb/nimetry",
    "doc": "https://ijneb.github.io/nimetry"
  },
  {
    "name": "snappy",
    "url": "https://github.com/jangko/snappy",
    "method": "git",
    "tags": [
      "compression",
      "snappy",
      "lzw"
    ],
    "description": "Nim implementation of Snappy compression algorithm",
    "license": "MIT",
    "web": "https://github.com/jangko/snappy"
  },
  {
    "name": "loadenv",
    "url": "https://github.com/xmonader/nim-loadenv",
    "method": "git",
    "tags": [
      "environment",
      "variables",
      "env"
    ],
    "description": "load .env variables",
    "license": "MIT",
    "web": "https://github.com/xmonader/nim-loadenv"
  },
  {
    "name": "osrm",
    "url": "https://github.com/juancarlospaco/nim-osrm",
    "method": "git",
    "tags": [
      "openstreetmap",
      "geo",
      "gis",
      "opendata",
      "routing",
      "async",
      "multisync"
    ],
    "description": "Open Source Routing Machine for OpenStreetMap API Lib and App",
    "license": "MIT",
    "web": "https://github.com/juancarlospaco/nim-osrm"
  },
  {
    "name": "sharedmempool",
    "url": "https://github.com/mikra01/sharedmempool",
    "method": "git",
    "tags": [
      "pool",
      "memory",
      "thread"
    ],
    "description": "threadsafe memory pool ",
    "license": "MIT",
    "web": "https://github.com/mikra01/sharedmempool"
  },
  {
    "name": "css_html_minify",
    "url": "https://github.com/juancarlospaco/nim-css-html-minify",
    "method": "git",
    "tags": [
      "css",
      "html",
      "minify"
    ],
    "description": "HTML & CSS Minify Lib & App based on Regexes & parallel MultiReplaces",
    "license": "MIT",
    "web": "https://github.com/juancarlospaco/nim-css-html-minify"
  },
  {
    "name": "crap",
    "url": "https://github.com/icyphox/crap",
    "method": "git",
    "tags": [
      "rm",
      "delete",
      "trash",
      "files"
    ],
    "description": "`rm` files without fear",
    "license": "MIT",
    "web": "https://github.com/icyphox/crap"
  },
  {
    "name": "algebra",
    "url": "https://github.com/ijneb/nim-algebra",
    "method": "git",
    "tags": [
      "algebra",
      "parse",
      "evaluate",
      "mathematics"
    ],
    "description": "Algebraic expression parser and evaluator",
    "license": "CC0",
    "web": "https://github.com/ijneb/nim-algebra"
  },
  {
    "name": "nicy",
    "url": "https://github.com/icyphox/nicy",
    "method": "git",
    "tags": [
      "zsh",
      "shell",
      "prompt",
      "git"
    ],
    "description": "A nice and icy ZSH prompt in Nim",
    "license": "MIT",
    "web": "https://github.com/icyphox/nicy"
  },
  {
    "name": "replim",
    "url": "https://github.com/gmshiba/replim",
    "method": "git",
    "tags": [
      "repl",
      "binary",
      "program"
    ],
    "description": "most quick REPL of nim",
    "license": "MIT",
    "web": "https://github.com/gmshiba/replim"
  },
  {
    "name": "nish",
    "url": "https://github.com/owlinux1000/nish",
    "method": "git",
    "tags": [
      "nish",
      "shell"
    ],
    "description": "A Toy Shell Application",
    "license": "MIT",
    "web": "https://github.com/owlinux1000/nish"
  },
  {
    "name": "backoff",
    "url": "https://github.com/CORDEA/backoff",
    "method": "git",
    "tags": [
      "exponential-backoff",
      "backoff"
    ],
    "description": "Implementation of exponential backoff for nim",
    "license": "Apache License 2.0",
    "web": "https://github.com/CORDEA/backoff"
  },
  {
    "name": "asciitables",
    "url": "https://github.com/xmonader/nim-asciitables",
    "method": "git",
    "tags": [
      "ascii",
      "terminal",
      "tables",
      "cli"
    ],
    "description": "terminal ascii tables for nim",
    "license": "BSD-3-Clause",
    "web": "https://github.com/xmonader/nim-asciitables"
  },
  {
<<<<<<< HEAD
    "name": "genode",
    "url": "https://github.com/ehmry/nim-genode",
    "method": "git",
    "tags": [
      "genode",
      "system"
    ],
    "description": "System libraries for the Genode Operating System Framework",
    "license": "AGPLv3",
    "web": "https://github.com/ehmry/nim-genode"
=======
    "name": "open_elevation",
    "url": "https://github.com/juancarlospaco/nim-open-elevation",
    "method": "git",
    "tags": [
      "openstreetmap",
      "geo",
      "elevation",
      "multisync",
      "async"
    ],
    "description": "OpenStreetMap Elevation API MultiSync Client for Nim",
    "license": "MIT",
    "web": "https://github.com/juancarlospaco/nim-open-elevation"
  },
  {
    "name": "gara",
    "url": "https://github.com/alehander42/gara",
    "method": "git",
    "tags": [
      "nim",
      "pattern"
    ],
    "description": "A pattern matching library",
    "license": "MIT",
    "web": "https://github.com/alehander42/gara"
  },
  {
    "name": "ws",
    "url": "https://github.com/treeform/ws",
    "method": "git",
    "tags": [
      "websocket"
    ],
    "description": "Simple WebSocket library for nim.",
    "license": "MIT",
    "web": "https://github.com/treeform/ws"
  },
  {
    "name": "pg",
    "url": "https://github.com/treeform/pg",
    "method": "git",
    "tags": [
      "postgresql",
      "db"
    ],
    "description": "Very simple PostgreSQL async api for nim.",
    "license": "MIT",
    "web": "https://github.com/treeform/pg"
  },
  {
    "name": "niledb",
    "url": "https://github.com/JeffersonLab/niledb.git",
    "method": "git",
    "tags": [
      "db"
    ],
    "description": "Key/Value storage into a fast file-hash",
    "license": "MIT",
    "web": "https://github.com/JeffersonLab/niledb.git"
  },
  {
    "name": "siphash",
    "url": "https://github.com/ehmry/nim-siphash",
    "method": "git",
    "tags": [
      "hash",
      "siphash"
    ],
    "description": "SipHash, a pseudorandom function optimized for short messages.",
    "license": "GPLv3",
    "web": "https://github.com/ehmry/nim-siphash"
  },
  {
    "name": "haraka",
    "url": "https://github.com/ehmry/nim-haraka",
    "method": "git",
    "tags": [
      "hash",
      "haraka"
    ],
    "description": "Haraka v2 short-input hash function",
    "license": "MIT",
    "web": "https://github.com/ehmry/nim-haraka"
>>>>>>> 4d03a3d0
  }
]<|MERGE_RESOLUTION|>--- conflicted
+++ resolved
@@ -11567,18 +11567,6 @@
     "web": "https://github.com/xmonader/nim-asciitables"
   },
   {
-<<<<<<< HEAD
-    "name": "genode",
-    "url": "https://github.com/ehmry/nim-genode",
-    "method": "git",
-    "tags": [
-      "genode",
-      "system"
-    ],
-    "description": "System libraries for the Genode Operating System Framework",
-    "license": "AGPLv3",
-    "web": "https://github.com/ehmry/nim-genode"
-=======
     "name": "open_elevation",
     "url": "https://github.com/juancarlospaco/nim-open-elevation",
     "method": "git",
@@ -11662,6 +11650,17 @@
     "description": "Haraka v2 short-input hash function",
     "license": "MIT",
     "web": "https://github.com/ehmry/nim-haraka"
->>>>>>> 4d03a3d0
+  },
+  {
+    "name": "genode",
+    "url": "https://github.com/ehmry/nim-genode",
+    "method": "git",
+    "tags": [
+      "genode",
+      "system"
+    ],
+    "description": "System libraries for the Genode Operating System Framework",
+    "license": "AGPLv3",
+    "web": "https://github.com/ehmry/nim-genode"
   }
 ]