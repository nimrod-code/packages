--- conflicted
+++ resolved
@@ -18882,7 +18882,6 @@
     "web": "https://github.com/xflywind/wepoll"
   },
   {
-<<<<<<< HEAD
     "name": "nim_midi",
     "url": "https://github.com/jerous86/nim_midi",
     "method": "git",
@@ -18893,7 +18892,8 @@
     "description": "Read and write midi files",
     "license": "MIT",
     "web": "https://github.com/jerous86/nim_midi"
-=======
+  },
+  {
     "name": "geometryutils",
     "url": "https://github.com/pseudo-random/geometryutils",
     "method": "git",
@@ -18910,6 +18910,5 @@
     "description": "A collection of geometry utilities for nim",
     "license": "MIT",
     "web": "https://github.com/pseudo-random/geometryutils"
->>>>>>> 7a0f6d0c
   }
 ]