[
  {
    "name": "github_api",
    "url": "https://github.com/watzon/github-api-nim",
    "method": "git",
    "tags": [
      "library",
      "api",
      "github",
      "client"
    ],
    "description": "Nim wrapper for the GitHub API",
    "license": "WTFPL",
    "web": "https://github.com/watzon/github-api-nim"
  },
  {
    "name": "nimates",
    "url": "https://github.com/jamesalbert/nimates",
    "method": "git",
    "tags": [
      "library",
      "postmates",
      "delivery"
    ],
    "description": "Client library for the Postmates API",
    "license": "Apache",
    "web": "https://github.com/jamesalbert/nimates"
  },
  {
    "name": "discordnim",
    "url": "https://github.com/Krognol/discordnim",
    "method": "git",
    "tags": [
      "library",
      "discord"
    ],
    "description": "Discord library for Nim",
    "license": "MIT",
    "web": "https://github.com/Krognol/discordnim"
  },
  {
    "name": "argument_parser",
    "url": "https://github.com/Xe/argument_parser/",
    "method": "git",
    "tags": [
      "library",
      "commandline",
      "arguments",
      "switches",
      "parsing"
    ],
    "description": "Provides a complex commandline parser",
    "license": "MIT",
    "web": "https://github.com/Xe/argument_parser"
  },
  {
    "name": "genieos",
    "url": "https://github.com/Araq/genieos/",
    "method": "git",
    "tags": [
      "library",
      "commandline",
      "sound",
      "recycle",
      "os"
    ],
    "description": "Too awesome procs to be included in nimrod.os module",
    "license": "MIT",
    "web": "http://github.com/Araq/genieos/"
  },
  {
    "name": "jester",
    "url": "https://github.com/dom96/jester/",
    "method": "git",
    "tags": [
      "web",
      "http",
      "framework",
      "dsl"
    ],
    "description": "A sinatra-like web framework for Nim.",
    "license": "MIT",
    "web": "https://github.com/dom96/jester"
  },
  {
    "name": "templates",
    "url": "https://github.com/onionhammer/nim-templates.git",
    "method": "git",
    "tags": [
      "web",
      "html",
      "template"
    ],
    "description": "A simple string templating library for Nim.",
    "license": "BSD",
    "web": "https://github.com/onionhammer/nim-templates"
  },
  {
    "name": "murmur",
    "url": "https://github.com/olahol/nimrod-murmur/",
    "method": "git",
    "tags": [
      "hash",
      "murmur"
    ],
    "description": "MurmurHash in pure Nim.",
    "license": "MIT",
    "web": "https://github.com/olahol/nimrod-murmur"
  },
  {
    "name": "libtcod_nim",
    "url": "https://github.com/Vladar4/libtcod_nim/",
    "method": "git",
    "tags": [
      "roguelike",
      "game",
      "library",
      "engine",
      "sdl",
      "opengl",
      "glsl"
    ],
    "description": "Wrapper of the libtcod library for the Nim language.",
    "license": "zlib",
    "web": "https://github.com/Vladar4/libtcod_nim"
  },
  {
    "name": "nimgame",
    "url": "https://github.com/Vladar4/nimgame/",
    "method": "git",
    "tags": [
      "deprecated",
      "game",
      "engine",
      "sdl"
    ],
    "description": "A simple 2D game engine for Nim language. Deprecated, use nimgame2 instead.",
    "license": "MIT",
    "web": "https://github.com/Vladar4/nimgame"
  },
  {
    "name": "nimgame2",
    "url": "https://github.com/Vladar4/nimgame2/",
    "method": "git",
    "tags": [
      "game",
      "engine",
      "sdl",
      "sdl2"
    ],
    "description": "A simple 2D game engine for Nim language.",
    "license": "MIT",
    "web": "https://github.com/Vladar4/nimgame2"
  },
  {
    "name": "sfml",
    "url": "https://github.com/fowlmouth/nimrod-sfml/",
    "method": "git",
    "tags": [
      "game",
      "library",
      "opengl"
    ],
    "description": "High level OpenGL-based Game Library",
    "license": "MIT",
    "web": "https://github.com/fowlmouth/nimrod-sfml"
  },
  {
    "name": "enet",
    "url": "https://github.com/fowlmouth/nimrod-enet/",
    "method": "git",
    "tags": [
      "game",
      "networking",
      "udp"
    ],
    "description": "Wrapper for ENet UDP networking library",
    "license": "MIT",
    "web": "https://github.com/fowlmouth/nimrod-enet"
  },
  {
    "name": "nim-locale",
    "url": "https://github.com/Amrykid/nim-locale/",
    "method": "git",
    "tags": [
      "library",
      "locale",
      "i18n",
      "localization",
      "localisation",
      "globalization"
    ],
    "description": "A simple library for localizing Nim applications.",
    "license": "MIT",
    "web": "https://github.com/Amrykid/nim-locale"
  },
  {
    "name": "fowltek",
    "url": "https://github.com/fowlmouth/nimlibs/",
    "method": "git",
    "tags": [
      "game",
      "opengl",
      "wrappers",
      "library",
      "assorted"
    ],
    "description": "A collection of reusable modules and wrappers.",
    "license": "MIT",
    "web": "https://github.com/fowlmouth/nimlibs"
  },
  {
    "name": "nake",
    "url": "https://github.com/fowlmouth/nake/",
    "method": "git",
    "tags": [
      "build",
      "automation",
      "sortof"
    ],
    "description": "make-like for Nim. Describe your builds as tasks!",
    "license": "MIT",
    "web": "https://github.com/fowlmouth/nake"
  },
  {
    "name": "nimrod-glfw",
    "url": "https://github.com/rafaelvasco/nimrod-glfw/",
    "method": "git",
    "tags": [
      "library",
      "glfw",
      "opengl",
      "windowing",
      "game"
    ],
    "description": "Nim bindings for GLFW library.",
    "license": "MIT",
    "web": "https://github.com/rafaelvasco/nimrod-glfw"
  },
  {
    "name": "chipmunk",
    "url": "https://github.com/fowlmouth/nimrod-chipmunk/",
    "method": "git",
    "tags": [
      "library",
      "physics",
      "game"
    ],
    "description": "Bindings for Chipmunk2D 6.x physics library (for backwards compatibility)",
    "license": "MIT",
    "web": "https://github.com/fowlmouth/nimrod-chipmunk"
  },
  {
    "name": "chipmunk6",
    "url": "https://github.com/fowlmouth/nimrod-chipmunk/",
    "method": "git",
    "tags": [
      "library",
      "physics",
      "game"
    ],
    "description": "Bindings for Chipmunk2D 6.x physics library",
    "license": "MIT",
    "web": "https://github.com/fowlmouth/nimrod-chipmunk"
  },
  {
    "name": "chipmunk7_demos",
    "url": "https://github.com/matkuki/chipmunk7_demos/",
    "method": "git",
    "tags": [
      "demos",
      "physics",
      "game"
    ],
    "description": "Chipmunk7 demos for Nim",
    "license": "MIT",
    "web": "https://github.com/matkuki/chipmunk7_demos"
  },
  {
    "name": "nim-glfw",
    "url": "https://github.com/ephja/nim-glfw",
    "method": "git",
    "tags": [
      "library",
      "glfw",
      "opengl",
      "windowing",
      "game"
    ],
    "description": "A high-level GLFW 3 wrapper",
    "license": "MIT",
    "web": "https://github.com/ephja/nim-glfw"
  },
  {
    "name": "nim-ao",
    "url": "https://github.com/ephja/nim-ao",
    "method": "git",
    "tags": [
      "library",
      "audio"
    ],
    "description": "A high-level libao wrapper",
    "license": "MIT",
    "web": "https://github.com/ephja/nim-ao"
  },
  {
    "name": "termbox",
    "url": "https://github.com/fowlmouth/nim-termbox",
    "method": "git",
    "tags": [
      "library",
      "terminal",
      "io"
    ],
    "description": "Termbox wrapper.",
    "license": "MIT",
    "web": "https://github.com/fowlmouth/nim-termbox"
  },
  {
    "name": "linagl",
    "url": "https://bitbucket.org/BitPuffin/linagl",
    "method": "hg",
    "tags": [
      "library",
      "opengl",
      "math",
      "game"
    ],
    "description": "OpenGL math library",
    "license": "CC0",
    "web": "https://bitbucket.org/BitPuffin/linagl"
  },
  {
    "name": "kwin",
    "url": "https://github.com/reactormonk/nim-kwin",
    "method": "git",
    "tags": [
      "library",
      "javascript",
      "kde"
    ],
    "description": "KWin JavaScript API wrapper",
    "license": "MIT",
    "web": "https://github.com/reactormonk/nim-kwin"
  },
  {
    "name": "opencv",
    "url": "https://github.com/dom96/nim-opencv",
    "method": "git",
    "tags": [
      "library",
      "wrapper",
      "opencv",
      "image",
      "processing"
    ],
    "description": "OpenCV wrapper",
    "license": "MIT",
    "web": "https://github.com/dom96/nim-opencv"
  },
  {
    "name": "nimble",
    "url": "https://github.com/nim-lang/nimble",
    "method": "git",
    "tags": [
      "app",
      "binary",
      "package",
      "manager"
    ],
    "description": "Nimble package manager",
    "license": "BSD",
    "web": "https://github.com/nim-lang/nimble"
  },
  {
    "name": "aporia",
    "url": "https://github.com/nim-lang/Aporia",
    "method": "git",
    "tags": [
      "app",
      "binary",
      "ide",
      "gtk"
    ],
    "description": "A Nim IDE.",
    "license": "GPLv2",
    "web": "https://github.com/nim-lang/Aporia"
  },
  {
    "name": "c2nim",
    "url": "https://github.com/nim-lang/c2nim",
    "method": "git",
    "tags": [
      "app",
      "binary",
      "tool",
      "header",
      "C"
    ],
    "description": "c2nim is a tool to translate Ansi C code to Nim.",
    "license": "MIT",
    "web": "https://github.com/nim-lang/c2nim"
  },
  {
    "name": "pas2nim",
    "url": "https://github.com/nim-lang/pas2nim",
    "method": "git",
    "tags": [
      "app",
      "binary",
      "tool",
      "Pascal"
    ],
    "description": "pas2nim is a tool to translate Pascal code to Nim.",
    "license": "MIT",
    "web": "https://github.com/nim-lang/pas2nim"
  },
  {
    "name": "ipsumgenera",
    "url": "https://github.com/dom96/ipsumgenera",
    "method": "git",
    "tags": [
      "app",
      "binary",
      "blog",
      "static",
      "generator"
    ],
    "description": "Static blog generator ala Jekyll.",
    "license": "MIT",
    "web": "https://github.com/dom96/ipsumgenera"
  },
  {
    "name": "clibpp",
    "url": "https://github.com/onionhammer/clibpp.git",
    "method": "git",
    "tags": [
      "import",
      "C++",
      "library",
      "wrap"
    ],
    "description": "Easy way to 'Mock' C++ interface",
    "license": "MIT",
    "web": "https://github.com/onionhammer/clibpp"
  },
  {
    "name": "pastebin",
    "url": "https://github.com/achesak/nim-pastebin",
    "method": "git",
    "tags": [
      "library",
      "wrapper",
      "pastebin"
    ],
    "description": "Pastebin API wrapper",
    "license": "MIT",
    "web": "https://github.com/achesak/nim-pastebin"
  },
  {
    "name": "yahooweather",
    "url": "https://github.com/achesak/nim-yahooweather",
    "method": "git",
    "tags": [
      "library",
      "wrapper",
      "weather"
    ],
    "description": "Yahoo! Weather API wrapper",
    "license": "MIT",
    "web": "https://github.com/achesak/nim-yahooweather"
  },
  {
    "name": "noaa",
    "url": "https://github.com/achesak/nim-noaa",
    "method": "git",
    "tags": [
      "library",
      "wrapper",
      "weather"
    ],
    "description": "NOAA weather API wrapper",
    "license": "MIT",
    "web": "https://github.com/achesak/nim-noaa"
  },
  {
    "name": "rss",
    "url": "https://github.com/achesak/nim-rss",
    "method": "git",
    "tags": [
      "library",
      "rss",
      "xml",
      "syndication"
    ],
    "description": "RSS library",
    "license": "MIT",
    "web": "https://github.com/achesak/nim-rss"
  },
  {
    "name": "extmath",
    "url": "https://github.com/achesak/extmath.nim",
    "method": "git",
    "tags": [
      "library",
      "math",
      "trigonometry"
    ],
    "description": "Nim math library",
    "license": "MIT",
    "web": "https://github.com/achesak/extmath.nim"
  },
  {
    "name": "gtk2",
    "url": "https://github.com/nim-lang/gtk2",
    "method": "git",
    "tags": [
      "wrapper",
      "gui",
      "gtk"
    ],
    "description": "Wrapper for gtk2, a feature rich toolkit for creating graphical user interfaces",
    "license": "MIT",
    "web": "https://github.com/nim-lang/gtk2"
  },
  {
    "name": "cairo",
    "url": "https://github.com/nim-lang/cairo",
    "method": "git",
    "tags": [
      "wrapper"
    ],
    "description": "Wrapper for cairo, a vector graphics library with display and print output",
    "license": "MIT",
    "web": "https://github.com/nim-lang/cairo"
  },
  {
    "name": "x11",
    "url": "https://github.com/nim-lang/x11",
    "method": "git",
    "tags": [
      "wrapper"
    ],
    "description": "Wrapper for X11",
    "license": "MIT",
    "web": "https://github.com/nim-lang/x11"
  },
  {
    "name": "opengl",
    "url": "https://github.com/nim-lang/opengl",
    "method": "git",
    "tags": [
      "wrapper"
    ],
    "description": "High-level and low-level wrapper for OpenGL",
    "license": "MIT",
    "web": "https://github.com/nim-lang/opengl"
  },
  {
    "name": "lua",
    "url": "https://github.com/nim-lang/lua",
    "method": "git",
    "tags": [
      "wrapper"
    ],
    "description": "Wrapper to interface with the Lua interpreter",
    "license": "MIT",
    "web": "https://github.com/nim-lang/lua"
  },
  {
    "name": "tcl",
    "url": "https://github.com/nim-lang/tcl",
    "method": "git",
    "tags": [
      "wrapper"
    ],
    "description": "Wrapper for the TCL programming language",
    "license": "MIT",
    "web": "https://github.com/nim-lang/tcl"
  },
  {
    "name": "glm",
    "url": "https://github.com/stavenko/nim-glm",
    "method": "git",
    "tags": [
      "opengl",
      "math",
      "matrix",
      "vector",
      "glsl"
    ],
    "description": "Port of c++ glm library with shader-like syntax",
    "license": "MIT",
    "web": "https://github.com/stavenko/nim-glm"
  },
  {
    "name": "python",
    "url": "https://github.com/nim-lang/python",
    "method": "git",
    "tags": [
      "wrapper"
    ],
    "description": "Wrapper to interface with Python interpreter",
    "license": "MIT",
    "web": "https://github.com/nim-lang/python"
  },
  {
    "name": "NimBorg",
    "url": "https://github.com/micklat/NimBorg",
    "method": "git",
    "tags": [
      "wrapper"
    ],
    "description": "High-level and low-level interfaces to python and lua",
    "license": "MIT",
    "web": "https://github.com/micklat/NimBorg"
  },
  {
    "name": "sha1",
    "url": "https://github.com/onionhammer/sha1",
    "method": "git",
    "tags": [
      "port",
      "hash",
      "sha1"
    ],
    "description": "SHA-1 produces a 160-bit (20-byte) hash value from arbitrary input",
    "license": "BSD"
  },
  {
    "name": "dropbox_filename_sanitizer",
    "url": "https://github.com/Araq/dropbox_filename_sanitizer/",
    "method": "git",
    "tags": [
      "dropbox"
    ],
    "description": "Tool to clean up filenames shared on Dropbox",
    "license": "MIT",
    "web": "https://github.com/Araq/dropbox_filename_sanitizer/"
  },
  {
    "name": "csv",
    "url": "https://github.com/achesak/nim-csv",
    "method": "git",
    "tags": [
      "csv",
      "parsing",
      "stringify",
      "library"
    ],
    "description": "Library for parsing, stringifying, reading, and writing CSV (comma separated value) files",
    "license": "MIT",
    "web": "https://github.com/achesak/nim-csv"
  },
  {
    "name": "geonames",
    "url": "https://github.com/achesak/nim-geonames",
    "method": "git",
    "tags": [
      "library",
      "wrapper",
      "geography"
    ],
    "description": "GeoNames API wrapper",
    "license": "MIT",
    "web": "https://github.com/achesak/nim-geonames"
  },
  {
    "name": "gravatar",
    "url": "https://github.com/achesak/nim-gravatar",
    "method": "git",
    "tags": [
      "library",
      "wrapper",
      "gravatar"
    ],
    "description": "Gravatar API wrapper",
    "license": "MIT",
    "web": "https://github.com/achesak/nim-gravatar"
  },
  {
    "name": "coverartarchive",
    "url": "https://github.com/achesak/nim-coverartarchive",
    "method": "git",
    "tags": [
      "library",
      "wrapper",
      "cover art",
      "music",
      "metadata"
    ],
    "description": "Cover Art Archive API wrapper",
    "license": "MIT",
    "web": "http://github.com/achesak/nim-coverartarchive"
  },
  {
    "name": "nim-ogg",
    "url": "https://bitbucket.org/BitPuffin/nim-ogg",
    "method": "hg",
    "tags": [
      "library",
      "wrapper",
      "binding",
      "audio",
      "sound",
      "video",
      "metadata",
      "media"
    ],
    "description": "Binding to libogg",
    "license": "CC0"
  },
  {
    "name": "ogg",
    "url": "https://bitbucket.org/BitPuffin/nim-ogg",
    "method": "hg",
    "tags": [
      "library",
      "wrapper",
      "binding",
      "audio",
      "sound",
      "video",
      "metadata",
      "media"
    ],
    "description": "Binding to libogg",
    "license": "CC0"
  },
  {
    "name": "nim-vorbis",
    "url": "https://bitbucket.org/BitPuffin/nim-vorbis",
    "method": "hg",
    "tags": [
      "library",
      "wrapper",
      "binding",
      "audio",
      "sound",
      "metadata",
      "media"
    ],
    "description": "Binding to libvorbis",
    "license": "CC0"
  },
  {
    "name": "vorbis",
    "url": "https://bitbucket.org/BitPuffin/nim-vorbis",
    "method": "hg",
    "tags": [
      "library",
      "wrapper",
      "binding",
      "audio",
      "sound",
      "metadata",
      "media"
    ],
    "description": "Binding to libvorbis",
    "license": "CC0"
  },
  {
    "name": "nim-portaudio",
    "url": "https://bitbucket.org/BitPuffin/nim-portaudio",
    "method": "hg",
    "tags": [
      "library",
      "wrapper",
      "binding",
      "audio",
      "sound",
      "media",
      "io"
    ],
    "description": "Binding to portaudio",
    "license": "CC0"
  },
  {
    "name": "portaudio",
    "url": "https://bitbucket.org/BitPuffin/nim-portaudio",
    "method": "hg",
    "tags": [
      "library",
      "wrapper",
      "binding",
      "audio",
      "sound",
      "media",
      "io"
    ],
    "description": "Binding to portaudio",
    "license": "CC0"
  },
  {
    "name": "commandeer",
    "url": "https://github.com/fenekku/commandeer",
    "method": "git",
    "tags": [
      "library",
      "commandline",
      "arguments",
      "switches",
      "parsing",
      "options"
    ],
    "description": "Provides a small command line parsing DSL (domain specific language)",
    "license": "MIT",
    "web": "https://github.com/fenekku/commandeer"
  },
  {
    "name": "scrypt.nim",
    "url": "https://bitbucket.org/BitPuffin/scrypt.nim",
    "method": "hg",
    "tags": [
      "library",
      "wrapper",
      "binding",
      "crypto",
      "cryptography",
      "hash",
      "password",
      "security"
    ],
    "description": "Binding and utilities for scrypt",
    "license": "CC0"
  },
  {
    "name": "bloom",
    "url": "https://github.com/boydgreenfield/nimrod-bloom",
    "method": "git",
    "tags": [
      "Bloom filter",
      "Bloom",
      "probabilistic",
      "data structure",
      "set membership",
      "MurmurHash",
      "MurmurHash3"
    ],
    "description": "Efficient Bloom filter implementation in Nim using MurmurHash3.",
    "license": "MIT",
    "web": "https://www.github.com/boydgreenfield/nimrod-bloom"
  },
  {
    "name": "awesome_rmdir",
    "url": "https://github.com/Araq/awesome_rmdir/",
    "method": "git",
    "tags": [
      "rmdir",
      "awesome",
      "commandline"
    ],
    "description": "Command to remove acceptably empty directories.",
    "license": "MIT",
    "web": "https://github.com/Araq/awesome_rmdir/"
  },
  {
    "name": "nimalpm",
    "url": "https://github.com/barcharcraz/nimalpm/",
    "method": "git",
    "tags": [
      "alpm",
      "wrapper",
      "binding",
      "library"
    ],
    "description": "A nimrod wrapper for libalpm",
    "license": "GPLv2",
    "web": "https://www.github.com/barcharcraz/nimalpm/"
  },
  {
    "name": "nimlibpng",
    "url": "https://github.com/barcharcraz/nimlibpng",
    "method": "git",
    "tags": [
      "png",
      "wrapper",
      "library",
      "libpng",
      "image"
    ],
    "description": "Nim wrapper for the libpng library",
    "license": "libpng",
    "web": "https://github.com/barcharcraz/nimlibpng"
  },
  {
    "name": "sdl2",
    "url": "https://github.com/nim-lang/sdl2",
    "method": "git",
    "tags": [
      "wrapper",
      "media",
      "audio",
      "video"
    ],
    "description": "Wrapper for SDL 2.x",
    "license": "MIT",
    "web": "https://github.com/nim-lang/sdl2"
  },
  {
    "name": "gamelib",
    "url": "https://github.com/PMunch/SDLGamelib",
    "method": "git",
    "tags": [
      "sdl",
      "game",
      "library"
    ],
    "description": "A library of functions to make creating games using Nim and SDL2 easier. This does not intend to be a full blown engine and tries to keep all the components loosely coupled so that individual parts can be used separately.",
    "license": "MIT",
    "web": "https://github.com/PMunch/SDLGamelib"
  },
  {
    "name": "nimcr",
    "url": "https://github.com/PMunch/nimcr",
    "method": "git",
    "tags": [
      "shebang",
      "utility"
    ],
    "description": "A small program to make Nim shebang-able without the overhead of compiling each time",
    "license": "MIT",
    "web": "https://github.com/PMunch/nimcr"
  },
  {
    "name": "gtkgenui",
    "url": "https://github.com/PMunch/gtkgenui",
    "method": "git",
    "tags": [
      "gtk2",
      "utility"
    ],
    "description": "This module provides the genui macro for the Gtk2 toolkit. Genui is a way to specify graphical interfaces in a hierarchical way to more clearly show the structure of the interface as well as simplifying the code.",
    "license": "MIT",
    "web": "https://github.com/PMunch/gtkgenui"
  },
  {
    "name": "persvector",
    "url": "https://github.com/PMunch/nim-persistent-vector",
    "method": "git",
    "tags": [
      "datastructures",
      "immutable",
      "persistent"
    ],
    "description": "This is an implementation of Clojures persistent vectors in Nim.",
    "license": "MIT",
    "web": "https://github.com/PMunch/nim-persistent-vector"
  },
  {
    "name": "pcap",
    "url": "https://github.com/PMunch/nim-pcap",
    "method": "git",
    "tags": [
      "pcap",
      "fileformats"
    ],
    "description": "Tiny pure Nim library to read PCAP files used by TcpDump/WinDump/Wireshark.",
    "license": "MIT",
    "web": "https://github.com/PMunch/nim-pcap"
  },
  {
    "name": "drawille",
    "url": "https://github.com/PMunch/drawille-nim",
    "method": "git",
    "tags": [
      "drawile",
      "terminal",
      "graphics"
    ],
    "description": "Drawing in terminal with Unicode Braille characters.",
    "license": "MIT",
    "web": "https://github.com/PMunch/drawille-nim"
  },
  {
    "name": "sdl2_nim",
    "url": "https://github.com/Vladar4/sdl2_nim",
    "method": "git",
    "tags": [
      "library",
      "wrapper",
      "sdl2",
      "game",
      "video",
      "image",
      "audio",
      "network",
      "ttf"
    ],
    "description": "Wrapper of the SDL 2 library for the Nim language.",
    "license": "zlib",
    "web": "https://github.com/Vladar4/sdl2_nim"
  },
  {
    "name": "assimp",
    "url": "https://github.com/barcharcraz/nim-assimp",
    "method": "git",
    "tags": [
      "wrapper",
      "media",
      "mesh",
      "import",
      "game"
    ],
    "description": "Wrapper for the assimp library",
    "license": "MIT",
    "web": "https://github.com/barcharcraz/nim-assimp"
  },
  {
    "name": "freeimage",
    "url": "https://github.com/barcharcraz/nim-freeimage",
    "method": "git",
    "tags": [
      "wrapper",
      "media",
      "image",
      "import",
      "game"
    ],
    "description": "Wrapper for the FreeImage library",
    "license": "MIT",
    "web": "https://github.com/barcharcraz/nim-freeimage"
  },
  {
    "name": "bcrypt",
    "url": "https://github.com/ithkuil/bcryptnim/",
    "method": "git",
    "tags": [
      "hash",
      "crypto",
      "password",
      "bcrypt",
      "library"
    ],
    "description": "Wraps the bcrypt (blowfish) library for creating encrypted hashes (useful for passwords)",
    "license": "BSD",
    "web": "https://www.github.com/ithkuil/bcryptnim/"
  },
  {
    "name": "opencl",
    "url": "https://github.com/nim-lang/opencl",
    "method": "git",
    "tags": [
      "library"
    ],
    "description": "Low-level wrapper for OpenCL",
    "license": "MIT",
    "web": "https://github.com/nim-lang/opencl"
  },
  {
    "name": "DevIL",
    "url": "https://github.com/Varriount/DevIL",
    "method": "git",
    "tags": [
      "image",
      "library",
      "graphics",
      "wrapper"
    ],
    "description": "Wrapper for the DevIL image library",
    "license": "MIT",
    "web": "https://github.com/Varriount/DevIL"
  },
  {
    "name": "signals",
    "url": "https://github.com/fowlmouth/signals.nim",
    "method": "git",
    "tags": [
      "event-based",
      "observer pattern",
      "library"
    ],
    "description": "Signals/slots library.",
    "license": "MIT",
    "web": "https://github.com/fowlmouth/signals.nim"
  },
  {
    "name": "sling",
    "url": "https://github.com/Druage/sling",
    "method": "git",
    "tags": [
      "signal",
      "slots",
      "eventloop",
      "callback"
    ],
    "description": "Signal and Slot library for Nim.",
    "license": "unlicense",
    "web": "https://github.com/Druage/sling"
  },
  {
    "name": "number_files",
    "url": "https://github.com/Araq/number_files/",
    "method": "git",
    "tags": [
      "rename",
      "filename",
      "finder"
    ],
    "description": "Command to add counter suffix/prefix to a list of files.",
    "license": "MIT",
    "web": "https://github.com/Araq/number_files/"
  },
  {
    "name": "redissessions",
    "url": "https://github.com/ithkuil/redissessions/",
    "method": "git",
    "tags": [
      "jester",
      "sessions",
      "redis"
    ],
    "description": "Redis-backed sessions for jester",
    "license": "MIT",
    "web": "https://github.com/ithkuil/redissessions/"
  },
  {
    "name": "horde3d",
    "url": "https://github.com/fowlmouth/horde3d",
    "method": "git",
    "tags": [
      "graphics",
      "3d",
      "rendering",
      "wrapper"
    ],
    "description": "Wrapper for Horde3D, a small open source 3D rendering engine.",
    "license": "WTFPL",
    "web": "https://github.com/fowlmouth/horde3d"
  },
  {
    "name": "mongo",
    "url": "https://github.com/nim-lang/mongo",
    "method": "git",
    "tags": [
      "library",
      "wrapper",
      "database"
    ],
    "description": "Bindings and a high-level interface for MongoDB",
    "license": "MIT",
    "web": "https://github.com/nim-lang/mongo"
  },
  {
    "name": "allegro5",
    "url": "https://github.com/fowlmouth/allegro5",
    "method": "git",
    "tags": [
      "wrapper",
      "graphics",
      "games",
      "opengl",
      "audio"
    ],
    "description": "Wrapper for Allegro version 5.X",
    "license": "MIT",
    "web": "https://github.com/fowlmouth/allegro5"
  },
  {
    "name": "physfs",
    "url": "https://github.com/fowlmouth/physfs",
    "method": "git",
    "tags": [
      "wrapper",
      "filesystem",
      "archives"
    ],
    "description": "A library to provide abstract access to various archives.",
    "license": "WTFPL",
    "web": "https://github.com/fowlmouth/physfs"
  },
  {
    "name": "shoco",
    "url": "https://github.com/onionhammer/shoconim.git",
    "method": "git",
    "tags": [
      "compression",
      "shoco"
    ],
    "description": "A fast compressor for short strings",
    "license": "MIT",
    "web": "https://github.com/onionhammer/shoconim"
  },
  {
    "name": "murmur3",
    "url": "https://github.com/boydgreenfield/nimrod-murmur",
    "method": "git",
    "tags": [
      "MurmurHash",
      "MurmurHash3",
      "murmur",
      "hash",
      "hashing"
    ],
    "description": "A simple MurmurHash3 wrapper for Nim",
    "license": "MIT",
    "web": "https://github.com/boydgreenfield/nimrod-murmur"
  },
  {
    "name": "hex",
    "url": "https://github.com/esbullington/nimrod-hex",
    "method": "git",
    "tags": [
      "hex",
      "encoding"
    ],
    "description": "A simple hex package for Nim",
    "license": "MIT",
    "web": "https://github.com/esbullington/nimrod-hex"
  },
  {
    "name": "strfmt",
    "url": "https://bitbucket.org/lyro/strfmt",
    "method": "hg",
    "tags": [
      "library"
    ],
    "description": "A string formatting library inspired by Python's `format`.",
    "license": "MIT",
    "web": "https://lyro.bitbucket.org/strfmt"
  },
  {
    "name": "jade-nim",
    "url": "https://github.com/idlewan/jade-nim",
    "method": "git",
    "tags": [
      "template",
      "jade",
      "web",
      "dsl",
      "html"
    ],
    "description": "Compiles jade templates to Nim procedures.",
    "license": "MIT",
    "web": "https://github.com/idlewan/jade-nim"
  },
  {
    "name": "gh_nimrod_doc_pages",
    "url": "https://github.com/Araq/gh_nimrod_doc_pages",
    "method": "git",
    "tags": [
      "commandline",
      "web",
      "automation",
      "documentation"
    ],
    "description": "Generates a GitHub documentation website for Nim projects.",
    "license": "MIT",
    "web": "https://github.com/Araq/gh_nimrod_doc_pages"
  },
  {
    "name": "midnight_dynamite",
    "url": "https://github.com/Araq/midnight_dynamite",
    "method": "git",
    "tags": [
      "wrapper",
      "library",
      "html",
      "markdown",
      "md"
    ],
    "description": "Wrapper for the markdown rendering hoedown library",
    "license": "MIT",
    "web": "https://github.com/Araq/midnight_dynamite"
  },
  {
    "name": "rsvg",
    "url": "https://github.com/def-/rsvg",
    "method": "git",
    "tags": [
      "wrapper",
      "library",
      "graphics"
    ],
    "description": "Wrapper for librsvg, a Scalable Vector Graphics (SVG) rendering library",
    "license": "MIT",
    "web": "https://github.com/def-/rsvg"
  },
  {
    "name": "emerald",
    "url": "https://github.com/flyx/emerald",
    "method": "git",
    "tags": [
      "dsl",
      "html",
      "template",
      "web"
    ],
    "description": "macro-based HTML templating engine",
    "license": "WTFPL",
    "web": "https://flyx.github.io/emerald/"
  },
  {
    "name": "niminst",
    "url": "https://github.com/nim-lang/niminst",
    "method": "git",
    "tags": [
      "app",
      "binary",
      "tool",
      "installation",
      "generator"
    ],
    "description": "tool to generate installers for Nim programs",
    "license": "MIT",
    "web": "https://github.com/nim-lang/niminst"
  },
  {
    "name": "redis",
    "url": "https://github.com/nim-lang/redis",
    "method": "git",
    "tags": [
      "redis",
      "client",
      "library"
    ],
    "description": "official redis client for Nim",
    "license": "MIT",
    "web": "https://github.com/nim-lang/redis"
  },
  {
    "name": "dialogs",
    "url": "https://github.com/nim-lang/dialogs",
    "method": "git",
    "tags": [
      "library",
      "ui",
      "gui",
      "dialog",
      "file"
    ],
    "description": "wraps GTK+ or Windows' open file dialogs",
    "license": "MIT",
    "web": "https://github.com/nim-lang/dialogs"
  },
  {
    "name": "vectors",
    "url": "https://github.com/blamestross/nimrod-vectors",
    "method": "git",
    "tags": [
      "math",
      "vectors",
      "library"
    ],
    "description": "Simple multidimensional vector math",
    "license": "MIT",
    "web": "https://github.com/blamestross/nimrod-vectors"
  },
  {
    "name": "bitarray",
    "url": "https://github.com/onecodex/nim-bitarray",
    "method": "git",
    "tags": [
      "Bit arrays",
      "Bit sets",
      "Bit vectors",
      "Data structures"
    ],
    "description": "mmap-backed bitarray implementation in Nim.",
    "license": "MIT",
    "web": "https://www.github.com/onecodex/nim-bitarray"
  },
  {
    "name": "appdirs",
    "url": "https://github.com/MrJohz/appdirs",
    "method": "git",
    "tags": [
      "utility",
      "filesystem"
    ],
    "description": "A utility library to find the directory you need to app in.",
    "license": "MIT",
    "web": "https://github.com/MrJohz/appdirs"
  },
  {
    "name": "sndfile",
    "url": "https://github.com/julienaubert/nim-sndfile",
    "method": "git",
    "tags": [
      "audio",
      "wav",
      "wrapper",
      "libsndfile"
    ],
    "description": "A wrapper of libsndfile",
    "license": "MIT",
    "web": "https://github.com/julienaubert/nim-sndfile"
  },
  {
    "name": "nim-sndfile",
    "alias": "sndfile"
  },
  {
    "name": "bigints",
    "url": "https://github.com/def-/bigints",
    "method": "git",
    "tags": [
      "math",
      "library",
      "numbers"
    ],
    "description": "Arbitrary-precision integers",
    "license": "MIT",
    "web": "https://github.com/def-/bigints"
  },
  {
    "name": "iterutils",
    "url": "https://github.com/def-/iterutils",
    "method": "git",
    "tags": [
      "library",
      "iterators"
    ],
    "description": "Functional operations for iterators and slices, similar to sequtils",
    "license": "MIT",
    "web": "https://github.com/def-/iterutils"
  },
  {
    "name": "hastyscribe",
    "url": "https://github.com/h3rald/hastyscribe",
    "method": "git",
    "tags": [
      "markdown",
      "html",
      "publishing"
    ],
    "description": "Self-contained markdown compiler generating self-contained HTML documents",
    "license": "MIT",
    "web": "https://h3rald.com/hastyscribe"
  },
  {
    "name": "nanomsg",
    "url": "https://github.com/def-/nim-nanomsg",
    "method": "git",
    "tags": [
      "library",
      "wrapper",
      "networking"
    ],
    "description": "Wrapper for the nanomsg socket library that provides several common communication patterns",
    "license": "MIT",
    "web": "https://github.com/def-/nim-nanomsg"
  },
  {
    "name": "directnimrod",
    "url": "https://bitbucket.org/barcharcraz/directnimrod",
    "method": "git",
    "tags": [
      "library",
      "wrapper",
      "graphics",
      "windows"
    ],
    "description": "Wrapper for microsoft's DirectX libraries",
    "license": "MS-PL",
    "web": "https://bitbucket.org/barcharcraz/directnimrod"
  },
  {
    "name": "imghdr",
    "url": "https://github.com/achesak/nim-imghdr",
    "method": "git",
    "tags": [
      "image",
      "formats",
      "files"
    ],
    "description": "Library for detecting the format of an image",
    "license": "MIT",
    "web": "https://github.com/achesak/nim-imghdr"
  },
  {
    "name": "csv2json",
    "url": "https://github.com/achesak/nim-csv2json",
    "method": "git",
    "tags": [
      "csv",
      "json"
    ],
    "description": "Convert CSV files to JSON",
    "license": "MIT",
    "web": "https://github.com/achesak/nim-csv2json"
  },
  {
    "name": "vecmath",
    "url": "https://github.com/barcharcraz/vecmath",
    "method": "git",
    "tags": [
      "library",
      "math",
      "vector"
    ],
    "description": "various vector maths utils for nimrod",
    "license": "MIT",
    "web": "https://github.com/barcharcraz/vecmath"
  },
  {
    "name": "lazy_rest",
    "url": "https://github.com/Araq/lazy_rest",
    "method": "git",
    "tags": [
      "library",
      "rst",
      "rest",
      "text",
      "html"
    ],
    "description": "Simple reST HTML generation with some extras.",
    "license": "MIT",
    "web": "https://github.com/Araq/lazy_rest"
  },
  {
    "name": "Phosphor",
    "url": "https://github.com/barcharcraz/Phosphor",
    "method": "git",
    "tags": [
      "library",
      "opengl",
      "graphics"
    ],
    "description": "eaiser use of OpenGL and GLSL shaders",
    "license": "MIT",
    "web": "https://github.com/barcharcraz/Phosphor"
  },
  {
    "name": "colorsys",
    "url": "https://github.com/achesak/nim-colorsys",
    "method": "git",
    "tags": [
      "library",
      "colors",
      "rgb",
      "yiq",
      "hls",
      "hsv"
    ],
    "description": "Convert between RGB, YIQ, HLS, and HSV color systems.",
    "license": "MIT",
    "web": "https://github.com/achesak/nim-colorsys"
  },
  {
    "name": "pythonfile",
    "url": "https://github.com/achesak/nim-pythonfile",
    "method": "git",
    "tags": [
      "library",
      "python",
      "files",
      "file"
    ],
    "description": "Wrapper of the file procedures to provide an interface as similar as possible to that of Python",
    "license": "MIT",
    "web": "https://github.com/achesak/nim-pythonfile"
  },
  {
    "name": "sndhdr",
    "url": "https://github.com/achesak/nim-sndhdr",
    "method": "git",
    "tags": [
      "library",
      "formats",
      "files",
      "sound",
      "audio"
    ],
    "description": "Library for detecting the format of a sound file",
    "license": "MIT",
    "web": "https://github.com/achesak/nim-sndhdr"
  },
  {
    "name": "irc",
    "url": "https://github.com/nim-lang/irc",
    "method": "git",
    "tags": [
      "library",
      "irc",
      "network"
    ],
    "description": "Implements a simple IRC client.",
    "license": "MIT",
    "web": "https://github.com/nim-lang/irc"
  },
  {
    "name": "random",
    "url": "https://github.com/oprypin/nim-random",
    "method": "git",
    "tags": [
      "library",
      "algorithms",
      "random"
    ],
    "description": "Pseudo-random number generation library inspired by Python",
    "license": "MIT",
    "web": "https://github.com/oprypin/nim-random"
  },
  {
    "name": "zmq",
    "url": "https://github.com/nim-lang/nim-zmq",
    "method": "git",
    "tags": [
      "library",
      "wrapper",
      "zeromq",
      "messaging",
      "queue"
    ],
    "description": "ZeroMQ 4 wrapper",
    "license": "MIT",
    "web": "https://github.com/nim-lang/nim-zmq"
  },
  {
    "name": "uuid",
    "url": "https://github.com/idlewan/nim-uuid",
    "method": "git",
    "tags": [
      "library",
      "wrapper",
      "uuid"
    ],
    "description": "UUID wrapper",
    "license": "MIT",
    "web": "https://github.com/idlewan/nim-uuid"
  },
  {
    "name": "robotparser",
    "url": "https://github.com/achesak/nim-robotparser",
    "method": "git",
    "tags": [
      "library",
      "useragent",
      "robots",
      "robot.txt"
    ],
    "description": "Determine if a useragent can access a URL using robots.txt",
    "license": "MIT",
    "web": "https://github.com/achesak/nim-robotparser"
  },
  {
    "name": "epub",
    "url": "https://github.com/achesak/nim-epub",
    "method": "git",
    "tags": [
      "library",
      "epub",
      "e-book"
    ],
    "description": "Module for working with EPUB e-book files",
    "license": "MIT",
    "web": "https://github.com/achesak/nim-epub"
  },
  {
    "name": "hashids",
    "url": "https://github.com/achesak/nim-hashids",
    "method": "git",
    "tags": [
      "library",
      "hashids"
    ],
    "description": "Nim implementation of Hashids",
    "license": "MIT",
    "web": "https://github.com/achesak/nim-hashids"
  },
  {
    "name": "openssl_evp",
    "url": "https://github.com/cowboy-coders/nim-openssl-evp",
    "method": "git",
    "tags": [
      "library",
      "crypto",
      "openssl"
    ],
    "description": "Wrapper for OpenSSL's EVP interface",
    "license": "OpenSSL License and SSLeay License",
    "web": "https://github.com/cowboy-coders/nim-openssl-evp"
  },
  {
    "name": "monad",
    "alias": "maybe"
  },
  {
    "name": "maybe",
    "url": "https://github.com/superfunc/maybe",
    "method": "git",
    "tags": [
      "library",
      "functional",
      "optional",
      "monad"
    ],
    "description": "basic monadic maybe type for Nim",
    "license": "BSD3",
    "web": "https://github.com/superfunc/maybe"
  },
  {
    "name": "eternity",
    "url": "https://github.com/hiteshjasani/nim-eternity",
    "method": "git",
    "tags": [
      "library",
      "time",
      "format"
    ],
    "description": "Humanize elapsed time",
    "license": "MIT",
    "web": "https://github.com/hiteshjasani/nim-eternity"
  },
  {
    "name": "gmp",
    "url": "https://github.com/subsetpark/nim-gmp",
    "method": "git",
    "tags": [
      "library",
      "bignum",
      "numbers",
      "math"
    ],
    "description": "wrapper for the GNU multiple precision arithmetic library (GMP)",
    "license": "LGPLv3 or GPLv2",
    "web": "https://github.com/subsetpark/nim-gmp"
  },
  {
    "name": "ludens",
    "url": "https://github.com/rnentjes/nim-ludens",
    "method": "git",
    "tags": [
      "library",
      "game",
      "opengl",
      "sfml"
    ],
    "description": "Little game library using opengl and sfml",
    "license": "MIT",
    "web": "https://github.com/rnentjes/nim-ludens"
  },
  {
    "name": "ffbookmarks",
    "url": "https://github.com/achesak/nim-ffbookmarks",
    "method": "git",
    "tags": [
      "firefox",
      "bookmarks",
      "library"
    ],
    "description": "Nim module for working with Firefox bookmarks",
    "license": "MIT",
    "web": "https://github.com/achesak/nim-ffbookmarks"
  },
  {
    "name": "moustachu",
    "url": "https://github.com/fenekku/moustachu.git",
    "method": "git",
    "tags": [
      "web",
      "html",
      "template",
      "mustache"
    ],
    "description": "Mustache templating for Nim.",
    "license": "MIT",
    "web": "https://github.com/fenekku/moustachu"
  },
  {
    "name": "easy-bcrypt",
    "url": "https://github.com/flaviut/easy-bcrypt.git",
    "method": "git",
    "tags": [
      "hash",
      "crypto",
      "password",
      "bcrypt"
    ],
    "description": "simple wrapper providing a convenient interface for the bcrypt password hashing algorithm",
    "license": "CC0",
    "web": "https://github.com/flaviut/easy-bcrypt/blob/master/easy-bcrypt.nimble"
  },
  {
    "name": "libclang",
    "url": "https://github.com/cowboy-coders/nim-libclang.git",
    "method": "git",
    "tags": [
      "wrapper",
      "bindings",
      "clang"
    ],
    "description": "wrapper for libclang (the C-interface of the clang LLVM frontend)",
    "license": "MIT",
    "web": "https://github.com/cowboy-coders/nim-libclang"
  },
  {
    "name": "nim-libclang",
    "url": "https://github.com/cowboy-coders/nim-libclang.git",
    "method": "git",
    "tags": [
      "wrapper",
      "bindings",
      "clang"
    ],
    "description": "Please use libclang instead.",
    "license": "MIT",
    "web": "https://github.com/cowboy-coders/nim-libclang"
  },
  {
    "name": "nimqml",
    "url": "https://github.com/filcuc/nimqml",
    "method": "git",
    "tags": [
      "Qt",
      "Qml",
      "UI",
      "GUI"
    ],
    "description": "Qt Qml bindings",
    "license": "GPLv3",
    "web": "https://github.com/filcuc/nimqml"
  },
  {
    "name": "XPLM-Nim",
    "url": "https://github.com/jpoirier/XPLM-Nim",
    "method": "git",
    "tags": [
      "X-Plane",
      "XPLM",
      "Plugin",
      "SDK"
    ],
    "description": "X-Plane XPLM SDK wrapper",
    "license": "BSD",
    "web": "https://github.com/jpoirier/XPLM-Nim"
  },
  {
    "name": "csfml",
    "url": "https://github.com/oprypin/nim-csfml",
    "method": "git",
    "tags": [
      "sfml",
      "binding",
      "game",
      "media",
      "library",
      "opengl"
    ],
    "description": "Bindings for Simple and Fast Multimedia Library (through CSFML)",
    "license": "zlib",
    "web": "https://github.com/oprypin/nim-csfml"
  },
  {
    "name": "optional_t",
    "url": "https://github.com/flaviut/optional_t",
    "method": "git",
    "tags": [
      "option",
      "functional"
    ],
    "description": "Basic Option[T] library",
    "license": "MIT",
    "web": "https://github.com/flaviut/optional_t"
  },
  {
    "name": "nimrtlsdr",
    "url": "https://github.com/jpoirier/nimrtlsdr",
    "method": "git",
    "tags": [
      "rtl-sdr",
      "wrapper",
      "bindings",
      "rtlsdr"
    ],
    "description": "A Nim wrapper for librtlsdr",
    "license": "BSD",
    "web": "https://github.com/jpoirier/nimrtlsdr"
  },
  {
    "name": "lapp",
    "url": "https://gitlab.3dicc.com/gokr/lapp.git",
    "method": "git",
    "tags": [
      "args",
      "cmd",
      "opt",
      "parse",
      "parsing"
    ],
    "description": "Opt parser using synopsis as specification, ported from Lua.",
    "license": "MIT",
    "web": "https://gitlab.3dicc.com/gokr/lapp"
  },
  {
    "name": "blimp",
    "url": "https://gitlab.3dicc.com/gokr/blimp.git",
    "method": "git",
    "tags": [
      "app",
      "binary",
      "utility",
      "git",
      "git-fat"
    ],
    "description": "Utility that helps with big files in git, very similar to git-fat, s3annnex etc.",
    "license": "MIT",
    "web": "https://gitlab.3dicc.com/gokr/blimp"
  },
  {
    "name": "parsetoml",
    "url": "https://github.com/ziotom78/parsetoml.git",
    "method": "git",
    "tags": [
      "library"
    ],
    "description": "Library for parsing TOML files.",
    "license": "MIT",
    "web": "https://github.com/ziotom78/parsetoml"
  },
  {
    "name": "compiler",
    "url": "https://github.com/nim-lang/Nim.git",
    "method": "git",
    "tags": [
      "library"
    ],
    "description": "Compiler package providing the compiler sources as a library.",
    "license": "MIT",
    "web": "https://github.com/nim-lang/Nim"
  },
  {
    "name": "nre",
    "url": "https://github.com/flaviut/nre.git",
    "method": "git",
    "tags": [
      "library",
      "pcre",
      "regex"
    ],
    "description": "A better regular expression library",
    "license": "MIT",
    "web": "https://github.com/flaviut/nre"
  },
  {
    "name": "docopt",
    "url": "https://github.com/docopt/docopt.nim",
    "method": "git",
    "tags": [
      "commandline",
      "arguments",
      "parsing",
      "library"
    ],
    "description": "Command-line args parser based on Usage message",
    "license": "MIT",
    "web": "https://github.com/docopt/docopt.nim"
  },
  {
    "name": "bpg",
    "url": "https://github.com/def-/nim-bpg.git",
    "method": "git",
    "tags": [
      "image",
      "library",
      "wrapper"
    ],
    "description": "BPG (Better Portable Graphics) for Nim",
    "license": "MIT",
    "web": "https://github.com/def-/nim-bpg"
  },
  {
    "name": "io-spacenav",
    "url": "https://github.com/nimious/io-spacenav.git",
    "method": "git",
    "tags": [
      "binding",
      "3dx",
      "3dconnexion",
      "libspnav",
      "spacenav",
      "spacemouse",
      "spacepilot",
      "spacenavigator"
    ],
    "description": "Obsolete - please use spacenav instead!",
    "license": "MIT",
    "web": "https://github.com/nimious/io-spacenav"
  },
  {
    "name": "optionals",
    "url": "https://github.com/MasonMcGill/optionals.git",
    "method": "git",
    "tags": [
      "library",
      "option",
      "optional",
      "maybe"
    ],
    "description": "Option types",
    "license": "MIT",
    "web": "https://github.com/MasonMcGill/optionals"
  },
  {
    "name": "tuples",
    "url": "https://github.com/MasonMcGill/tuples.git",
    "method": "git",
    "tags": [
      "library",
      "tuple",
      "metaprogramming"
    ],
    "description": "Tuple manipulation utilities",
    "license": "MIT",
    "web": "https://github.com/MasonMcGill/tuples"
  },
  {
    "name": "fuse",
    "url": "https://github.com/akiradeveloper/nim-fuse.git",
    "method": "git",
    "tags": [
      "fuse",
      "library",
      "wrapper"
    ],
    "description": "A FUSE binding for Nim",
    "license": "MIT",
    "web": "https://github.com/akiradeveloper/nim-fuse"
  },
  {
    "name": "brainfuck",
    "url": "https://github.com/def-/nim-brainfuck.git",
    "method": "git",
    "tags": [
      "library",
      "binary",
      "app",
      "interpreter",
      "compiler",
      "language"
    ],
    "description": "A brainfuck interpreter and compiler",
    "license": "MIT",
    "web": "https://github.com/def-/nim-brainfuck"
  },
  {
    "name": "nimsuggest",
    "url": "https://github.com/nim-lang/nimsuggest.git",
    "method": "git",
    "tags": [
      "binary",
      "app",
      "suggest",
      "compiler",
      "autocomplete"
    ],
    "description": "Tool for providing auto completion data for Nim source code.",
    "license": "MIT",
    "web": "https://github.com/nim-lang/nimsuggest"
  },
  {
    "name": "jwt",
    "url": "https://github.com/yglukhov/nim-jwt.git",
    "method": "git",
    "tags": [
      "library",
      "crypto",
      "hash"
    ],
    "description": "JSON Web Tokens for Nim",
    "license": "MIT",
    "web": "https://github.com/yglukhov/nim-jwt"
  },
  {
    "name": "pythonpathlib",
    "url": "https://github.com/achesak/nim-pythonpathlib.git",
    "method": "git",
    "tags": [
      "path",
      "directory",
      "python",
      "library"
    ],
    "description": "Module for working with paths that is as similar as possible to Python's pathlib",
    "license": "MIT",
    "web": "https://github.com/achesak/nim-pythonpathlib"
  },
  {
    "name": "RingBuffer",
    "url": "git@github.com:megawac/RingBuffer.nim.git",
    "method": "git",
    "tags": [
      "sequence",
      "seq",
      "circular",
      "ring",
      "buffer"
    ],
    "description": "Circular buffer implementation",
    "license": "MIT",
    "web": "https://github.com/megawac/RingBuffer.nim"
  },
  {
    "name": "nimrat",
    "url": "https://github.com/apense/nimrat",
    "method": "git",
    "tags": [
      "library",
      "math",
      "numbers"
    ],
    "description": "Module for working with rational numbers (fractions)",
    "license": "MIT",
    "web": "https://github.com/apense/nimrat"
  },
  {
    "name": "io-isense",
    "url": "https://github.com/nimious/io-isense.git",
    "method": "git",
    "tags": [
      "binding",
      "isense",
      "intersense",
      "inertiacube",
      "intertrax",
      "microtrax",
      "thales",
      "tracking",
      "sensor"
    ],
    "description": "Obsolete - please use isense instead!",
    "license": "MIT",
    "web": "https://github.com/nimious/io-isense"
  },
  {
    "name": "io-usb",
    "url": "https://github.com/nimious/io-usb.git",
    "method": "git",
    "tags": [
      "binding",
      "usb",
      "libusb"
    ],
    "description": "Obsolete - please use libusb instead!",
    "license": "MIT",
    "web": "https://github.com/nimious/io-usb"
  },
  {
    "name": "nimcfitsio",
    "url": "https://github.com/ziotom78/nimcfitsio.git",
    "method": "git",
    "tags": [
      "library",
      "binding",
      "cfitsio",
      "fits",
      "io"
    ],
    "description": "Bindings for CFITSIO, a library to read/write FITSIO images and tables.",
    "license": "MIT",
    "web": "https://github.com/ziotom78/nimcfitsio"
  },
  {
    "name": "glossolalia",
    "url": "https://github.com/fowlmouth/glossolalia",
    "method": "git",
    "tags": [
      "parser",
      "peg"
    ],
    "description": "A DSL for quickly writing parsers",
    "license": "CC0",
    "web": "https://github.com/fowlmouth/glossolalia"
  },
  {
    "name": "entoody",
    "url": "https://bitbucket.org/fowlmouth/entoody",
    "method": "git",
    "tags": [
      "component",
      "entity",
      "composition"
    ],
    "description": "A component/entity system",
    "license": "CC0",
    "web": "https://bitbucket.org/fowlmouth/entoody"
  },
  {
    "name": "msgpack",
    "url": "https://github.com/akiradeveloper/msgpack-nim.git",
    "method": "git",
    "tags": [
      "msgpack",
      "library",
      "serialization"
    ],
    "description": "A MessagePack binding for Nim",
    "license": "MIT",
    "web": "https://github.com/akiradeveloper/msgpack-nim"
  },
  {
    "name": "osinfo",
    "url": "https://github.com/nim-lang/osinfo.git",
    "method": "git",
    "tags": [
      "os",
      "library",
      "info"
    ],
    "description": "Modules providing information about the OS.",
    "license": "MIT",
    "web": "https://github.com/nim-lang/osinfo"
  },
  {
    "name": "io-myo",
    "url": "https://github.com/nimious/io-myo.git",
    "method": "git",
    "tags": [
      "binding",
      "myo",
      "thalmic",
      "armband",
      "gesture"
    ],
    "description": "Obsolete - please use myo instead!",
    "license": "MIT",
    "web": "https://github.com/nimious/io-myo"
  },
  {
    "name": "io-oculus",
    "url": "https://github.com/nimious/io-oculus.git",
    "method": "git",
    "tags": [
      "binding",
      "oculus",
      "rift",
      "vr",
      "libovr",
      "ovr",
      "dk1",
      "dk2",
      "gearvr"
    ],
    "description": "Obsolete - please use oculus instead!",
    "license": "MIT",
    "web": "https://github.com/nimious/io-oculus"
  },
  {
    "name": "closure_compiler",
    "url": "https://github.com/yglukhov/closure_compiler.git",
    "method": "git",
    "tags": [
      "binding",
      "closure",
      "compiler",
      "javascript"
    ],
    "description": "Bindings for Closure Compiler web API.",
    "license": "MIT",
    "web": "https://github.com/yglukhov/closure_compiler"
  },
  {
    "name": "io-serialport",
    "url": "https://github.com/nimious/io-serialport.git",
    "method": "git",
    "tags": [
      "binding",
      "libserialport",
      "serial",
      "communication"
    ],
    "description": "Obsolete - please use serialport instead!",
    "license": "MIT",
    "web": "https://github.com/nimious/io-serialport"
  },
  {
    "name": "beanstalkd",
    "url": "https://github.com/tormaroe/beanstalkd.nim.git",
    "method": "git",
    "tags": [
      "library",
      "queue",
      "messaging"
    ],
    "description": "A beanstalkd work queue client library.",
    "license": "MIT",
    "web": "https://github.com/tormaroe/beanstalkd.nim"
  },
  {
    "name": "wiki2text",
    "url": "https://github.com/rspeer/wiki2text.git",
    "method": "git",
    "tags": [
      "nlp",
      "wiki",
      "xml",
      "text"
    ],
    "description": "Quickly extracts natural-language text from a MediaWiki XML file.",
    "license": "MIT",
    "web": "https://github.com/rspeer/wiki2text"
  },
  {
    "name": "qt5_qtsql",
    "url": "https://github.com/philip-wernersbach/nim-qt5_qtsql.git",
    "method": "git",
    "tags": [
      "library",
      "wrapper",
      "database",
      "qt",
      "qt5",
      "qtsql",
      "sqlite",
      "postgres",
      "mysql"
    ],
    "description": "Binding for Qt 5's Qt SQL library that integrates with the features of the Nim language. Uses one API for multiple database engines.",
    "license": "MIT",
    "web": "https://github.com/philip-wernersbach/nim-qt5_qtsql"
  },
  {
    "name": "orient",
    "url": "https://github.com/philip-wernersbach/nim-orient",
    "method": "git",
    "tags": [
      "library",
      "wrapper",
      "database",
      "orientdb",
      "pure"
    ],
    "description": "OrientDB driver written in pure Nim, uses the OrientDB 2.0 Binary Protocol with Binary Serialization.",
    "license": "MPL",
    "web": "https://github.com/philip-wernersbach/nim-orient"
  },
  {
    "name": "syslog",
    "url": "https://github.com/FedericoCeratto/nim-syslog",
    "method": "git",
    "tags": [
      "library",
      "pure"
    ],
    "description": "Syslog module.",
    "license": "LGPLv3",
    "web": "https://github.com/FedericoCeratto/nim-syslog"
  },
  {
    "name": "nimes",
    "url": "https://github.com/def-/nimes",
    "method": "git",
    "tags": [
      "emulator",
      "nes",
      "game",
      "sdl",
      "javascript"
    ],
    "description": "NES emulator using SDL2, also compiles to JavaScript with emscripten.",
    "license": "MPL",
    "web": "https://github.com/def-/nimes"
  },
  {
    "name": "syscall",
    "url": "https://github.com/def-/nim-syscall",
    "method": "git",
    "tags": [
      "library"
    ],
    "description": "Raw system calls for Nim",
    "license": "MPL",
    "web": "https://github.com/def-/nim-syscall"
  },
  {
    "name": "jnim",
    "url": "https://github.com/vegansk/jnim",
    "method": "git",
    "tags": [
      "library",
      "java",
      "jvm",
      "bridge",
      "bindings"
    ],
    "description": "Nim - Java bridge",
    "license": "MIT",
    "web": "https://github.com/vegansk/jnim"
  },
  {
    "name": "nimPDF",
    "url": "https://github.com/jangko/nimpdf",
    "method": "git",
    "tags": [
      "library",
      "PDF",
      "document"
    ],
    "description": "library for generating PDF files",
    "license": "MIT",
    "web": "https://github.com/jangko/nimpdf"
  },
  {
    "name": "LLVM",
    "url": "https://github.com/FedeOmoto/llvm",
    "method": "git",
    "tags": [
      "LLVM",
      "bindings",
      "wrapper"
    ],
    "description": "LLVM bindings for the Nim language.",
    "license": "MIT",
    "web": "https://github.com/FedeOmoto/llvm"
  },
  {
    "name": "nshout",
    "url": "https://github.com/Senketsu/nshout",
    "method": "git",
    "tags": [
      "library",
      "shouter",
      "libshout",
      "wrapper",
      "bindings",
      "audio",
      "web"
    ],
    "description": "Nim bindings for libshout",
    "license": "MIT",
    "web": "https://github.com/Senketsu/nshout"
  },
  {
    "name": "nuuid",
    "url": "https://github.com/yglukhov/nim-only-uuid",
    "method": "git",
    "tags": [
      "library",
      "uuid",
      "guid"
    ],
    "description": "A Nim source only UUID generator",
    "license": "MIT",
    "web": "https://github.com/yglukhov/nim-only-uuid"
  },
  {
    "name": "fftw3",
    "url": "https://github.com/ziotom78/nimfftw3",
    "method": "git",
    "tags": [
      "library",
      "math",
      "fft"
    ],
    "description": "Bindings to the FFTW library",
    "license": "MIT",
    "web": "https://github.com/ziotom78/nimfftw3"
  },
  {
    "name": "nrpl",
    "url": "https://github.com/vegansk/nrpl",
    "method": "git",
    "tags": [
      "REPL",
      "application"
    ],
    "description": "A rudimentary Nim REPL",
    "license": "MIT",
    "web": "https://github.com/vegansk/nrpl"
  },
  {
    "name": "nim-geocoding",
    "url": "https://github.com/saratchandra92/nim-geocoding",
    "method": "git",
    "tags": [
      "library",
      "geocoding",
      "maps"
    ],
    "description": "A simple library for Google Maps Geocoding API",
    "license": "MIT",
    "web": "https://github.com/saratchandra92/nim-geocoding"
  },
  {
    "name": "io-gles",
    "url": "https://github.com/nimious/io-gles.git",
    "method": "git",
    "tags": [
      "binding",
      "khronos",
      "gles",
      "opengl es"
    ],
    "description": "Obsolete - please use gles instead!",
    "license": "MIT",
    "web": "https://github.com/nimious/io-gles"
  },
  {
    "name": "io-egl",
    "url": "https://github.com/nimious/io-egl.git",
    "method": "git",
    "tags": [
      "binding",
      "khronos",
      "egl",
      "opengl",
      "opengl es",
      "openvg"
    ],
    "description": "Obsolete - please use egl instead!",
    "license": "MIT",
    "web": "https://github.com/nimious/io-egl"
  },
  {
    "name": "io-sixense",
    "url": "https://github.com/nimious/io-sixense.git",
    "method": "git",
    "tags": [
      "binding",
      "sixense",
      "razer hydra",
      "stem system",
      "vr"
    ],
    "description": "Obsolete - please use sixense instead!",
    "license": "MIT",
    "web": "https://github.com/nimious/io-sixense"
  },
  {
    "name": "tnetstring",
    "url": "https://mahlon@bitbucket.org/mahlon/nim-tnetstring",
    "method": "hg",
    "tags": [
      "tnetstring",
      "library",
      "serialization"
    ],
    "description": "Parsing and serializing for the TNetstring format.",
    "license": "MIT",
    "web": "http://bitbucket.org/mahlon/nim-tnetstring"
  },
  {
    "name": "msgpack4nim",
    "url": "https://github.com/jangko/msgpack4nim",
    "method": "git",
    "tags": [
      "msgpack",
      "library",
      "serialization",
      "deserialization"
    ],
    "description": "Another MessagePack implementation written in pure nim",
    "license": "MIT",
    "web": "https://github.com/jangko/msgpack4nim"
  },
  {
    "name": "binaryheap",
    "url": "https://github.com/bluenote10/nim-heap",
    "method": "git",
    "tags": [
      "heap",
      "priority queue"
    ],
    "description": "Simple binary heap implementation",
    "license": "MIT",
    "web": "https://github.com/bluenote10/nim-heap"
  },
  {
    "name": "stringinterpolation",
    "url": "https://github.com/bluenote10/nim-stringinterpolation",
    "method": "git",
    "tags": [
      "string formatting",
      "string interpolation"
    ],
    "description": "String interpolation with printf syntax",
    "license": "MIT",
    "web": "https://github.com/bluenote10/nim-stringinterpolation"
  },
  {
    "name": "libovr",
    "url": "https://github.com/bluenote10/nim-ovr",
    "method": "git",
    "tags": [
      "Oculus Rift",
      "virtual reality"
    ],
    "description": "Nim bindings for libOVR (Oculus Rift)",
    "license": "MIT",
    "web": "https://github.com/bluenote10/nim-ovr"
  },
  {
    "name": "delaunay",
    "url": "https://github.com/Nycto/DelaunayNim",
    "method": "git",
    "tags": [
      "delaunay",
      "library",
      "algorithms",
      "graph"
    ],
    "description": "2D Delaunay triangulations",
    "license": "MIT",
    "web": "https://github.com/Nycto/DelaunayNim"
  },
  {
    "name": "linenoise",
    "url": "https://github.com/fallingduck/linenoise-nim",
    "method": "git",
    "tags": [
      "linenoise",
      "library",
      "wrapper",
      "commandline"
    ],
    "description": "Wrapper for linenoise, a free, self-contained alternative to GNU readline.",
    "license": "BSD",
    "web": "https://github.com/fallingduck/linenoise-nim"
  },
  {
    "name": "struct",
    "url": "https://github.com/OpenSystemsLab/struct.nim",
    "method": "git",
    "tags": [
      "struct",
      "library",
      "python",
      "pack",
      "unpack"
    ],
    "description": "Python-like 'struct' for Nim",
    "license": "MIT",
    "web": "https://github.com/OpenSystemsLab/struct.nim"
  },
  {
    "name": "uri2",
    "url": "https://github.com/achesak/nim-uri2",
    "method": "git",
    "tags": [
      "uri",
      "url",
      "library"
    ],
    "description": "Nim module for better URI handling",
    "license": "MIT",
    "web": "https://github.com/achesak/nim-uri2"
  },
  {
    "name": "hmac",
    "url": "https://github.com/OpenSystemsLab/hmac.nim",
    "method": "git",
    "tags": [
      "hmac",
      "authentication",
      "hash",
      "sha1",
      "md5"
    ],
    "description": "HMAC-SHA1 and HMAC-MD5 hashing in Nim",
    "license": "MIT",
    "web": "https://github.com/OpenSystemsLab/hmac.nim"
  },
  {
    "name": "mongrel2",
    "url": "https://mahlon@bitbucket.org/mahlon/nim-mongrel2",
    "method": "hg",
    "tags": [
      "mongrel2",
      "library",
      "www"
    ],
    "description": "Handler framework for the Mongrel2 web server.",
    "license": "MIT",
    "web": "http://bitbucket.org/mahlon/nim-mongrel2"
  },
  {
    "name": "shimsham",
    "url": "https://github.com/apense/shimsham",
    "method": "git",
    "tags": [
      "crypto",
      "hash",
      "hashing",
      "digest"
    ],
    "description": "Hashing/Digest collection in pure Nim",
    "license": "MIT",
    "web": "https://github.com/apense/shimsham"
  },
  {
    "name": "base32",
    "url": "https://github.com/OpenSystemsLab/base32.nim",
    "method": "git",
    "tags": [
      "base32",
      "encode",
      "decode"
    ],
    "description": "Base32 library for Nim",
    "license": "MIT",
    "web": "https://github.com/OpenSystemsLab/base32.nim"
  },
  {
    "name": "otp",
    "url": "https://github.com/OpenSystemsLab/otp.nim",
    "method": "git",
    "tags": [
      "otp",
      "hotp",
      "totp",
      "time",
      "password",
      "one",
      "google",
      "authenticator"
    ],
    "description": "One Time Password library for Nim",
    "license": "MIT",
    "web": "https://github.com/OpenSystemsLab/otp.nim"
  },
  {
    "name": "q",
    "url": "https://github.com/OpenSystemsLab/q.nim",
    "method": "git",
    "tags": [
      "css",
      "selector",
      "query",
      "match",
      "find",
      "html",
      "xml",
      "jquery"
    ],
    "description": "Simple package for query HTML/XML elements using a CSS3 or jQuery-like selector syntax",
    "license": "MIT",
    "web": "https://github.com/OpenSystemsLab/q.nim"
  },
  {
    "name": "bignum",
    "url": "https://github.com/FedeOmoto/bignum",
    "method": "git",
    "tags": [
      "bignum",
      "gmp",
      "wrapper"
    ],
    "description": "Wrapper around the GMP bindings for the Nim language.",
    "license": "MIT",
    "web": "https://github.com/FedeOmoto/bignum"
  },
  {
    "name": "rbtree",
    "url": "https://github.com/Nycto/RBTreeNim",
    "method": "git",
    "tags": [
      "tree",
      "binary search tree",
      "rbtree",
      "red black tree"
    ],
    "description": "Red/Black Trees",
    "license": "MIT",
    "web": "https://github.com/Nycto/RBTreeNim"
  },
  {
    "name": "anybar",
    "url": "https://github.com/ba0f3/anybar.nim",
    "method": "git",
    "tags": [
      "anybar",
      "menubar",
      "status",
      "indicator"
    ],
    "description": "Control AnyBar instances with Nim",
    "license": "MIT",
    "web": "https://github.com/ba0f3/anybar.nim"
  },
  {
    "name": "astar",
    "url": "https://github.com/Nycto/AStarNim",
    "method": "git",
    "tags": [
      "astar",
      "A*",
      "pathfinding",
      "algorithm"
    ],
    "description": "A* Pathfinding",
    "license": "MIT",
    "web": "https://github.com/Nycto/AStarNim"
  },
  {
    "name": "lazy",
    "url": "https://github.com/petermora/nimLazy/",
    "method": "git",
    "tags": [
      "library",
      "iterator",
      "lazy list"
    ],
    "description": "Iterator library for Nim",
    "license": "MIT",
    "web": "https://github.com/petermora/nimLazy"
  },
  {
    "name": "asyncpythonfile",
    "url": "https://github.com/fallingduck/asyncpythonfile-nim",
    "method": "git",
    "tags": [
      "async",
      "asynchronous",
      "library",
      "python",
      "file",
      "files"
    ],
    "description": "High level, asynchronous file API mimicking Python's file interface.",
    "license": "ISC",
    "web": "https://github.com/fallingduck/asyncpythonfile-nim"
  },
  {
    "name": "nimfuzz",
    "url": "https://github.com/apense/nimfuzz",
    "method": "git",
    "tags": [
      "fuzzing",
      "testing",
      "hacking",
      "security"
    ],
    "description": "Simple and compact fuzzing",
    "license": "Apache License 2.0",
    "web": "https://apense.github.io/nimfuzz"
  },
  {
    "name": "linalg",
    "url": "https://github.com/unicredit/linear-algebra",
    "method": "git",
    "tags": [
      "vector",
      "matrix",
      "linear-algebra",
      "BLAS",
      "LAPACK"
    ],
    "description": "Linear algebra for Nim",
    "license": "Apache License 2.0",
    "web": "https://github.com/unicredit/linear-algebra"
  },
  {
    "name": "sequester",
    "url": "https://github.com/fallingduck/sequester",
    "method": "git",
    "tags": [
      "library",
      "seq",
      "sequence",
      "strings",
      "iterators",
      "php"
    ],
    "description": "Library for converting sequences to strings. Also has PHP-inspired explode and implode procs.",
    "license": "ISC",
    "web": "https://github.com/fallingduck/sequester"
  },
  {
    "name": "options",
    "url": "https://github.com/fallingduck/options-nim",
    "method": "git",
    "tags": [
      "library",
      "option",
      "optionals",
      "maybe"
    ],
    "description": "Temporary package to fix broken code in 0.11.2 stable.",
    "license": "MIT",
    "web": "https://github.com/fallingduck/options-nim"
  },
  {
    "name": "oldwinapi",
    "url": "https://github.com/nim-lang/oldwinapi",
    "method": "git",
    "tags": [
      "library",
      "windows",
      "api"
    ],
    "description": "Old Win API library for Nim",
    "license": "LGPL with static linking exception",
    "web": "https://github.com/nim-lang/oldwinapi"
  },
  {
    "name": "nimx",
    "url": "https://github.com/yglukhov/nimx",
    "method": "git",
    "tags": [
      "gui",
      "ui",
      "library"
    ],
    "description": "Cross-platform GUI framework",
    "license": "MIT",
    "web": "https://github.com/yglukhov/nimx"
  },
  {
    "name": "memo",
    "url": "https://github.com/andreaferretti/memo",
    "method": "git",
    "tags": [
      "memo",
      "memoization",
      "memoize",
      "cache"
    ],
    "description": "Memoize Nim functions",
    "license": "Apache License 2.0",
    "web": "https://github.com/andreaferretti/memo"
  },
  {
    "name": "base62",
    "url": "https://github.com/singularperturbation/base62-encode",
    "method": "git",
    "tags": [
      "base62",
      "encode",
      "decode"
    ],
    "description": "Arbitrary base encoding-decoding functions, defaulting to Base-62.",
    "license": "MIT",
    "web": "https://github.com/singularperturbation/base62-encode"
  },
  {
    "name": "telebot",
    "url": "https://github.com/ba0f3/telebot.nim",
    "method": "git",
    "tags": [
      "telebot",
      "telegram",
      "bot",
      "api",
      "client",
      "async"
    ],
    "description": "Async Telegram Bot API Client",
    "license": "MIT",
    "web": "https://github.com/ba0f3/telebot.nim"
  },
  {
    "name": "tempfile",
    "url": "https://github.com/OpenSystemsLab/tempfile.nim",
    "method": "git",
    "tags": [
      "temp",
      "mktemp",
      "make",
      "mk",
      "mkstemp",
      "mkdtemp"
    ],
    "description": "Temporary files and directories",
    "license": "MIT",
    "web": "https://github.com/OpenSystemsLab/tempfile.nim"
  },
  {
    "name": "AstroNimy",
    "url": "https://github.com/super-massive-black-holes/AstroNimy",
    "method": "git",
    "tags": [
      "science",
      "astronomy",
      "library"
    ],
    "description": "Astronomical library for Nim",
    "license": "MIT",
    "web": "https://github.com/super-massive-black-holes/AstroNimy"
  },
  {
    "name": "patty",
    "url": "https://github.com/andreaferretti/patty",
    "method": "git",
    "tags": [
      "pattern",
      "adt",
      "variant",
      "pattern matching",
      "algebraic data type"
    ],
    "description": "Algebraic data types and pattern matching",
    "license": "Apache License 2.0",
    "web": "https://github.com/andreaferretti/patty"
  },
  {
    "name": "einheit",
    "url": "https://github.com/jyapayne/einheit",
    "method": "git",
    "tags": [
      "unit",
      "tests",
      "unittest",
      "unit tests",
      "unit test macro"
    ],
    "description": "Pretty looking, full featured, Python-inspired unit test library.",
    "license": "MIT",
    "web": "https://github.com/jyapayne/einheit"
  },
  {
    "name": "plists",
    "url": "https://github.com/yglukhov/plists",
    "method": "git",
    "tags": [
      "plist",
      "property",
      "list"
    ],
    "description": "Generate and parse Mac OS X .plist files in Nim.",
    "license": "MIT",
    "web": "https://github.com/yglukhov/plists"
  },
  {
    "name": "ncurses",
    "url": "https://github.com/rnowley/nim-ncurses/",
    "method": "git",
    "tags": [
      "library",
      "terminal",
      "graphics",
      "wrapper"
    ],
    "description": "A wrapper for NCurses",
    "license": "MIT",
    "web": "https://github.com/rnowley/nim-ncurses"
  },
  {
    "name": "nanovg.nim",
    "url": "https://github.com/fowlmouth/nanovg.nim",
    "method": "git",
    "tags": [
      "wrapper",
      "GUI",
      "vector graphics",
      "opengl"
    ],
    "description": "A wrapper for NanoVG vector graphics rendering",
    "license": "MIT",
    "web": "https://github.com/fowlmouth/nanovg.nim"
  },
  {
    "name": "pwd",
    "url": "https://github.com/achesak/nim-pwd",
    "method": "git",
    "tags": [
      "library",
      "unix",
      "pwd",
      "password"
    ],
    "description": "Nim port of Python's pwd module for working with the UNIX password file",
    "license": "MIT",
    "web": "https://github.com/achesak/nim-pwd"
  },
  {
    "name": "spwd",
    "url": "https://github.com/achesak/nim-spwd",
    "method": "git",
    "tags": [
      "library",
      "unix",
      "spwd",
      "password",
      "shadow"
    ],
    "description": "Nim port of Python's spwd module for working with the UNIX shadow password file",
    "license": "MIT",
    "web": "https://github.com/achesak/nim-spwd"
  },
  {
    "name": "grp",
    "url": "https://github.com/achesak/nim-grp",
    "method": "git",
    "tags": [
      "library",
      "unix",
      "grp",
      "group"
    ],
    "description": "Nim port of Python's grp module for working with the UNIX group database file",
    "license": "MIT",
    "web": "https://github.com/achesak/nim-grp"
  },
  {
    "name": "stopwatch",
    "url": "https://gitlab.com/define-private-public/stopwatch",
    "method": "git",
    "tags": [
      "timer",
      "timing",
      "benchmarking",
      "watch",
      "clock"
    ],
    "description": "A simple timing library for benchmarking code and other things.",
    "license": "MIT",
    "web": "https://gitlab.com/define-private-public/stopwatch"
  },
  {
    "name": "nimFinLib",
    "url": "https://github.com/qqtop/NimFinLib",
    "method": "git",
    "tags": [
      "financial"
    ],
    "description": "Financial Library for Nim",
    "license": "MIT",
    "web": "https://github.com/qqtop/NimFinLib"
  },
  {
    "name": "libssh2",
    "url": "https://github.com/ba0f3/libssh2.nim",
    "method": "git",
    "tags": [
      "lib",
      "ssh",
      "ssh2",
      "openssh",
      "client",
      "sftp",
      "scp"
    ],
    "description": "Nim wrapper for libssh2",
    "license": "MIT",
    "web": "https://github.com/ba0f3/libssh2.nim"
  },
  {
    "name": "rethinkdb",
    "url": "https://github.com/OpenSystemsLab/rethinkdb.nim",
    "method": "git",
    "tags": [
      "rethinkdb",
      "driver",
      "client",
      "json"
    ],
    "description": "RethinkDB driver for Nim",
    "license": "MIT",
    "web": "https://github.com/OpenSystemsLab/rethinkdb.nim"
  },
  {
    "name": "dbus",
    "url": "https://github.com/zielmicha/nim-dbus",
    "method": "git",
    "tags": [
      "dbus"
    ],
    "description": "dbus bindings for Nim",
    "license": "MIT",
    "web": "https://github.com/zielmicha/nim-dbus"
  },
  {
    "name": "lmdb",
    "url": "https://github.com/fowlmouth/lmdb.nim",
    "method": "git",
    "tags": [
      "wrapper",
      "lmdb"
    ],
    "description": "A wrapper for LMDB the Lightning Memory-Mapped Database",
    "license": "MIT",
    "web": "https://github.com/fowlmouth/lmdb.nim"
  },
  {
    "name": "zip",
    "url": "https://github.com/nim-lang/zip",
    "method": "git",
    "tags": [
      "wrapper",
      "zip"
    ],
    "description": "A wrapper for the zip library",
    "license": "MIT",
    "web": "https://github.com/nim-lang/zip"
  },
  {
    "name": "csvtools",
    "url": "https://github.com/unicredit/csvtools",
    "method": "git",
    "tags": [
      "CSV",
      "comma separated values",
      "TSV"
    ],
    "description": "Manage CSV files",
    "license": "Apache License 2.0",
    "web": "https://github.com/unicredit/csvtools"
  },
  {
    "name": "httpform",
    "url": "https://github.com/tulayang/httpform",
    "method": "git",
    "tags": [
      "request parser",
      "upload",
      "html5 file"
    ],
    "description": "Http request form parser",
    "license": "MIT",
    "web": "https://github.com/tulayang/httpform"
  },
  {
    "name": "vardene",
    "url": "https://github.com/Xe/vardene",
    "method": "git",
    "tags": [
      "command line",
      "tool",
      "compiler"
    ],
    "description": "A simple tool to manage multiple installs of Nim.",
    "license": "MIT",
    "web": "https://christine.website/projects/Vardene"
  },
  {
    "name": "quadtree",
    "url": "https://github.com/Nycto/QuadtreeNim",
    "method": "git",
    "tags": [
      "quadtree",
      "algorithm"
    ],
    "description": "A Quadtree implementation",
    "license": "MIT",
    "web": "https://github.com/Nycto/QuadtreeNim"
  },
  {
    "name": "expat",
    "url": "https://github.com/nim-lang/expat",
    "method": "git",
    "tags": [
      "expat",
      "xml",
      "parsing"
    ],
    "description": "Expat wrapper for Nim",
    "license": "MIT",
    "web": "https://github.com/nim-lang/expat"
  },
  {
    "name": "sphinx",
    "url": "https://github.com/Araq/sphinx",
    "method": "git",
    "tags": [
      "sphinx",
      "wrapper",
      "search",
      "engine"
    ],
    "description": "Sphinx wrapper for Nim",
    "license": "LGPL",
    "web": "https://github.com/Araq/sphinx"
  },
  {
    "name": "sdl1",
    "url": "https://github.com/nim-lang/sdl1",
    "method": "git",
    "tags": [
      "graphics",
      "library",
      "multi-media",
      "input",
      "sound",
      "joystick"
    ],
    "description": "SDL 1.2 wrapper for Nim.",
    "license": "LGPL",
    "web": "https://github.com/nim-lang/sdl1"
  },
  {
    "name": "graphics",
    "url": "https://github.com/nim-lang/graphics",
    "method": "git",
    "tags": [
      "library",
      "SDL"
    ],
    "description": "Graphics module for Nim.",
    "license": "MIT",
    "web": "https://github.com/nim-lang/graphics"
  },
  {
    "name": "libffi",
    "url": "https://github.com/Araq/libffi",
    "method": "git",
    "tags": [
      "ffi",
      "library",
      "C",
      "calling",
      "convention"
    ],
    "description": "libffi wrapper for Nim.",
    "license": "MIT",
    "web": "https://github.com/Araq/libffi"
  },
  {
    "name": "libcurl",
    "url": "https://github.com/Araq/libcurl",
    "method": "git",
    "tags": [
      "curl",
      "web",
      "http",
      "download"
    ],
    "description": "Nim wrapper for libcurl.",
    "license": "MIT",
    "web": "https://github.com/Araq/libcurl"
  },
  {
    "name": "perlin",
    "url": "https://github.com/Nycto/PerlinNim",
    "method": "git",
    "tags": [
      "perlin",
      "simplex",
      "noise"
    ],
    "description": "Perlin noise and Simplex noise generation",
    "license": "MIT",
    "web": "https://github.com/Nycto/PerlinNim"
  },
  {
    "name": "pfring",
    "url": "https://github.com/ba0f3/pfring.nim",
    "method": "git",
    "tags": [
      "pf_ring",
      "packet",
      "sniff",
      "pcap",
      "pfring",
      "network",
      "capture",
      "socket"
    ],
    "description": "PF_RING wrapper for Nim",
    "license": "MIT",
    "web": "https://github.com/ba0f3/pfring.nim"
  },
  {
    "name": "xxtea",
    "url": "https://github.com/xxtea/xxtea-nim",
    "method": "git",
    "tags": [
      "xxtea",
      "encrypt",
      "decrypt",
      "crypto"
    ],
    "description": "XXTEA encryption algorithm library written in pure Nim.",
    "license": "MIT",
    "web": "https://github.com/xxtea/xxtea-nim"
  },
  {
    "name": "xxhash",
    "url": "https://github.com/OpenSystemsLab/xxhash.nim",
    "method": "git",
    "tags": [
      "fast",
      "hash",
      "algorithm"
    ],
    "description": "xxhash wrapper for Nim",
    "license": "MIT",
    "web": "https://github.com/OpenSystemsLab/xxhash.nim"
  },
  {
    "name": "libipset",
    "url": "https://github.com/ba0f3/libipset.nim",
    "method": "git",
    "tags": [
      "ipset",
      "firewall",
      "netfilter",
      "mac",
      "ip",
      "network",
      "collection",
      "rule",
      "set"
    ],
    "description": "libipset wrapper for Nim",
    "license": "MIT",
    "web": "https://github.com/ba0f3/libipset.nim"
  },
  {
    "name": "pop3",
    "url": "https://github.com/FedericoCeratto/nim-pop3",
    "method": "git",
    "tags": [
      "network",
      "pop3",
      "email"
    ],
    "description": "POP3 client library",
    "license": "LGPLv3",
    "web": "https://github.com/FedericoCeratto/nim-pop3"
  },
  {
    "name": "nimrpc",
    "url": "https://github.com/rogercloud/nim-rpc",
    "method": "git",
    "tags": [
      "msgpack",
      "library",
      "rpc",
      "nimrpc"
    ],
    "description": "RPC implementation for Nim based on msgpack4nim",
    "license": "MIT",
    "web": "https://github.com/rogercloud/nim-rpc"
  },
  {
    "name": "nimrpc_milis",
    "url": "https://github.com/milisarge/nimrpc_milis",
    "method": "git",
    "tags": [
      "msgpack",
      "library",
      "rpc",
      "nimrpc"
    ],
    "description": "RPC implementation for Nim based on msgpack4nim",
    "license": "MIT",
    "web": "https://github.com/milisarge/nimrpc_milis"
  },
  {
    "name": "asyncevents",
    "url": "https://github.com/tulayang/asyncevents",
    "method": "git",
    "tags": [
      "event",
      "future",
      "asyncdispath"
    ],
    "description": "Asynchronous event loop for progaming with MVC",
    "license": "MIT",
    "web": "https://github.com/tulayang/asyncevents"
  },
  {
    "name": "nimSHA2",
    "url": "https://github.com/jangko/nimSHA2",
    "method": "git",
    "tags": [
      "hash",
      "crypto",
      "library",
      "sha256",
      "sha224",
      "sha384",
      "sha512"
    ],
    "description": "Secure Hash Algorithm - 2, [224, 256, 384, and 512 bits]",
    "license": "MIT",
    "web": "https://github.com/jangko/nimSHA2"
  },
  {
    "name": "nimAES",
    "url": "https://github.com/jangko/nimAES",
    "method": "git",
    "tags": [
      "crypto",
      "library",
      "aes",
      "encryption",
      "rijndael"
    ],
    "description": "Advanced Encryption Standard, Rijndael Algorithm",
    "license": "MIT",
    "web": "https://github.com/jangko/nimAES"
  },
  {
    "name": "nimeverything",
    "url": "https://github.com/xland/nimeverything/",
    "method": "git",
    "tags": [
      "everything",
      "voidtools",
      "Everything Search Engine"
    ],
    "description": "everything  search engine wrapper",
    "license": "MIT",
    "web": "https://github.com/xland/nimeverything"
  },
  {
    "name": "vidhdr",
    "url": "https://github.com/achesak/nim-vidhdr",
    "method": "git",
    "tags": [
      "video",
      "formats",
      "file"
    ],
    "description": "Library for detecting the format of an video file",
    "license": "MIT",
    "web": "https://github.com/achesak/nim-vidhdr"
  },
  {
    "name": "gitapi",
    "url": "https://github.com/achesak/nim-gitapi",
    "method": "git",
    "tags": [
      "git",
      "version control",
      "library"
    ],
    "description": "Nim wrapper around the git version control software",
    "license": "MIT",
    "web": "https://github.com/achesak/nim-gitapi"
  },
  {
    "name": "ptrace",
    "url": "https://github.com/ba0f3/ptrace.nim",
    "method": "git",
    "tags": [
      "ptrace",
      "trace",
      "process",
      "syscal",
      "system",
      "call"
    ],
    "description": "ptrace wrapper for Nim",
    "license": "MIT",
    "web": "https://github.com/ba0f3/ptrace.nim"
  },
  {
    "name": "ndbex",
    "url": "https://github.com/Senketsu/nim-db-ex",
    "method": "git",
    "tags": [
      "extension",
      "database",
      "convenience",
      "db",
      "mysql",
      "postgres",
      "sqlite"
    ],
    "description": "extension modules for Nim's 'db_*' modules",
    "license": "MIT",
    "web": "https://github.com/Senketsu/nim-db-ex"
  },
  {
    "name": "spry",
    "url": "https://github.com/gokr/spry",
    "method": "git",
    "tags": [
      "language",
      "library",
      "scripting"
    ],
    "description": "A Smalltalk and Rebol inspired language implemented as an AST interpreter",
    "license": "MIT",
    "web": "https://github.com/gokr/spry"
  },
  {
    "name": "nimBMP",
    "url": "https://github.com/jangko/nimBMP",
    "method": "git",
    "tags": [
      "graphics",
      "library",
      "BMP"
    ],
    "description": "BMP encoder and decoder",
    "license": "MIT",
    "web": "https://github.com/jangko/nimBMP"
  },
  {
    "name": "nimPNG",
    "url": "https://github.com/jangko/nimPNG",
    "method": "git",
    "tags": [
      "graphics",
      "library",
      "PNG"
    ],
    "description": "PNG(Portable Network Graphics) encoder and decoder",
    "license": "MIT",
    "web": "https://github.com/jangko/nimPNG"
  },
  {
    "name": "litestore",
    "url": "https://github.com/h3rald/litestore",
    "method": "git",
    "tags": [
      "database",
      "rest",
      "sqlite"
    ],
    "description": "A lightweight, self-contained, RESTful, searchable, multi-format NoSQL document store",
    "license": "MIT",
    "web": "https://h3rald.com/litestore"
  },
  {
    "name": "parseFixed",
    "url": "https://github.com/jlp765/parsefixed",
    "method": "git",
    "tags": [
      "parse",
      "fixed",
      "width",
      "parser",
      "text"
    ],
    "description": "Parse fixed-width fields within lines of text (complementary to parsecsv)",
    "license": "MIT",
    "web": "https://github.com/jlp765/parsefixed"
  },
  {
    "name": "playlists",
    "url": "https://github.com/achesak/nim-playlists",
    "method": "git",
    "tags": [
      "library",
      "playlists",
      "M3U",
      "PLS",
      "XSPF"
    ],
    "description": "Nim library for parsing PLS, M3U, and XSPF playlist files",
    "license": "MIT",
    "web": "https://github.com/achesak/nim-playlists"
  },
  {
    "name": "seqmath",
    "url": "https://github.com/jlp765/seqmath",
    "method": "git",
    "tags": [
      "math",
      "seq",
      "sequence",
      "array",
      "nested",
      "algebra",
      "statistics",
      "lifted",
      "financial"
    ],
    "description": "Nim math library for sequences and nested sequences (extends math library)",
    "license": "MIT",
    "web": "https://github.com/jlp765/seqmath"
  },
  {
    "name": "daemonize",
    "url": "https://github.com/OpenSystemsLab/daemonize.nim",
    "method": "git",
    "tags": [
      "daemonize",
      "background",
      "fork",
      "unix",
      "linux",
      "process"
    ],
    "description": "This library makes your code run as a daemon process on Unix-like systems",
    "license": "MIT",
    "web": "https://github.com/OpenSystemsLab/daemonize.nim"
  },
  {
    "name": "tnim",
    "url": "https://github.com/jlp765/tnim",
    "method": "git",
    "tags": [
      "REPL",
      "sandbox",
      "interactive",
      "compiler",
      "code",
      "language"
    ],
    "description": "tnim is a Nim REPL - an interactive sandbox for testing Nim code",
    "license": "MIT",
    "web": "https://github.com/jlp765/tnim"
  },
  {
    "name": "ris",
    "url": "https://github.com/achesak/nim-ris",
    "method": "git",
    "tags": [
      "RIS",
      "citation",
      "library"
    ],
    "description": "Module for working with RIS citation files",
    "license": "MIT",
    "web": "https://github.com/achesak/nim-ris"
  },
  {
    "name": "geoip",
    "url": "https://github.com/achesak/nim-geoip",
    "method": "git",
    "tags": [
      "IP",
      "address",
      "location",
      "geolocation"
    ],
    "description": "Retrieve info about a location from an IP address",
    "license": "MIT",
    "web": "https://github.com/achesak/nim-geoip"
  },
  {
    "name": "freegeoip",
    "url": "https://github.com/achesak/nim-freegeoip",
    "method": "git",
    "tags": [
      "IP",
      "address",
      "location",
      "geolocation"
    ],
    "description": "Retrieve info about a location from an IP address",
    "license": "MIT",
    "web": "https://github.com/achesak/nim-freegeoip"
  },
  {
    "name": "nimroutine",
    "url": "https://github.com/rogercloud/nim-routine",
    "method": "git",
    "tags": [
      "goroutine",
      "routine",
      "lightweight",
      "thread"
    ],
    "description": "A go routine like nim implementation",
    "license": "MIT",
    "web": "https://github.com/rogercloud/nim-routine"
  },
  {
    "name": "coverage",
    "url": "https://github.com/yglukhov/coverage",
    "method": "git",
    "tags": [
      "code",
      "coverage"
    ],
    "description": "Code coverage library",
    "license": "MIT",
    "web": "https://github.com/yglukhov/coverage"
  },
  {
    "name": "golib",
    "url": "https://github.com/stefantalpalaru/golib-nim",
    "method": "git",
    "tags": [
      "library",
      "wrapper"
    ],
    "description": "Bindings for golib - a library that (ab)uses gccgo to bring Go's channels and goroutines to the rest of the world",
    "license": "BSD",
    "web": "https://github.com/stefantalpalaru/golib-nim"
  },
  {
    "name": "libnotify",
    "url": "https://github.com/FedericoCeratto/nim-libnotify.git",
    "method": "git",
    "tags": [
      "library",
      "wrapper",
      "desktop"
    ],
    "description": "Minimalistic libnotify wrapper for desktop notifications",
    "license": "LGPLv3",
    "web": "https://github.com/FedericoCeratto/nim-libnotify"
  },
  {
    "name": "nimcat",
    "url": "https://github.com/shakna-israel/nimcat",
    "method": "git",
    "tags": [
      "cat",
      "cli"
    ],
    "description": "An implementation of cat in Nim",
    "license": "MIT",
    "web": "https://github.com/shakna-israel/nimcat"
  },
  {
    "name": "sections",
    "url": "https://github.com/c0ffeeartc/nim-sections",
    "method": "git",
    "tags": [
      "BDD",
      "test"
    ],
    "description": "`Section` macro with BDD aliases for testing",
    "license": "MIT",
    "web": "https://github.com/c0ffeeartc/nim-sections"
  },
  {
    "name": "nimfp",
    "url": "https://github.com/vegansk/nimfp",
    "method": "git",
    "tags": [
      "functional",
      "library"
    ],
    "description": "Nim functional programming library",
    "license": "MIT",
    "web": "https://github.com/vegansk/nimfp"
  },
  {
    "name": "nhsl",
    "url": "https://github.com/twist-vector/nhsl.git",
    "method": "git",
    "tags": [
      "library",
      "serialization",
      "pure"
    ],
    "description": "Nim Hessian Serialization Library encodes/decodes data into the Hessian binary protocol",
    "license": "LGPL",
    "web": "https://github.com/twist-vector/nhsl"
  },
  {
    "name": "nimstopwatch",
    "url": "https://github.com/twist-vector/nim-stopwatch.git",
    "method": "git",
    "tags": [
      "app",
      "timer"
    ],
    "description": "A Nim-based, non-graphical application designed to measure the amount of time elapsed from its activation to deactivation, includes total elapsed time, lap, and split times.",
    "license": "LGPL",
    "web": "https://github.com/twist-vector/nim-stopwatch"
  },
  {
    "name": "playground",
    "url": "https://github.com/theduke/nim-playground",
    "method": "git",
    "tags": [
      "webapp",
      "execution",
      "code",
      "sandbox"
    ],
    "description": "Web-based playground for testing Nim code.",
    "license": "MIT",
    "web": "https://github.com/theduke/nim-playground"
  },
  {
    "name": "nimsl",
    "url": "https://github.com/yglukhov/nimsl",
    "method": "git",
    "tags": [
      "shader",
      "opengl",
      "glsl"
    ],
    "description": "Shaders in Nim.",
    "license": "MIT",
    "web": "https://github.com/yglukhov/nimsl"
  },
  {
    "name": "omnilog",
    "url": "https://github.com/nim-appkit/omnilog",
    "method": "git",
    "tags": [
      "library",
      "logging",
      "logs"
    ],
    "description": "Advanced logging library for Nim with structured logging, formatters, filters and writers.",
    "license": "MIT",
    "web": "https://github.com/nim-appkit/omnilog"
  },
  {
    "name": "values",
    "url": "https://github.com/nim-appkit/values",
    "method": "git",
    "tags": [
      "library",
      "values",
      "datastructures"
    ],
    "description": "Library for working with arbitrary values + a map data structure.",
    "license": "MIT",
    "web": "https://github.com/nim-appkit/values"
  },
  {
    "name": "geohash",
    "url": "https://github.com/twist-vector/nim-geohash.git",
    "method": "git",
    "tags": [
      "library",
      "geocoding",
      "pure"
    ],
    "description": "Nim implementation of the geohash latitude/longitude geocode system",
    "license": "Apache License 2.0",
    "web": "https://github.com/twist-vector/nim-geohash"
  },
  {
    "name": "bped",
    "url": "https://github.com/twist-vector/nim-bped.git",
    "method": "git",
    "tags": [
      "library",
      "serialization",
      "pure"
    ],
    "description": "Nim implementation of the Bittorrent ascii serialization protocol",
    "license": "Apache License 2.0",
    "web": "https://github.com/twist-vector/nim-bped"
  },
  {
    "name": "ctrulib",
    "url": "https://github.com/skyforce77/ctrulib-nim.git",
    "method": "git",
    "tags": [
      "library",
      "nintendo",
      "3ds"
    ],
    "description": "ctrulib wrapper",
    "license": "GPLv2",
    "web": "https://github.com/skyforce77/ctrulib-nim"
  },
  {
    "name": "nimrdkafka",
    "url": "https://github.com/dfdeshom/nimrdkafka.git",
    "method": "git",
    "tags": [
      "library",
      "wrapper",
      "kafka"
    ],
    "description": "Nim wrapper for librdkafka",
    "license": "Apache License 2.0",
    "web": "https://github.com/dfdeshom/nimrdkafka"
  },
  {
    "name": "utils",
    "url": "https://github.com/nim-appkit/utils",
    "method": "git",
    "tags": [
      "library",
      "utilities"
    ],
    "description": "Collection of string, parsing, pointer, ... utilities.",
    "license": "MIT",
    "web": "https://github.com/nim-appkit/utils"
  },
  {
    "name": "pymod",
    "url": "https://github.com/jboy/nim-pymod",
    "method": "git",
    "tags": [
      "wrapper",
      "python",
      "module",
      "numpy",
      "array",
      "matrix",
      "ndarray",
      "pyobject",
      "pyarrayobject",
      "iterator",
      "iterators",
      "docstring"
    ],
    "description": "Auto-generate a Python module that wraps a Nim module.",
    "license": "MIT",
    "web": "https://github.com/jboy/nim-pymod"
  },
  {
    "name": "db",
    "url": "https://github.com/jlp765/db",
    "method": "git",
    "tags": [
      "wrapper",
      "database",
      "module",
      "sqlite",
      "mysql",
      "postgres",
      "db_sqlite",
      "db_mysql",
      "db_postgres"
    ],
    "description": "Unified db access module, providing a single library module to access the db_sqlite, db_mysql and db_postgres modules.",
    "license": "MIT",
    "web": "https://github.com/jlp765/db"
  },
  {
    "name": "nimsnappy",
    "url": "https://github.com/dfdeshom/nimsnappy.git",
    "method": "git",
    "tags": [
      "wrapper",
      "compression"
    ],
    "description": "Nim wrapper for the snappy compression library. there is also a high-level API for easy use",
    "license": "BSD",
    "web": "https://github.com/dfdeshom/nimsnappy"
  },
  {
    "name": "nimLUA",
    "url": "https://github.com/jangko/nimLUA",
    "method": "git",
    "tags": [
      "lua",
      "library",
      "bind",
      "glue",
      "macros"
    ],
    "description": "glue code generator to bind Nim and Lua together using Nim's powerful macro",
    "license": "MIT",
    "web": "https://github.com/jangko/nimLUA"
  },
  {
    "name": "sound",
    "url": "https://github.com/yglukhov/sound.git",
    "method": "git",
    "tags": [
      "sound",
      "ogg"
    ],
    "description": "Cross-platform sound mixer library",
    "license": "MIT",
    "web": "https://github.com/yglukhov/sound"
  },
  {
    "name": "nimi3status",
    "url": "https://github.com/FedericoCeratto/nimi3status",
    "method": "git",
    "tags": [
      "i3",
      "i3status"
    ],
    "description": "Lightweight i3 status bar.",
    "license": "GPLv3",
    "web": "https://github.com/FedericoCeratto/nimi3status"
  },
  {
    "name": "native_dialogs",
    "url": "https://github.com/SSPkrolik/nim-native-dialogs.git",
    "method": "git",
    "tags": [
      "ui",
      "gui",
      "cross-platform",
      "library"
    ],
    "description": "Implements framework-agnostic native operating system dialogs calls",
    "license": "MIT",
    "web": "https://github.com/SSPkrolik/nim-native-dialogs"
  },
  {
    "name": "variant",
    "url": "https://github.com/yglukhov/variant.git",
    "method": "git",
    "tags": [
      "variant"
    ],
    "description": "Variant type and type matching",
    "license": "MIT",
    "web": "https://github.com/yglukhov/variant"
  },
  {
    "name": "pythonmath",
    "url": "https://github.com/achesak/nim-pythonmath",
    "method": "git",
    "tags": [
      "library",
      "python",
      "math"
    ],
    "description": "Module to provide an interface as similar as possible to Python's math libary",
    "license": "MIT",
    "web": "https://github.com/achesak/nim-pythonmath"
  },
  {
    "name": "nimlz4",
    "url": "https://github.com/dfdeshom/nimlz4.git",
    "method": "git",
    "tags": [
      "wrapper",
      "compression",
      "lzo",
      "lz4"
    ],
    "description": "Nim wrapper for the LZ4 library. There is also a high-level API for easy use",
    "license": "BSD",
    "web": "https://github.com/dfdeshom/nimlz4"
  },
  {
    "name": "pythonize",
    "url": "https://github.com/marcoapintoo/nim-pythonize.git",
    "method": "git",
    "tags": [
      "python",
      "wrapper"
    ],
    "description": "A higher-level wrapper for the Python Programing Language",
    "license": "MIT",
    "web": "https://github.com/marcoapintoo/nim-pythonize"
  },
  {
    "name": "cligen",
    "url": "https://github.com/c-blake/cligen.git",
    "method": "git",
    "tags": [
      "library",
      "commandline",
      "arguments",
      "switches",
      "parsing",
      "options"
    ],
    "description": "Infer & generate command-line interace/option/argument parsers",
    "license": "MIT",
    "web": "https://github.com/c-blake/cligen"
  },
  {
    "name": "fnmatch",
    "url": "https://github.com/achesak/nim-fnmatch",
    "method": "git",
    "tags": [
      "library",
      "unix",
      "files",
      "matching"
    ],
    "description": "Nim module for filename matching with UNIX shell patterns",
    "license": "MIT",
    "web": "https://github.com/achesak/nim-fnmatch"
  },
  {
    "name": "shorturl",
    "url": "https://github.com/achesak/nim-shorturl",
    "method": "git",
    "tags": [
      "library",
      "url",
      "uid"
    ],
    "description": "Nim module for generating URL identifiers for Tiny URL and bit.ly-like URLs",
    "license": "MIT",
    "web": "https://github.com/achesak/nim-shorturl"
  },
  {
    "name": "teafiles",
    "url": "git@github.com:unicredit/nim-teafiles.git",
    "method": "git",
    "tags": [
      "teafiles",
      "mmap",
      "timeseries"
    ],
    "description": "TeaFiles provide fast read/write access to time series data",
    "license": "Apache2",
    "web": "https://github.com/unicredit/nim-teafiles"
  },
  {
    "name": "emmy",
    "url": "git@github.com:unicredit/emmy.git",
    "method": "git",
    "tags": [
      "algebra",
      "polynomials",
      "primes",
      "ring",
      "quotients"
    ],
    "description": "Algebraic structures and related operations for Nim",
    "license": "Apache2",
    "web": "https://github.com/unicredit/emmy"
  },
  {
    "name": "impulse_engine",
    "url": "https://github.com/matkuki/Nim-Impulse-Engine",
    "method": "git",
    "tags": [
      "physics",
      "engine",
      "2D"
    ],
    "description": "Nim port of a simple 2D physics engine",
    "license": "zlib",
    "web": "https://github.com/matkuki/Nim-Impulse-Engine"
  },
  {
    "name": "notifications",
    "url": "https://github.com/dom96/notifications",
    "method": "git",
    "tags": [
      "notifications",
      "alerts",
      "gui",
      "toasts",
      "macosx",
      "cocoa"
    ],
    "description": "Library for displaying notifications on the desktop",
    "license": "MIT",
    "web": "https://github.com/dom96/notifications"
  },
  {
    "name": "reactor",
    "url": "https://github.com/zielmicha/reactor.nim",
    "method": "git",
    "tags": [
      "async",
      "libuv",
      "http",
      "tcp"
    ],
    "description": "Asynchronous networking engine for Nim",
    "license": "MIT",
    "web": "https://networkos.net/nim/reactor.nim"
  },
  {
    "name": "collections",
    "url": "https://github.com/zielmicha/collections.nim",
    "method": "git",
    "tags": [
      "iterator",
      "functional"
    ],
    "description": "Various collections and utilities",
    "license": "MIT",
    "web": "https://github.com/zielmicha/collections.nim"
  },
  {
    "name": "capnp",
    "url": "https://github.com/zielmicha/capnp.nim",
    "method": "git",
    "tags": [
      "capnp",
      "serialization",
      "protocol",
      "rpc"
    ],
    "description": "Cap'n Proto implementation for Nim",
    "license": "MIT",
    "web": "https://github.com/zielmicha/capnp.nim"
  },
  {
    "name": "biscuits",
    "url": "https://github.com/achesak/nim-biscuits",
    "method": "git",
    "tags": [
      "cookie",
      "persistence"
    ],
    "description": "better cookie handling",
    "license": "MIT",
    "web": "https://github.com/achesak/nim-biscuits"
  },
  {
    "name": "pari",
    "url": "https://github.com/lompik/pari.nim",
    "method": "git",
    "tags": [
      "number theory",
      "computer algebra system"
    ],
    "description": "Pari/GP C library wrapper",
    "license": "MIT",
    "web": "https://github.com/lompik/pari.nim"
  },
  {
    "name": "spacenav",
    "url": "https://github.com/nimious/spacenav.git",
    "method": "git",
    "tags": [
      "binding",
      "3dx",
      "3dconnexion",
      "libspnav",
      "spacenav",
      "spacemouse",
      "spacepilot",
      "spacenavigator"
    ],
    "description": "Bindings for libspnav, the free 3Dconnexion device driver",
    "license": "MIT",
    "web": "https://github.com/nimious/spacenav"
  },
  {
    "name": "isense",
    "url": "https://github.com/nimious/isense.git",
    "method": "git",
    "tags": [
      "binding",
      "isense",
      "intersense",
      "inertiacube",
      "intertrax",
      "microtrax",
      "thales",
      "tracking",
      "sensor"
    ],
    "description": "Bindings for the InterSense SDK",
    "license": "MIT",
    "web": "https://github.com/nimious/isense"
  },
  {
    "name": "libusb",
    "url": "https://github.com/nimious/libusb.git",
    "method": "git",
    "tags": [
      "binding",
      "usb",
      "libusb"
    ],
    "description": "Bindings for libusb, the cross-platform user library to access USB devices.",
    "license": "MIT",
    "web": "https://github.com/nimious/libusb"
  },
  {
    "name": "myo",
    "url": "https://github.com/nimious/myo.git",
    "method": "git",
    "tags": [
      "binding",
      "myo",
      "thalmic",
      "armband",
      "gesture"
    ],
    "description": "Bindings for the Thalmic Labs Myo gesture control armband SDK.",
    "license": "MIT",
    "web": "https://github.com/nimious/myo"
  },
  {
    "name": "oculus",
    "url": "https://github.com/nimious/oculus.git",
    "method": "git",
    "tags": [
      "binding",
      "oculus",
      "rift",
      "vr",
      "libovr",
      "ovr",
      "dk1",
      "dk2",
      "gearvr"
    ],
    "description": "Bindings for the Oculus VR SDK.",
    "license": "MIT",
    "web": "https://github.com/nimious/oculus"
  },
  {
    "name": "serialport",
    "url": "https://github.com/nimious/serialport.git",
    "method": "git",
    "tags": [
      "binding",
      "libserialport",
      "serial",
      "communication"
    ],
    "description": "Bindings for libserialport, the cross-platform serial communication library.",
    "license": "MIT",
    "web": "https://github.com/nimious/serialport"
  },
  {
    "name": "gles",
    "url": "https://github.com/nimious/gles.git",
    "method": "git",
    "tags": [
      "binding",
      "khronos",
      "gles",
      "opengl es"
    ],
    "description": "Bindings for OpenGL ES, the embedded 3D graphics library.",
    "license": "MIT",
    "web": "https://github.com/nimious/gles"
  },
  {
    "name": "egl",
    "url": "https://github.com/nimious/egl.git",
    "method": "git",
    "tags": [
      "binding",
      "khronos",
      "egl",
      "opengl",
      "opengl es",
      "openvg"
    ],
    "description": "Bindings for EGL, the native platform interface for rendering APIs.",
    "license": "MIT",
    "web": "https://github.com/nimious/egl"
  },
  {
    "name": "sixense",
    "url": "https://github.com/nimious/sixense.git",
    "method": "git",
    "tags": [
      "binding",
      "sixense",
      "razer hydra",
      "stem system",
      "vr"
    ],
    "description": "Bindings for the Sixense Core API.",
    "license": "MIT",
    "web": "https://github.com/nimious/sixense"
  },
  {
    "name": "listsv",
    "url": "https://github.com/srwiley/listsv.git",
    "method": "git",
    "tags": [
      "singly linked list",
      "doubly linked list"
    ],
    "description": "Basic operations on singly and doubly linked lists.",
    "license": "MIT",
    "web": "https://github.com/srwiley/listsv"
  },
  {
    "name": "kissfft",
    "url": "https://github.com/m13253/nim-kissfft",
    "method": "git",
    "tags": [
      "fft",
      "dsp",
      "signal"
    ],
    "description": "Nim binding for KissFFT Fast Fourier Transform library",
    "license": "BSD",
    "web": "https://github.com/m13253/nim-kissfft"
  },
  {
    "name": "nimbench",
    "url": "https://github.com/ivankoster/nimbench.git",
    "method": "git",
    "tags": [
      "benchmark",
      "micro benchmark",
      "timer"
    ],
    "description": "Micro benchmarking tool to measure speed of code, with the goal of optimizing it.",
    "license": "Apache License, Version 2.0",
    "web": "https://github.com/ivankoster/nimbench"
  },
  {
    "name": "nest",
    "url": "https://github.com/kedean/nest.git",
    "method": "git",
    "tags": [
      "library",
      "api",
      "router",
      "web"
    ],
    "description": "RESTful URI router",
    "license": "MIT",
    "web": "https://github.com/kedean/nest"
  },
  {
    "name": "nimbluez",
    "url": "https://github.com/Electric-Blue/NimBluez.git",
    "method": "git",
    "tags": [
      "bluetooth",
      "library",
      "wrapper",
      "sockets"
    ],
    "description": "Nim modules for access to system Bluetooth resources.",
    "license": "BSD",
    "web": "https://github.com/Electric-Blue/NimBluez"
  },
  {
    "name": "yaml",
    "url": "https://github.com/flyx/NimYAML",
    "method": "git",
    "tags": [
      "serialization",
      "parsing",
      "library",
      "yaml"
    ],
    "description": "YAML 1.2 implementation for Nim",
    "license": "MIT",
    "web": "http://flyx.github.io/NimYAML/"
  },
  {
    "name": "nimyaml",
    "url": "https://github.com/flyx/NimYAML",
    "method": "git",
    "tags": [
      "serialization",
      "parsing",
      "library",
      "yaml"
    ],
    "description": "YAML 1.2 implementation for Nim",
    "license": "MIT",
    "web": "http://flyx.github.io/NimYAML/"
  },
  {
    "name": "jsmn",
    "url": "https://github.com/OpenSystemsLab/jsmn.nim",
    "method": "git",
    "tags": [
      "json",
      "token",
      "tokenizer",
      "parser",
      "jsmn"
    ],
    "description": "Jsmn - a world fastest JSON parser - in pure Nim",
    "license": "MIT",
    "web": "https://github.com/OpenSystemsLab/jsmn.nim"
  },
  {
    "name": "mangle",
    "url": "https://github.com/baabelfish/mangle",
    "method": "git",
    "tags": [
      "functional",
      "iterators",
      "lazy",
      "library"
    ],
    "description": "Yet another iterator library",
    "license": "MIT",
    "web": "https://github.com/baabelfish/mangle"
  },
  {
    "name": "nimshell",
    "url": "https://github.com/vegansk/nimshell",
    "method": "git",
    "tags": [
      "shell",
      "utility"
    ],
    "description": "Library for shell scripting in nim",
    "license": "MIT",
    "web": "https://github.com/vegansk/nimshell"
  },
  {
    "name": "rosencrantz",
    "url": "https://github.com/andreaferretti/rosencrantz",
    "method": "git",
    "tags": [
      "web",
      "server",
      "DSL",
      "combinators"
    ],
    "description": "A web DSL for Nim",
    "license": "MIT",
    "web": "https://github.com/andreaferretti/rosencrantz"
  },
  {
    "name": "sam",
    "url": "https://github.com/OpenSystemsLab/sam.nim",
    "method": "git",
    "tags": [
      "json",
      "binding",
      "map",
      "dump",
      "load"
    ],
    "description": "Fast and just works JSON-Binding for Nim",
    "license": "MIT",
    "web": "https://github.com/OpenSystemsLab/sam.nim"
  },
  {
    "name": "twitter",
    "url": "https://github.com/kubo39/twitter",
    "method": "git",
    "tags": [
      "library",
      "wrapper",
      "twitter"
    ],
    "description": "Low-level twitter API wrapper library for Nim.",
    "license": "MIT",
    "web": "https://github.com/kubo39/twitter"
  },
  {
    "name": "stomp",
    "url": "https://bitbucket.org/mahlon/nim-stomp",
    "method": "hg",
    "tags": [
      "stomp",
      "library",
      "messaging",
      "events"
    ],
    "description": "A pure-nim implementation of the STOMP protocol for machine messaging.",
    "license": "MIT",
    "web": "http://bitbucket.org/mahlon/nim-stomp"
  },
  {
    "name": "srt",
    "url": "https://github.com/achesak/nim-srt",
    "method": "git",
    "tags": [
      "srt",
      "subrip",
      "subtitle"
    ],
    "description": "Nim module for parsing SRT (SubRip) subtitle files",
    "license": "MIT",
    "web": "https://github.com/achesak/nim-srt"
  },
  {
    "name": "subviewer",
    "url": "https://github.com/achesak/nim-subviewer",
    "method": "git",
    "tags": [
      "subviewer",
      "subtitle"
    ],
    "description": "Nim module for parsing SubViewer subtitle files",
    "license": "MIT",
    "web": "https://github.com/achesak/nim-subviewer"
  },
  {
    "name": "Kinto",
    "url": "https://github.com/OpenSystemsLab/kinto.nim",
    "method": "git",
    "tags": [
      "mozilla",
      "kinto",
      "json",
      "storage",
      "server",
      "client"
    ],
    "description": "Kinto Client for Nim",
    "license": "MIT",
    "web": "https://github.com/OpenSystemsLab/kinto.nim"
  },
  {
    "name": "xmltools",
    "url": "https://github.com/vegansk/xmltools",
    "method": "git",
    "tags": [
      "xml",
      "functional",
      "library",
      "parsing"
    ],
    "description": "High level xml library for Nim",
    "license": "MIT",
    "web": "https://github.com/vegansk/xmltools"
  },
  {
    "name": "nimongo",
    "url": "https://github.com/SSPkrolik/nimongo",
    "method": "git",
    "tags": [
      "mongo",
      "mongodb",
      "database",
      "server",
      "driver",
      "storage"
    ],
    "description": "MongoDB driver in pure Nim language with synchronous and asynchronous I/O support",
    "license": "MIT",
    "web": "https://github.com/SSPkrolik/nimongo"
  },
  {
    "name": "nimboost",
    "url": "https://github.com/vegansk/nimboost",
    "method": "git",
    "tags": [
      "stdlib",
      "library",
      "utility"
    ],
    "description": "Additions to the Nim's standard library, like boost for C++",
    "license": "MIT",
    "web": "http://vegansk.github.io/nimboost/"
  },
  {
    "name": "asyncdocker",
    "url": "https://github.com/tulayang/asyncdocker",
    "method": "git",
    "tags": [
      "async",
      "docker"
    ],
    "description": "Asynchronous docker client written by Nim-lang",
    "license": "MIT",
    "web": "http://tulayang.github.io/asyncdocker.html"
  },
  {
    "name": "python3",
    "url": "https://github.com/matkuki/python3",
    "method": "git",
    "tags": [
      "python",
      "wrapper"
    ],
    "description": "Wrapper to interface with the Python 3 interpreter",
    "license": "MIT",
    "web": "https://github.com/matkuki/python3"
  },
  {
    "name": "jser",
    "url": "https://github.com/niv/jser.nim",
    "method": "git",
    "tags": [
      "json",
      "serialize",
      "tuple"
    ],
    "description": "json de/serializer for tuples and more",
    "license": "MIT",
    "web": "https://github.com/niv/jser.nim"
  },
  {
    "name": "pledge",
    "url": "https://github.com/euantorano/pledge.nim",
    "method": "git",
    "tags": [
      "pledge",
      "openbsd"
    ],
    "description": "OpenBSDs pledge(2) for Nim.",
    "license": "BSD3",
    "web": "https://github.com/euantorano/pledge.nim"
  },
  {
    "name": "sophia",
    "url": "https://github.com/gokr/nim-sophia",
    "method": "git",
    "tags": [
      "library",
      "wrapper",
      "database"
    ],
    "description": "Nim wrapper of the Sophia key/value store",
    "license": "MIT",
    "web": "https://github.com/gokr/nim-sophia"
  },
  {
    "name": "progress",
    "url": "https://github.com/euantorano/progress.nim",
    "method": "git",
    "tags": [
      "progress",
      "bar",
      "terminal",
      "ui"
    ],
    "description": "A simple progress bar for Nim.",
    "license": "BSD3",
    "web": "https://github.com/euantorano/progress.nim"
  },
  {
    "name": "websocket",
    "url": "https://github.com/niv/websocket.nim",
    "method": "git",
    "tags": [
      "http",
      "websockets",
      "async",
      "client",
      "server"
    ],
    "description": "websockets for nim",
    "license": "MIT",
    "web": "https://github.com/niv/websocket.nim"
  },
  {
    "name": "cucumber",
    "url": "https://github.com/shaunc/cucumber_nim",
    "method": "git",
    "tags": [
      "testing",
      "cucumber",
      "bdd"
    ],
    "description": "implements the cucumber BDD framework in the nim language",
    "license": "MIT",
    "web": "https://github.com/shaunc/cucumber_nim"
  },
  {
    "name": "libmpdclient",
    "url": "https://github.com/lompik/libmpdclient.nim",
    "method": "git",
    "tags": [
      "MPD",
      "Music Player Daemon"
    ],
    "description": "Bindings for the Music Player Daemon C client library",
    "license": "BSD",
    "web": "https://github.com/lompik/libmpdclient.nim"
  },
  {
    "name": "awk",
    "url": "https://github.com/greencardamom/awk",
    "method": "git",
    "tags": [
      "awk"
    ],
    "description": "Nim for awk programmers",
    "license": "MIT",
    "web": "https://github.com/greencardamom/awk"
  },
  {
    "name": "dotenv",
    "url": "https://github.com/euantorano/dotenv.nim",
    "method": "git",
    "tags": [
      "env",
      "dotenv",
      "configuration",
      "environment"
    ],
    "description": "Loads environment variables from `.env`.",
    "license": "BSD3",
    "web": "https://github.com/euantorano/dotenv.nim"
  },
  {
    "name": "sph",
    "url": "https://github.com/aidansteele/sph",
    "method": "git",
    "tags": [
      "crypto",
      "hashes",
      "md5",
      "sha"
    ],
    "description": "Large number of cryptographic hashes for Nim",
    "license": "MIT",
    "web": "https://github.com/aidansteele/sph"
  },
  {
    "name": "libsodium",
    "url": "https://github.com/FedericoCeratto/nim-libsodium",
    "method": "git",
    "tags": [
      "wrapper",
      "library",
      "security",
      "crypto"
    ],
    "description": "libsodium wrapper",
    "license": "LGPLv3",
    "web": "https://github.com/FedericoCeratto/nim-libsodium"
  },
  {
    "name": "aws_sdk",
    "url": "https://github.com/aidansteele/aws_sdk.nim",
    "method": "git",
    "tags": [
      "aws",
      "amazon"
    ],
    "description": "Library for interacting with Amazon Web Services (AWS)",
    "license": "MIT",
    "web": "https://github.com/aidansteele/aws_sdk.nim"
  },
  {
    "name": "i18n",
    "url": "https://github.com/Parashurama/nim-i18n",
    "method": "git",
    "tags": [
      "gettext",
      "i18n",
      "internationalisation"
    ],
    "description": "Bring a gettext-like internationalisation module to Nim",
    "license": "MIT",
    "web": "https://github.com/Parashurama/nim-i18n"
  },
  {
    "name": "persistent_enums",
    "url": "https://github.com/yglukhov/persistent_enums",
    "method": "git",
    "tags": [
      "enum",
      "binary",
      "protocol"
    ],
    "description": "Define enums which values preserve their binary representation upon inserting or reordering",
    "license": "MIT",
    "web": "https://github.com/yglukhov/persistent_enums"
  },
  {
    "name": "nimcl",
    "url": "https://github.com/unicredit/nimcl",
    "method": "git",
    "tags": [
      "OpenCL",
      "GPU"
    ],
    "description": "High level wrapper over OpenCL",
    "license": "Apache License 2.0",
    "web": "https://github.com/unicredit/nimcl"
  },
  {
    "name": "nimblas",
    "url": "https://github.com/unicredit/nimblas",
    "method": "git",
    "tags": [
      "BLAS",
      "linear algebra",
      "vector",
      "matrix"
    ],
    "description": "BLAS for Nim",
    "license": "Apache License 2.0",
    "web": "https://github.com/unicredit/nimblas"
  },
  {
    "name": "fixmath",
    "url": "https://github.com/Jeff-Ciesielski/fixmath",
    "method": "git",
    "tags": [
      "math"
    ],
    "description": "LibFixMath 16:16 fixed point support for nim",
    "license": "MIT",
    "web": "https://github.com/Jeff-Ciesielski/fixmath"
  },
  {
    "name": "nimzend",
    "url": "https://github.com/metatexx/nimzend",
    "method": "git",
    "tags": [
      "zend",
      "php",
      "binding",
      "extension"
    ],
    "description": "Native Nim Zend API glue for easy PHP extension development.",
    "license": "MIT",
    "web": "https://github.com/metatexx/nimzend"
  },
  {
    "name": "spills",
    "url": "https://github.com/andreaferretti/spills",
    "method": "git",
    "tags": [
      "disk-based",
      "sequence",
      "memory-mapping"
    ],
    "description": "Disk-based sequences",
    "license": "Apache License 2.0",
    "web": "https://github.com/andreaferretti/spills"
  },
  {
    "name": "platformer",
    "url": "https://github.com/def-/nim-platformer",
    "method": "git",
    "tags": [
      "game",
      "sdl",
      "2d"
    ],
    "description": "Writing a 2D Platform Game in Nim with SDL2",
    "license": "MIT",
    "web": "https://github.com/def-/nim-platformer"
  },
  {
    "name": "nimCEF",
    "url": "https://github.com/jangko/nimCEF",
    "method": "git",
    "tags": [
      "chromium",
      "embedded",
      "framework",
      "cef",
      "wrapper"
    ],
    "description": "Nim wrapper for the Chromium Embedded Framework",
    "license": "MIT",
    "web": "https://github.com/jangko/nimCEF"
  },
  {
    "name": "migrate",
    "url": "https://github.com/euantorano/migrate.nim",
    "method": "git",
    "tags": [
      "migrate",
      "database",
      "db"
    ],
    "description": "A simple database migration utility for Nim.",
    "license": "BSD3",
    "web": "https://github.com/euantorano/migrate.nim"
  },
  {
    "name": "subfield",
    "url": "https://github.com/jyapayne/subfield",
    "method": "git",
    "tags": [
      "subfield",
      "macros"
    ],
    "description": "Override the dot operator to access nested subfields of a Nim object.",
    "license": "MIT",
    "web": "https://github.com/jyapayne/subfield"
  },
  {
    "name": "semver",
    "url": "https://github.com/euantorano/semver.nim",
    "method": "git",
    "tags": [
      "semver",
      "version",
      "parser"
    ],
    "description": "Semantic versioning parser for Nim. Allows the parsing of version strings into objects and the comparing of version objects.",
    "license": "BSD3",
    "web": "https://github.com/euantorano/semver.nim"
  },
  {
    "name": "ad",
    "tags": [
      "calculator",
      "rpn"
    ],
    "method": "git",
    "license": "MIT",
    "web": "https://github.com/subsetpark/ad",
    "url": "https://github.com/subsetpark/ad",
    "description": "A simple RPN calculator"
  },
  {
    "name": "asyncpg",
    "url": "https://github.com/cheatfate/asyncpg",
    "method": "git",
    "tags": [
      "async",
      "database",
      "postgres",
      "postgresql",
      "asyncdispatch",
      "asynchronous",
      "library"
    ],
    "description": "Asynchronous PostgreSQL driver for Nim Language.",
    "license": "MIT",
    "web": "https://github.com/cheatfate/asyncpg"
  },
  {
    "name": "winregistry",
    "description": "Deal with Windows Registry from Nim.",
    "tags": [
      "registry",
      "windows",
      "library"
    ],
    "url": "https://github.com/miere43/nim-registry",
    "web": "https://github.com/miere43/nim-registry",
    "license": "MIT",
    "method": "git"
  },
  {
    "name": "luna",
    "description": "Lua convenience library for nim",
    "tags": [
      "lua",
      "scripting"
    ],
    "url": "https://github.com/smallfx/luna.nim",
    "web": "https://github.com/smallfx/luna.nim",
    "license": "MIT",
    "method": "git"
  },
  {
    "name": "qrcode",
    "description": "module for creating and reading QR codes using http://goqr.me/",
    "tags": [
      "qr",
      "qrcode",
      "api"
    ],
    "url": "https://github.com/achesak/nim-qrcode",
    "web": "https://github.com/achesak/nim-qrcode",
    "license": "MIT",
    "method": "git"
  },
  {
    "name": "circleci_client",
    "tags": [
      "circleci",
      "client"
    ],
    "method": "git",
    "license": "LGPLv3",
    "web": "https://github.com/FedericoCeratto/nim-circleci",
    "url": "https://github.com/FedericoCeratto/nim-circleci",
    "description": "CircleCI API client"
  },
  {
    "name": "iup",
    "description": "Bindings for the IUP widget toolkit",
    "tags": [
      "GUI",
      "IUP"
    ],
    "url": "https://github.com/nim-lang/iup",
    "web": "https://github.com/nim-lang/iup",
    "license": "MIT",
    "method": "git"
  },
  {
    "name": "barbarus",
    "tags": [
      "i18n",
      "internationalization"
    ],
    "method": "git",
    "license": "MIT",
    "web": "https://github.com/cjxgm/barbarus",
    "url": "https://github.com/cjxgm/barbarus",
    "description": "A simple extensible i18n engine."
  },
  {
    "name": "jsonob",
    "tags": [
      "json",
      "object",
      "marshal"
    ],
    "method": "git",
    "license": "MIT",
    "web": "https://github.com/cjxgm/jsonob",
    "url": "https://github.com/cjxgm/jsonob",
    "description": "JSON / Object mapper"
  },
  {
    "name": "autome",
    "description": "Write GUI automation scripts with Nim",
    "tags": [
      "gui",
      "automation",
      "windows"
    ],
    "license": "MIT",
    "web": "https://github.com/miere43/autome",
    "url": "https://github.com/miere43/autome",
    "method": "git"
  },
  {
    "name": "wox",
    "description": "Helper library for writing Wox plugins in Nim",
    "tags": [
      "wox",
      "plugins"
    ],
    "license": "MIT",
    "web": "https://github.com/roose/nim-wox",
    "url": "https://github.com/roose/nim-wox",
    "method": "git"
  },
  {
    "name": "seccomp",
    "description": "Linux Seccomp sandbox library",
    "tags": [
      "linux",
      "security",
      "sandbox",
      "seccomp"
    ],
    "license": "LGPLv2.1",
    "web": "https://github.com/FedericoCeratto/nim-seccomp",
    "url": "https://github.com/FedericoCeratto/nim-seccomp",
    "method": "git"
  },
  {
    "name": "AntTweakBar",
    "tags": [
      "gui",
      "opengl",
      "rendering"
    ],
    "method": "git",
    "license": "MIT",
    "web": "https://github.com/krux02/nimAntTweakBar",
    "url": "https://github.com/krux02/nimAntTweakBar",
    "description": "nim wrapper around the AntTweakBar c library"
  },
  {
    "name": "slimdown",
    "tags": [
      "markdown",
      "parser",
      "library"
    ],
    "method": "git",
    "license": "MIT",
    "web": "https://github.com/ruivieira/nim-slimdown",
    "url": "https://github.com/ruivieira/nim-slimdown",
    "description": "Nim module that converts Markdown text to HTML using only regular expressions. Based on jbroadway's Slimdown."
  },
  {
    "name": "taglib",
    "description": "TagLib Audio Meta-Data Library wrapper",
    "license": "MIT",
    "tags": [
      "audio",
      "metadata",
      "tags",
      "library",
      "wrapper"
    ],
    "url": "https://github.com/alex-laskin/nim-taglib",
    "web": "https://github.com/alex-laskin/nim-taglib",
    "method": "git"
  },
  {
    "name": "des",
    "description": "3DES native library for Nim",
    "tags": [
      "library",
      "encryption",
      "crypto"
    ],
    "license": "MIT",
    "web": "https://github.com/LucaWolf/des.nim",
    "url": "https://github.com/LucaWolf/des.nim",
    "method": "git"
  },
  {
    "name": "bgfx",
    "url": "https://github.com/Halsys/nim-bgfx",
    "method": "git",
    "tags": [
      "wrapper",
      "media",
      "graphics",
      "3d",
      "rendering",
      "opengl"
    ],
    "description": "BGFX wrapper for the nim programming language.",
    "license": "BSD2",
    "web": "https://github.com/Halsys/nim-bgfx"
  },
  {
    "name": "json_builder",
    "tags": [
      "json",
      "generator",
      "builder"
    ],
    "method": "git",
    "license": "MIT",
    "web": "https://github.com/undecided/json_builder",
    "url": "https://github.com/undecided/json_builder",
    "description": "Easy and fast generator for valid json in nim"
  },
  {
    "name": "mapbits",
    "tags": [
      "map",
      "bits",
      "byte",
      "word",
      "binary"
    ],
    "method": "git",
    "license": "MIT",
    "description": "Access bit mapped portions of bytes in binary data as int variables",
    "web": "https://github.com/jlp765/mapbits",
    "url": "https://github.com/jlp765/mapbits"
  },
  {
    "name": "faststack",
    "tags": [
      "collection"
    ],
    "method": "git",
    "license": "MIT",
    "description": "Dynamically resizable data structure optimized for fast iteration.",
    "web": "https://github.com/Vladar4/FastStack",
    "url": "https://github.com/Vladar4/FastStack"
  },
  {
    "name": "gpx",
    "tags": [
      "GPX",
      "GPS",
      "waypoint",
      "route"
    ],
    "method": "git",
    "license": "MIT",
    "description": "Nim module for parsing GPX (GPS Exchange format) files",
    "web": "https://github.com/achesak/nim-gpx",
    "url": "https://github.com/achesak/nim-gpx"
  },
  {
    "name": "itn",
    "tags": [
      "GPS",
      "intinerary",
      "tomtom",
      "ITN"
    ],
    "method": "git",
    "license": "MIT",
    "description": "Nim module for parsing ITN (TomTom intinerary) files",
    "web": "https://github.com/achesak/nim-itn",
    "url": "https://github.com/achesak/nim-itn"
  },
  {
    "name": "foliant",
    "tags": [
      "foliant",
      "docs",
      "pdf",
      "docx",
      "word",
      "latex",
      "tex",
      "pandoc",
      "markdown",
      "md",
      "restream"
    ],
    "method": "git",
    "license": "MIT",
    "web": "https://github.com/foliant-docs/foliant-nim",
    "url": "https://github.com/foliant-docs/foliant-nim",
    "description": "Documentation generator that produces pdf and docx from Markdown. Uses Pandoc and LaTeX behind the scenes."
  },
  {
    "name": "gemf",
    "url": "https://bitbucket.org/abudden/gemf.nim",
    "method": "hg",
    "license": "MIT",
    "description": "Library for reading GEMF map tile stores",
    "web": "http://www.cgtk.co.uk/gemf",
    "tags": [
      "maps",
      "gemf",
      "parser"
    ]
  },
  {
    "name": "Remotery",
    "url": "https://github.com/Halsys/Nim-Remotery",
    "method": "git",
    "tags": [
      "wrapper",
      "opengl",
      "direct3d",
      "cuda",
      "profiler"
    ],
    "description": "Nim wrapper for (and with) Celtoys's Remotery",
    "license": "Apache License 2.0",
    "web": "https://github.com/Halsys/Nim-Remotery"
  },
  {
    "name": "picohttpparser",
    "tags": [
      "web",
      "http"
    ],
    "method": "git",
    "license": "MIT",
    "description": "Bindings for picohttpparser.",
    "web": "https://github.com/philip-wernersbach/nim-picohttpparser",
    "url": "https://github.com/philip-wernersbach/nim-picohttpparser"
  },
  {
    "name": "microasynchttpserver",
    "tags": [
      "web",
      "http",
      "async",
      "server"
    ],
    "method": "git",
    "license": "MIT",
    "description": "A thin asynchronous HTTP server library, API compatible with Nim's built-in asynchttpserver.",
    "web": "https://github.com/philip-wernersbach/microasynchttpserver",
    "url": "https://github.com/philip-wernersbach/microasynchttpserver"
  },
  {
    "name": "react",
    "url": "https://github.com/andreaferretti/react.nim",
    "method": "git",
    "tags": [
      "js",
      "react",
      "frontend",
      "ui",
      "single page application"
    ],
    "description": "React.js bindings for Nim",
    "license": "Apache License 2.0",
    "web": "https://github.com/andreaferretti/react.nim"
  },
  {
    "name": "oauth",
    "url": "https://github.com/CORDEA/oauth",
    "method": "git",
    "tags": [
      "library",
      "oauth",
      "oauth2",
      "authorization"
    ],
    "description": "OAuth library for nim",
    "license": "Apache License 2.0",
    "web": "http://cordea.github.io/oauth"
  },
  {
    "name": "jsbind",
    "url": "https://github.com/yglukhov/jsbind",
    "method": "git",
    "tags": [
      "bindings",
      "emscripten",
      "javascript"
    ],
    "description": "Define bindings to JavaScript and Emscripten",
    "license": "MIT",
    "web": "https://github.com/yglukhov/jsbind"
  },
  {
    "name": "uuids",
    "url": "https://github.com/pragmagic/uuids/",
    "method": "git",
    "tags": [
      "library",
      "uuid",
      "id"
    ],
    "description": "UUID library for Nim",
    "license": "MIT",
    "web": "https://github.com/pragmagic/uuids/"
  },
  {
    "name": "isaac",
    "url": "https://github.com/pragmagic/isaac/",
    "method": "git",
    "tags": [
      "library",
      "algorithms",
      "random",
      "crypto"
    ],
    "description": "ISAAC PRNG implementation on Nim",
    "license": "MIT",
    "web": "https://github.com/pragmagic/isaac/"
  },
  {
    "name": "SDF",
    "url": "https://github.com/Halsys/SDF.nim",
    "method": "git",
    "tags": [
      "sdf",
      "text",
      "contour",
      "texture",
      "signed",
      "distance",
      "transform"
    ],
    "description": "Signed Distance Field builder for contour texturing in Nim",
    "license": "MIT",
    "web": "https://github.com/Halsys/SDF.nim"
  },
  {
    "name": "WebGL",
    "url": "https://github.com/stisa/webgl",
    "method": "git",
    "tags": [
      "webgl",
      "graphic",
      "js",
      "javascript",
      "wrapper",
      "3D",
      "2D"
    ],
    "description": "Experimental wrapper to webgl for Nim",
    "license": "MIT",
    "web": "http://stisa.space/webgl/"
  },
  {
    "name": "fileinput",
    "url": "https://github.com/achesak/nim-fileinput",
    "method": "git",
    "tags": [
      "file",
      "io",
      "input"
    ],
    "description": "iterate through files and lines",
    "license": "MIT",
    "web": "https://github.com/achesak/nim-fileinput"
  },
  {
    "name": "classy",
    "url": "https://github.com/nigredo-tori/classy",
    "method": "git",
    "tags": [
      "library",
      "typeclasses",
      "macros"
    ],
    "description": "typeclasses for Nim",
    "license": "Unlicense",
    "web": "https://github.com/nigredo-tori/classy"
  },
  {
    "name": "MiNiM",
    "url": "https://github.com/h3rald/minim",
    "method": "git",
    "tags": [
      "concatenative",
      "language",
      "shell"
    ],
    "description": "A tiny concatenative programming language and shell.",
    "license": "MIT",
    "web": "https://h3rald.com/minim"
  },
  {
    "name": "boneIO",
    "url": "https://github.com/xyz32/boneIO",
    "method": "git",
    "tags": [
      "library",
      "GPIO",
      "BeagleBone"
    ],
    "description": "A low level GPIO library for the BeagleBone board family",
    "license": "MIT",
    "web": "https://github.com/xyz32/boneIO"
  },
  {
    "name": "ui",
    "url": "https://github.com/nim-lang/ui",
    "method": "git",
    "tags": [
      "library",
      "GUI",
      "libui",
      "toolkit"
    ],
    "description": "A wrapper for libui",
    "license": "MIT",
    "web": "https://github.com/nim-lang/ui"
  },
  {
    "name": "fractions",
    "url": "https://github.com/konqoro/fractions",
    "method": "git",
    "tags": [
      "library",
      "rationals",
      "arithmetic",
      "tuple"
    ],
    "description": "Implements rational number arithmetic",
    "license": "MIT",
    "web": "https://github.com/konqoro/fractions"
  },
  {
    "name": "mmgeoip",
    "url": "https://github.com/FedericoCeratto/nim-mmgeoip",
    "method": "git",
    "tags": [
      "geoip"
    ],
    "description": "MaxMind GeoIP library",
    "license": "LGPLv2.1",
    "web": "https://github.com/FedericoCeratto/nim-mmgeoip"
  },
  {
    "name": "libjwt",
    "url": "https://github.com/nimscale/nim-libjwt",
    "method": "git",
    "tags": [
      "jwt",
      "libjwt"
    ],
    "description": "Bindings for libjwt",
    "license": "LGPLv2.1",
    "web": "https://github.com/nimscale/nim-libjwt"
  },
  {
    "name": "forestdb",
    "url": "https://github.com/nimscale/forestdb",
    "method": "git",
    "tags": [
      "library",
      "bTree",
      "HB+-Trie",
      "db",
      "forestdb"
    ],
    "description": "ForestDB is fast key-value storage engine that is based on a Hierarchical B+-Tree based Trie, or HB+-Trie.",
    "license": "Apache License 2.0",
    "web": "https://github.com/nimscale/forestdb"
  },
  {
    "name": "nimbox",
    "url": "https://notabug.org/vktec/nimbox.git",
    "method": "git",
    "tags": [
      "library",
      "wrapper",
      "termbox",
      "commandline",
      "ui",
      "tui",
      "gui"
    ],
    "description": "A Rustbox-inspired termbox wrapper",
    "license": "MIT",
    "web": "https://notabug.org/vktec/nimbox"
  },
  {
    "name": "psutil",
    "url": "https://github.com/johnscillieri/psutil-nim",
    "method": "git",
    "tags": [
      "psutil",
      "process",
      "network",
      "system",
      "disk",
      "cpu"
    ],
    "description": "psutil is a cross-platform library for retrieving information on running processes and system utilization (CPU, memory, disks, network)",
    "license": "BSD",
    "web": "https://github.com/johnscillieri/psutil-nim"
  },
  {
    "name": "gapbuffer",
    "url": "https://notabug.org/vktec/nim-gapbuffer.git",
    "method": "git",
    "tags": [
      "buffer",
      "seq",
      "sequence",
      "string",
      "gapbuffer"
    ],
    "description": "A simple gap buffer implementation",
    "license": "MIT",
    "web": "https://notabug.org/vktec/nim-gapbuffer"
  },
  {
    "name": "pudge",
    "url": "https://github.com/recoilme/pudge.git",
    "method": "git",
    "tags": [
      "wrapper",
      "database",
      "sophia"
    ],
    "description": "Pudge Db - it's modern key/value storage with memcached protocol support. Pudge Db implements a high-level cross-platform sockets interface to sophia db.",
    "license": "MIT",
    "web": "https://github.com/recoilme/pudge"
  },
  {
    "name": "etcd_client",
    "url": "https://github.com/FedericoCeratto/nim-etcd-client",
    "method": "git",
    "tags": [
      "library",
      "etcd"
    ],
    "description": "etcd client library",
    "license": "LGPLv3",
    "web": "https://github.com/FedericoCeratto/nim-etcd-client"
  },
  {
    "name": "stb_image",
    "url": "https://gitlab.com/define-private-public/stb_image-Nim",
    "method": "git",
    "tags": [
      "stb",
      "image",
      "graphics",
      "io",
      "wrapper"
    ],
    "description": "A wrapper for stb_image and stb_image_write.",
    "license": "Unlicense (Public Domain)",
    "web": "https://gitlab.com/define-private-public/stb_image-Nim"
  },
  {
    "name": "mutableseqs",
    "url": "https://github.com/iourinski/mutableseqs",
    "method": "git",
    "tags": [
      "sequences",
      "mapreduce"
    ],
    "description": "utilities for transforming sequences",
    "license": "MIT",
    "web": "https://github.com/iourinski/mutableseqs"
  },
  {
    "name": "stor",
    "url": "https://github.com/nimscale/stor",
    "method": "git",
    "tags": [
      "storage",
      "io"
    ],
    "description": "Efficient object storage system",
    "license": "MIT",
    "web": "https://github.com/nimscale/stor"
  },
  {
    "name": "linuxfb",
    "url": "https://github.com/luked99/linuxfb.nim",
    "method": "git",
    "tags": [
      "wrapper",
      "graphics",
      "linux"
    ],
    "description": "Wrapper around the Linux framebuffer driver ioctl API",
    "license": "MIT",
    "web": "https://github.com/luked99/linuxfb.nim"
  },
  {
    "name": "nimactors",
    "url": "https://github.com/vegansk/nimactors",
    "method": "git",
    "tags": [
      "actors",
      "library"
    ],
    "description": "Actors library for Nim inspired by akka-actors",
    "license": "MIT",
    "web": "https://github.com/vegansk/nimactors"
  },
  {
    "name": "porter",
    "url": "https://github.com/iourinski/porter",
    "method": "git",
    "tags": [
      "stemmer",
      "multilanguage",
      "snowball"
    ],
    "description": "Simple extensible implementation of Porter stemmer algorithm",
    "license": "MIT",
    "web": "https://github.com/iourinski/porter"
  },
  {
    "name": "kiwi",
    "url": "https://github.com/yglukhov/kiwi",
    "method": "git",
    "tags": [
      "cassowary",
      "constraint",
      "solving"
    ],
    "description": "Cassowary constraint solving",
    "license": "MIT",
    "web": "https://github.com/yglukhov/kiwi"
  },
  {
    "name": "ArrayFireNim",
    "url": "https://github.com/bitstormGER/ArrayFire-Nim",
    "method": "git",
    "tags": [
      "array",
      "linear",
      "algebra",
      "scientific",
      "computing"
    ],
    "description": "A nim wrapper for ArrayFire",
    "license": "BSD",
    "web": "https://github.com/bitstormGER/ArrayFire-Nim"
  },
  {
    "name": "statsd_client",
    "url": "https://github.com/FedericoCeratto/nim-statsd-client",
    "method": "git",
    "tags": [
      "library",
      "statsd",
      "client",
      "statistics",
      "metrics"
    ],
    "description": "A simple, stateless StatsD client library",
    "license": "LGPLv3",
    "web": "https://github.com/FedericoCeratto/nim-statsd-client"
  },
  {
    "name": "html5_canvas",
    "url": "https://gitlab.com/define-private-public/HTML5-Canvas-Nim",
    "method": "git",
    "tags": [
      "html5",
      "canvas",
      "drawing",
      "graphics",
      "rendering",
      "browser",
      "javascript"
    ],
    "description": "HTML5 Canvas and drawing for the JavaScript backend.",
    "license": "MIT",
    "web": "https://gitlab.com/define-private-public/HTML5-Canvas-Nim"
  },
  {
    "name": "alea",
    "url": "https://github.com/unicredit/alea",
    "method": "git",
    "tags": [
      "random variables",
      "distributions",
      "probability",
      "gaussian",
      "sampling"
    ],
    "description": "Define and compose random variables",
    "license": "Apache License 2.0",
    "web": "https://github.com/unicredit/alea"
  },
  {
    "name": "winim",
    "url": "https://github.com/khchen/winim",
    "method": "git",
    "tags": [
      "library",
      "windows",
      "api",
      "com"
    ],
    "description": "Nim's Windows API and COM Library",
    "license": "MIT",
    "web": "https://github.com/khchen/winim"
  },
  {
    "name": "ed25519",
    "url": "https://github.com/niv/ed25519.nim",
    "method": "git",
    "tags": [
      "ed25519",
      "cryptography",
      "crypto",
      "publickey",
      "privatekey",
      "signing",
      "keyexchange",
      "native"
    ],
    "description": "ed25519 key crypto bindings",
    "license": "MIT",
    "web": "https://github.com/niv/ed25519.nim"
  },
  {
    "name": "libevdev",
    "url": "https://github.com/luked99/libevdev.nim",
    "method": "git",
    "tags": [
      "wrapper",
      "os",
      "linux"
    ],
    "description": "Wrapper for libevdev, Linux input device processing library",
    "license": "MIT",
    "web": "https://github.com/luked99/libevdev.nim"
  },
  {
    "name": "nesm",
    "url": "https://github.com/xomachine/NESM.git",
    "method": "git",
    "tags": [
      "metaprogramming",
      "parser",
      "pure",
      "serialization"
    ],
    "description": "A macro for generating [de]serializers for given objects",
    "license": "MIT",
    "web": "https://xomachine.github.io/NESM/"
  },
  {
    "name": "sdnotify",
    "url": "https://github.com/FedericoCeratto/nim-sdnotify",
    "method": "git",
    "tags": [
      "os",
      "linux",
      "systemd",
      "sdnotify"
    ],
    "description": "Systemd service notification helper",
    "license": "MIT",
    "web": "https://github.com/FedericoCeratto/nim-sdnotify"
  },
  {
    "name": "cmd",
    "url": "https://github.com/samdmarshall/cmd.nim",
    "method": "git",
    "tags": [
      "cmd",
      "command",
      "prompt",
      "interactive"
    ],
    "description": "interactive command prompt",
    "license": "BSD 3-Clause",
    "web": "https://github.com/samdmarshall/cmd.nim"
  },
  {
    "name": "csvtable",
    "url": "https://github.com/apahl/csvtable",
    "method": "git",
    "tags": [
      "csv",
      "table"
    ],
    "description": "tools for handling CSV files (comma or tab-separated) with an API similar to Python's CSVDictReader and -Writer.",
    "license": "MIT",
    "web": "https://github.com/apahl/csvtable"
  },
  {
    "name": "gnuplot",
    "url": "https://github.com/konqoro/gnuplot.nim",
    "method": "git",
    "tags": [
      "plot",
      "graphing",
      "data"
    ],
    "description": "Nim interface to gnuplot",
    "license": "MIT",
    "web": "https://github.com/konqoro/gnuplot.nim"
  },
  {
    "name": "ustring",
    "url": "https://github.com/rokups/nim-ustring",
    "method": "git",
    "tags": [
      "string",
      "text",
      "unicode",
      "uft8",
      "utf-8"
    ],
    "description": "utf-8 string",
    "license": "MIT",
    "web": "https://github.com/rokups/nim-ustring"
  },
  {
    "name": "imap",
    "url": "https://github.com/ehmry/imap",
    "method": "git",
    "tags": [
      "imap",
      "email"
    ],
    "description": "IMAP client library",
    "license": "GPL2",
    "web": "https://github.com/ehmry/imap"
  },
  {
    "name": "isa",
    "url": "https://github.com/nimscale/isa",
    "method": "git",
    "tags": [
      "erasure",
      "hash",
      "crypto",
      "compression"
    ],
    "description": "Binding for Intel Storage Acceleration library",
    "license": "Apache License 2.0",
    "web": "https://github.com/nimscale/isa"
  },
  {
    "name": "untar",
    "url": "https://github.com/dom96/untar",
    "method": "git",
    "tags": [
      "library",
      "tar",
      "gz",
      "compression",
      "archive",
      "decompression"
    ],
    "description": "Library for decompressing tar.gz files.",
    "license": "MIT",
    "web": "https://github.com/dom96/untar"
  },
  {
    "name": "nimcx",
    "url": "https://github.com/qqtop/nimcx",
    "method": "git",
    "tags": [
      "library",
      "linux"
    ],
    "description": "Color and utilities library for linux terminal.",
    "license": "MIT",
    "web": "https://github.com/qqtop/nimcx"
  },
  {
    "name": "dpdk",
    "url": "https://github.com/nimscale/dpdk",
    "method": "git",
    "tags": [
      "library",
      "dpdk",
      "packet",
      "processing"
    ],
    "description": "Library for fast packet processing",
    "license": "Apache License 2.0",
    "web": "http://dpdk.org/"
  },
  {
    "name": "libserialport",
    "alias": "serial"
  },
  {
    "name": "serial",
    "url": "https://github.com/euantorano/serial.nim",
    "method": "git",
    "tags": [
      "serial",
      "rs232",
      "io",
      "serialport"
    ],
    "description": "A library to operate serial ports using pure Nim.",
    "license": "BSD3",
    "web": "https://github.com/euantorano/serial.nim"
  },
  {
    "name": "spdk",
    "url": "https://github.com/nimscale/spdk.git",
    "method": "git",
    "tags": [
      "library",
      "SSD",
      "NVME",
      "io",
      "storage"
    ],
    "description": "The Storage Performance Development Kit(SPDK) provides a set of tools and libraries for writing high performance, scalable, user-mode storage applications.",
    "license": "MIT",
    "web": "https://github.com/nimscale/spdk.git"
  },
  {
    "name": "NimData",
    "url": "https://github.com/bluenote10/NimData",
    "method": "git",
    "tags": [
      "library",
      "dataframe"
    ],
    "description": "DataFrame API enabling fast out-of-core data analytics",
    "license": "MIT",
    "web": "https://github.com/bluenote10/NimData"
  },
  {
    "name": "testrunner",
    "url": "https://github.com/FedericoCeratto/nim-testrunner",
    "method": "git",
    "tags": [
      "test",
      "tests",
      "unittest",
      "utility",
      "tdd"
    ],
    "description": "Test runner with file monitoring and desktop notification capabilities",
    "license": "GPLv3",
    "web": "https://github.com/FedericoCeratto/nim-testrunner"
  },
  {
    "name": "reactorfuse",
    "url": "https://github.com/zielmicha/reactorfuse",
    "method": "git",
    "tags": [
      "filesystem",
      "fuse"
    ],
    "description": "Filesystem in userspace (FUSE) for Nim (for reactor.nim library)",
    "license": "MIT",
    "web": "https://github.com/zielmicha/reactorfuse"
  },
  {
    "name": "nimr",
    "url": "https://github.com/Jeff-Ciesielski/nimr",
    "method": "git",
    "tags": [
      "script",
      "utils"
    ],
    "description": "Helper to run nim code like a script",
    "license": "MIT",
    "web": "https://github.com/Jeff-Ciesielski/nimr"
  },
  {
    "name": "neverwinter",
    "url": "https://github.com/niv/neverwinter.nim",
    "method": "git",
    "tags": [
      "nwn",
      "neverwinternights",
      "neverwinter",
      "game",
      "bioware",
      "fileformats",
      "reader",
      "writer"
    ],
    "description": "Neverwinter Nights 1 data accessor library",
    "license": "MIT",
    "web": "https://github.com/niv/neverwinter.nim"
  },
  {
    "name": "snail",
    "url": "https://github.com/stisa/snail",
    "method": "git",
    "tags": [
      "js",
      "matrix",
      "linear algebra"
    ],
    "description": "Simple linear algebra for nim. Js too.",
    "license": "MIT",
    "web": "http://stisa.space/snail/"
  },
  {
    "name": "jswebsockets",
    "url": "https://github.com/stisa/jswebsockets",
    "method": "git",
    "tags": [
      "js",
      "javascripts",
      "ws",
      "websockets"
    ],
    "description": "Websockets wrapper for nim js backend.",
    "license": "MIT",
    "web": "http://stisa.space/jswebsockets/"
  },
  {
    "name": "morelogging",
    "url": "https://github.com/FedericoCeratto/nim-morelogging",
    "method": "git",
    "tags": [
      "log",
      "logging",
      "library",
      "systemd",
      "journald"
    ],
    "description": "Logging library with support for async IO, multithreading, Journald.",
    "license": "LGPLv3",
    "web": "https://github.com/FedericoCeratto/nim-morelogging"
  },
  {
    "name": "ajax",
    "url": "https://github.com/stisa/ajax",
    "method": "git",
    "tags": [
      "js",
      "javascripts",
      "ajax",
      "xmlhttprequest"
    ],
    "description": "AJAX wrapper for nim js backend.",
    "license": "MIT",
    "web": "http://stisa.space/ajax/"
  },
  {
    "name": "recaptcha",
    "url": "https://github.com/euantorano/recaptcha.nim",
    "method": "git",
    "tags": [
      "recaptcha",
      "captcha"
    ],
    "description": "reCAPTCHA support for Nim, supporting rendering a capctcha and verifying a user's response.",
    "license": "BSD3",
    "web": "https://github.com/euantorano/recaptcha.nim"
  },
  {
    "name": "influx",
    "url": "https://github.com/samdmarshall/influx.nim",
    "method": "git",
    "tags": [
      "influx",
      "influxdb"
    ],
    "description": "wrapper for communicating with InfluxDB over the REST interface",
    "license": "BSD 3-Clause",
    "web": "https://github.com/samdmarshall/influx.nim"
  },
  {
    "name": "gamelight",
    "url": "https://github.com/dom96/gamelight",
    "method": "git",
    "tags": [
      "js",
      "library",
      "graphics",
      "collision",
      "2d"
    ],
    "description": "A set of simple modules for writing a JavaScript 2D game.",
    "license": "MIT",
    "web": "https://github.com/dom96/gamelight"
  },
  {
    "name": "storage",
    "url": "https://bitbucket.org/moigagoo/storage/",
    "method": "hg",
    "tags": [
      "JavaScript",
      "Storage",
      "localStorage",
      "sessionStorage"
    ],
    "description": "Storage, localStorage, and sessionStorage bindigs for Nim's JavaScript backend.",
    "license": "MIT",
    "web": "https://bitbucket.org/moigagoo/storage/"
  },
  {
    "name": "fontconfig",
    "url": "https://github.com/Parashurama/fontconfig",
    "method": "git",
    "tags": [
      "fontconfig",
      "font"
    ],
    "description": "Low level wrapper for the fontconfig library.",
    "license": "Fontconfig License",
    "web": "https://github.com/Parashurama/fontconfig"
  },
  {
    "name": "sysrandom",
    "url": "https://github.com/euantorano/sysrandom.nim",
    "method": "git",
    "tags": [
      "random",
      "RNG",
      "PRNG"
    ],
    "description": "A simple library to generate random data, using the system's PRNG.",
    "license": "BSD3",
    "web": "https://github.com/euantorano/sysrandom.nim"
  },
  {
    "name": "colorize",
    "url": "https://github.com/molnarmark/colorize",
    "method": "git",
    "tags": [
      "color",
      "colors",
      "colorize"
    ],
    "description": "A simple and lightweight terminal coloring library.",
    "license": "MIT",
    "web": "https://github.com/molnarmark/colorize"
  },
  {
    "name": "cello",
    "url": "https://github.com/unicredit/cello",
    "method": "git",
    "tags": [
      "string",
      "succinct-data-structure",
      "rank",
      "select",
      "Burrows-Wheeler",
      "FM-index",
      "wavelet-tree"
    ],
    "description": "String algorithms with succinct data structures",
    "license": "Apache2",
    "web": "https://unicredit.github.io/cello/"
  },
  {
    "name": "notmuch",
    "url": "https://github.com/samdmarshall/notmuch.nim",
    "method": "git",
    "tags": [
      "notmuch",
      "wrapper",
      "email",
      "tagging"
    ],
    "description": "wrapper for the notmuch mail library",
    "license": "BSD 3-Clause",
    "web": "https://github.com/samdmarshall/notmuch.nim"
  },
  {
    "name": "pluginmanager",
    "url": "https://github.com/samdmarshall/plugin-manager",
    "method": "git",
    "tags": [
      "plugin",
      "dylib",
      "manager"
    ],
    "description": "Simple plugin implementation",
    "license": "BSD 3-Clause",
    "web": "https://github.com/samdmarshall/plugin-manager"
  },
  {
    "name": "node",
    "url": "https://github.com/tulayang/nimnode",
    "method": "git",
    "tags": [
      "async",
      "io",
      "socket",
      "net",
      "tcp",
      "http",
      "libuv"
    ],
    "description": "Library for async programming and communication. This Library uses a future/promise, non-blocking I/O model based on libuv.",
    "license": "MIT",
    "web": "http://tulayang.github.io/node/"
  },
  {
    "name": "tempdir",
    "url": "https://github.com/euantorano/tempdir.nim",
    "method": "git",
    "tags": [
      "temp",
      "io",
      "tmp"
    ],
    "description": "A Nim library to create and manage temporary directories.",
    "license": "BSD3",
    "web": "https://github.com/euantorano/tempdir.nim"
  },
  {
    "name": "mathexpr",
    "url": "https://github.com/Yardanico/nim-mathexpr",
    "method": "git",
    "tags": [
      "math",
      "mathparser",
      "tinyexpr"
    ],
    "description": "MathExpr - wrapper around TinyExpr C library",
    "license": "MIT",
    "web": "https://github.com/Yardanico/nim-mathexpr"
  },
  {
    "name": "frag",
    "url": "https://github.com/fragworks/frag",
    "method": "git",
    "tags": [
      "game",
      "game-dev",
      "2d",
      "3d"
    ],
    "description": "A 2D|3D game engine",
    "license": "MIT",
    "web": "https://github.com/fragworks/frag"
  },
  {
    "name": "freetype",
    "url": "https://github.com/jangko/freetype",
    "method": "git",
    "tags": [
      "font",
      "renderint",
      "library"
    ],
    "description": "wrapper for FreeType2 library",
    "license": "MIT",
    "web": "https://github.com/jangko/freetype"
  },
  {
    "name": "polyBool",
    "url": "https://github.com/jangko/polyBool",
    "method": "git",
    "tags": [
      "polygon",
      "clipper",
      "library"
    ],
    "description": "Polygon Clipper Library (Martinez Algorithm)",
    "license": "MIT",
    "web": "https://github.com/jangko/polyBool"
  },
  {
    "name": "nimAGG",
    "url": "https://github.com/jangko/nimAGG",
    "method": "git",
    "tags": [
      "renderer",
      "rasterizer",
      "library",
      "2D",
      "graphics"
    ],
    "description": "Hi Fidelity Rendering Engine",
    "license": "MIT",
    "web": "https://github.com/jangko/nimAGG"
  },
  {
    "name": "primme",
    "url": "https://github.com/jxy/primme",
    "method": "git",
    "tags": [
      "library",
      "eigenvalues",
      "high-performance",
      "singular-value-decomposition"
    ],
    "description": "Nim interface for PRIMME: PReconditioned Iterative MultiMethod Eigensolver",
    "license": "MIT",
    "web": "https://github.com/jxy/primme"
  },
  {
    "name": "sitmo",
    "url": "https://github.com/jxy/sitmo",
    "method": "git",
    "tags": [
      "RNG",
      "Sitmo",
      "high-performance",
      "random"
    ],
    "description": "Sitmo parallel random number generator in Nim",
    "license": "MIT",
    "web": "https://github.com/jxy/sitmo"
  },
  {
    "name": "webaudio",
    "url": "https://github.com/ftsf/nim-webaudio",
    "method": "git",
    "tags": [
      "javascript",
      "js",
      "web",
      "audio",
      "sound",
      "music"
    ],
    "description": "API for Web Audio (JS)",
    "license": "MIT",
    "web": "https://github.com/ftsf/nim-webaudio"
  },
  {
    "name": "nimcuda",
    "url": "https://github.com/unicredit/nimcuda",
    "method": "git",
    "tags": [
      "CUDA",
      "GPU"
    ],
    "description": "CUDA bindings",
    "license": "Apache2",
    "web": "https://github.com/unicredit/nimcuda"
  },
  {
    "name": "gifwriter",
    "url": "https://github.com/rxi/gifwriter",
    "method": "git",
    "tags": [
      "gif",
      "image",
      "library"
    ],
    "description": "Animated GIF writing library based on jo_gif",
    "license": "MIT",
    "web": "https://github.com/rxi/gifwriter"
  },
  {
    "name": "libplist",
    "url": "https://github.com/samdmarshall/libplist.nim",
    "method": "git",
    "tags": [
      "libplist",
      "property",
      "list",
      "property-list",
      "parsing",
      "binary",
      "xml",
      "format"
    ],
    "description": "wrapper around libplist https://github.com/libimobiledevice/libplist",
    "license": "MIT",
    "web": "https://github.com/samdmarshall/libplist.nim"
  },
  {
    "name": "getch",
    "url": "https://github.com/6A/getch",
    "method": "git",
    "tags": [
      "getch",
      "char"
    ],
    "description": "getch() for Windows and Unix",
    "license": "MIT",
    "web": "https://github.com/6A/getch"
  },
  {
    "name": "gifenc",
    "url": "https://github.com/ftsf/gifenc",
    "method": "git",
    "tags": [
      "gif",
      "encoder"
    ],
    "description": "Gif Encoder",
    "license": "Public Domain",
    "web": "https://github.com/ftsf/gifenc"
  },
  {
    "name": "nimlapack",
    "url": "https://github.com/unicredit/nimlapack",
    "method": "git",
    "tags": [
      "LAPACK",
      "linear-algebra"
    ],
    "description": "LAPACK bindings",
    "license": "Apache2",
    "web": "https://github.com/unicredit/nimlapack"
  },
  {
    "name": "jack",
    "url": "https://github.com/Skrylar/nim-jack",
    "method": "git",
    "tags": [
      "jack",
      "audio",
      "binding",
      "wrapper"
    ],
    "description": "Shiny bindings to the JACK Audio Connection Kit.",
    "license": "MIT",
    "web": "https://github.com/Skrylar/nim-jack"
  },
  {
    "name": "serializetools",
    "url": "https://github.com/JeffersonLab/serializetools",
    "method": "git",
    "tags": [
      "serialization",
      "xml"
    ],
    "description": "Support for serialization of objects",
    "license": "MIT",
    "web": "https://github.com/JeffersonLab/serializetools"
  },
  {
    "name": "neo",
    "url": "https://github.com/unicredit/neo",
    "method": "git",
    "tags": [
      "vector",
      "matrix",
      "linear-algebra",
      "BLAS",
      "LAPACK",
      "CUDA"
    ],
    "description": "Linear algebra for Nim",
    "license": "Apache License 2.0",
    "web": "https://unicredit.github.io/neo/"
  },
  {
    "name": "httpkit",
    "url": "https://github.com/tulayang/httpkit",
    "method": "git",
    "tags": [
      "http",
      "request",
      "response",
      "stream",
      "bigfile",
      "async"
    ],
    "description": "An efficient HTTP tool suite written in pure nim. Help you to write HTTP services or clients via TCP, UDP, or even Unix Domain socket, etc.",
    "license": "MIT",
    "web": "https://github.com/tulayang/httpkit"
  },
  {
    "name": "ulid",
    "url": "https://github.com/adelq/ulid",
    "method": "git",
    "tags": [
      "library",
      "id",
      "ulid",
      "uuid",
      "guid"
    ],
    "description": "Universally Unique Lexicographically Sortable Identifier",
    "license": "MIT",
    "web": "https://github.com/adelq/ulid"
  },
  {
    "name": "osureplay",
    "url": "https://github.com/Yardanico/nim-osureplay",
    "method": "git",
    "tags": [
      "library",
      "osu!",
      "parser",
      "osugame",
      "replay"
    ],
    "description": "osu! replay parser",
    "license": "MIT",
    "web": "https://github.com/Yardanico/nim-osureplay"
  },
  {
    "name": "tiger",
    "url": "https://github.com/ehmry/tiger",
    "method": "git",
    "tags": [
      "hash"
    ],
    "description": "Tiger hash function",
    "license": "MIT",
    "web": "https://github.com/ehmry/tiger"
  },
  {
    "name": "pipe",
    "url": "https://github.com/5paceToast/pipe",
    "method": "git",
    "tags": [
      "pipe",
      "macro",
      "operator",
      "functional"
    ],
    "description": "Pipe operator for nim.",
    "license": "MIT",
    "web": "https://github.com/5paceToast/pipe"
  },
  {
    "name": "flatdb",
    "url": "https://github.com/enthus1ast/flatdb",
    "method": "git",
    "tags": [
      "database",
      "json",
      "pure"
    ],
    "description": "small/tiny, flatfile, jsonl based, inprogress database for nim",
    "license": "MIT",
    "web": "https://github.com/enthus1ast/flatdb"
  },
  {
    "name": "nwt",
    "url": "https://github.com/enthus1ast/nimWebTemplates",
    "method": "git",
    "tags": [
      "template",
      "html",
      "pure",
      "jinja"
    ],
    "description": "experiment to build a jinja like template parser",
    "license": "MIT",
    "web": "https://github.com/enthus1ast/nimWebTemplates"
  },
  {
    "name": "cmixer",
    "url": "https://github.com/rxi/cmixer-nim",
    "method": "git",
    "tags": [
      "library",
      "audio",
      "mixer",
      "sound",
      "wav",
      "ogg"
    ],
    "description": "Lightweight audio mixer for games",
    "license": "MIT",
    "web": "https://github.com/rxi/cmixer-nim"
  },
  {
    "name": "cmixer_sdl2",
    "url": "https://github.com/rxi/cmixer_sdl2-nim",
    "method": "git",
    "tags": [
      "library",
      "audio",
      "mixer",
      "sound",
      "wav",
      "ogg"
    ],
    "description": "Lightweight audio mixer for SDL2",
    "license": "MIT",
    "web": "https://github.com/rxi/cmixer_sdl2-nim"
  },
  {
    "name": "chebyshev",
    "url": "https://github.com/jxy/chebyshev",
    "method": "git",
    "tags": [
      "math",
      "approximation",
      "numerical"
    ],
    "description": "Chebyshev approximation.",
    "license": "MIT",
    "web": "https://github.com/jxy/chebyshev"
  },
  {
    "name": "scram",
    "url": "https://github.com/rgv151/scram",
    "method": "git",
    "tags": [
      "scram",
      "sasl",
      "authentication",
      "salted",
      "challenge",
      "response"
    ],
    "description": "Salted Challenge Response Authentication Mechanism (SCRAM) ",
    "license": "MIT",
    "web": "https://github.com/rgv151/scram"
  },
  {
    "name": "blake2",
    "url": "https://bitbucket.org/mihailp/blake2/",
    "method": "hg",
    "tags": [
      "crypto",
      "cryptography",
      "hash",
      "security"
    ],
    "description": "blake2 - cryptographic hash function",
    "license": "CC0",
    "web": "https://bitbucket.org/mihailp/blake2/"
  },
  {
    "name": "spinny",
    "url": "https://github.com/molnarmark/spinny",
    "method": "git",
    "tags": [
      "terminal",
      "spinner",
      "spinny",
      "load"
    ],
    "description": "Spinny is a tiny terminal spinner package for the Nim Programming Language.",
    "license": "MIT",
    "web": "https://github.com/molnarmark/spinny"
  },
  {
    "name": "nigui",
    "url": "https://github.com/trustable-code/NiGui",
    "method": "git",
    "tags": [
      "gui",
      "windows",
      "gtk"
    ],
    "description": "NiGui is a cross-platform, desktop GUI toolkit using native widgets.",
    "license": "MIT",
    "web": "https://github.com/trustable-code/NiGui"
  },
  {
    "name": "nimcalcal",
    "url": "https://github.com/skilchen/nimcalcal",
    "method": "git",
    "tags": [
      "calendar",
      "library"
    ],
    "description": "nimcalcal - PyCalCal translated to Nim, Calendrical Calculations from Reingold/Dershowitz",
    "license": "MIT",
    "web": "http://www3.cs.stonybrook.edu/~algorith/implement/reingold/implement.shtml"
  },
  {
    "name": "currying",
    "url": "https://github.com/t8m8/currying",
    "method": "git",
    "tags": [
      "library",
      "functional",
      "currying"
    ],
    "description": "Currying library for Nim",
    "license": "MIT",
    "web": "https://github.com/t8m8/currying"
  },
  {
    "name": "rect_packer",
    "url": "https://github.com/yglukhov/rect_packer",
    "method": "git",
    "tags": [
      "library",
      "geometry",
      "packing"
    ],
    "description": "Pack rects into bigger rect",
    "license": "MIT",
    "web": "https://github.com/yglukhov/rect_packer"
  },
  {
    "name": "gintro",
    "url": "https://github.com/stefansalewski/gintro",
    "method": "git",
    "tags": [
      "library",
      "gtk",
      "wrapper",
      "gui"
    ],
    "description": "High level GObject-Introspection based GTK3 bindings",
    "license": "MIT",
    "web": "https://github.com/stefansalewski/gintro"
  },
  {
    "name": "arraymancer",
    "url": "https://github.com/mratsim/Arraymancer",
    "method": "git",
    "tags": [
      "vector",
      "matrix",
      "array",
      "ndarray",
      "multidimensional-array",
      "linear-algebra",
      "tensor"
    ],
    "description": "A tensor (multidimensional array) library for Nim",
    "license": "Apache License 2.0",
    "web": "https://mratsim.github.io/Arraymancer/"
  },
  {
    "name": "sha3",
    "url": "https://bitbucket.org/mihailp/sha3/",
    "method": "hg",
    "tags": [
      "crypto",
      "cryptography",
      "hash",
      "security"
    ],
    "description": "sha3 - cryptographic hash function",
    "license": "CC0",
    "web": "https://bitbucket.org/mihailp/sha3/"
  },
  {
    "name": "coalesce",
    "url": "https://github.com/piedar/coalesce",
    "method": "git",
    "tags": [
      "nil",
      "null",
      "options",
      "operator"
    ],
    "description": "A nil coalescing operator ?? for Nim",
    "license": "MIT",
    "web": "https://github.com/piedar/coalesce"
  },
  {
    "name": "asyncmysql",
    "url": "https://github.com/tulayang/asyncmysql",
    "method": "git",
    "tags": [
      "mysql",
      "async",
      "asynchronous"
    ],
    "description": "Asynchronous MySQL connector written in pure Nim",
    "license": "MIT",
    "web": "https://github.com/tulayang/asyncmysql"
  },
  {
    "name": "cassandra",
    "url": "https://github.com/yglukhov/cassandra",
    "method": "git",
    "tags": [
      "cassandra",
      "database",
      "wrapper",
      "bindings",
      "driver"
    ],
    "description": "Bindings to Cassandra DB driver",
    "license": "MIT",
    "web": "https://github.com/yglukhov/cassandra"
  },
  {
    "name": "tf2plug",
    "url": "https://gitlab.com/waylon531/tf2plug",
    "method": "git",
    "tags": [
      "app",
      "binary",
      "tool",
      "tf2"
    ],
    "description": "A mod manager for TF2",
    "license": "GPLv3",
    "web": "https://gitlab.com/waylon531/tf2plug"
  },
  {
    "name": "oldgtk3",
    "url": "https://github.com/stefansalewski/oldgtk3",
    "method": "git",
    "tags": [
      "library",
      "gtk",
      "wrapper",
      "gui"
    ],
    "description": "Low level bindings for GTK3 related libraries",
    "license": "MIT",
    "web": "https://github.com/stefansalewski/oldgtk3"
  },
  {
    "name": "godot",
    "url": "https://github.com/pragmagic/godot-nim",
    "method": "git",
    "tags": [
      "game",
      "engine",
      "2d",
      "3d"
    ],
    "description": "Nim bindings for Godot Engine",
    "license": "MIT",
    "web": "https://github.com/pragmagic/godot-nim"
  },
  {
    "name": "vkapi",
    "url": "https://github.com/Yardanico/nimvkapi",
    "method": "git",
    "tags": [
      "wrapper",
      "vkontakte",
      "vk",
      "library",
      "api"
    ],
    "description": "A wrapper for the vk.com API (russian social network)",
    "license": "MIT",
    "web": "https://github.com/Yardanico/nimvkapi"
  },
  {
    "name": "slacklib",
    "url": "https://github.com/ThomasTJdev/nim_slacklib",
    "method": "git",
    "tags": [
      "library",
      "wrapper",
      "slack",
      "slackapp",
      "api"
    ],
    "description": "Library for working with a slack app or sending messages to a slack channel (slack.com)",
    "license": "MIT",
    "web": "https://github.com/ThomasTJdev/nim_slacklib"
  },
  {
    "name": "calendar",
    "url": "https://github.com/skilchen/calendar",
    "method": "git",
    "tags": [
      "calendar",
      "dates",
      "library"
    ],
    "description": "calendar.py from Pythons stdlib translated to Nim",
    "license": "MIT",
    "web": "https://docs.python.org/2/library/calendar.html"
  },
  {
    "name": "wiringPiNim",
    "url": "https://github.com/ThomasTJdev/nim_wiringPiNim",
    "method": "git",
    "tags": [
      "wrapper",
      "raspberry",
      "rpi",
      "wiringpi",
      "pi"
    ],
    "description": "Wrapper that implements some of wiringPi's function for controlling a Raspberry Pi",
    "license": "MIT",
    "web": "https://github.com/ThomasTJdev/nim_wiringPiNim"
  },
  {
    "name": "redux",
    "url": "https://github.com/pragmagic/redux.nim",
    "method": "git",
    "tags": [
      "redux"
    ],
    "description": "Predictable state container.",
    "license": "MIT",
    "web": "https://github.com/pragmagic/redux.nim"
  },
  {
    "name": "skEasing",
    "url": "https://github.com/Skrylar/skEasing",
    "method": "git",
    "tags": [
      "math",
      "curves",
      "animation"
    ],
    "description": "A collection of easing curves for animation purposes.",
    "license": "BSD",
    "web": "https://github.com/Skrylar/skEasing"
  },
  {
    "name": "nimquery",
    "url": "https://github.com/GULPF/nimquery",
    "method": "git",
    "tags": [
      "html",
      "scraping",
      "web"
    ],
    "description": "Library for querying HTML using CSS-selectors, like JavaScripts document.querySelector",
    "license": "MIT",
    "web": "https://github.com/GULPF/nimquery"
  },
  {
    "name": "usha",
    "url": "https://github.com/subsetpark/untitled-shell-history-application",
    "method": "git",
    "tags": [
      "shell",
      "utility"
    ],
    "description": "untitled shell history application",
    "license": "MIT",
    "web": "https://github.com/subsetpark/untitled-shell-history-application"
  },
  {
    "name": "libgit2",
    "url": "https://github.com/barcharcraz/libgit2-nim",
    "method": "git",
    "tags": [
      "git",
      "libgit",
      "libgit2",
      "vcs",
      "wrapper"
    ],
    "description": "Libgit2 low level wrapper",
    "license": "MIT",
    "web": "https://github.com/barcharcraz/libgit2-nim"
  },
  {
    "name": "multicast",
    "url": "https://github.com/enthus1ast/nimMulticast",
    "method": "git",
    "tags": [
      "multicast",
      "udp",
      "socket",
      "net"
    ],
    "description": "proc to join (and leave) a multicast group",
    "license": "MIT",
    "web": "https://github.com/enthus1ast/nimMulticast"
  },
  {
    "name": "mysqlparser",
    "url": "https://github.com/tulayang/mysqlparser.git",
    "method": "git",
    "tags": [
      "mysql",
      "protocol",
      "parser"
    ],
    "description": "An efficient packet parser for MySQL Client/Server Protocol. Help you to write Mysql communication in either BLOCKIONG-IO or NON-BLOCKING-IO.",
    "license": "MIT",
    "web": "https://github.com/tulayang/mysqlparser"
  },
  {
    "name": "fugitive",
    "url": "https://github.com/citycide/fugitive",
    "method": "git",
    "tags": [
      "git",
      "github",
      "cli",
      "extras",
      "utility",
      "tool"
    ],
    "description": "Simple command line tool to make git more intuitive, along with useful GitHub addons.",
    "license": "MIT",
    "web": "https://github.com/citycide/fugitive"
  },
  {
    "name": "dbg",
    "url": "https://github.com/enthus1ast/nimDbg",
    "method": "git",
    "tags": [
      "template",
      "echo",
      "dbg",
      "debug"
    ],
    "description": "dbg template; in debug echo",
    "license": "MIT",
    "web": "https://github.com/enthus1ast/nimDbg"
  },
  {
    "name": "pylib",
    "url": "https://github.com/Yardanico/nimpylib",
    "method": "git",
    "tags": [
      "python",
      "compatibility",
      "library",
      "pure"
    ],
    "description": "Nim library with python-like functions and operators",
    "license": "MIT",
    "web": "https://github.com/Yardanico/nimpylib"
  },
  {
    "name": "graphemes",
    "url": "https://github.com/nitely/nim-graphemes",
    "method": "git",
    "tags": [
      "graphemes",
      "grapheme-cluster",
      "unicode"
    ],
    "description": "Grapheme aware string handling (Unicode tr29)",
    "license": "MIT",
    "web": "https://github.com/nitely/nim-graphemes"
  },
  {
    "name": "rfc3339",
    "url": "https://github.com/Skrylar/rfc3339",
    "method": "git",
    "tags": [
      "rfc3339",
      "datetime"
    ],
    "description": "RFC3339 (dates and times) implementation for Nim.",
    "license": "BSD",
    "web": "https://github.com/Skrylar/rfc3339"
  },
  {
    "name": "monero",
    "url": "https://github.com/ehmry/nim-monero",
    "method": "git",
    "tags": [
      "monero",
      "cryptonote",
      "vanity"
    ],
    "description": "Libraries and utilites related to Monero, a CryptoNote cryptocurrency.",
    "license": "MIT",
    "web": "https://github.com/ehmry/nim-monero"
  },
  {
    "name": "db_presto",
    "url": "https://github.com/Bennyelg/nimPresto",
    "method": "git",
    "tags": [
      "prestodb",
      "connector",
      "database"
    ],
    "description": "prestodb simple connector",
    "license": "MIT",
    "web": "https://github.com/Bennyelg/nimPresto"
  },
  {
    "name": "nimbomb",
    "url": "https://github.com/Tyler-Yocolano/nimbomb",
    "method": "git",
    "tags": [
      "giant",
      "bomb",
      "wiki",
      "api"
    ],
    "description": "A GiantBomb-wiki wrapper for nim",
    "license": "MIT",
    "web": "https://github.com/Tyler-Yocolano/nimbomb"
  },
  {
    "name": "csvql",
    "url": "https://github.com/Bennyelg/csvql",
    "method": "git",
    "tags": [
      "csv",
      "read",
      "ansisql",
      "query",
      "database",
      "files"
    ],
    "description": "csvql.",
    "license": "MIT",
    "web": "https://github.com/Bennyelg/csvql"
  },
  {
    "name": "contracts",
    "url": "https://github.com/Udiknedormin/NimContracts",
    "method": "git",
    "tags": [
      "library",
      "pure",
      "contract",
      "contracts",
      "DbC",
      "utility",
      "automation",
      "documentation",
      "safety",
      "test",
      "tests",
      "testing",
      "unittest"
    ],
    "description": "Design by Contract (DbC) library with minimal runtime.",
    "license": "MIT",
    "web": "https://github.com/Udiknedormin/NimContracts"
  },
  {
    "name": "syphus",
    "url": "https://github.com/makingspace/syphus-nim",
    "method": "git",
    "tags": [
      "optimization",
      "tabu"
    ],
    "description": "An implementation of the tabu search heuristic in Nim.",
    "license": "BSD-3",
    "web": "https://github.com/makingspace/syphus-nim"
  },
  {
    "name": "analytics",
    "url": "https://github.com/dom96/analytics",
    "method": "git",
    "tags": [
      "google",
      "telemetry",
      "statistics"
    ],
    "description": "Allows statistics to be sent to and recorded in Google Analytics.",
    "license": "MIT",
    "web": "https://github.com/dom96/analytics"
  },
  {
    "name": "arraymancer_vision",
    "url": "https://github.com/edubart/arraymancer-vision",
    "method": "git",
    "tags": [
      "arraymancer",
      "image",
      "vision"
    ],
    "description": "Image transformation and visualization utilities for arraymancer",
    "license": "Apache License 2.0",
    "web": "https://github.com/edubart/arraymancer-vision"
  },
  {
    "name": "kexpr",
    "url": "https://github.com/brentp/kexpr-nim",
    "method": "git",
    "tags": [
      "math",
      "expression",
      "evalute"
    ],
    "description": "wrapper for kexpr math expression evaluation library",
    "license": "MIT",
    "web": "https://github.com/brentp/kexpr-nim"
  },
  {
    "name": "gplay",
    "url": "https://github.com/yglukhov/gplay",
    "method": "git",
    "tags": [
      "google",
      "play",
      "apk",
      "publish",
      "upload"
    ],
    "description": "Google Play APK Uploader",
    "license": "MIT",
    "web": "https://github.com/yglukhov/gplay"
  },
  {
    "name": "huenim",
    "url": "https://github.com/IoTone/huenim",
    "method": "git",
    "tags": [
      "hue",
      "iot",
      "lighting",
      "philips",
      "library"
    ],
    "description": "Huenim",
    "license": "MIT",
    "web": "https://github.com/IoTone/huenim"
  },
  {
    "name": "drand48",
    "url": "https://github.com/JeffersonLab/drand48",
    "method": "git",
    "tags": [
      "random",
      "number",
      "generator"
    ],
    "description": "Nim implementation of the standard unix drand48 pseudo random number generator",
    "license": "BSD3",
    "web": "https://github.com/JeffersonLab/drand48"
  },
  {
    "name": "ensem",
    "url": "https://github.com/JeffersonLab/ensem",
    "method": "git",
    "tags": [
      "jackknife",
      "statistics"
    ],
    "description": "Support for ensemble file format and arithmetic using jackknife/bootstrap propagation of errors",
    "license": "BSD3",
    "web": "https://github.com/JeffersonLab/ensem"
  },
  {
    "name": "basic2d",
    "url": "https://github.com/nim-lang/basic2d",
    "method": "git",
    "tags": [
      "deprecated",
      "vector",
      "stdlib",
      "library"
    ],
    "description": "Deprecated module for vector/matrices operations.",
    "license": "MIT",
    "web": "https://github.com/nim-lang/basic2d"
  },
  {
    "name": "basic3d",
    "url": "https://github.com/nim-lang/basic3d",
    "method": "git",
    "tags": [
      "deprecated",
      "vector",
      "stdlib",
      "library"
    ],
    "description": "Deprecated module for vector/matrices operations.",
    "license": "MIT",
    "web": "https://github.com/nim-lang/basic3d"
  },
  {
    "name": "shiori",
    "url": "https://github.com/Narazaka/shiori-nim",
    "method": "git",
    "tags": [
      "ukagaka",
      "shiori",
      "protocol"
    ],
    "description": "SHIORI Protocol Parser/Builder",
    "license": "MIT",
    "web": "https://github.com/Narazaka/shiori-nim"
  },
  {
    "name": "shioridll",
    "url": "https://github.com/Narazaka/shioridll-nim",
    "method": "git",
    "tags": [
      "shiori",
      "ukagaka"
    ],
    "description": "The SHIORI DLL interface",
    "license": "MIT",
    "web": "https://github.com/Narazaka/shioridll-nim"
  },
  {
    "name": "httpauth",
    "url": "https://github.com/FedericoCeratto/nim-httpauth",
    "method": "git",
    "tags": [
      "http",
      "authentication",
      "authorization",
      "library",
      "security"
    ],
    "description": "HTTP Authentication and Authorization",
    "license": "LGPLv3",
    "web": "https://github.com/FedericoCeratto/nim-httpauth"
  },
  {
    "name": "cbor",
    "url": "https://github.com/ehmry/nim-cbor",
    "method": "git",
    "tags": [
      "library",
      "cbor",
      "binary",
      "encoding"
    ],
    "description": "Concise Binary Object Representation decoder (RFC7049).",
    "license": "MIT",
    "web": "https://github.com/ehmry/nim-cbor"
  },
  {
    "name": "base58",
    "url": "https://github.com/ehmry/nim-base58",
    "method": "git",
    "tags": [
      "base58",
      "bitcoin",
      "cryptonote",
      "monero",
      "encoding",
      "library"
    ],
    "description": "Base58 encoders and decoders for Bitcoin and CryptoNote addresses.",
    "license": "MIT",
    "web": "https://github.com/ehmry/nim-base58"
  },
  {
    "name": "webdriver",
    "url": "https://github.com/dom96/webdriver",
    "method": "git",
    "tags": [
      "webdriver",
      "selenium",
      "library",
      "firefox"
    ],
    "description": "Implementation of the WebDriver w3c spec.",
    "license": "MIT",
    "web": "https://github.com/dom96/webdriver"
  },
  {
    "name": "interfaced",
    "url": "https://github.com/andreaferretti/interfaced",
    "method": "git",
    "tags": [
      "interface"
    ],
    "description": "Go-like interfaces",
    "license": "Apache License 2.0",
    "web": "https://github.com/andreaferretti/interfaced"
  },
  {
    "name": "vla",
    "url": "https://github.com/bpr/vla",
    "method": "git",
    "tags": [
      "vla",
      "alloca"
    ],
    "description": "Variable length arrays for Nim",
    "license": "MIT",
    "web": "https://github.com/bpr/vla"
  },
  {
    "name": "metatools",
    "url": "https://github.com/jxy/metatools",
    "method": "git",
    "tags": [
      "macros",
      "metaprogramming"
    ],
    "description": "Metaprogramming tools for Nim",
    "license": "MIT",
    "web": "https://github.com/jxy/metatools"
  },
  {
    "name": "pdcurses",
    "url": "https://github.com/lcrees/pdcurses",
    "method": "git",
    "tags": [
      "pdcurses",
      "curses",
      "console",
      "gui"
    ],
    "description": "Nim wrapper for PDCurses",
    "license": "MIT",
    "web": "https://github.com/lcrees/pdcurses"
  },
  {
    "name": "libuv",
    "url": "https://github.com/lcrees/libuv",
    "method": "git",
    "tags": [
      "libuv",
      "wrapper",
      "node",
      "networking"
    ],
    "description": "libuv bindings for Nim",
    "license": "MIT",
    "web": "https://github.com/lcrees/libuv"
  },
  {
    "name": "romans",
    "url": "https://github.com/lcrees/romans",
    "method": "git",
    "tags": [
      "roman",
      "numerals"
    ],
    "description": "Conversion between integers and Roman numerals",
    "license": "MIT",
    "web": "https://github.com/lcrees/romans"
  },
<<<<<<< HEAD
  {
    "name": "simpleAST",
    "url": "https://github.com/lguzzon/simpleAST",
    "method": "git",
    "tags": [
      "ast"
    ],
    "description": "Simple AST in NIM",
    "license": "MIT",
    "web": "https://github.com/lguzzon/simpleAST"
=======
   {
    "name": "timerpool",
    "url": "https://github.com/mikra01/timerpool/",
    "method": "git",
    "tags": [
      "timer",
      "pool",
      "events",
      "thread"
    ],
    "description": "threadsafe timerpool implementation for event purpose",
    "license": "MIT",
    "web": "https://github.com/mikra01/timerpool"
>>>>>>> 15275861
  }
]<|MERGE_RESOLUTION|>--- conflicted
+++ resolved
@@ -7543,7 +7543,6 @@
     "license": "MIT",
     "web": "https://github.com/lcrees/romans"
   },
-<<<<<<< HEAD
   {
     "name": "simpleAST",
     "url": "https://github.com/lguzzon/simpleAST",
@@ -7554,8 +7553,8 @@
     "description": "Simple AST in NIM",
     "license": "MIT",
     "web": "https://github.com/lguzzon/simpleAST"
-=======
-   {
+  },
+  {
     "name": "timerpool",
     "url": "https://github.com/mikra01/timerpool/",
     "method": "git",
@@ -7568,6 +7567,5 @@
     "description": "threadsafe timerpool implementation for event purpose",
     "license": "MIT",
     "web": "https://github.com/mikra01/timerpool"
->>>>>>> 15275861
   }
 ]