[
  {
    "name": "argument_parser",
    "url": "https://github.com/Xe/argument_parser/",
    "method": "git",
    "tags": [
      "library",
      "commandline",
      "arguments",
      "switches",
      "parsing"
    ],
    "description": "Provides a complex commandline parser",
    "license": "MIT",
    "web": "https://github.com/Xe/argument_parser"
  },
  {
    "name": "genieos",
    "url": "https://github.com/Araq/genieos/",
    "method": "git",
    "tags": [
      "library",
      "commandline",
      "sound",
      "recycle",
      "os"
    ],
    "description": "Too awesome procs to be included in nimrod.os module",
    "license": "MIT",
    "web": "http://github.com/Araq/genieos/"
  },
  {
    "name": "jester",
    "url": "https://github.com/dom96/jester/",
    "method": "git",
    "tags": [
      "web",
      "http",
      "framework",
      "dsl"
    ],
    "description": "A sinatra-like web framework for Nim.",
    "license": "MIT",
    "web": "https://github.com/dom96/jester"
  },
  {
    "name": "templates",
    "url": "https://github.com/onionhammer/nim-templates.git",
    "method": "git",
    "tags": [
      "web",
      "html",
      "template"
    ],
    "description": "A simple string templating library for Nim.",
    "license": "BSD",
    "web": "https://github.com/onionhammer/nim-templates"
  },
  {
    "name": "murmur",
    "url": "https://github.com/olahol/nimrod-murmur/",
    "method": "git",
    "tags": [
      "hash",
      "murmur"
    ],
    "description": "MurmurHash in pure Nim.",
    "license": "MIT",
    "web": "https://github.com/olahol/nimrod-murmur"
  },
  {
    "name": "libtcod_nim",
    "url": "https://github.com/Vladar4/libtcod_nim/",
    "method": "git",
    "tags": [
      "roguelike",
      "game",
      "library",
      "engine",
      "sdl",
      "opengl",
      "glsl"
    ],
    "description": "Wrapper of the libtcod library for the Nim language.",
    "license": "zlib",
    "web": "https://github.com/Vladar4/libtcod_nim"
  },
  {
    "name": "nimgame",
    "url": "https://github.com/Vladar4/nimgame/",
    "method": "git",
    "tags": [
      "deprecated",
      "game",
      "engine",
      "sdl"
    ],
    "description": "A simple 2D game engine for Nim language. Deprecated, use nimgame2 instead.",
    "license": "MIT",
    "web": "https://github.com/Vladar4/nimgame"
  },
  {
    "name": "nimgame2",
    "url": "https://github.com/Vladar4/nimgame2/",
    "method": "git",
    "tags": [
      "game",
      "engine",
      "sdl",
      "sdl2"
    ],
    "description": "A simple 2D game engine for Nim language.",
    "license": "MIT",
    "web": "https://github.com/Vladar4/nimgame2"
  },
  {
    "name": "sfml",
    "url": "https://github.com/fowlmouth/nimrod-sfml/",
    "method": "git",
    "tags": [
      "game",
      "library",
      "opengl"
    ],
    "description": "High level OpenGL-based Game Library",
    "license": "MIT",
    "web": "https://github.com/fowlmouth/nimrod-sfml"
  },
  {
    "name": "enet",
    "url": "https://github.com/fowlmouth/nimrod-enet/",
    "method": "git",
    "tags": [
      "game",
      "networking",
      "udp"
    ],
    "description": "Wrapper for ENet UDP networking library",
    "license": "MIT",
    "web": "https://github.com/fowlmouth/nimrod-enet"
  },
  {
    "name": "nim-locale",
    "url": "https://github.com/Amrykid/nim-locale/",
    "method": "git",
    "tags": [
      "library",
      "locale",
      "i18n",
      "localization",
      "localisation",
      "globalization"
    ],
    "description": "A simple library for localizing Nim applications.",
    "license": "MIT",
    "web": "https://github.com/Amrykid/nim-locale"
  },
  {
    "name": "fowltek",
    "url": "https://github.com/fowlmouth/nimlibs/",
    "method": "git",
    "tags": [
      "game",
      "opengl",
      "wrappers",
      "library",
      "assorted"
    ],
    "description": "A collection of reusable modules and wrappers.",
    "license": "MIT",
    "web": "https://github.com/fowlmouth/nimlibs"
  },
  {
    "name": "nake",
    "url": "https://github.com/fowlmouth/nake/",
    "method": "git",
    "tags": [
      "build",
      "automation",
      "sortof"
    ],
    "description": "make-like for Nim. Describe your builds as tasks!",
    "license": "MIT",
    "web": "https://github.com/fowlmouth/nake"
  },
  {
    "name": "nimrod-glfw",
    "url": "https://github.com/rafaelvasco/nimrod-glfw/",
    "method": "git",
    "tags": [
      "library",
      "glfw",
      "opengl",
      "windowing",
      "game"
    ],
    "description": "Nim bindings for GLFW library.",
    "license": "MIT",
    "web": "https://github.com/rafaelvasco/nimrod-glfw"
  },
  {
    "name": "chipmunk",
    "url": "https://github.com/fowlmouth/nimrod-chipmunk/",
    "method": "git",
    "tags": [
      "library",
      "physics",
      "game"
    ],
    "description": "Bindings for Chipmunk2D 6.x physics library (for backwards compatibility)",
    "license": "MIT",
    "web": "https://github.com/fowlmouth/nimrod-chipmunk"
  },
  {
    "name": "chipmunk6",
    "url": "https://github.com/fowlmouth/nimrod-chipmunk/",
    "method": "git",
    "tags": [
      "library",
      "physics",
      "game"
    ],
    "description": "Bindings for Chipmunk2D 6.x physics library",
    "license": "MIT",
    "web": "https://github.com/fowlmouth/nimrod-chipmunk"
  },
  {
    "name": "chipmunk7_demos",
    "url": "https://github.com/matkuki/chipmunk7_demos/",
    "method": "git",
    "tags": [
      "demos",
      "physics",
      "game"
    ],
    "description": "Chipmunk7 demos for Nim",
    "license": "MIT",
    "web": "https://github.com/matkuki/chipmunk7_demos"
  },
  {
    "name": "nim-glfw",
    "url": "https://github.com/EXetoC/nim-glfw/",
    "method": "git",
    "tags": [
      "library",
      "glfw",
      "opengl",
      "windowing",
      "game"
    ],
    "description": "A high-level GLFW 3 wrapper",
    "license": "MIT",
    "web": "https://github.com/EXetoC/nim-glfw"
  },
  {
    "name": "nim-ao",
    "url": "https://github.com/EXetoC/nim-ao/",
    "method": "git",
    "tags": [
      "library",
      "audio"
    ],
    "description": "A high-level libao wrapper",
    "license": "MIT",
    "web": "https://github.com/EXetoC/nim-ao"
  },
  {
    "name": "termbox",
    "url": "https://github.com/fowlmouth/nim-termbox",
    "method": "git",
    "tags": [
      "library",
      "terminal",
      "io"
    ],
    "description": "Termbox wrapper.",
    "license": "MIT",
    "web": "https://github.com/fowlmouth/nim-termbox"
  },
  {
    "name": "linagl",
    "url": "https://bitbucket.org/BitPuffin/linagl",
    "method": "hg",
    "tags": [
      "library",
      "opengl",
      "math",
      "game"
    ],
    "description": "OpenGL math library",
    "license": "CC0",
    "web": "https://bitbucket.org/BitPuffin/linagl"
  },
  {
    "name": "kwin",
    "url": "https://github.com/reactormonk/nim-kwin",
    "method": "git",
    "tags": [
      "library",
      "javascript",
      "kde"
    ],
    "description": "KWin JavaScript API wrapper",
    "license": "MIT",
    "web": "https://github.com/reactormonk/nim-kwin"
  },
  {
    "name": "opencv",
    "url": "https://github.com/dom96/nim-opencv",
    "method": "git",
    "tags": [
      "library",
      "wrapper",
      "opencv",
      "image",
      "processing"
    ],
    "description": "OpenCV wrapper",
    "license": "MIT",
    "web": "https://github.com/dom96/nim-opencv"
  },
  {
    "name": "nimble",
    "url": "https://github.com/nim-lang/nimble",
    "method": "git",
    "tags": [
      "app",
      "binary",
      "package",
      "manager"
    ],
    "description": "Nimble package manager",
    "license": "BSD",
    "web": "https://github.com/nim-lang/nimble"
  },
  {
    "name": "aporia",
    "url": "https://github.com/nim-lang/Aporia",
    "method": "git",
    "tags": [
      "app",
      "binary",
      "ide",
      "gtk"
    ],
    "description": "A Nim IDE.",
    "license": "GPLv2",
    "web": "https://github.com/nim-lang/Aporia"
  },
  {
    "name": "c2nim",
    "url": "https://github.com/nim-lang/c2nim",
    "method": "git",
    "tags": [
      "app",
      "binary",
      "tool",
      "header",
      "C"
    ],
    "description": "c2nim is a tool to translate Ansi C code to Nim.",
    "license": "MIT",
    "web": "https://github.com/nim-lang/c2nim"
  },
  {
    "name": "pas2nim",
    "url": "https://github.com/nim-lang/pas2nim",
    "method": "git",
    "tags": [
      "app",
      "binary",
      "tool",
      "Pascal"
    ],
    "description": "pas2nim is a tool to translate Pascal code to Nim.",
    "license": "MIT",
    "web": "https://github.com/nim-lang/pas2nim"
  },
  {
    "name": "ipsumgenera",
    "url": "https://github.com/dom96/ipsumgenera",
    "method": "git",
    "tags": [
      "app",
      "binary",
      "blog",
      "static",
      "generator"
    ],
    "description": "Static blog generator ala Jekyll.",
    "license": "MIT",
    "web": "https://github.com/dom96/ipsumgenera"
  },
  {
    "name": "clibpp",
    "url": "https://github.com/onionhammer/clibpp.git",
    "method": "git",
    "tags": [
      "import",
      "C++",
      "library",
      "wrap"
    ],
    "description": "Easy way to 'Mock' C++ interface",
    "license": "MIT",
    "web": "https://github.com/onionhammer/clibpp"
  },
  {
    "name": "pastebin",
    "url": "https://github.com/achesak/nim-pastebin",
    "method": "git",
    "tags": [
      "library",
      "wrapper",
      "pastebin"
    ],
    "description": "Pastebin API wrapper",
    "license": "MIT",
    "web": "https://github.com/achesak/nim-pastebin"
  },
  {
    "name": "yahooweather",
    "url": "https://github.com/achesak/nim-yahooweather",
    "method": "git",
    "tags": [
      "library",
      "wrapper",
      "weather"
    ],
    "description": "Yahoo! Weather API wrapper",
    "license": "MIT",
    "web": "https://github.com/achesak/nim-yahooweather"
  },
  {
    "name": "noaa",
    "url": "https://github.com/achesak/nim-noaa",
    "method": "git",
    "tags": [
      "library",
      "wrapper",
      "weather"
    ],
    "description": "NOAA weather API wrapper",
    "license": "MIT",
    "web": "https://github.com/achesak/nim-noaa"
  },
  {
    "name": "rss",
    "url": "https://github.com/achesak/nim-rss",
    "method": "git",
    "tags": [
      "library",
      "rss",
      "xml",
      "syndication"
    ],
    "description": "RSS library",
    "license": "MIT",
    "web": "https://github.com/achesak/nim-rss"
  },
  {
    "name": "extmath",
    "url": "https://github.com/achesak/extmath.nim",
    "method": "git",
    "tags": [
      "library",
      "math",
      "trigonometry"
    ],
    "description": "Nim math library",
    "license": "MIT",
    "web": "https://github.com/achesak/extmath.nim"
  },
  {
    "name": "gtk2",
    "url": "https://github.com/nim-lang/gtk2",
    "method": "git",
    "tags": [
      "wrapper",
      "gui",
      "gtk"
    ],
    "description": "Wrapper for gtk2, a feature rich toolkit for creating graphical user interfaces",
    "license": "MIT",
    "web": "https://github.com/nim-lang/gtk2"
  },
  {
    "name": "cairo",
    "url": "https://github.com/nim-lang/cairo",
    "method": "git",
    "tags": [
      "wrapper"
    ],
    "description": "Wrapper for cairo, a vector graphics library with display and print output",
    "license": "MIT",
    "web": "https://github.com/nim-lang/cairo"
  },
  {
    "name": "x11",
    "url": "https://github.com/nim-lang/x11",
    "method": "git",
    "tags": [
      "wrapper"
    ],
    "description": "Wrapper for X11",
    "license": "MIT",
    "web": "https://github.com/nim-lang/x11"
  },
  {
    "name": "opengl",
    "url": "https://github.com/nim-lang/opengl",
    "method": "git",
    "tags": [
      "wrapper"
    ],
    "description": "High-level and low-level wrapper for OpenGL",
    "license": "MIT",
    "web": "https://github.com/nim-lang/opengl"
  },
  {
    "name": "lua",
    "url": "https://github.com/nim-lang/lua",
    "method": "git",
    "tags": [
      "wrapper"
    ],
    "description": "Wrapper to interface with the Lua interpreter",
    "license": "MIT",
    "web": "https://github.com/nim-lang/lua"
  },
  {
    "name": "tcl",
    "url": "https://github.com/nim-lang/tcl",
    "method": "git",
    "tags": [
      "wrapper"
    ],
    "description": "Wrapper for the TCL programming language",
    "license": "MIT",
    "web": "https://github.com/nim-lang/tcl"
  },
  {
    "name": "glm",
    "url": "https://github.com/stavenko/nim-glm",
    "method": "git",
    "tags": [
      "opengl",
      "math",
      "matrix",
      "vector",
      "glsl"
    ],
    "description": "Port of c++ glm library with shader-like syntax",
    "license": "MIT",
    "web": "https://github.com/stavenko/nim-glm"
  },
  {
    "name": "python",
    "url": "https://github.com/nim-lang/python",
    "method": "git",
    "tags": [
      "wrapper"
    ],
    "description": "Wrapper to interface with Python interpreter",
    "license": "MIT",
    "web": "https://github.com/nim-lang/python"
  },
  {
    "name": "NimBorg",
    "url": "https://github.com/micklat/NimBorg",
    "method": "git",
    "tags": [
      "wrapper"
    ],
    "description": "High-level and low-level interfaces to python and lua",
    "license": "MIT",
    "web": "https://github.com/micklat/NimBorg"
  },
  {
    "name": "sha1",
    "url": "https://github.com/onionhammer/sha1",
    "method": "git",
    "tags": [
      "port",
      "hash",
      "sha1"
    ],
    "description": "SHA-1 produces a 160-bit (20-byte) hash value from arbitrary input",
    "license": "BSD"
  },
  {
    "name": "dropbox_filename_sanitizer",
    "url": "https://github.com/Araq/dropbox_filename_sanitizer/",
    "method": "git",
    "tags": [
      "dropbox"
    ],
    "description": "Tool to clean up filenames shared on Dropbox",
    "license": "MIT",
    "web": "https://github.com/Araq/dropbox_filename_sanitizer/"
  },
  {
    "name": "csv",
    "url": "https://github.com/achesak/nim-csv",
    "method": "git",
    "tags": [
      "csv",
      "parsing",
      "stringify",
      "library"
    ],
    "description": "Library for parsing, stringifying, reading, and writing CSV (comma separated value) files",
    "license": "MIT",
    "web": "https://github.com/achesak/nim-csv"
  },
  {
    "name": "geonames",
    "url": "https://github.com/achesak/nim-geonames",
    "method": "git",
    "tags": [
      "library",
      "wrapper",
      "geography"
    ],
    "description": "GeoNames API wrapper",
    "license": "MIT",
    "web": "https://github.com/achesak/nim-geonames"
  },
  {
    "name": "gravatar",
    "url": "https://github.com/achesak/nim-gravatar",
    "method": "git",
    "tags": [
      "library",
      "wrapper",
      "gravatar"
    ],
    "description": "Gravatar API wrapper",
    "license": "MIT",
    "web": "https://github.com/achesak/nim-gravatar"
  },
  {
    "name": "coverartarchive",
    "url": "https://github.com/achesak/nim-coverartarchive",
    "method": "git",
    "tags": [
      "library",
      "wrapper",
      "cover art",
      "music",
      "metadata"
    ],
    "description": "Cover Art Archive API wrapper",
    "license": "MIT",
    "web": "http://github.com/achesak/nim-coverartarchive"
  },
  {
    "name": "nim-ogg",
    "url": "https://bitbucket.org/BitPuffin/nim-ogg",
    "method": "hg",
    "tags": [
      "library",
      "wrapper",
      "binding",
      "audio",
      "sound",
      "video",
      "metadata",
      "media"
    ],
    "description": "Binding to libogg",
    "license": "CC0"
  },
  {
    "name": "ogg",
    "url": "https://bitbucket.org/BitPuffin/nim-ogg",
    "method": "hg",
    "tags": [
      "library",
      "wrapper",
      "binding",
      "audio",
      "sound",
      "video",
      "metadata",
      "media"
    ],
    "description": "Binding to libogg",
    "license": "CC0"
  },
  {
    "name": "nim-vorbis",
    "url": "https://bitbucket.org/BitPuffin/nim-vorbis",
    "method": "hg",
    "tags": [
      "library",
      "wrapper",
      "binding",
      "audio",
      "sound",
      "metadata",
      "media"
    ],
    "description": "Binding to libvorbis",
    "license": "CC0"
  },
  {
    "name": "vorbis",
    "url": "https://bitbucket.org/BitPuffin/nim-vorbis",
    "method": "hg",
    "tags": [
      "library",
      "wrapper",
      "binding",
      "audio",
      "sound",
      "metadata",
      "media"
    ],
    "description": "Binding to libvorbis",
    "license": "CC0"
  },
  {
    "name": "nim-portaudio",
    "url": "https://bitbucket.org/BitPuffin/nim-portaudio",
    "method": "hg",
    "tags": [
      "library",
      "wrapper",
      "binding",
      "audio",
      "sound",
      "media",
      "io"
    ],
    "description": "Binding to portaudio",
    "license": "CC0"
  },
  {
    "name": "portaudio",
    "url": "https://bitbucket.org/BitPuffin/nim-portaudio",
    "method": "hg",
    "tags": [
      "library",
      "wrapper",
      "binding",
      "audio",
      "sound",
      "media",
      "io"
    ],
    "description": "Binding to portaudio",
    "license": "CC0"
  },
  {
    "name": "commandeer",
    "url": "https://github.com/fenekku/commandeer",
    "method": "git",
    "tags": [
      "library",
      "commandline",
      "arguments",
      "switches",
      "parsing",
      "options"
    ],
    "description": "Provides a small command line parsing DSL (domain specific language)",
    "license": "MIT",
    "web": "https://github.com/fenekku/commandeer"
  },
  {
    "name": "scrypt.nim",
    "url": "https://bitbucket.org/BitPuffin/scrypt.nim",
    "method": "hg",
    "tags": [
      "library",
      "wrapper",
      "binding",
      "crypto",
      "cryptography",
      "hash",
      "password",
      "security"
    ],
    "description": "Binding and utilities for scrypt",
    "license": "CC0"
  },
  {
    "name": "bloom",
    "url": "https://github.com/boydgreenfield/nimrod-bloom",
    "method": "git",
    "tags": [
      "Bloom filter",
      "Bloom",
      "probabilistic",
      "data structure",
      "set membership",
      "MurmurHash",
      "MurmurHash3"
    ],
    "description": "Efficient Bloom filter implementation in Nim using MurmurHash3.",
    "license": "MIT",
    "web": "https://www.github.com/boydgreenfield/nimrod-bloom"
  },
  {
    "name": "awesome_rmdir",
    "url": "https://github.com/Araq/awesome_rmdir/",
    "method": "git",
    "tags": [
      "rmdir",
      "awesome",
      "commandline"
    ],
    "description": "Command to remove acceptably empty directories.",
    "license": "MIT",
    "web": "https://github.com/Araq/awesome_rmdir/"
  },
  {
    "name": "nimalpm",
    "url": "https://github.com/barcharcraz/nimalpm/",
    "method": "git",
    "tags": [
      "alpm",
      "wrapper",
      "binding",
      "library"
    ],
    "description": "A nimrod wrapper for libalpm",
    "license": "GPLv2",
    "web": "https://www.github.com/barcharcraz/nimalpm/"
  },
  {
    "name": "nimlibpng",
    "url": "https://github.com/barcharcraz/nimlibpng",
    "method": "git",
    "tags": [
      "png",
      "wrapper",
      "library",
      "libpng",
      "image"
    ],
    "description": "Nim wrapper for the libpng library",
    "license": "libpng",
    "web": "https://github.com/barcharcraz/nimlibpng"
  },
  {
    "name": "sdl2",
    "url": "https://github.com/nim-lang/sdl2",
    "method": "git",
    "tags": [
      "wrapper",
      "media",
      "audio",
      "video"
    ],
    "description": "Wrapper for SDL 2.x",
    "license": "MIT",
    "web": "https://github.com/nim-lang/sdl2"
  },
  {
    "name": "gamelib",
    "url": "https://github.com/PMunch/SDLGamelib",
    "method": "git",
    "tags": [
      "sdl",
      "game",
      "library"
    ],
    "description": "A library of functions to make creating games using Nim and SDL2 easier. This does not intend to be a full blown engine and tries to keep all the components loosely coupled so that individual parts can be used separately.",
    "license": "MIT",
    "web": "https://github.com/PMunch/SDLGamelib"
  },
  {
    "name": "sdl2_nim",
    "url": "https://github.com/Vladar4/sdl2_nim",
    "method": "git",
    "tags": [
      "library",
      "wrapper",
      "sdl2",
      "game",
      "video",
      "image",
      "audio",
      "network",
      "ttf"
    ],
    "description": "Wrapper of the SDL 2 library for the Nim language.",
    "license": "zlib",
    "web": "https://github.com/Vladar4/sdl2_nim"
  },
  {
    "name": "assimp",
    "url": "https://github.com/barcharcraz/nim-assimp",
    "method": "git",
    "tags": [
      "wrapper",
      "media",
      "mesh",
      "import",
      "game"
    ],
    "description": "Wrapper for the assimp library",
    "license": "MIT",
    "web": "https://github.com/barcharcraz/nim-assimp"
  },
  {
    "name": "freeimage",
    "url": "https://github.com/barcharcraz/nim-freeimage",
    "method": "git",
    "tags": [
      "wrapper",
      "media",
      "image",
      "import",
      "game"
    ],
    "description": "Wrapper for the FreeImage library",
    "license": "MIT",
    "web": "https://github.com/barcharcraz/nim-freeimage"
  },
  {
    "name": "bcrypt",
    "url": "https://github.com/ithkuil/bcryptnim/",
    "method": "git",
    "tags": [
      "hash",
      "crypto",
      "password",
      "bcrypt",
      "library"
    ],
    "description": "Wraps the bcrypt (blowfish) library for creating encrypted hashes (useful for passwords)",
    "license": "BSD",
    "web": "https://www.github.com/ithkuil/bcryptnim/"
  },
  {
    "name": "opencl",
    "url": "https://github.com/nim-lang/opencl",
    "method": "git",
    "tags": [
      "library"
    ],
    "description": "Low-level wrapper for OpenCL",
    "license": "MIT",
    "web": "https://github.com/nim-lang/opencl"
  },
  {
    "name": "DevIL",
    "url": "https://github.com/Varriount/DevIL",
    "method": "git",
    "tags": [
      "image",
      "library",
      "graphics",
      "wrapper"
    ],
    "description": "Wrapper for the DevIL image library",
    "license": "MIT",
    "web": "https://github.com/Varriount/DevIL"
  },
  {
    "name": "signals",
    "url": "https://github.com/fowlmouth/signals.nim",
    "method": "git",
    "tags": [
      "event-based",
      "observer pattern",
      "library"
    ],
    "description": "Signals/slots library.",
    "license": "MIT",
    "web": "https://github.com/fowlmouth/signals.nim"
  },
  {
    "name": "sling",
    "url": "https://github.com/Druage/sling",
    "method": "git",
    "tags": [
      "signal",
      "slots",
      "eventloop",
      "callback"
    ],
    "description": "Signal and Slot library for Nim.",
    "license": "unlicense",
    "web": "https://github.com/Druage/sling"
  },
  {
    "name": "number_files",
    "url": "https://github.com/Araq/number_files/",
    "method": "git",
    "tags": [
      "rename",
      "filename",
      "finder"
    ],
    "description": "Command to add counter suffix/prefix to a list of files.",
    "license": "MIT",
    "web": "https://github.com/Araq/number_files/"
  },
  {
    "name": "redissessions",
    "url": "https://github.com/ithkuil/redissessions/",
    "method": "git",
    "tags": [
      "jester",
      "sessions",
      "redis"
    ],
    "description": "Redis-backed sessions for jester",
    "license": "MIT",
    "web": "https://github.com/ithkuil/redissessions/"
  },
  {
    "name": "horde3d",
    "url": "https://github.com/fowlmouth/horde3d",
    "method": "git",
    "tags": [
      "graphics",
      "3d",
      "rendering",
      "wrapper"
    ],
    "description": "Wrapper for Horde3D, a small open source 3D rendering engine.",
    "license": "WTFPL",
    "web": "https://github.com/fowlmouth/horde3d"
  },
  {
    "name": "mongo",
    "url": "https://github.com/nim-lang/mongo",
    "method": "git",
    "tags": [
      "library",
      "wrapper",
      "database"
    ],
    "description": "Bindings and a high-level interface for MongoDB",
    "license": "MIT",
    "web": "https://github.com/nim-lang/mongo"
  },
  {
    "name": "allegro5",
    "url": "https://github.com/fowlmouth/allegro5",
    "method": "git",
    "tags": [
      "wrapper",
      "graphics",
      "games",
      "opengl",
      "audio"
    ],
    "description": "Wrapper for Allegro version 5.X",
    "license": "MIT",
    "web": "https://github.com/fowlmouth/allegro5"
  },
  {
    "name": "physfs",
    "url": "https://github.com/fowlmouth/physfs",
    "method": "git",
    "tags": [
      "wrapper",
      "filesystem",
      "archives"
    ],
    "description": "A library to provide abstract access to various archives.",
    "license": "WTFPL",
    "web": "https://github.com/fowlmouth/physfs"
  },
  {
    "name": "shoco",
    "url": "https://github.com/onionhammer/shoconim.git",
    "method": "git",
    "tags": [
      "compression",
      "shoco"
    ],
    "description": "A fast compressor for short strings",
    "license": "MIT",
    "web": "https://github.com/onionhammer/shoconim"
  },
  {
    "name": "murmur3",
    "url": "https://github.com/boydgreenfield/nimrod-murmur",
    "method": "git",
    "tags": [
      "MurmurHash",
      "MurmurHash3",
      "murmur",
      "hash",
      "hashing"
    ],
    "description": "A simple MurmurHash3 wrapper for Nim",
    "license": "MIT",
    "web": "https://github.com/boydgreenfield/nimrod-murmur"
  },
  {
    "name": "hex",
    "url": "https://github.com/esbullington/nimrod-hex",
    "method": "git",
    "tags": [
      "hex",
      "encoding"
    ],
    "description": "A simple hex package for Nim",
    "license": "MIT",
    "web": "https://github.com/esbullington/nimrod-hex"
  },
  {
    "name": "strfmt",
    "url": "https://bitbucket.org/lyro/strfmt",
    "method": "hg",
    "tags": [
      "library"
    ],
    "description": "A string formatting library inspired by Python's `format`.",
    "license": "MIT",
    "web": "https://lyro.bitbucket.org/strfmt"
  },
  {
    "name": "jade-nim",
    "url": "https://github.com/idlewan/jade-nim",
    "method": "git",
    "tags": [
      "template",
      "jade",
      "web",
      "dsl",
      "html"
    ],
    "description": "Compiles jade templates to Nim procedures.",
    "license": "MIT",
    "web": "https://github.com/idlewan/jade-nim"
  },
  {
    "name": "gh_nimrod_doc_pages",
    "url": "https://github.com/Araq/gh_nimrod_doc_pages",
    "method": "git",
    "tags": [
      "commandline",
      "web",
      "automation",
      "documentation"
    ],
    "description": "Generates a GitHub documentation website for Nim projects.",
    "license": "MIT",
    "web": "https://github.com/Araq/gh_nimrod_doc_pages"
  },
  {
    "name": "midnight_dynamite",
    "url": "https://github.com/Araq/midnight_dynamite",
    "method": "git",
    "tags": [
      "wrapper",
      "library",
      "html",
      "markdown",
      "md"
    ],
    "description": "Wrapper for the markdown rendering hoedown library",
    "license": "MIT",
    "web": "https://github.com/Araq/midnight_dynamite"
  },
  {
    "name": "rsvg",
    "url": "https://github.com/def-/rsvg",
    "method": "git",
    "tags": [
      "wrapper",
      "library",
      "graphics"
    ],
    "description": "Wrapper for librsvg, a Scalable Vector Graphics (SVG) rendering library",
    "license": "MIT",
    "web": "https://github.com/def-/rsvg"
  },
  {
    "name": "emerald",
    "url": "https://github.com/flyx/emerald",
    "method": "git",
    "tags": [
      "dsl",
      "html",
      "template",
      "web"
    ],
    "description": "macro-based HTML templating engine",
    "license": "WTFPL",
    "web": "https://flyx.github.io/emerald/"
  },
  {
    "name": "niminst",
    "url": "https://github.com/nim-lang/niminst",
    "method": "git",
    "tags": [
      "app",
      "binary",
      "tool",
      "installation",
      "generator"
    ],
    "description": "tool to generate installers for Nim programs",
    "license": "MIT",
    "web": "https://github.com/nim-lang/niminst"
  },
  {
    "name": "redis",
    "url": "https://github.com/nim-lang/redis",
    "method": "git",
    "tags": [
      "redis",
      "client",
      "library"
    ],
    "description": "official redis client for Nim",
    "license": "MIT",
    "web": "https://github.com/nim-lang/redis"
  },
  {
    "name": "dialogs",
    "url": "https://github.com/nim-lang/dialogs",
    "method": "git",
    "tags": [
      "library",
      "ui",
      "gui",
      "dialog",
      "file"
    ],
    "description": "wraps GTK+ or Windows' open file dialogs",
    "license": "MIT",
    "web": "https://github.com/nim-lang/dialogs"
  },
  {
    "name": "vectors",
    "url": "https://github.com/blamestross/nimrod-vectors",
    "method": "git",
    "tags": [
      "math",
      "vectors",
      "library"
    ],
    "description": "Simple multidimensional vector math",
    "license": "MIT",
    "web": "https://github.com/blamestross/nimrod-vectors"
  },
  {
    "name": "bitarray",
    "url": "https://github.com/onecodex/nim-bitarray",
    "method": "git",
    "tags": [
      "Bit arrays",
      "Bit sets",
      "Bit vectors",
      "Data structures"
    ],
    "description": "mmap-backed bitarray implementation in Nim.",
    "license": "MIT",
    "web": "https://www.github.com/onecodex/nim-bitarray"
  },
  {
    "name": "appdirs",
    "url": "https://github.com/MrJohz/appdirs",
    "method": "git",
    "tags": [
      "utility",
      "filesystem"
    ],
    "description": "A utility library to find the directory you need to app in.",
    "license": "MIT",
    "web": "https://github.com/MrJohz/appdirs"
  },
  {
    "name": "nim-sndfile",
    "url": "https://github.com/julienaubert/nim-sndfile",
    "method": "git",
    "tags": [
      "audio",
      "wav",
      "wrapper",
      "libsndfile"
    ],
    "description": "A wrapper of libsndfile",
    "license": "MIT",
    "web": "https://github.com/julienaubert/nim-sndfile"
  },
  {
    "name": "bigints",
    "url": "https://github.com/def-/bigints",
    "method": "git",
    "tags": [
      "math",
      "library",
      "numbers"
    ],
    "description": "Arbitrary-precision integers",
    "license": "MIT",
    "web": "https://github.com/def-/bigints"
  },
  {
    "name": "iterutils",
    "url": "https://github.com/def-/iterutils",
    "method": "git",
    "tags": [
      "library",
      "iterators"
    ],
    "description": "Functional operations for iterators and slices, similar to sequtils",
    "license": "MIT",
    "web": "https://github.com/def-/iterutils"
  },
  {
    "name": "hastyscribe",
    "url": "https://github.com/h3rald/hastyscribe",
    "method": "git",
    "tags": [
      "markdown",
      "html",
      "publishing"
    ],
    "description": "Self-contained markdown compiler generating self-contained HTML documents",
    "license": "MIT",
    "web": "https://h3rald.com/hastyscribe"
  },
  {
    "name": "nanomsg",
    "url": "https://github.com/def-/nim-nanomsg",
    "method": "git",
    "tags": [
      "library",
      "wrapper",
      "networking"
    ],
    "description": "Wrapper for the nanomsg socket library that provides several common communication patterns",
    "license": "MIT",
    "web": "https://github.com/def-/nim-nanomsg"
  },
  {
    "name": "directnimrod",
    "url": "https://bitbucket.org/barcharcraz/directnimrod",
    "method": "git",
    "tags": [
      "library",
      "wrapper",
      "graphics",
      "windows"
    ],
    "description": "Wrapper for microsoft's DirectX libraries",
    "license": "MS-PL",
    "web": "https://bitbucket.org/barcharcraz/directnimrod"
  },
  {
    "name": "imghdr",
    "url": "https://github.com/achesak/nim-imghdr",
    "method": "git",
    "tags": [
      "image",
      "formats",
      "files"
    ],
    "description": "Library for detecting the format of an image",
    "license": "MIT",
    "web": "https://github.com/achesak/nim-imghdr"
  },
  {
    "name": "csv2json",
    "url": "https://github.com/achesak/nim-csv2json",
    "method": "git",
    "tags": [
      "csv",
      "json"
    ],
    "description": "Convert CSV files to JSON",
    "license": "MIT",
    "web": "https://github.com/achesak/nim-csv2json"
  },
  {
    "name": "vecmath",
    "url": "https://github.com/barcharcraz/vecmath",
    "method": "git",
    "tags": [
      "library",
      "math",
      "vector"
    ],
    "description": "various vector maths utils for nimrod",
    "license": "MIT",
    "web": "https://github.com/barcharcraz/vecmath"
  },
  {
    "name": "lazy_rest",
    "url": "https://github.com/Araq/lazy_rest",
    "method": "git",
    "tags": [
      "library",
      "rst",
      "rest",
      "text",
      "html"
    ],
    "description": "Simple reST HTML generation with some extras.",
    "license": "MIT",
    "web": "https://github.com/Araq/lazy_rest"
  },
  {
    "name": "Phosphor",
    "url": "https://github.com/barcharcraz/Phosphor",
    "method": "git",
    "tags": [
      "library",
      "opengl",
      "graphics"
    ],
    "description": "eaiser use of OpenGL and GLSL shaders",
    "license": "MIT",
    "web": "https://github.com/barcharcraz/Phosphor"
  },
  {
    "name": "colorsys",
    "url": "https://github.com/achesak/nim-colorsys",
    "method": "git",
    "tags": [
      "library",
      "colors",
      "rgb",
      "yiq",
      "hls",
      "hsv"
    ],
    "description": "Convert between RGB, YIQ, HLS, and HSV color systems.",
    "license": "MIT",
    "web": "https://github.com/achesak/nim-colorsys"
  },
  {
    "name": "pythonfile",
    "url": "https://github.com/achesak/nim-pythonfile",
    "method": "git",
    "tags": [
      "library",
      "python",
      "files",
      "file"
    ],
    "description": "Wrapper of the file procedures to provide an interface as similar as possible to that of Python",
    "license": "MIT",
    "web": "https://github.com/achesak/nim-pythonfile"
  },
  {
    "name": "sndhdr",
    "url": "https://github.com/achesak/nim-sndhdr",
    "method": "git",
    "tags": [
      "library",
      "formats",
      "files",
      "sound",
      "audio"
    ],
    "description": "Library for detecting the format of a sound file",
    "license": "MIT",
    "web": "https://github.com/achesak/nim-sndhdr"
  },
  {
    "name": "irc",
    "url": "https://github.com/nim-lang/irc",
    "method": "git",
    "tags": [
      "library",
      "irc",
      "network"
    ],
    "description": "Implements a simple IRC client.",
    "license": "MIT",
    "web": "https://github.com/nim-lang/irc"
  },
  {
    "name": "random",
    "url": "https://github.com/BlaXpirit/nim-random",
    "method": "git",
    "tags": [
      "library",
      "algorithms",
      "random"
    ],
    "description": "Pseudo-random number generation library inspired by Python",
    "license": "MIT",
    "web": "https://github.com/BlaXpirit/nim-random"
  },
  {
    "name": "zmq",
    "url": "https://github.com/nim-lang/nim-zmq",
    "method": "git",
    "tags": [
      "library",
      "wrapper",
      "zeromq",
      "messaging",
      "queue"
    ],
    "description": "ZeroMQ 4 wrapper",
    "license": "MIT",
    "web": "https://github.com/nim-lang/nim-zmq"
  },
  {
    "name": "uuid",
    "url": "https://github.com/idlewan/nim-uuid",
    "method": "git",
    "tags": [
      "library",
      "wrapper",
      "uuid"
    ],
    "description": "UUID wrapper",
    "license": "MIT",
    "web": "https://github.com/idlewan/nim-uuid"
  },
  {
    "name": "robotparser",
    "url": "https://github.com/achesak/nim-robotparser",
    "method": "git",
    "tags": [
      "library",
      "useragent",
      "robots",
      "robot.txt"
    ],
    "description": "Determine if a useragent can access a URL using robots.txt",
    "license": "MIT",
    "web": "https://github.com/achesak/nim-robotparser"
  },
  {
    "name": "epub",
    "url": "https://github.com/achesak/nim-epub",
    "method": "git",
    "tags": [
      "library",
      "epub",
      "e-book"
    ],
    "description": "Module for working with EPUB e-book files",
    "license": "MIT",
    "web": "https://github.com/achesak/nim-epub"
  },
  {
    "name": "hashids",
    "url": "https://github.com/achesak/nim-hashids",
    "method": "git",
    "tags": [
      "library",
      "hashids"
    ],
    "description": "Nim implementation of Hashids",
    "license": "MIT",
    "web": "https://github.com/achesak/nim-hashids"
  },
  {
    "name": "openssl_evp",
    "url": "https://github.com/cowboy-coders/nim-openssl-evp",
    "method": "git",
    "tags": [
      "library",
      "crypto",
      "openssl"
    ],
    "description": "Wrapper for OpenSSL's EVP interface",
    "license": "OpenSSL License and SSLeay License",
    "web": "https://github.com/cowboy-coders/nim-openssl-evp"
  },
  {
    "name": "monad",
    "url": "https://github.com/superfunc/monad",
    "method": "git",
    "tags": [
      "library",
      "functional",
      "monad",
      "functor"
    ],
    "description": "basic monadic data types for Nim",
    "license": "BSD3",
    "web": "https://github.com/superfunc/monad"
  },
  {
    "name": "eternity",
    "url": "https://github.com/hiteshjasani/nim-eternity",
    "method": "git",
    "tags": [
      "library",
      "time",
      "format"
    ],
    "description": "Humanize elapsed time",
    "license": "MIT",
    "web": "https://github.com/hiteshjasani/nim-eternity"
  },
  {
    "name": "gmp",
    "url": "https://github.com/FedeOmoto/nim-gmp",
    "method": "git",
    "tags": [
      "library",
      "bignum",
      "numbers",
      "math"
    ],
    "description": "wrapper for the GNU multiple precision arithmetic library (GMP)",
    "license": "LGPLv3 or GPLv2",
    "web": "https://github.com/FedeOmoto/nim-gmp"
  },
  {
    "name": "ludens",
    "url": "https://github.com/rnentjes/nim-ludens",
    "method": "git",
    "tags": [
      "library",
      "game",
      "opengl",
      "sfml"
    ],
    "description": "Little game library using opengl and sfml",
    "license": "MIT",
    "web": "https://github.com/rnentjes/nim-ludens"
  },
  {
    "name": "ffbookmarks",
    "url": "https://github.com/achesak/nim-ffbookmarks",
    "method": "git",
    "tags": [
      "firefox",
      "bookmarks",
      "library"
    ],
    "description": "Nim module for working with Firefox bookmarks",
    "license": "MIT",
    "web": "https://github.com/achesak/nim-ffbookmarks"
  },
  {
    "name": "moustachu",
    "url": "https://github.com/fenekku/moustachu.git",
    "method": "git",
    "tags": [
      "web",
      "html",
      "template",
      "mustache"
    ],
    "description": "Mustache templating for Nim.",
    "license": "MIT",
    "web": "https://github.com/fenekku/moustachu"
  },
  {
    "name": "easy-bcrypt",
    "url": "https://github.com/flaviut/easy-bcrypt.git",
    "method": "git",
    "tags": [
      "hash",
      "crypto",
      "password",
      "bcrypt"
    ],
    "description": "simple wrapper providing a convenient interface for the bcrypt password hashing algorithm",
    "license": "CC0",
    "web": "https://github.com/flaviut/easy-bcrypt/blob/master/easy-bcrypt.nimble"
  },
  {
    "name": "libclang",
    "url": "https://github.com/cowboy-coders/nim-libclang.git",
    "method": "git",
    "tags": [
      "wrapper",
      "bindings",
      "clang"
    ],
    "description": "wrapper for libclang (the C-interface of the clang LLVM frontend)",
    "license": "MIT",
    "web": "https://github.com/cowboy-coders/nim-libclang"
  },
  {
    "name": "nim-libclang",
    "url": "https://github.com/cowboy-coders/nim-libclang.git",
    "method": "git",
    "tags": [
      "wrapper",
      "bindings",
      "clang"
    ],
    "description": "Please use libclang instead.",
    "license": "MIT",
    "web": "https://github.com/cowboy-coders/nim-libclang"
  },
  {
    "name": "nimqml",
    "url": "https://github.com/filcuc/nimqml",
    "method": "git",
    "tags": [
      "Qt",
      "Qml",
      "UI",
      "GUI"
    ],
    "description": "Qt Qml bindings",
    "license": "GPLv3",
    "web": "https://github.com/filcuc/nimqml"
  },
  {
    "name": "XPLM-Nim",
    "url": "https://github.com/jpoirier/XPLM-Nim",
    "method": "git",
    "tags": [
      "X-Plane",
      "XPLM",
      "Plugin",
      "SDK"
    ],
    "description": "X-Plane XPLM SDK wrapper",
    "license": "BSD",
    "web": "https://github.com/jpoirier/XPLM-Nim"
  },
  {
    "name": "csfml",
    "url": "https://github.com/BlaXpirit/nim-csfml",
    "method": "git",
    "tags": [
      "sfml",
      "binding",
      "game",
      "media",
      "library",
      "opengl"
    ],
    "description": "Bindings for Simple and Fast Multimedia Library (through CSFML)",
    "license": "zlib",
    "web": "https://github.com/BlaXpirit/nim-csfml"
  },
  {
    "name": "optional_t",
    "url": "https://github.com/flaviut/optional_t",
    "method": "git",
    "tags": [
      "option",
      "functional"
    ],
    "description": "Basic Option[T] library",
    "license": "MIT",
    "web": "https://github.com/flaviut/optional_t"
  },
  {
    "name": "nimrtlsdr",
    "url": "https://github.com/jpoirier/nimrtlsdr",
    "method": "git",
    "tags": [
      "rtl-sdr",
      "wrapper",
      "bindings",
      "rtlsdr"
    ],
    "description": "A Nim wrapper for librtlsdr",
    "license": "BSD",
    "web": "https://github.com/jpoirier/nimrtlsdr"
  },
  {
    "name": "lapp",
    "url": "https://gitlab.3dicc.com/gokr/lapp.git",
    "method": "git",
    "tags": [
      "args",
      "cmd",
      "opt",
      "parse",
      "parsing"
    ],
    "description": "Opt parser using synopsis as specification, ported from Lua.",
    "license": "MIT",
    "web": "https://gitlab.3dicc.com/gokr/lapp"
  },
  {
    "name": "blimp",
    "url": "https://gitlab.3dicc.com/gokr/blimp.git",
    "method": "git",
    "tags": [
      "app",
      "binary",
      "utility",
      "git",
      "git-fat"
    ],
    "description": "Utility that helps with big files in git, very similar to git-fat, s3annnex etc.",
    "license": "MIT",
    "web": "https://gitlab.3dicc.com/gokr/blimp"
  },
  {
    "name": "parsetoml",
    "url": "https://github.com/ziotom78/parsetoml.git",
    "method": "git",
    "tags": [
      "library"
    ],
    "description": "Library for parsing TOML files.",
    "license": "MIT",
    "web": "https://github.com/ziotom78/parsetoml"
  },
  {
    "name": "compiler",
    "url": "https://github.com/nim-lang/Nim.git",
    "method": "git",
    "tags": [
      "library"
    ],
    "description": "Compiler package providing the compiler sources as a library.",
    "license": "MIT",
    "web": "https://github.com/nim-lang/Nim"
  },
  {
    "name": "nre",
    "url": "https://github.com/flaviut/nre.git",
    "method": "git",
    "tags": [
      "library",
      "pcre",
      "regex"
    ],
    "description": "A better regular expression library",
    "license": "MIT",
    "web": "https://github.com/flaviut/nre"
  },
  {
    "name": "docopt",
    "url": "https://github.com/docopt/docopt.nim",
    "method": "git",
    "tags": [
      "commandline",
      "arguments",
      "parsing",
      "library"
    ],
    "description": "Command-line args parser based on Usage message",
    "license": "MIT",
    "web": "https://github.com/docopt/docopt.nim"
  },
  {
    "name": "bpg",
    "url": "https://github.com/def-/nim-bpg.git",
    "method": "git",
    "tags": [
      "image",
      "library",
      "wrapper"
    ],
    "description": "BPG (Better Portable Graphics) for Nim",
    "license": "MIT",
    "web": "https://github.com/def-/nim-bpg"
  },
  {
    "name": "io-spacenav",
    "url": "https://github.com/nimious/io-spacenav.git",
    "method": "git",
    "tags": [
      "binding",
      "3dx",
      "3dconnexion",
      "libspnav",
      "spacenav",
      "spacemouse",
      "spacepilot",
      "spacenavigator"
    ],
    "description": "Obsolete - please use spacenav instead!",
    "license": "MIT",
    "web": "https://github.com/nimious/io-spacenav"
  },
  {
    "name": "optionals",
    "url": "https://github.com/MasonMcGill/optionals.git",
    "method": "git",
    "tags": [
      "library",
      "option",
      "optional",
      "maybe"
    ],
    "description": "Option types",
    "license": "MIT",
    "web": "https://github.com/MasonMcGill/optionals"
  },
  {
    "name": "tuples",
    "url": "https://github.com/MasonMcGill/tuples.git",
    "method": "git",
    "tags": [
      "library",
      "tuple",
      "metaprogramming"
    ],
    "description": "Tuple manipulation utilities",
    "license": "MIT",
    "web": "https://github.com/MasonMcGill/tuples"
  },
  {
    "name": "fuse",
    "url": "https://github.com/akiradeveloper/nim-fuse.git",
    "method": "git",
    "tags": [
      "fuse",
      "library",
      "wrapper"
    ],
    "description": "A FUSE binding for Nim",
    "license": "MIT",
    "web": "https://github.com/akiradeveloper/nim-fuse"
  },
  {
    "name": "brainfuck",
    "url": "https://github.com/def-/nim-brainfuck.git",
    "method": "git",
    "tags": [
      "library",
      "binary",
      "app",
      "interpreter",
      "compiler",
      "language"
    ],
    "description": "A brainfuck interpreter and compiler",
    "license": "MIT",
    "web": "https://github.com/def-/nim-brainfuck"
  },
  {
    "name": "nimsuggest",
    "url": "https://github.com/nim-lang/nimsuggest.git",
    "method": "git",
    "tags": [
      "binary",
      "app",
      "suggest",
      "compiler",
      "autocomplete"
    ],
    "description": "Tool for providing auto completion data for Nim source code.",
    "license": "MIT",
    "web": "https://github.com/nim-lang/nimsuggest"
  },
  {
    "name": "jwt",
    "url": "https://github.com/yglukhov/nim-jwt.git",
    "method": "git",
    "tags": [
      "library",
      "crypto",
      "hash"
    ],
    "description": "JSON Web Tokens for Nim",
    "license": "MIT",
    "web": "https://github.com/yglukhov/nim-jwt"
  },
  {
    "name": "pythonpathlib",
    "url": "https://github.com/achesak/nim-pythonpathlib.git",
    "method": "git",
    "tags": [
      "path",
      "directory",
      "python",
      "library"
    ],
    "description": "Module for working with paths that is as similar as possible to Python's pathlib",
    "license": "MIT",
    "web": "https://github.com/achesak/nim-pythonpathlib"
  },
  {
    "name": "RingBuffer",
    "url": "git@github.com:megawac/RingBuffer.nim.git",
    "method": "git",
    "tags": [
      "sequence",
      "seq",
      "circular",
      "ring",
      "buffer"
    ],
    "description": "Circular buffer implementation",
    "license": "MIT",
    "web": "https://github.com/megawac/RingBuffer.nim"
  },
  {
    "name": "nimrat",
    "url": "https://github.com/apense/nimrat",
    "method": "git",
    "tags": [
      "library",
      "math",
      "numbers"
    ],
    "description": "Module for working with rational numbers (fractions)",
    "license": "MIT",
    "web": "https://github.com/apense/nimrat"
  },
  {
    "name": "io-isense",
    "url": "https://github.com/nimious/io-isense.git",
    "method": "git",
    "tags": [
      "binding",
      "isense",
      "intersense",
      "inertiacube",
      "intertrax",
      "microtrax",
      "thales",
      "tracking",
      "sensor"
    ],
    "description": "Obsolete - please use isense instead!",
    "license": "MIT",
    "web": "https://github.com/nimious/io-isense"
  },
  {
    "name": "io-usb",
    "url": "https://github.com/nimious/io-usb.git",
    "method": "git",
    "tags": [
      "binding",
      "usb",
      "libusb"
    ],
    "description": "Obsolete - please use libusb instead!",
    "license": "MIT",
    "web": "https://github.com/nimious/io-usb"
  },
  {
    "name": "nimcfitsio",
    "url": "https://github.com/ziotom78/nimcfitsio.git",
    "method": "git",
    "tags": [
      "library",
      "binding",
      "cfitsio",
      "fits",
      "io"
    ],
    "description": "Bindings for CFITSIO, a library to read/write FITSIO images and tables.",
    "license": "MIT",
    "web": "https://github.com/ziotom78/nimcfitsio"
  },
  {
    "name": "glossolalia",
    "url": "https://github.com/fowlmouth/glossolalia",
    "method": "git",
    "tags": [
      "parser",
      "peg"
    ],
    "description": "A DSL for quickly writing parsers",
    "license": "CC0",
    "web": "https://github.com/fowlmouth/glossolalia"
  },
  {
    "name": "entoody",
    "url": "https://bitbucket.org/fowlmouth/entoody",
    "method": "git",
    "tags": [
      "component",
      "entity",
      "composition"
    ],
    "description": "A component/entity system",
    "license": "CC0",
    "web": "https://bitbucket.org/fowlmouth/entoody"
  },
  {
    "name": "msgpack",
    "url": "https://github.com/akiradeveloper/msgpack-nim.git",
    "method": "git",
    "tags": [
      "msgpack",
      "library",
      "serialization"
    ],
    "description": "A MessagePack binding for Nim",
    "license": "MIT",
    "web": "https://github.com/akiradeveloper/msgpack-nim"
  },
  {
    "name": "osinfo",
    "url": "https://github.com/nim-lang/osinfo.git",
    "method": "git",
    "tags": [
      "os",
      "library",
      "info"
    ],
    "description": "Modules providing information about the OS.",
    "license": "MIT",
    "web": "https://github.com/nim-lang/osinfo"
  },
  {
    "name": "io-myo",
    "url": "https://github.com/nimious/io-myo.git",
    "method": "git",
    "tags": [
      "binding",
      "myo",
      "thalmic",
      "armband",
      "gesture"
    ],
    "description": "Obsolete - please use myo instead!",
    "license": "MIT",
    "web": "https://github.com/nimious/io-myo"
  },
  {
    "name": "io-oculus",
    "url": "https://github.com/nimious/io-oculus.git",
    "method": "git",
    "tags": [
      "binding",
      "oculus",
      "rift",
      "vr",
      "libovr",
      "ovr",
      "dk1",
      "dk2",
      "gearvr"
    ],
    "description": "Obsolete - please use oculus instead!",
    "license": "MIT",
    "web": "https://github.com/nimious/io-oculus"
  },
  {
    "name": "closure_compiler",
    "url": "https://github.com/yglukhov/closure_compiler.git",
    "method": "git",
    "tags": [
      "binding",
      "closure",
      "compiler",
      "javascript"
    ],
    "description": "Bindings for Closure Compiler web API.",
    "license": "MIT",
    "web": "https://github.com/yglukhov/closure_compiler"
  },
  {
    "name": "io-serialport",
    "url": "https://github.com/nimious/io-serialport.git",
    "method": "git",
    "tags": [
      "binding",
      "libserialport",
      "serial",
      "communication"
    ],
    "description": "Obsolete - please use serialport instead!",
    "license": "MIT",
    "web": "https://github.com/nimious/io-serialport"
  },
  {
    "name": "beanstalkd",
    "url": "https://github.com/tormaroe/beanstalkd.nim.git",
    "method": "git",
    "tags": [
      "library",
      "queue",
      "messaging"
    ],
    "description": "A beanstalkd work queue client library.",
    "license": "MIT",
    "web": "https://github.com/tormaroe/beanstalkd.nim"
  },
  {
    "name": "wiki2text",
    "url": "https://github.com/rspeer/wiki2text.git",
    "method": "git",
    "tags": [
      "nlp",
      "wiki",
      "xml",
      "text"
    ],
    "description": "Quickly extracts natural-language text from a MediaWiki XML file.",
    "license": "MIT",
    "web": "https://github.com/rspeer/wiki2text"
  },
  {
    "name": "qt5_qtsql",
    "url": "https://github.com/philip-wernersbach/nim-qt5_qtsql.git",
    "method": "git",
    "tags": [
      "library",
      "wrapper",
      "database",
      "qt",
      "qt5",
      "qtsql",
      "sqlite",
      "postgres",
      "mysql"
    ],
    "description": "Binding for Qt 5's Qt SQL library that integrates with the features of the Nim language. Uses one API for multiple database engines.",
    "license": "MIT",
    "web": "https://github.com/philip-wernersbach/nim-qt5_qtsql"
  },
  {
    "name": "orient",
    "url": "https://github.com/philip-wernersbach/nim-orient",
    "method": "git",
    "tags": [
      "library",
      "wrapper",
      "database",
      "orientdb",
      "pure"
    ],
    "description": "OrientDB driver written in pure Nim, uses the OrientDB 2.0 Binary Protocol with Binary Serialization.",
    "license": "MPL",
    "web": "https://github.com/philip-wernersbach/nim-orient"
  },
  {
    "name": "syslog",
    "url": "https://github.com/FedericoCeratto/nim-syslog",
    "method": "git",
    "tags": [
      "library",
      "pure"
    ],
    "description": "Syslog module.",
    "license": "LGPLv3",
    "web": "https://github.com/FedericoCeratto/nim-syslog"
  },
  {
    "name": "nimes",
    "url": "https://github.com/def-/nimes",
    "method": "git",
    "tags": [
      "emulator",
      "nes",
      "game",
      "sdl",
      "javascript"
    ],
    "description": "NES emulator using SDL2, also compiles to JavaScript with emscripten.",
    "license": "MPL",
    "web": "https://github.com/def-/nimes"
  },
  {
    "name": "syscall",
    "url": "https://github.com/def-/nim-syscall",
    "method": "git",
    "tags": [
      "library"
    ],
    "description": "Raw system calls for Nim",
    "license": "MPL",
    "web": "https://github.com/def-/nim-syscall"
  },
  {
    "name": "jnim",
    "url": "https://github.com/vegansk/jnim",
    "method": "git",
    "tags": [
      "library",
      "java",
      "jvm",
      "bridge",
      "bindings"
    ],
    "description": "Nim - Java bridge",
    "license": "MIT",
    "web": "https://github.com/vegansk/jnim"
  },
  {
    "name": "nimPDF",
    "url": "https://github.com/jangko/nimpdf",
    "method": "git",
    "tags": [
      "library",
      "PDF",
      "document"
    ],
    "description": "library for generating PDF files",
    "license": "MIT",
    "web": "https://github.com/jangko/nimpdf"
  },
  {
    "name": "LLVM",
    "url": "https://github.com/FedeOmoto/llvm",
    "method": "git",
    "tags": [
      "LLVM",
      "bindings",
      "wrapper"
    ],
    "description": "LLVM bindings for the Nim language.",
    "license": "MIT",
    "web": "https://github.com/FedeOmoto/llvm"
  },
  {
    "name": "nshout",
    "url": "https://github.com/Senketsu/nshout",
    "method": "git",
    "tags": [
      "library",
      "shouter",
      "libshout",
      "wrapper",
      "bindings",
      "audio",
      "web"
    ],
    "description": "Nim bindings for libshout",
    "license": "MIT",
    "web": "https://github.com/Senketsu/nshout"
  },
  {
    "name": "nuuid",
    "url": "https://github.com/yglukhov/nim-only-uuid",
    "method": "git",
    "tags": [
      "library",
      "uuid",
      "guid"
    ],
    "description": "A Nim source only UUID generator",
    "license": "MIT",
    "web": "https://github.com/yglukhov/nim-only-uuid"
  },
  {
    "name": "fftw3",
    "url": "https://github.com/ziotom78/nimfftw3",
    "method": "git",
    "tags": [
      "library",
      "math",
      "fft"
    ],
    "description": "Bindings to the FFTW library",
    "license": "MIT",
    "web": "https://github.com/ziotom78/nimfftw3"
  },
  {
    "name": "nrpl",
    "url": "https://github.com/vegansk/nrpl",
    "method": "git",
    "tags": [
      "REPL",
      "application"
    ],
    "description": "A rudimentary Nim REPL",
    "license": "MIT",
    "web": "https://github.com/vegansk/nrpl"
  },
  {
    "name": "nim-geocoding",
    "url": "https://github.com/saratchandra92/nim-geocoding",
    "method": "git",
    "tags": [
      "library",
      "geocoding",
      "maps"
    ],
    "description": "A simple library for Google Maps Geocoding API",
    "license": "MIT",
    "web": "https://github.com/saratchandra92/nim-geocoding"
  },
  {
    "name": "io-gles",
    "url": "https://github.com/nimious/io-gles.git",
    "method": "git",
    "tags": [
      "binding",
      "khronos",
      "gles",
      "opengl es"
    ],
    "description": "Obsolete - please use gles instead!",
    "license": "MIT",
    "web": "https://github.com/nimious/io-gles"
  },
  {
    "name": "io-egl",
    "url": "https://github.com/nimious/io-egl.git",
    "method": "git",
    "tags": [
      "binding",
      "khronos",
      "egl",
      "opengl",
      "opengl es",
      "openvg"
    ],
    "description": "Obsolete - please use egl instead!",
    "license": "MIT",
    "web": "https://github.com/nimious/io-egl"
  },
  {
    "name": "io-sixense",
    "url": "https://github.com/nimious/io-sixense.git",
    "method": "git",
    "tags": [
      "binding",
      "sixense",
      "razer hydra",
      "stem system",
      "vr"
    ],
    "description": "Obsolete - please use sixense instead!",
    "license": "MIT",
    "web": "https://github.com/nimious/io-sixense"
  },
  {
    "name": "tnetstring",
    "url": "https://mahlon@bitbucket.org/mahlon/nim-tnetstring",
    "method": "hg",
    "tags": [
      "tnetstring",
      "library",
      "serialization"
    ],
    "description": "Parsing and serializing for the TNetstring format.",
    "license": "MIT",
    "web": "http://bitbucket.org/mahlon/nim-tnetstring"
  },
  {
    "name": "msgpack4nim",
    "url": "https://github.com/jangko/msgpack4nim",
    "method": "git",
    "tags": [
      "msgpack",
      "library",
      "serialization",
      "deserialization"
    ],
    "description": "Another MessagePack implementation written in pure nim",
    "license": "MIT",
    "web": "https://github.com/jangko/msgpack4nim"
  },
  {
    "name": "binaryheap",
    "url": "https://github.com/bluenote10/nim-heap",
    "method": "git",
    "tags": [
      "heap",
      "priority queue"
    ],
    "description": "Simple binary heap implementation",
    "license": "MIT",
    "web": "https://github.com/bluenote10/nim-heap"
  },
  {
    "name": "stringinterpolation",
    "url": "https://github.com/bluenote10/nim-stringinterpolation",
    "method": "git",
    "tags": [
      "string formatting",
      "string interpolation"
    ],
    "description": "String interpolation with printf syntax",
    "license": "MIT",
    "web": "https://github.com/bluenote10/nim-stringinterpolation"
  },
  {
    "name": "libovr",
    "url": "https://github.com/bluenote10/nim-ovr",
    "method": "git",
    "tags": [
      "Oculus Rift",
      "virtual reality"
    ],
    "description": "Nim bindings for libOVR (Oculus Rift)",
    "license": "MIT",
    "web": "https://github.com/bluenote10/nim-ovr"
  },
  {
    "name": "delaunay",
    "url": "https://github.com/Nycto/DelaunayNim",
    "method": "git",
    "tags": [
      "delaunay",
      "library",
      "algorithms",
      "graph"
    ],
    "description": "2D Delaunay triangulations",
    "license": "MIT",
    "web": "https://github.com/Nycto/DelaunayNim"
  },
  {
    "name": "linenoise",
    "url": "https://github.com/fallingduck/linenoise-nim",
    "method": "git",
    "tags": [
      "linenoise",
      "library",
      "wrapper",
      "commandline"
    ],
    "description": "Wrapper for linenoise, a free, self-contained alternative to GNU readline.",
    "license": "BSD",
    "web": "https://github.com/fallingduck/linenoise-nim"
  },
  {
    "name": "struct",
    "url": "https://github.com/rgv151/struct.nim",
    "method": "git",
    "tags": [
      "struct",
      "library",
      "python",
      "pack",
      "unpack"
    ],
    "description": "Python-like 'struct' for Nim",
    "license": "MIT",
    "web": "https://github.com/rgv151/struct.nim"
  },
  {
    "name": "uri2",
    "url": "https://github.com/achesak/nim-uri2",
    "method": "git",
    "tags": [
      "uri",
      "url",
      "library"
    ],
    "description": "Nim module for better URI handling",
    "license": "MIT",
    "web": "https://github.com/achesak/nim-uri2"
  },
  {
    "name": "hmac",
    "url": "https://github.com/rgv151/hmac.nim",
    "method": "git",
    "tags": [
      "hmac",
      "authentication",
      "hash",
      "sha1",
      "md5"
    ],
    "description": "HMAC-SHA1 and HMAC-MD5 hashing in Nim",
    "license": "MIT",
    "web": "https://github.com/rgv151/hmac.nim"
  },
  {
    "name": "mongrel2",
    "url": "https://mahlon@bitbucket.org/mahlon/nim-mongrel2",
    "method": "hg",
    "tags": [
      "mongrel2",
      "library",
      "www"
    ],
    "description": "Handler framework for the Mongrel2 web server.",
    "license": "MIT",
    "web": "http://bitbucket.org/mahlon/nim-mongrel2"
  },
  {
    "name": "shimsham",
    "url": "https://github.com/apense/shimsham",
    "method": "git",
    "tags": [
      "crypto",
      "hash",
      "hashing",
      "digest"
    ],
    "description": "Hashing/Digest collection in pure Nim",
    "license": "MIT",
    "web": "https://github.com/apense/shimsham"
  },
  {
    "name": "base32",
    "url": "https://github.com/rgv151/base32.nim",
    "method": "git",
    "tags": [
      "base32",
      "encode",
      "decode"
    ],
    "description": "Base32 library for Nim",
    "license": "MIT",
    "web": "https://github.com/rgv151/base32.nim"
  },
  {
    "name": "otp",
    "url": "https://github.com/rgv151/otp.nim",
    "method": "git",
    "tags": [
      "otp",
      "hotp",
      "totp",
      "time",
      "password",
      "one",
      "google",
      "authenticator"
    ],
    "description": "One Time Password library for Nim",
    "license": "MIT",
    "web": "https://github.com/rgv151/otp.nim"
  },
  {
    "name": "q",
    "url": "https://github.com/rgv151/q.nim",
    "method": "git",
    "tags": [
      "css",
      "selector",
      "query",
      "match",
      "find",
      "html",
      "xml",
      "jquery"
    ],
    "description": "Simple package for query HTML/XML elements using a CSS3 or jQuery-like selector syntax",
    "license": "MIT",
    "web": "https://github.com/rgv151/q.nim"
  },
  {
    "name": "bignum",
    "url": "https://github.com/FedeOmoto/bignum",
    "method": "git",
    "tags": [
      "bignum",
      "gmp",
      "wrapper"
    ],
    "description": "Wrapper around the GMP bindings for the Nim language.",
    "license": "MIT",
    "web": "https://github.com/FedeOmoto/bignum"
  },
  {
    "name": "rbtree",
    "url": "https://github.com/Nycto/RBTreeNim",
    "method": "git",
    "tags": [
      "tree",
      "binary search tree",
      "rbtree",
      "red black tree"
    ],
    "description": "Red/Black Trees",
    "license": "MIT",
    "web": "https://github.com/Nycto/RBTreeNim"
  },
  {
    "name": "anybar",
    "url": "https://github.com/rgv151/anybar.nim",
    "method": "git",
    "tags": [
      "anybar",
      "menubar",
      "status",
      "indicator"
    ],
    "description": "Control AnyBar instances with Nim",
    "license": "MIT",
    "web": "https://github.com/rgv151/anybar.nim"
  },
  {
    "name": "astar",
    "url": "https://github.com/Nycto/AStarNim",
    "method": "git",
    "tags": [
      "astar",
      "A*",
      "pathfinding",
      "algorithm"
    ],
    "description": "A* Pathfinding",
    "license": "MIT",
    "web": "https://github.com/Nycto/AStarNim"
  },
  {
    "name": "lazy",
    "url": "https://github.com/petermora/nimLazy/",
    "method": "git",
    "tags": [
      "library",
      "iterator",
      "lazy list"
    ],
    "description": "Iterator library for Nim",
    "license": "MIT",
    "web": "https://github.com/petermora/nimLazy"
  },
  {
    "name": "asyncpythonfile",
    "url": "https://github.com/fallingduck/asyncpythonfile-nim",
    "method": "git",
    "tags": [
      "async",
      "asynchronous",
      "library",
      "python",
      "file",
      "files"
    ],
    "description": "High level, asynchronous file API mimicking Python's file interface.",
    "license": "ISC",
    "web": "https://github.com/fallingduck/asyncpythonfile-nim"
  },
  {
    "name": "nimfuzz",
    "url": "https://github.com/apense/nimfuzz",
    "method": "git",
    "tags": [
      "fuzzing",
      "testing",
      "hacking",
      "security"
    ],
    "description": "Simple and compact fuzzing",
    "license": "Apache License 2.0",
    "web": "https://apense.github.io/nimfuzz"
  },
  {
    "name": "linalg",
    "url": "https://github.com/unicredit/linear-algebra",
    "method": "git",
    "tags": [
      "vector",
      "matrix",
      "linear algebra",
      "BLAS",
      "LAPACK"
    ],
    "description": "Linear algebra for Nim",
    "license": "Apache License 2.0",
    "web": "https://github.com/unicredit/linear-algebra"
  },
  {
    "name": "sequester",
    "url": "https://github.com/fallingduck/sequester",
    "method": "git",
    "tags": [
      "library",
      "seq",
      "sequence",
      "strings",
      "iterators",
      "php"
    ],
    "description": "Library for converting sequences to strings. Also has PHP-inspired explode and implode procs.",
    "license": "ISC",
    "web": "https://github.com/fallingduck/sequester"
  },
  {
    "name": "options",
    "url": "https://github.com/fallingduck/options-nim",
    "method": "git",
    "tags": [
      "library",
      "option",
      "optionals",
      "maybe"
    ],
    "description": "Temporary package to fix broken code in 0.11.2 stable.",
    "license": "MIT",
    "web": "https://github.com/fallingduck/options-nim"
  },
  {
    "name": "oldwinapi",
    "url": "https://github.com/nim-lang/oldwinapi",
    "method": "git",
    "tags": [
      "library",
      "windows",
      "api"
    ],
    "description": "Old Win API library for Nim",
    "license": "LGPL with static linking exception",
    "web": "https://github.com/nim-lang/oldwinapi"
  },
  {
    "name": "nimx",
    "url": "https://github.com/yglukhov/nimx",
    "method": "git",
    "tags": [
      "gui",
      "ui",
      "library"
    ],
    "description": "Cross-platform GUI framework",
    "license": "MIT",
    "web": "https://github.com/yglukhov/nimx"
  },
  {
    "name": "memo",
    "url": "https://github.com/andreaferretti/memo",
    "method": "git",
    "tags": [
      "memo",
      "memoization",
      "memoize",
      "cache"
    ],
    "description": "Memoize Nim functions",
    "license": "Apache License 2.0",
    "web": "https://github.com/andreaferretti/memo"
  },
  {
    "name": "base62",
    "url": "https://github.com/singularperturbation/base62-encode",
    "method": "git",
    "tags": [
      "base62",
      "encode",
      "decode"
    ],
    "description": "Arbitrary base encoding-decoding functions, defaulting to Base-62.",
    "license": "MIT",
    "web": "https://github.com/singularperturbation/base62-encode"
  },
  {
    "name": "telebot",
    "url": "https://github.com/rgv151/telebot.nim",
    "method": "git",
    "tags": [
      "telebot",
      "telegram",
      "bot",
      "api",
      "client",
      "async"
    ],
    "description": "Async Telegram Bot API Client",
    "license": "MIT",
    "web": "https://github.com/rgv151/telebot.nim"
  },
  {
    "name": "tempfile",
    "url": "https://github.com/rgv151/tempfile.nim",
    "method": "git",
    "tags": [
      "temp",
      "mktemp",
      "make",
      "mk",
      "mkstemp",
      "mkdtemp"
    ],
    "description": "Temporary files and directories",
    "license": "MIT",
    "web": "https://github.com/rgv151/tempfile.nim"
  },
  {
    "name": "AstroNimy",
    "url": "https://github.com/super-massive-black-holes/AstroNimy",
    "method": "git",
    "tags": [
      "science",
      "astronomy",
      "library"
    ],
    "description": "Astronomical library for Nim",
    "license": "MIT",
    "web": "https://github.com/super-massive-black-holes/AstroNimy"
  },
  {
    "name": "patty",
    "url": "https://github.com/andreaferretti/patty",
    "method": "git",
    "tags": [
      "pattern",
      "adt",
      "variant",
      "pattern matching",
      "algebraic data type"
    ],
    "description": "Algebraic data types and pattern matching",
    "license": "Apache License 2.0",
    "web": "https://github.com/andreaferretti/patty"
  },
  {
    "name": "einheit",
    "url": "https://github.com/jyapayne/einheit",
    "method": "git",
    "tags": [
      "unit",
      "tests",
      "unittest",
      "unit tests",
      "unit test macro"
    ],
    "description": "Pretty looking, full featured, Python-inspired unit test library.",
    "license": "MIT",
    "web": "https://github.com/jyapayne/einheit"
  },
  {
    "name": "plists",
    "url": "https://github.com/yglukhov/plists",
    "method": "git",
    "tags": [
      "plist",
      "property",
      "list"
    ],
    "description": "Generate and parse Mac OS X .plist files in Nim.",
    "license": "MIT",
    "web": "https://github.com/yglukhov/plists"
  },
  {
    "name": "ncurses",
    "url": "https://github.com/rnowley/nim-ncurses/",
    "method": "git",
    "tags": [
      "library",
      "terminal",
      "graphics",
      "wrapper"
    ],
    "description": "A wrapper for NCurses",
    "license": "MIT",
    "web": "https://github.com/rnowley/nim-ncurses"
  },
  {
    "name": "nanovg.nim",
    "url": "https://github.com/fowlmouth/nanovg.nim",
    "method": "git",
    "tags": [
      "wrapper",
      "GUI",
      "vector graphics",
      "opengl"
    ],
    "description": "A wrapper for NanoVG vector graphics rendering",
    "license": "MIT",
    "web": "https://github.com/fowlmouth/nanovg.nim"
  },
  {
    "name": "pwd",
    "url": "https://github.com/achesak/nim-pwd",
    "method": "git",
    "tags": [
      "library",
      "unix",
      "pwd",
      "password"
    ],
    "description": "Nim port of Python's pwd module for working with the UNIX password file",
    "license": "MIT",
    "web": "https://github.com/achesak/nim-pwd"
  },
  {
    "name": "spwd",
    "url": "https://github.com/achesak/nim-spwd",
    "method": "git",
    "tags": [
      "library",
      "unix",
      "spwd",
      "password",
      "shadow"
    ],
    "description": "Nim port of Python's spwd module for working with the UNIX shadow password file",
    "license": "MIT",
    "web": "https://github.com/achesak/nim-spwd"
  },
  {
    "name": "grp",
    "url": "https://github.com/achesak/nim-grp",
    "method": "git",
    "tags": [
      "library",
      "unix",
      "grp",
      "group"
    ],
    "description": "Nim port of Python's grp module for working with the UNIX group database file",
    "license": "MIT",
    "web": "https://github.com/achesak/nim-grp"
  },
  {
    "name": "stopwatch",
    "url": "https://gitlab.com/define-private-public/stopwatch",
    "method": "git",
    "tags": [
      "timer",
      "timing",
      "benchmarking",
      "watch",
      "clock"
    ],
    "description": "A simple timing library for benchmarking code and other things.",
    "license": "MIT",
    "web": "https://gitlab.com/define-private-public/stopwatch"
  },
  {
    "name": "nimFinLib",
    "url": "https://github.com/qqtop/NimFinLib",
    "method": "git",
    "tags": [
      "financial"
    ],
    "description": "Financial Library for Nim",
    "license": "MIT",
    "web": "https://github.com/qqtop/NimFinLib"
  },
  {
    "name": "libssh2",
    "url": "https://github.com/rgv151/libssh2.nim",
    "method": "git",
    "tags": [
      "lib",
      "ssh",
      "ssh2",
      "openssh",
      "client",
      "sftp",
      "scp"
    ],
    "description": "Nim wrapper for libssh2",
    "license": "MIT",
    "web": "https://github.com/rgv151/libssh2.nim"
  },
  {
    "name": "rethinkdb",
    "url": "https://github.com/rgv151/rethinkdb.nim",
    "method": "git",
    "tags": [
      "rethinkdb",
      "driver",
      "client",
      "json"
    ],
    "description": "RethinkDB driver for Nim",
    "license": "MIT",
    "web": "https://github.com/rgv151/rethinkdb.nim"
  },
  {
    "name": "dbus",
    "url": "https://github.com/zielmicha/nim-dbus",
    "method": "git",
    "tags": [
      "dbus"
    ],
    "description": "dbus bindings for Nim",
    "license": "MIT",
    "web": "https://github.com/zielmicha/nim-dbus"
  },
  {
    "name": "lmdb",
    "url": "https://github.com/fowlmouth/lmdb.nim",
    "method": "git",
    "tags": [
      "wrapper",
      "lmdb"
    ],
    "description": "A wrapper for LMDB the Lightning Memory-Mapped Database",
    "license": "MIT",
    "web": "https://github.com/fowlmouth/lmdb.nim"
  },
  {
    "name": "zip",
    "url": "https://github.com/nim-lang/zip",
    "method": "git",
    "tags": [
      "wrapper",
      "zip"
    ],
    "description": "A wrapper for the zip library",
    "license": "MIT",
    "web": "https://github.com/nim-lang/zip"
  },
  {
    "name": "csvtools",
    "url": "https://github.com/unicredit/csvtools",
    "method": "git",
    "tags": [
      "CSV",
      "comma separated values",
      "TSV"
    ],
    "description": "Manage CSV files",
    "license": "Apache License 2.0",
    "web": "https://github.com/unicredit/csvtools"
  },
  {
    "name": "httpform",
    "url": "https://github.com/tulayang/httpform",
    "method": "git",
    "tags": [
      "request parser",
      "upload",
      "html5 file"
    ],
    "description": "Http request form parser",
    "license": "MIT",
    "web": "https://github.com/tulayang/httpform"
  },
  {
    "name": "vardene",
    "url": "https://github.com/Xe/vardene",
    "method": "git",
    "tags": [
      "command line",
      "tool",
      "compiler"
    ],
    "description": "A simple tool to manage multiple installs of Nim.",
    "license": "MIT",
    "web": "https://christine.website/projects/Vardene"
  },
  {
    "name": "quadtree",
    "url": "https://github.com/Nycto/QuadtreeNim",
    "method": "git",
    "tags": [
      "quadtree",
      "algorithm"
    ],
    "description": "A Quadtree implementation",
    "license": "MIT",
    "web": "https://github.com/Nycto/QuadtreeNim"
  },
  {
    "name": "expat",
    "url": "https://github.com/nim-lang/expat",
    "method": "git",
    "tags": [
      "expat",
      "xml",
      "parsing"
    ],
    "description": "Expat wrapper for Nim",
    "license": "MIT",
    "web": "https://github.com/nim-lang/expat"
  },
  {
    "name": "sphinx",
    "url": "https://github.com/Araq/sphinx",
    "method": "git",
    "tags": [
      "sphinx",
      "wrapper",
      "search",
      "engine"
    ],
    "description": "Sphinx wrapper for Nim",
    "license": "LGPL",
    "web": "https://github.com/Araq/sphinx"
  },
  {
    "name": "sdl1",
    "url": "https://github.com/nim-lang/sdl1",
    "method": "git",
    "tags": [
      "graphics",
      "library",
      "multi-media",
      "input",
      "sound",
      "joystick"
    ],
    "description": "SDL 1.2 wrapper for Nim.",
    "license": "LGPL",
    "web": "https://github.com/nim-lang/sdl1"
  },
  {
    "name": "graphics",
    "url": "https://github.com/nim-lang/graphics",
    "method": "git",
    "tags": [
      "library",
      "SDL"
    ],
    "description": "Graphics module for Nim.",
    "license": "MIT",
    "web": "https://github.com/nim-lang/graphics"
  },
  {
    "name": "libffi",
    "url": "https://github.com/Araq/libffi",
    "method": "git",
    "tags": [
      "ffi",
      "library",
      "C",
      "calling",
      "convention"
    ],
    "description": "libffi wrapper for Nim.",
    "license": "MIT",
    "web": "https://github.com/Araq/libffi"
  },
  {
    "name": "libcurl",
    "url": "https://github.com/Araq/libcurl",
    "method": "git",
    "tags": [
      "curl",
      "web",
      "http",
      "download"
    ],
    "description": "Nim wrapper for libcurl.",
    "license": "MIT",
    "web": "https://github.com/Araq/libcurl"
  },
  {
    "name": "perlin",
    "url": "https://github.com/Nycto/PerlinNim",
    "method": "git",
    "tags": [
      "perlin",
      "simplex",
      "noise"
    ],
    "description": "Perlin noise and Simplex noise generation",
    "license": "MIT",
    "web": "https://github.com/Nycto/PerlinNim"
  },
  {
    "name": "pfring",
    "url": "https://github.com/rgv151/pfring.nim",
    "method": "git",
    "tags": [
      "pf_ring",
      "packet",
      "sniff",
      "pcap",
      "pfring",
      "network",
      "capture",
      "socket"
    ],
    "description": "PF_RING wrapper for Nim",
    "license": "MIT",
    "web": "https://github.com/rgv151/pfring.nim"
  },
  {
    "name": "xxtea",
    "url": "https://github.com/xxtea/xxtea-nim",
    "method": "git",
    "tags": [
      "xxtea",
      "encrypt",
      "decrypt",
      "crypto"
    ],
    "description": "XXTEA encryption algorithm library written in pure Nim.",
    "license": "MIT",
    "web": "https://github.com/xxtea/xxtea-nim"
  },
  {
    "name": "xxhash",
    "url": "https://github.com/rgv151/xxhash.nim",
    "method": "git",
    "tags": [
      "fast",
      "hash",
      "algorithm"
    ],
    "description": "xxhash wrapper for Nim",
    "license": "MIT",
    "web": "https://github.com/rgv151/xxhash.nim"
  },
  {
    "name": "libipset",
    "url": "https://github.com/rgv151/libipset.nim",
    "method": "git",
    "tags": [
      "ipset",
      "firewall",
      "netfilter",
      "mac",
      "ip",
      "network",
      "collection",
      "rule",
      "set"
    ],
    "description": "libipset wrapper for Nim",
    "license": "MIT",
    "web": "https://github.com/rgv151/libipset.nim"
  },
  {
    "name": "pop3",
    "url": "https://github.com/FedericoCeratto/nim-pop3",
    "method": "git",
    "tags": [
      "network",
      "pop3",
      "email"
    ],
    "description": "POP3 client library",
    "license": "LGPLv3",
    "web": "https://github.com/FedericoCeratto/nim-pop3"
  },
  {
    "name": "nimrpc",
    "url": "https://github.com/rogercloud/nim-rpc",
    "method": "git",
    "tags": [
      "msgpack",
      "library",
      "rpc",
      "nimrpc"
    ],
    "description": "RPC implementation for Nim based on msgpack4nim",
    "license": "MIT",
    "web": "https://github.com/rogercloud/nim-rpc"
  },
  {
    "name": "asyncevents",
    "url": "https://github.com/tulayang/asyncevents",
    "method": "git",
    "tags": [
      "event",
      "future",
      "asyncdispath"
    ],
    "description": "Asynchronous event loop for progaming with MVC",
    "license": "MIT",
    "web": "https://github.com/tulayang/asyncevents"
  },
  {
    "name": "nimSHA2",
    "url": "https://github.com/jangko/nimSHA2",
    "method": "git",
    "tags": [
      "hash",
      "crypto",
      "library",
      "sha2"
    ],
    "description": "Secure Hash Algorithm - 2, [224, 256, 384, and 512 bits]",
    "license": "MIT",
    "web": "https://github.com/jangko/nimSHA2"
  },
  {
    "name": "nimAES",
    "url": "https://github.com/jangko/nimAES",
    "method": "git",
    "tags": [
      "crypto",
      "library",
      "aes",
      "encryption",
      "rijndael"
    ],
    "description": "Advanced Encryption Standard, Rijndael Algorithm",
    "license": "MIT",
    "web": "https://github.com/jangko/nimAES"
  },
  {
    "name": "nimeverything",
    "url": "https://github.com/xland/nimeverything/",
    "method": "git",
    "tags": [
      "everything",
      "voidtools",
      "Everything Search Engine"
    ],
    "description": "everything  search engine wrapper",
    "license": "MIT",
    "web": "https://github.com/xland/nimeverything"
  },
  {
    "name": "vidhdr",
    "url": "https://github.com/achesak/nim-vidhdr",
    "method": "git",
    "tags": [
      "video",
      "formats",
      "file"
    ],
    "description": "Library for detecting the format of an video file",
    "license": "MIT",
    "web": "https://github.com/achesak/nim-vidhdr"
  },
  {
    "name": "gitapi",
    "url": "https://github.com/achesak/nim-gitapi",
    "method": "git",
    "tags": [
      "git",
      "version control",
      "library"
    ],
    "description": "Nim wrapper around the git version control software",
    "license": "MIT",
    "web": "https://github.com/achesak/nim-gitapi"
  },
  {
    "name": "ptrace",
    "url": "https://github.com/rgv151/ptrace.nim",
    "method": "git",
    "tags": [
      "ptrace",
      "trace",
      "process",
      "syscal",
      "system",
      "call"
    ],
    "description": "ptrace wrapper for Nim",
    "license": "MIT",
    "web": "https://github.com/rgv151/ptrace.nim"
  },
  {
    "name": "ndbex",
    "url": "https://github.com/Senketsu/nim-db-ex",
    "method": "git",
    "tags": [
      "extension",
      "database",
      "convenience",
      "db",
      "mysql",
      "postgres",
      "sqlite"
    ],
    "description": "extension modules for Nim's 'db_*' modules",
    "license": "MIT",
    "web": "https://github.com/Senketsu/nim-db-ex"
  },
  {
    "name": "spry",
    "url": "https://github.com/gokr/spry",
    "method": "git",
    "tags": [
      "language",
      "library",
      "scripting"
    ],
    "description": "A Smalltalk and Rebol inspired language implemented as an AST interpreter",
    "license": "MIT",
    "web": "https://github.com/gokr/spry"
  },
  {
    "name": "nimBMP",
    "url": "https://github.com/jangko/nimBMP",
    "method": "git",
    "tags": [
      "graphics",
      "library",
      "BMP"
    ],
    "description": "BMP encoder and decoder",
    "license": "MIT",
    "web": "https://github.com/jangko/nimBMP"
  },
  {
    "name": "nimPNG",
    "url": "https://github.com/jangko/nimPNG",
    "method": "git",
    "tags": [
      "graphics",
      "library",
      "PNG"
    ],
    "description": "PNG(Portable Network Graphics) encoder and decoder",
    "license": "MIT",
    "web": "https://github.com/jangko/nimPNG"
  },
  {
    "name": "litestore",
    "url": "https://github.com/h3rald/litestore",
    "method": "git",
    "tags": [
      "database",
      "rest",
      "sqlite"
    ],
    "description": "A lightweight, self-contained, RESTful, searchable, multi-format NoSQL document store",
    "license": "MIT",
    "web": "https://h3rald.com/litestore"
  },
  {
    "name": "parseFixed",
    "url": "https://github.com/jlp765/parsefixed",
    "method": "git",
    "tags": [
      "parse",
      "fixed",
      "width",
      "parser",
      "text"
    ],
    "description": "Parse fixed-width fields within lines of text (complementary to parsecsv)",
    "license": "MIT",
    "web": "https://github.com/jlp765/parsefixed"
  },
  {
    "name": "playlists",
    "url": "https://github.com/achesak/nim-playlists",
    "method": "git",
    "tags": [
      "library",
      "playlists",
      "M3U",
      "PLS",
      "XSPF"
    ],
    "description": "Nim library for parsing PLS, M3U, and XSPF playlist files",
    "license": "MIT",
    "web": "https://github.com/achesak/nim-playlists"
  },
  {
    "name": "seqmath",
    "url": "https://github.com/jlp765/seqmath",
    "method": "git",
    "tags": [
      "math",
      "seq",
      "sequence",
      "array",
      "nested",
      "algebra",
      "statistics",
      "lifted",
      "financial"
    ],
    "description": "Nim math library for sequences and nested sequences (extends math library)",
    "license": "MIT",
    "web": "https://github.com/jlp765/seqmath"
  },
  {
    "name": "daemonize",
    "url": "https://github.com/rgv151/daemonize.nim",
    "method": "git",
    "tags": [
      "daemonize",
      "background",
      "fork",
      "unix",
      "linux",
      "process"
    ],
    "description": "This library makes your code run as a daemon process on Unix-like systems",
    "license": "MIT",
    "web": "https://github.com/rgv151/daemonize.nim"
  },
  {
    "name": "tnim",
    "url": "https://github.com/jlp765/tnim",
    "method": "git",
    "tags": [
      "REPL",
      "sandbox",
      "interactive",
      "compiler",
      "code",
      "language"
    ],
    "description": "tnim is a Nim REPL - an interactive sandbox for testing Nim code",
    "license": "MIT",
    "web": "https://github.com/jlp765/tnim"
  },
  {
    "name": "ris",
    "url": "https://github.com/achesak/nim-ris",
    "method": "git",
    "tags": [
      "RIS",
      "citation",
      "library"
    ],
    "description": "Module for working with RIS citation files",
    "license": "MIT",
    "web": "https://github.com/achesak/nim-ris"
  },
  {
    "name": "geoip",
    "url": "https://github.com/achesak/nim-geoip",
    "method": "git",
    "tags": [
      "IP",
      "address",
      "location",
      "geolocation"
    ],
    "description": "Retrieve info about a location from an IP address",
    "license": "MIT",
    "web": "https://github.com/achesak/nim-geoip"
  },
  {
    "name": "freegeoip",
    "url": "https://github.com/achesak/nim-freegeoip",
    "method": "git",
    "tags": [
      "IP",
      "address",
      "location",
      "geolocation"
    ],
    "description": "Retrieve info about a location from an IP address",
    "license": "MIT",
    "web": "https://github.com/achesak/nim-freegeoip"
  },
  {
    "name": "nimroutine",
    "url": "https://github.com/rogercloud/nim-routine",
    "method": "git",
    "tags": [
      "goroutine",
      "routine",
      "lightweight",
      "thread"
    ],
    "description": "A go routine like nim implementation",
    "license": "MIT",
    "web": "https://github.com/rogercloud/nim-routine"
  },
  {
    "name": "coverage",
    "url": "https://github.com/yglukhov/coverage",
    "method": "git",
    "tags": [
      "code",
      "coverage"
    ],
    "description": "Code coverage library",
    "license": "MIT",
    "web": "https://github.com/yglukhov/coverage"
  },
  {
    "name": "golib",
    "url": "https://github.com/stefantalpalaru/golib-nim",
    "method": "git",
    "tags": [
      "library",
      "wrapper"
    ],
    "description": "Bindings for golib - a library that (ab)uses gccgo to bring Go's channels and goroutines to the rest of the world",
    "license": "BSD",
    "web": "https://github.com/stefantalpalaru/golib-nim"
  },
  {
    "name": "libnotify",
    "url": "https://github.com/FedericoCeratto/nim-libnotify.git",
    "method": "git",
    "tags": [
      "library",
      "wrapper",
      "desktop"
    ],
    "description": "Minimalistic libnotify wrapper for desktop notifications",
    "license": "LGPLv3",
    "web": "https://github.com/FedericoCeratto/nim-libnotify"
  },
  {
    "name": "nimcat",
    "url": "https://github.com/shakna-israel/nimcat",
    "method": "git",
    "tags": [
      "cat",
      "cli"
    ],
    "description": "An implementation of cat in Nim",
    "license": "MIT",
    "web": "https://github.com/shakna-israel/nimcat"
  },
  {
    "name": "sections",
    "url": "https://github.com/c0ffeeartc/nim-sections",
    "method": "git",
    "tags": [
      "BDD",
      "test"
    ],
    "description": "`Section` macro with BDD aliases for testing",
    "license": "MIT",
    "web": "https://github.com/c0ffeeartc/nim-sections"
  },
  {
    "name": "nimfp",
    "url": "https://github.com/vegansk/nimfp",
    "method": "git",
    "tags": [
      "functional",
      "library"
    ],
    "description": "Nim functional programming library",
    "license": "MIT",
    "web": "https://github.com/vegansk/nimfp"
  },
  {
    "name": "nhsl",
    "url": "https://github.com/twist-vector/nhsl.git",
    "method": "git",
    "tags": [
      "library",
      "serialization",
      "pure"
    ],
    "description": "Nim Hessian Serialization Library encodes/decodes data into the Hessian binary protocol",
    "license": "LGPL",
    "web": "https://github.com/twist-vector/nhsl"
  },
  {
    "name": "nimstopwatch",
    "url": "https://github.com/twist-vector/nim-stopwatch.git",
    "method": "git",
    "tags": [
      "app",
      "timer"
    ],
    "description": "A Nim-based, non-graphical application designed to measure the amount of time elapsed from its activation to deactivation, includes total elapsed time, lap, and split times.",
    "license": "LGPL",
    "web": "https://github.com/twist-vector/nim-stopwatch"
  },
  {
    "name": "playground",
    "url": "https://github.com/theduke/nim-playground",
    "method": "git",
    "tags": [
      "webapp",
      "execution",
      "code",
      "sandbox"
    ],
    "description": "Web-based playground for testing Nim code.",
    "license": "MIT",
    "web": "https://github.com/theduke/nim-playground"
  },
  {
    "name": "nimsl",
    "url": "https://github.com/yglukhov/nimsl",
    "method": "git",
    "tags": [
      "shader",
      "opengl",
      "glsl"
    ],
    "description": "Shaders in Nim.",
    "license": "MIT",
    "web": "https://github.com/yglukhov/nimsl"
  },
  {
    "name": "omnilog",
    "url": "https://github.com/nim-appkit/omnilog",
    "method": "git",
    "tags": [
      "library",
      "logging",
      "logs"
    ],
    "description": "Advanced logging library for Nim with structured logging, formatters, filters and writers.",
    "license": "MIT",
    "web": "https://github.com/nim-appkit/omnilog"
  },
  {
    "name": "values",
    "url": "https://github.com/nim-appkit/values",
    "method": "git",
    "tags": [
      "library",
      "values",
      "datastructures"
    ],
    "description": "Library for working with arbitrary values + a map data structure.",
    "license": "MIT",
    "web": "https://github.com/nim-appkit/values"
  },
  {
    "name": "geohash",
    "url": "https://github.com/twist-vector/nim-geohash.git",
    "method": "git",
    "tags": [
      "library",
      "geocoding",
      "pure"
    ],
    "description": "Nim implementation of the geohash latitude/longitude geocode system",
    "license": "Apache License 2.0",
    "web": "https://github.com/twist-vector/nim-geohash"
  },
  {
    "name": "bped",
    "url": "https://github.com/twist-vector/nim-bped.git",
    "method": "git",
    "tags": [
      "library",
      "serialization",
      "pure"
    ],
    "description": "Nim implementation of the Bittorrent ascii serialization protocol",
    "license": "Apache License 2.0",
    "web": "https://github.com/twist-vector/nim-bped"
  },
  {
    "name": "ctrulib",
    "url": "https://github.com/skyforce77/ctrulib-nim.git",
    "method": "git",
    "tags": [
      "library",
      "nintendo",
      "3ds"
    ],
    "description": "ctrulib wrapper",
    "license": "GPLv2",
    "web": "https://github.com/skyforce77/ctrulib-nim"
  },
  {
    "name": "nimrdkafka",
    "url": "https://github.com/dfdeshom/nimrdkafka.git",
    "method": "git",
    "tags": [
      "library",
      "wrapper",
      "kafka"
    ],
    "description": "Nim wrapper for librdkafka",
    "license": "Apache License 2.0",
    "web": "https://github.com/dfdeshom/nimrdkafka"
  },
  {
    "name": "utils",
    "url": "https://github.com/nim-appkit/utils",
    "method": "git",
    "tags": [
      "library",
      "utilities"
    ],
    "description": "Collection of string, parsing, pointer, ... utilities.",
    "license": "MIT",
    "web": "https://github.com/nim-appkit/utils"
  },
  {
    "name": "pymod",
    "url": "https://github.com/jboy/nim-pymod",
    "method": "git",
    "tags": [
      "wrapper",
      "python",
      "module",
      "numpy",
      "array",
      "matrix",
      "ndarray",
      "pyobject",
      "pyarrayobject",
      "iterator",
      "iterators",
      "docstring"
    ],
    "description": "Auto-generate a Python module that wraps a Nim module.",
    "license": "MIT",
    "web": "https://github.com/jboy/nim-pymod"
  },
  {
    "name": "db",
    "url": "https://github.com/jlp765/db",
    "method": "git",
    "tags": [
      "wrapper",
      "database",
      "module",
      "sqlite",
      "mysql",
      "postgres",
      "db_sqlite",
      "db_mysql",
      "db_postgres"
    ],
    "description": "Unified db access module, providing a single library module to access the db_sqlite, db_mysql and db_postgres modules.",
    "license": "MIT",
    "web": "https://github.com/jlp765/db"
  },
  {
    "name": "nimsnappy",
    "url": "https://github.com/dfdeshom/nimsnappy.git",
    "method": "git",
    "tags": [
      "wrapper",
      "compression"
    ],
    "description": "Nim wrapper for the snappy compression library. there is also a high-level API for easy use",
    "license": "BSD",
    "web": "https://github.com/dfdeshom/nimsnappy"
  },
  {
    "name": "nimLUA",
    "url": "https://github.com/jangko/nimLUA",
    "method": "git",
    "tags": [
      "lua",
      "library",
      "bind",
      "glue",
      "macros"
    ],
    "description": "glue code generator to bind Nim and Lua together using Nim's powerful macro",
    "license": "MIT",
    "web": "https://github.com/jangko/nimLUA"
  },
  {
    "name": "sound",
    "url": "https://github.com/yglukhov/sound.git",
    "method": "git",
    "tags": [
      "sound",
      "ogg"
    ],
    "description": "Cross-platform sound mixer library",
    "license": "MIT",
    "web": "https://github.com/yglukhov/sound"
  },
  {
    "name": "nimi3status",
    "url": "https://github.com/FedericoCeratto/nimi3status",
    "method": "git",
    "tags": [
      "i3",
      "i3status"
    ],
    "description": "Lightweight i3 status bar.",
    "license": "GPLv3",
    "web": "https://github.com/FedericoCeratto/nimi3status"
  },
  {
    "name": "native_dialogs",
    "url": "https://github.com/SSPkrolik/nim-native-dialogs.git",
    "method": "git",
    "tags": [
      "ui",
      "gui",
      "cross-platform",
      "library"
    ],
    "description": "Implements framework-agnostic native operating system dialogs calls",
    "license": "MIT",
    "web": "https://github.com/SSPkrolik/nim-native-dialogs"
  },
  {
    "name": "variant",
    "url": "https://github.com/yglukhov/variant.git",
    "method": "git",
    "tags": [
      "variant"
    ],
    "description": "Variant type and type matching",
    "license": "MIT",
    "web": "https://github.com/yglukhov/variant"
  },
  {
    "name": "pythonmath",
    "url": "https://github.com/achesak/nim-pythonmath",
    "method": "git",
    "tags": [
      "library",
      "python",
      "math"
    ],
    "description": "Module to provide an interface as similar as possible to Python's math libary",
    "license": "MIT",
    "web": "https://github.com/achesak/nim-pythonmath"
  },
  {
    "name": "nimlz4",
    "url": "https://github.com/dfdeshom/nimlz4.git",
    "method": "git",
    "tags": [
      "wrapper",
      "compression",
      "lzo",
      "lz4"
    ],
    "description": "Nim wrapper for the LZ4 library. There is also a high-level API for easy use",
    "license": "BSD",
    "web": "https://github.com/dfdeshom/nimlz4"
  },
  {
    "name": "pythonize",
    "url": "https://github.com/marcoapintoo/nim-pythonize.git",
    "method": "git",
    "tags": [
      "python",
      "wrapper"
    ],
    "description": "A higher-level wrapper for the Python Programing Language",
    "license": "MIT",
    "web": "https://github.com/marcoapintoo/nim-pythonize"
  },
  {
    "name": "cligen",
    "url": "https://github.com/c-blake/cligen.git",
    "method": "git",
    "tags": [
      "library",
      "commandline",
      "arguments",
      "switches",
      "parsing",
      "options"
    ],
    "description": "Infer & generate command-line interace/option/argument parsers",
    "license": "MIT",
    "web": "https://github.com/c-blake/cligen"
  },
  {
    "name": "fnmatch",
    "url": "https://github.com/achesak/nim-fnmatch",
    "method": "git",
    "tags": [
      "library",
      "unix",
      "files",
      "matching"
    ],
    "description": "Nim module for filename matching with UNIX shell patterns",
    "license": "MIT",
    "web": "https://github.com/achesak/nim-fnmatch"
  },
  {
    "name": "shorturl",
    "url": "https://github.com/achesak/nim-shorturl",
    "method": "git",
    "tags": [
      "library",
      "url",
      "uid"
    ],
    "description": "Nim module for generating URL identifiers for Tiny URL and bit.ly-like URLs",
    "license": "MIT",
    "web": "https://github.com/achesak/nim-shorturl"
  },
  {
    "name": "teafiles",
    "url": "git@github.com:unicredit/nim-teafiles.git",
    "method": "git",
    "tags": [
      "teafiles",
      "mmap",
      "timeseries"
    ],
    "description": "TeaFiles provide fast read/write access to time series data",
    "license": "Apache2",
    "web": "https://github.com/unicredit/nim-teafiles"
  },
  {
    "name": "emmy",
    "url": "git@github.com:unicredit/emmy.git",
    "method": "git",
    "tags": [
      "algebra",
      "polynomials",
      "primes",
      "ring",
      "quotients"
    ],
    "description": "Algebraic structures and related operations for Nim",
    "license": "Apache2",
    "web": "https://github.com/unicredit/emmy"
  },
  {
    "name": "impulse_engine",
    "url": "https://github.com/matkuki/Nim-Impulse-Engine",
    "method": "git",
    "tags": [
      "physics",
      "engine",
      "2D"
    ],
    "description": "Nim port of a simple 2D physics engine",
    "license": "zlib",
    "web": "https://github.com/matkuki/Nim-Impulse-Engine"
  },
  {
    "name": "notifications",
    "url": "https://github.com/dom96/notifications",
    "method": "git",
    "tags": [
      "notifications",
      "alerts",
      "gui",
      "toasts",
      "macosx",
      "cocoa"
    ],
    "description": "Library for displaying notifications on the desktop",
    "license": "MIT",
    "web": "https://github.com/dom96/notifications"
  },
  {
    "name": "reactor",
    "url": "https://github.com/zielmicha/reactor.nim",
    "method": "git",
    "tags": [
      "async",
      "libuv",
      "http",
      "tcp"
    ],
    "description": "Asynchronous networking engine for Nim",
    "license": "MIT",
    "web": "https://networkos.net/nim/reactor.nim"
  },
  {
    "name": "collections",
    "url": "https://github.com/zielmicha/collections.nim",
    "method": "git",
    "tags": [
      "iterator",
      "functional"
    ],
    "description": "Various collections and utilities",
    "license": "MIT",
    "web": "https://github.com/zielmicha/collections.nim"
  },
  {
    "name": "capnp",
    "url": "https://github.com/zielmicha/capnp.nim",
    "method": "git",
    "tags": [
      "capnp",
      "serialization",
      "protocol",
      "rpc"
    ],
    "description": "Cap'n Proto implementation for Nim",
    "license": "MIT",
    "web": "https://github.com/zielmicha/capnp.nim"
  },
  {
    "name": "biscuits",
    "url": "https://github.com/achesak/nim-biscuits",
    "method": "git",
    "tags": [
      "cookie",
      "persistence"
    ],
    "description": "better cookie handling",
    "license": "MIT",
    "web": "https://github.com/achesak/nim-biscuits"
  },
  {
    "name": "pari",
    "url": "https://github.com/lompik/pari.nim",
    "method": "git",
    "tags": [
      "number theory",
      "computer algebra system"
    ],
    "description": "Pari/GP C library wrapper",
    "license": "MIT",
    "web": "https://github.com/lompik/pari.nim"
  },
  {
    "name": "spacenav",
    "url": "https://github.com/nimious/spacenav.git",
    "method": "git",
    "tags": [
      "binding",
      "3dx",
      "3dconnexion",
      "libspnav",
      "spacenav",
      "spacemouse",
      "spacepilot",
      "spacenavigator"
    ],
    "description": "Bindings for libspnav, the free 3Dconnexion device driver",
    "license": "MIT",
    "web": "https://github.com/nimious/spacenav"
  },
  {
    "name": "isense",
    "url": "https://github.com/nimious/isense.git",
    "method": "git",
    "tags": [
      "binding",
      "isense",
      "intersense",
      "inertiacube",
      "intertrax",
      "microtrax",
      "thales",
      "tracking",
      "sensor"
    ],
    "description": "Bindings for the InterSense SDK",
    "license": "MIT",
    "web": "https://github.com/nimious/isense"
  },
  {
    "name": "libusb",
    "url": "https://github.com/nimious/libusb.git",
    "method": "git",
    "tags": [
      "binding",
      "usb",
      "libusb"
    ],
    "description": "Bindings for libusb, the cross-platform user library to access USB devices.",
    "license": "MIT",
    "web": "https://github.com/nimious/libusb"
  },
  {
    "name": "myo",
    "url": "https://github.com/nimious/myo.git",
    "method": "git",
    "tags": [
      "binding",
      "myo",
      "thalmic",
      "armband",
      "gesture"
    ],
    "description": "Bindings for the Thalmic Labs Myo gesture control armband SDK.",
    "license": "MIT",
    "web": "https://github.com/nimious/myo"
  },
  {
    "name": "oculus",
    "url": "https://github.com/nimious/oculus.git",
    "method": "git",
    "tags": [
      "binding",
      "oculus",
      "rift",
      "vr",
      "libovr",
      "ovr",
      "dk1",
      "dk2",
      "gearvr"
    ],
    "description": "Bindings for the Oculus VR SDK.",
    "license": "MIT",
    "web": "https://github.com/nimious/oculus"
  },
  {
    "name": "serialport",
    "url": "https://github.com/nimious/serialport.git",
    "method": "git",
    "tags": [
      "binding",
      "libserialport",
      "serial",
      "communication"
    ],
    "description": "Bindings for libserialport, the cross-platform serial communication library.",
    "license": "MIT",
    "web": "https://github.com/nimious/serialport"
  },
  {
    "name": "gles",
    "url": "https://github.com/nimious/gles.git",
    "method": "git",
    "tags": [
      "binding",
      "khronos",
      "gles",
      "opengl es"
    ],
    "description": "Bindings for OpenGL ES, the embedded 3D graphics library.",
    "license": "MIT",
    "web": "https://github.com/nimious/gles"
  },
  {
    "name": "egl",
    "url": "https://github.com/nimious/egl.git",
    "method": "git",
    "tags": [
      "binding",
      "khronos",
      "egl",
      "opengl",
      "opengl es",
      "openvg"
    ],
    "description": "Bindings for EGL, the native platform interface for rendering APIs.",
    "license": "MIT",
    "web": "https://github.com/nimious/egl"
  },
  {
    "name": "sixense",
    "url": "https://github.com/nimious/sixense.git",
    "method": "git",
    "tags": [
      "binding",
      "sixense",
      "razer hydra",
      "stem system",
      "vr"
    ],
    "description": "Bindings for the Sixense Core API.",
    "license": "MIT",
    "web": "https://github.com/nimious/sixense"
  },
  {
    "name": "listsv",
    "url": "https://github.com/srwiley/listsv.git",
    "method": "git",
    "tags": [
      "singly linked list",
      "doubly linked list"
    ],
    "description": "Basic operations on singly and doubly linked lists.",
    "license": "MIT",
    "web": "https://github.com/srwiley/listsv"
  },
  {
    "name": "kissfft",
    "url": "https://github.com/m13253/nim-kissfft",
    "method": "git",
    "tags": [
      "fft",
      "dsp",
      "signal"
    ],
    "description": "Nim binding for KissFFT Fast Fourier Transform library",
    "license": "BSD",
    "web": "https://github.com/m13253/nim-kissfft"
  },
  {
    "name": "nimbench",
    "url": "https://github.com/ivankoster/nimbench.git",
    "method": "git",
    "tags": [
      "benchmark",
      "micro benchmark",
      "timer"
    ],
    "description": "Micro benchmarking tool to measure speed of code, with the goal of optimizing it.",
    "license": "Apache License, Version 2.0",
    "web": "https://github.com/ivankoster/nimbench"
  },
  {
    "name": "nest",
    "url": "https://github.com/kedean/nest.git",
    "method": "git",
    "tags": [
      "library",
      "api",
      "router",
      "web"
    ],
    "description": "RESTful URI router",
    "license": "MIT",
    "web": "https://github.com/kedean/nest"
  },
  {
    "name": "nimbluez",
    "url": "https://github.com/Electric-Blue/NimBluez.git",
    "method": "git",
    "tags": [
      "bluetooth",
      "library",
      "wrapper",
      "sockets"
    ],
    "description": "Nim modules for access to system Bluetooth resources.",
    "license": "BSD",
    "web": "https://github.com/Electric-Blue/NimBluez"
  },
  {
    "name": "yaml",
    "url": "https://github.com/flyx/NimYAML",
    "method": "git",
    "tags": [
      "serialization",
      "parsing",
      "library",
      "yaml"
    ],
    "description": "YAML 1.2 implementation for Nim",
    "license": "MIT",
    "web": "http://flyx.github.io/NimYAML/"
  },
  {
    "name": "nimyaml",
    "url": "https://github.com/flyx/NimYAML",
    "method": "git",
    "tags": [
      "serialization",
      "parsing",
      "library",
      "yaml"
    ],
    "description": "YAML 1.2 implementation for Nim",
    "license": "MIT",
    "web": "http://flyx.github.io/NimYAML/"
  },
  {
    "name": "jsmn",
    "url": "https://github.com/OpenSystemsLab/jsmn.nim",
    "method": "git",
    "tags": [
      "json",
      "token",
      "tokenizer",
      "parser",
      "jsmn"
    ],
    "description": "Jsmn - a world fastest JSON parser - in pure Nim",
    "license": "MIT",
    "web": "https://github.com/OpenSystemsLab/jsmn.nim"
  },
  {
    "name": "mangle",
    "url": "https://github.com/baabelfish/mangle",
    "method": "git",
    "tags": [
      "functional",
      "iterators",
      "lazy",
      "library"
    ],
    "description": "Yet another iterator library",
    "license": "MIT",
    "web": "https://github.com/baabelfish/mangle"
  },
  {
    "name": "nimshell",
    "url": "https://github.com/vegansk/nimshell",
    "method": "git",
    "tags": [
      "shell",
      "utility"
    ],
    "description": "Library for shell scripting in nim",
    "license": "MIT",
    "web": "https://github.com/vegansk/nimshell"
  },
  {
    "name": "rosencrantz",
    "url": "https://github.com/andreaferretti/rosencrantz",
    "method": "git",
    "tags": [
      "web",
      "server",
      "DSL",
      "combinators"
    ],
    "description": "A web DSL for Nim",
    "license": "MIT",
    "web": "https://github.com/andreaferretti/rosencrantz"
  },
  {
    "name": "sam",
    "url": "https://github.com/OpenSystemsLab/sam.nim",
    "method": "git",
    "tags": [
      "json",
      "binding",
      "map",
      "dump",
      "load"
    ],
    "description": "Fast and just works JSON-Binding for Nim",
    "license": "MIT",
    "web": "https://github.com/OpenSystemsLab/sam.nim"
  },
  {
    "name": "twitter",
    "url": "https://github.com/kubo39/twitter",
    "method": "git",
    "tags": [
      "library",
      "wrapper",
      "twitter"
    ],
    "description": "Low-level twitter API wrapper library for Nim.",
    "license": "MIT",
    "web": "https://github.com/kubo39/twitter"
  },
  {
    "name": "stomp",
    "url": "https://bitbucket.org/mahlon/nim-stomp",
    "method": "hg",
    "tags": [
      "stomp",
      "library",
      "messaging",
      "events"
    ],
    "description": "A pure-nim implementation of the STOMP protocol for machine messaging.",
    "license": "MIT",
    "web": "http://bitbucket.org/mahlon/nim-stomp"
  },
  {
    "name": "srt",
    "url": "https://github.com/achesak/nim-srt",
    "method": "git",
    "tags": [
      "srt",
      "subrip",
      "subtitle"
    ],
    "description": "Nim module for parsing SRT (SubRip) subtitle files",
    "license": "MIT",
    "web": "https://github.com/achesak/nim-srt"
  },
  {
    "name": "subviewer",
    "url": "https://github.com/achesak/nim-subviewer",
    "method": "git",
    "tags": [
      "subviewer",
      "subtitle"
    ],
    "description": "Nim module for parsing SubViewer subtitle files",
    "license": "MIT",
    "web": "https://github.com/achesak/nim-subviewer"
  },
  {
    "name": "Kinto",
    "url": "https://github.com/OpenSystemsLab/kinto.nim",
    "method": "git",
    "tags": [
      "mozilla",
      "kinto",
      "json",
      "storage",
      "server",
      "client"
    ],
    "description": "Kinto Client for Nim",
    "license": "MIT",
    "web": "https://github.com/OpenSystemsLab/kinto.nim"
  },
  {
    "name": "xmltools",
    "url": "https://github.com/vegansk/xmltools",
    "method": "git",
    "tags": [
      "xml",
      "functional",
      "library",
      "parsing"
    ],
    "description": "High level xml library for Nim",
    "license": "MIT",
    "web": "https://github.com/vegansk/xmltools"
  },
  {
    "name": "nimongo",
    "url": "https://github.com/SSPkrolik/nimongo",
    "method": "git",
    "tags": [
      "mongo",
      "mongodb",
      "database",
      "server",
      "driver",
      "storage"
    ],
    "description": "MongoDB driver in pure Nim language with synchronous and asynchronous I/O support",
    "license": "MIT",
    "web": "https://github.com/SSPkrolik/nimongo"
  },
  {
    "name": "nimboost",
    "url": "https://github.com/vegansk/nimboost",
    "method": "git",
    "tags": [
      "stdlib",
      "library",
      "utility"
    ],
    "description": "Additions to the Nim's standard library, like boost for C++",
    "license": "MIT",
    "web": "http://vegansk.github.io/nimboost/"
  },
  {
    "name": "asyncdocker",
    "url": "https://github.com/tulayang/asyncdocker",
    "method": "git",
    "tags": [
      "async",
      "docker"
    ],
    "description": "Asynchronous docker client written by Nim-lang",
    "license": "MIT",
    "web": "http://tulayang.github.io/asyncdocker.html"
  },
  {
    "name": "python3",
    "url": "https://github.com/matkuki/python3",
    "method": "git",
    "tags": [
      "python",
      "wrapper"
    ],
    "description": "Wrapper to interface with the Python 3 interpreter",
    "license": "MIT",
    "web": "https://github.com/matkuki/python3"
  },
  {
    "name": "jser",
    "url": "https://github.com/niv/jser.nim",
    "method": "git",
    "tags": [
      "json",
      "serialize",
      "tuple"
    ],
    "description": "json de/serializer for tuples and more",
    "license": "MIT",
    "web": "https://github.com/niv/jser.nim"
  },
  {
    "name": "pledge",
    "url": "https://github.com/euantorano/pledge.nim",
    "method": "git",
    "tags": [
      "pledge",
      "openbsd"
    ],
    "description": "OpenBSDs pledge(2) for Nim.",
    "license": "BSD3",
    "web": "https://github.com/euantorano/pledge.nim"
  },
  {
    "name": "sophia",
    "url": "https://github.com/gokr/nim-sophia",
    "method": "git",
    "tags": [
      "library",
      "wrapper",
      "database"
    ],
    "description": "Nim wrapper of the Sophia key/value store",
    "license": "MIT",
    "web": "https://github.com/gokr/nim-sophia"
  },
  {
    "name": "progress",
    "url": "https://github.com/euantorano/progress.nim",
    "method": "git",
    "tags": [
      "progress",
      "bar",
      "terminal",
      "ui"
    ],
    "description": "A simple progress bar for Nim.",
    "license": "BSD3",
    "web": "https://github.com/euantorano/progress.nim"
  },
  {
    "name": "websocket",
    "url": "https://github.com/niv/websocket.nim",
    "method": "git",
    "tags": [
      "http",
      "websockets",
      "async",
      "client",
      "server"
    ],
    "description": "websockets for nim",
    "license": "MIT",
    "web": "https://github.com/niv/websocket.nim"
  },
  {
    "name": "cucumber",
    "url": "https://github.com/shaunc/cucumber_nim",
    "method": "git",
    "tags": [
      "testing",
      "cucumber",
      "bdd"
    ],
    "description": "implements the cucumber BDD framework in the nim language",
    "license": "MIT",
    "web": "https://github.com/shaunc/cucumber_nim"
  },
  {
    "name": "libmpdclient",
    "url": "https://github.com/lompik/libmpdclient.nim",
    "method": "git",
    "tags": [
      "MPD",
      "Music Player Daemon"
    ],
    "description": "Bindings for the Music Player Daemon C client library",
    "license": "BSD",
    "web": "https://github.com/lompik/libmpdclient.nim"
  },
  {
    "name": "awk",
    "url": "https://github.com/greencardamom/awk",
    "method": "git",
    "tags": [
      "awk"
    ],
    "description": "Nim for awk programmers",
    "license": "MIT",
    "web": "https://github.com/greencardamom/awk"
  },
  {
    "name": "dotenv",
    "url": "https://github.com/euantorano/dotenv.nim",
    "method": "git",
    "tags": [
      "env",
      "dotenv",
      "configuration",
      "environment"
    ],
    "description": "Loads environment variables from `.env`.",
    "license": "BSD3",
    "web": "https://github.com/euantorano/dotenv.nim"
  },
  {
    "name": "sph",
    "url": "https://github.com/aidansteele/sph",
    "method": "git",
    "tags": [
      "crypto",
      "hashes",
      "md5",
      "sha"
    ],
    "description": "Large number of cryptographic hashes for Nim",
    "license": "MIT",
    "web": "https://github.com/aidansteele/sph"
  },
  {
    "name": "libsodium",
    "url": "https://github.com/FedericoCeratto/nim-libsodium",
    "method": "git",
    "tags": [
      "wrapper",
      "library",
      "security",
      "crypto"
    ],
    "description": "libsodium wrapper",
    "license": "LGPLv3",
    "web": "https://github.com/FedericoCeratto/nim-libsodium"
  },
  {
    "name": "aws_sdk",
    "url": "https://github.com/aidansteele/aws_sdk.nim",
    "method": "git",
    "tags": [
      "aws",
      "amazon"
    ],
    "description": "Library for interacting with Amazon Web Services (AWS)",
    "license": "MIT",
    "web": "https://github.com/aidansteele/aws_sdk.nim"
  },
  {
    "name": "i18n",
    "url": "https://github.com/Parashurama/nim-i18n",
    "method": "git",
    "tags": [
      "gettext",
      "i18n",
      "internationalisation"
    ],
    "description": "Bring a gettext-like internationalisation module to Nim",
    "license": "MIT",
    "web": "https://github.com/Parashurama/nim-i18n"
  },
  {
    "name": "persistent_enums",
    "url": "https://github.com/yglukhov/persistent_enums",
    "method": "git",
    "tags": [
      "enum",
      "binary",
      "protocol"
    ],
    "description": "Define enums which values preserve their binary representation upon inserting or reordering",
    "license": "MIT",
    "web": "https://github.com/yglukhov/persistent_enums"
  },
  {
    "name": "nimcl",
    "url": "https://github.com/unicredit/nimcl",
    "method": "git",
    "tags": [
      "OpenCL",
      "GPU"
    ],
    "description": "High level wrapper over OpenCL",
    "license": "Apache License 2.0",
    "web": "https://github.com/unicredit/nimcl"
  },
  {
    "name": "nimblas",
    "url": "https://github.com/unicredit/nimblas",
    "method": "git",
    "tags": [
      "BLAS",
      "linear algebra",
      "vector",
      "matrix"
    ],
    "description": "BLAS for Nim",
    "license": "Apache License 2.0",
    "web": "https://github.com/unicredit/nimblas"
  },
  {
    "name": "fixmath",
    "url": "https://github.com/Jeff-Ciesielski/fixmath",
    "method": "git",
    "tags": [
      "math"
    ],
    "description": "LibFixMath 16:16 fixed point support for nim",
    "license": "MIT",
    "web": "https://github.com/Jeff-Ciesielski/fixmath"
  },
  {
    "name": "nimzend",
    "url": "https://github.com/metatexx/nimzend",
    "method": "git",
    "tags": [
      "zend",
      "php",
      "binding",
      "extension"
    ],
    "description": "Native Nim Zend API glue for easy PHP extension development.",
    "license": "MIT",
    "web": "https://github.com/metatexx/nimzend"
  },
  {
    "name": "spills",
    "url": "https://github.com/andreaferretti/spills",
    "method": "git",
    "tags": [
      "disk-based",
      "sequence",
      "memory-mapping"
    ],
    "description": "Disk-based sequences",
    "license": "Apache License 2.0",
    "web": "https://github.com/andreaferretti/spills"
  },
  {
    "name": "platformer",
    "url": "https://github.com/def-/nim-platformer",
    "method": "git",
    "tags": [
      "game",
      "sdl",
      "2d"
    ],
    "description": "Writing a 2D Platform Game in Nim with SDL2",
    "license": "MIT",
    "web": "https://github.com/def-/nim-platformer"
  },
  {
    "name": "nimCEF",
    "url": "https://github.com/jangko/nimCEF",
    "method": "git",
    "tags": [
      "chromium",
      "embedded",
      "framework",
      "cef",
      "wrapper"
    ],
    "description": "Nim wrapper for the Chromium Embedded Framework",
    "license": "MIT",
    "web": "https://github.com/jangko/nimCEF"
  },
  {
    "name": "migrate",
    "url": "https://github.com/euantorano/migrate.nim",
    "method": "git",
    "tags": [
      "migrate",
      "database",
      "db"
    ],
    "description": "A simple database migration utility for Nim.",
    "license": "BSD3",
    "web": "https://github.com/euantorano/migrate.nim"
  },
  {
    "name": "subfield",
    "url": "https://github.com/jyapayne/subfield",
    "method": "git",
    "tags": [
      "subfield",
      "macros"
    ],
    "description": "Override the dot operator to access nested subfields of a Nim object.",
    "license": "MIT",
    "web": "https://github.com/jyapayne/subfield"
  },
  {
    "name": "semver",
    "url": "https://github.com/euantorano/semver.nim",
    "method": "git",
    "tags": [
      "semver",
      "version",
      "parser"
    ],
    "description": "Semantic versioning parser for Nim. Allows the parsing of version strings into objects and the comparing of version objects.",
    "license": "BSD3",
    "web": "https://github.com/euantorano/semver.nim"
  },
  {
    "name": "ad",
    "tags": [
      "calculator",
      "rpn"
    ],
    "method": "git",
    "license": "MIT",
    "web": "https://github.com/subsetpark/ad",
    "url": "https://github.com/subsetpark/ad",
    "description": "A simple RPN calculator"
  },
  {
    "name": "asyncpg",
    "url": "https://github.com/cheatfate/asyncpg",
    "method": "git",
    "tags": [
      "async",
      "database",
      "postgres",
      "postgresql",
      "asyncdispatch",
      "asynchronous",
      "library"
    ],
    "description": "Asynchronous PostgreSQL driver for Nim Language.",
    "license": "MIT",
    "web": "https://github.com/cheatfate/asyncpg"
  },
  {
    "name": "winregistry",
    "description": "Deal with Windows Registry from Nim.",
    "tags": [
      "registry",
      "windows",
      "library"
    ],
    "url": "https://github.com/miere43/nim-registry",
    "web": "https://github.com/miere43/nim-registry",
    "license": "MIT",
    "method": "git"
  },
  {
    "name": "luna",
    "description": "Lua convenience library for nim",
    "tags": [
      "lua",
      "scripting"
    ],
    "url": "https://github.com/smallfx/luna.nim",
    "web": "https://github.com/smallfx/luna.nim",
    "license": "MIT",
    "method": "git"
  },
  {
    "name": "qrcode",
    "description": "module for creating and reading QR codes using http://goqr.me/",
    "tags": [
      "qr",
      "qrcode",
      "api"
    ],
    "url": "https://github.com/achesak/nim-qrcode",
    "web": "https://github.com/achesak/nim-qrcode",
    "license": "MIT",
    "method": "git"
  },
  {
    "name": "circleci_client",
    "tags": [
      "circleci",
      "client"
    ],
    "method": "git",
    "license": "LGPLv3",
    "web": "https://github.com/FedericoCeratto/nim-circleci",
    "url": "https://github.com/FedericoCeratto/nim-circleci",
    "description": "CircleCI API client"
  },
  {
    "name": "iup",
    "description": "Bindings for the IUP widget toolkit",
    "tags": [
      "GUI",
      "IUP"
    ],
    "url": "https://github.com/nim-lang/iup",
    "web": "https://github.com/nim-lang/iup",
    "license": "MIT",
    "method": "git"
  },
  {
    "name": "barbarus",
    "tags": [
      "i18n",
      "internationalization"
    ],
    "method": "git",
    "license": "MIT",
    "web": "https://github.com/cjxgm/barbarus",
    "url": "https://github.com/cjxgm/barbarus",
    "description": "A simple extensible i18n engine."
  },
  {
    "name": "jsonob",
    "tags": [
      "json",
      "object",
      "marshal"
    ],
    "method": "git",
    "license": "MIT",
    "web": "https://github.com/cjxgm/jsonob",
    "url": "https://github.com/cjxgm/jsonob",
    "description": "JSON / Object mapper"
  },
  {
    "name": "autome",
    "description": "Write GUI automation scripts with Nim",
    "tags": [
      "gui",
      "automation",
      "windows"
    ],
    "license": "MIT",
    "web": "https://github.com/miere43/autome",
    "url": "https://github.com/miere43/autome",
    "method": "git"
  },
  {
    "name": "wox",
    "description": "Helper library for writing Wox plugins in Nim",
    "tags": [
      "wox",
      "plugins"
    ],
    "license": "MIT",
    "web": "https://github.com/roose/nim-wox",
    "url": "https://github.com/roose/nim-wox",
    "method": "git"
  },
  {
    "name": "seccomp",
    "description": "Linux Seccomp sandbox library",
    "tags": [
      "linux",
      "security",
      "sandbox",
      "seccomp"
    ],
    "license": "LGPLv2.1",
    "web": "https://github.com/FedericoCeratto/nim-seccomp",
    "url": "https://github.com/FedericoCeratto/nim-seccomp",
    "method": "git"
  },
  {
    "name": "AntTweakBar",
    "tags": [
      "gui",
      "opengl",
      "rendering"
    ],
    "method": "git",
    "license": "MIT",
    "web": "https://github.com/krux02/nimAntTweakBar",
    "url": "https://github.com/krux02/nimAntTweakBar",
    "description": "nim wrapper around the AntTweakBar c library"
  },
  {
    "name": "slimdown",
    "tags": [
      "markdown",
      "parser",
      "library"
    ],
    "method": "git",
    "license": "MIT",
    "web": "https://github.com/ruivieira/nim-slimdown",
    "url": "https://github.com/ruivieira/nim-slimdown",
    "description": "Nim module that converts Markdown text to HTML using only regular expressions. Based on jbroadway's Slimdown."
  },
  {
    "name": "taglib",
    "description": "TagLib Audio Meta-Data Library wrapper",
    "license": "MIT",
    "tags": [
      "audio",
      "metadata",
      "tags",
      "library",
      "wrapper"
    ],
    "url": "https://github.com/alex-laskin/nim-taglib",
    "web": "https://github.com/alex-laskin/nim-taglib",
    "method": "git"
  },
  {
    "name": "des",
    "description": "3DES native library for Nim",
    "tags": [
      "library",
      "encryption",
      "crypto"
    ],
    "license": "MIT",
    "web": "https://github.com/LucaWolf/des.nim",
    "url": "https://github.com/LucaWolf/des.nim",
    "method": "git"
  },
  {
    "name": "bgfx",
    "url": "https://github.com/Halsys/nim-bgfx",
    "method": "git",
    "tags": [
      "wrapper",
      "media",
      "graphics",
      "3d",
      "rendering",
      "opengl"
    ],
    "description": "BGFX wrapper for the nim programming language.",
    "license": "BSD2",
    "web": "https://github.com/Halsys/nim-bgfx"
  },
  {
    "name": "json_builder",
    "tags": [
      "json",
      "generator",
      "builder"
    ],
    "method": "git",
    "license": "MIT",
    "web": "https://github.com/undecided/json_builder",
    "url": "https://github.com/undecided/json_builder",
    "description": "Easy and fast generator for valid json in nim"
  },
  {
    "name": "mapbits",
    "tags": [
      "map",
      "bits",
      "byte",
      "word",
      "binary"
    ],
    "method": "git",
    "license": "MIT",
    "description": "Access bit mapped portions of bytes in binary data as int variables",
    "web": "https://github.com/jlp765/mapbits",
    "url": "https://github.com/jlp765/mapbits"
  },
  {
    "name": "faststack",
    "tags": [
      "collection"
    ],
    "method": "git",
    "license": "MIT",
    "description": "Dynamically resizable data structure optimized for fast iteration.",
    "web": "https://github.com/Vladar4/FastStack",
    "url": "https://github.com/Vladar4/FastStack"
  },
  {
    "name": "gpx",
    "tags": [
      "GPX",
      "GPS",
      "waypoint",
      "route"
    ],
    "method": "git",
    "license": "MIT",
    "description": "Nim module for parsing GPX (GPS Exchange format) files",
    "web": "https://github.com/achesak/nim-gpx",
    "url": "https://github.com/achesak/nim-gpx"
  },
  {
    "name": "itn",
    "tags": [
      "GPS",
      "intinerary",
      "tomtom",
      "ITN"
    ],
    "method": "git",
    "license": "MIT",
    "description": "Nim module for parsing ITN (TomTom intinerary) files",
    "web": "https://github.com/achesak/nim-itn",
    "url": "https://github.com/achesak/nim-itn"
  },
  {
    "name": "foliant",
    "tags": [
      "foliant",
      "docs",
      "pdf",
      "docx",
      "word",
      "latex",
      "tex",
      "pandoc",
      "markdown",
      "md",
      "restream"
    ],
    "method": "git",
    "license": "MIT",
    "web": "https://github.com/foliant-docs/foliant-nim",
    "url": "https://github.com/foliant-docs/foliant-nim",
    "description": "Documentation generator that produces pdf and docx from Markdown. Uses Pandoc and LaTeX behind the scenes."
  },
  {
    "name": "gemf",
    "url": "https://bitbucket.org/abudden/gemf.nim",
    "method": "hg",
    "license": "MIT",
    "description": "Library for reading GEMF map tile stores",
    "web": "http://www.cgtk.co.uk/gemf",
    "tags": [
      "maps",
      "gemf",
      "parser"
    ]
  },
  {
    "name": "Remotery",
    "url": "https://github.com/Halsys/Nim-Remotery",
    "method": "git",
    "tags": [
      "wrapper",
      "opengl",
      "direct3d",
      "cuda",
      "profiler"
    ],
    "description": "Nim wrapper for (and with) Celtoys's Remotery",
    "license": "Apache License 2.0",
    "web": "https://github.com/Halsys/Nim-Remotery"
  },
  {
    "name": "picohttpparser",
    "tags": [
      "web",
      "http"
    ],
    "method": "git",
    "license": "MIT",
    "description": "Bindings for picohttpparser.",
    "web": "https://github.com/philip-wernersbach/nim-picohttpparser",
    "url": "https://github.com/philip-wernersbach/nim-picohttpparser"
  },
  {
    "name": "microasynchttpserver",
    "tags": [
      "web",
      "http",
      "async",
      "server"
    ],
    "method": "git",
    "license": "MIT",
    "description": "A thin asynchronous HTTP server library, API compatible with Nim's built-in asynchttpserver.",
    "web": "https://github.com/philip-wernersbach/microasynchttpserver",
    "url": "https://github.com/philip-wernersbach/microasynchttpserver"
  },
  {
    "name": "react",
    "url": "https://github.com/andreaferretti/react.nim",
    "method": "git",
    "tags": [
      "js",
      "react",
      "frontend",
      "ui",
      "single page application"
    ],
    "description": "React.js bindings for Nim",
    "license": "Apache License 2.0",
    "web": "https://github.com/andreaferretti/react.nim"
  },
  {
    "name": "oauth",
    "url": "https://github.com/CORDEA/oauth",
    "method": "git",
    "tags": [
      "library",
      "oauth",
      "oauth2",
      "authorization"
    ],
    "description": "OAuth library for nim",
    "license": "Apache License 2.0",
    "web": "http://cordea.github.io/oauth"
  },
  {
    "name": "jsbind",
    "url": "https://github.com/yglukhov/jsbind",
    "method": "git",
    "tags": [
      "bindings",
      "emscripten",
      "javascript"
    ],
    "description": "Define bindings to JavaScript and Emscripten",
    "license": "MIT",
    "web": "https://github.com/yglukhov/jsbind"
  },
  {
    "name": "uuids",
    "url": "https://github.com/pragmagic/uuids/",
    "method": "git",
    "tags": [
      "library",
      "uuid",
      "id"
    ],
    "description": "UUID library for Nim",
    "license": "MIT",
    "web": "https://github.com/pragmagic/uuids/"
  },
  {
    "name": "isaac",
    "url": "https://github.com/pragmagic/isaac/",
    "method": "git",
    "tags": [
      "library",
      "algorithms",
      "random",
      "crypto"
    ],
    "description": "ISAAC PRNG implementation on Nim",
    "license": "MIT",
    "web": "https://github.com/pragmagic/isaac/"
  },
  {
    "name": "SDF",
    "url": "https://github.com/Halsys/SDF.nim",
    "method": "git",
    "tags": [
      "sdf",
      "text",
      "contour",
      "texture",
      "signed",
      "distance",
      "transform"
    ],
    "description": "Signed Distance Field builder for contour texturing in Nim",
    "license": "MIT",
    "web": "https://github.com/Halsys/SDF.nim"
  },
  {
    "name": "WebGL",
    "url": "https://github.com/stisa/webgl",
    "method": "git",
    "tags": [
      "webgl",
      "graphic",
      "js",
      "javascript",
      "wrapper",
      "3D",
      "2D"
    ],
    "description": "Experimental wrapper to webgl for Nim",
    "license": "MIT",
    "web": "http://stisa.space/webgl/"
  },
  {
    "name": "fileinput",
    "url": "https://github.com/achesak/nim-fileinput",
    "method": "git",
    "tags": [
      "file",
      "io",
      "input"
    ],
    "description": "iterate through files and lines",
    "license": "MIT",
    "web": "https://github.com/achesak/nim-fileinput"
  },
  {
    "name": "classy",
    "url": "https://github.com/nigredo-tori/classy",
    "method": "git",
    "tags": [
      "library",
      "typeclasses",
      "macros"
    ],
    "description": "typeclasses for Nim",
    "license": "Unlicense",
    "web": "https://github.com/nigredo-tori/classy"
  },
  {
    "name": "MiNiM",
    "url": "https://github.com/h3rald/minim",
    "method": "git",
    "tags": [
      "concatenative",
      "language",
      "shell"
    ],
    "description": "A tiny concatenative programming language and shell.",
    "license": "MIT",
    "web": "https://h3rald.com/minim"
  },
  {
    "name": "boneGPIO",
    "url": "https://github.com/xyz32/boneGPIO",
    "method": "git",
    "tags": [
      "library",
      "GPIO",
      "BeagleBone"
    ],
    "description": "A low level GPIO library for the BeagleBone board family",
    "license": "MIT",
    "web": "https://github.com/xyz32/boneGPIO"
  },
  {
    "name": "ui",
    "url": "https://github.com/nim-lang/ui",
    "method": "git",
    "tags": [
      "library",
      "GUI",
      "libui",
      "toolkit"
    ],
    "description": "A wrapper for libui",
    "license": "MIT",
    "web": "https://github.com/nim-lang/ui"
  },
  {
    "name": "fractions",
    "url": "https://github.com/konqoro/fractions",
    "method": "git",
    "tags": [
      "library",
      "rationals",
      "arithmetic",
      "tuple"
    ],
    "description": "Implements rational number arithmetic",
    "license": "MIT",
    "web": "https://github.com/konqoro/fractions"
  },
  {
    "name": "mmgeoip",
    "url": "https://github.com/FedericoCeratto/nim-mmgeoip",
    "method": "git",
    "tags": [
      "geoip"
    ],
    "description": "MaxMind GeoIP library",
    "license": "LGPLv2.1",
    "web": "https://github.com/FedericoCeratto/nim-mmgeoip"
  },
  {
    "name": "libjwt",
    "url": "https://github.com/nimscale/nim-libjwt",
    "method": "git",
    "tags": [
      "jwt",
      "libjwt"
    ],
    "description": "Bindings for libjwt",
    "license": "LGPLv2.1",
    "web": "https://github.com/nimscale/nim-libjwt"
  },
  {
    "name": "forestdb",
    "url": "https://github.com/nimscale/forestdb",
    "method": "git",
    "tags": [
      "library",
      "bTree",
      "HB+-Trie",
      "db",
      "forestdb"
    ],
    "description": "ForestDB is fast key-value storage engine that is based on a Hierarchical B+-Tree based Trie, or HB+-Trie.",
    "license": "Apache License 2.0",
    "web": "https://github.com/nimscale/forestdb"
  },
  {
    "name": "nimbox",
    "url": "https://notabug.org/vktec/nimbox.git",
    "method": "git",
    "tags": [
      "library",
      "wrapper",
      "termbox",
      "commandline",
      "ui",
      "tui",
      "gui"
    ],
    "description": "A Rustbox-inspired termbox wrapper",
    "license": "MIT",
    "web": "https://notabug.org/vktec/nimbox"
  },
  {
    "name": "psutil",
    "url": "https://github.com/johnscillieri/psutil-nim",
    "method": "git",
    "tags": [
      "psutil",
      "process",
      "network",
      "system",
      "disk",
      "cpu"
    ],
    "description": "psutil is a cross-platform library for retrieving information on running processes and system utilization (CPU, memory, disks, network)",
    "license": "BSD",
    "web": "https://github.com/johnscillieri/psutil-nim"
  },
  {
    "name": "gapbuffer",
    "url": "https://notabug.org/vktec/nim-gapbuffer.git",
    "method": "git",
    "tags": [
      "buffer",
      "seq",
      "sequence",
      "string",
      "gapbuffer"
    ],
    "description": "A simple gap buffer implementation",
    "license": "MIT",
    "web": "https://notabug.org/vktec/nim-gapbuffer"
  },
  {
    "name": "pudge",
    "url": "https://github.com/recoilme/pudge.git",
    "method": "git",
    "tags": [
      "wrapper",
      "database",
      "sophia"
    ],
    "description": "Pudge Db - it's modern key/value storage with memcached protocol support. Pudge Db implements a high-level cross-platform sockets interface to sophia db.",
    "license": "MIT",
    "web": "https://github.com/recoilme/pudge"
  },
  {
    "name": "etcd_client",
    "url": "https://github.com/FedericoCeratto/nim-etcd-client",
    "method": "git",
    "tags": [
      "library",
      "etcd"
    ],
    "description": "etcd client library",
    "license": "LGPLv3",
    "web": "https://github.com/FedericoCeratto/nim-etcd-client"
  },
  {
    "name": "stb_image",
    "url": "https://gitlab.com/define-private-public/stb_image-Nim",
    "method": "git",
    "tags": [
      "stb",
      "image",
      "graphics",
      "io",
      "wrapper"
    ],
    "description": "A wrapper for stb_image and stb_image_write.",
    "license": "Unlicense (Public Domain)",
    "web": "https://gitlab.com/define-private-public/stb_image-Nim"
  },
  {
    "name": "mutableseqs",
    "url": "https://github.com/iourinski/mutableseqs",
    "method": "git",
    "tags": [
      "sequences",
      "mapreduce"
    ],
    "description": "utilities for transforming sequences",
    "license": "MIT",
    "web": "https://github.com/iourinski/mutableseqs"
  },
  {
    "name": "stor",
    "url": "https://github.com/nimscale/stor",
    "method": "git",
    "tags": [
      "storage",
      "io"
    ],
    "description": "Efficient object storage system",
    "license": "MIT",
    "web": "https://github.com/nimscale/stor"
  },
  {
    "name": "linuxfb",
    "url": "https://github.com/luked99/linuxfb.nim",
    "method": "git",
    "tags": [
      "wrapper",
      "graphics",
      "linux"
    ],
    "description": "Wrapper around the Linux framebuffer driver ioctl API",
    "license": "MIT",
    "web": "https://github.com/luked99/linuxfb.nim"
  },
  {
    "name": "nimactors",
    "url": "https://github.com/vegansk/nimactors",
    "method": "git",
    "tags": [
      "actors",
      "library"
    ],
    "description": "Actors library for Nim inspired by akka-actors",
    "license": "MIT",
    "web": "https://github.com/vegansk/nimactors"
  },
  {
    "name": "porter",
    "url": "https://github.com/iourinski/porter",
    "method": "git",
    "tags": [
      "stemmer",
      "multilanguage",
      "snowball"
    ],
    "description": "Simple extensible implementation of Porter stemmer algorithm",
    "license": "MIT",
    "web": "https://github.com/iourinski/porter"
  },
  {
    "name": "kiwi",
    "url": "https://github.com/yglukhov/kiwi",
    "method": "git",
    "tags": [
      "cassowary",
      "constraint",
      "solving"
    ],
    "description": "Cassowary constraint solving",
    "license": "MIT",
    "web": "https://github.com/yglukhov/kiwi"
  },
  {
    "name": "ArrayFireNim",
    "url": "https://github.com/bitstormGER/ArrayFire-Nim",
    "method": "git",
    "tags": [
      "array",
      "linear",
      "algebra",
      "scientific",
      "computing"
    ],
    "description": "A nim wrapper for ArrayFire",
    "license": "BSD",
    "web": "https://github.com/bitstormGER/ArrayFire-Nim"
  },
  {
    "name": "statsd_client",
    "url": "https://github.com/FedericoCeratto/nim-statsd-client",
    "method": "git",
    "tags": [
      "library",
      "statsd",
      "client",
      "statistics",
      "metrics"
    ],
    "description": "A simple, stateless StatsD client library",
    "license": "LGPLv3",
    "web": "https://github.com/FedericoCeratto/nim-statsd-client"
  },
  {
    "name": "html5_canvas",
    "url": "https://gitlab.com/define-private-public/HTML5-Canvas-Nim",
    "method": "git",
    "tags": [
      "html5",
      "canvas",
      "drawing",
      "graphics",
      "rendering",
      "browser",
      "javascript"
    ],
    "description": "HTML5 Canvas and drawing for the JavaScript backend.",
    "license": "MIT",
    "web": "https://gitlab.com/define-private-public/HTML5-Canvas-Nim"
  },
  {
    "name": "alea",
    "url": "https://github.com/unicredit/alea",
    "method": "git",
    "tags": [
      "random variables",
      "distributions",
      "probability",
      "gaussian",
      "sampling"
    ],
    "description": "Define and compose random variables",
    "license": "Apache License 2.0",
    "web": "https://github.com/unicredit/alea"
  },
  {
    "name": "ajax",
    "url": "https://gitlab.com/define-private-public/AJAX-Nim",
    "method": "git",
    "tags": [
      "html5",
      "javascript",
      "ajax",
      "browser",
      "web"
    ],
    "description": "AJAX bindings for Nim's JavaScript target",
    "license": "MIT",
    "web": "https://gitlab.com/define-private-public/AJAX-Nim"
  },
  {
    "name": "winim",
    "url": "https://github.com/khchen/winim",
    "method": "git",
    "tags": [
      "library",
      "windows",
      "api",
      "com"
    ],
    "description": "Nim's Windows API and COM Library",
    "license": "MIT",
    "web": "https://github.com/khchen/winim"
  },
  {
    "name": "ed25519",
    "url": "https://github.com/niv/ed25519.nim",
    "method": "git",
    "tags": [
      "ed25519",
      "cryptography",
      "crypto",
      "publickey",
      "privatekey",
      "signing",
      "keyexchange",
      "native"
    ],
    "description": "ed25519 key crypto bindings",
    "license": "MIT",
    "web": "https://github.com/niv/ed25519.nim"
  },
  {
    "name": "libevdev",
    "url": "https://github.com/luked99/libevdev.nim",
    "method": "git",
    "tags": [
      "wrapper",
      "os",
      "linux"
    ],
    "description": "Wrapper for libevdev, Linux input device processing library",
    "license": "MIT",
    "web": "https://github.com/luked99/libevdev.nim"
  },
  {
    "name": "nesm",
    "url": "https://github.com/xomachine/NESM.git",
    "method": "git",
    "tags": [
      "metaprogramming",
      "parser",
      "pure",
      "serialization"
    ],
    "description": "A macro for generating [de]serializers for given objects",
    "license": "MIT",
    "web": "https://xomachine.github.io/NESM/"
  },
  {
    "name": "sdnotify",
    "url": "https://github.com/FedericoCeratto/nim-sdnotify",
    "method": "git",
    "tags": [
      "os",
      "linux",
      "systemd",
      "sdnotify"
    ],
    "description": "Systemd service notification helper",
    "license": "MIT",
    "web": "https://github.com/FedericoCeratto/nim-sdnotify"
  },
  {
    "name": "cmd",
    "url": "https://github.com/samdmarshall/cmd.nim",
    "method": "git",
    "tags": [
      "cmd",
      "command",
      "prompt",
      "interactive"
    ],
    "description": "interactive command prompt",
    "license": "BSD 3-Clause",
    "web": "https://github.com/samdmarshall/cmd.nim"
  },
  {
    "name": "csvtable",
    "url": "https://github.com/apahl/csvtable",
    "method": "git",
    "tags": [
      "csv",
      "table"
    ],
    "description": "tools for handling CSV files (comma or tab-separated) with an API similar to Python's CSVDictReader and -Writer.",
    "license": "MIT",
    "web": "https://github.com/apahl/csvtable"
  },
  {
    "name": "gnuplot",
    "url": "https://github.com/dvolk/gnuplot.nim",
    "method": "git",
    "tags": [
      "plot",
      "graphing",
      "data"
    ],
    "description": "Nim interface to gnuplot",
    "license": "MIT",
    "web": "https://github.com/dvolk/gnuplot.nim"
  },
  {
    "name": "ustring",
    "url": "https://github.com/rokups/nim-ustring",
    "method": "git",
    "tags": [
      "string",
      "text",
      "unicode",
      "uft8",
      "utf-8"
    ],
    "description": "utf-8 string",
    "license": "MIT",
    "web": "https://github.com/rokups/nim-ustring"
  },
  {
    "name": "imap",
    "url": "https://github.com/ehmry/imap",
    "method": "git",
    "tags": [
      "imap",
      "email"
    ],
    "description": "IMAP client library",
    "license": "GPL2",
    "web": "https://github.com/ehmry/imap"
  },
  {
    "name": "isa",
    "url": "https://github.com/nimscale/isa",
    "method": "git",
    "tags": [
      "erasure",
      "hash",
      "crypto",
      "compression"
    ],
    "description": "Binding for Intel Storage Acceleration library",
    "license": "Apache License 2.0",
    "web": "https://github.com/nimscale/isa"
  },
  {
    "name": "untar",
    "url": "https://github.com/dom96/untar",
    "method": "git",
    "tags": [
      "library",
      "tar",
      "gz",
      "compression",
      "archive",
      "decompression"
    ],
    "description": "Library for decompressing tar.gz files.",
    "license": "MIT",
    "web": "https://github.com/dom96/untar"
  },
  {
<<<<<<< HEAD
    "name": "nimcx",
    "url": "https://github.com/qqtop/nimcx",
    "method": "git",
    "tags": [
        "library",
        "linux"
    ],
   "description": "Color and utilities library for linux terminal.",
   "license": "MIT",
   "web": "https://github.com/qqtop/nimcx"
} 
=======
    "name": "dpdk",
    "url": "https://github.com/nimscale/dpdk",
    "method": "git",
    "tags": [
      "library",
      "dpdk",
      "packet",
      "processing"
    ],
    "description": "Library for fast packet processing",
    "license": "Apache License 2.0",
    "web": "http://dpdk.org/"
  },
  {
    "name": "libserialport",
    "url": "https://github.com/euantorano/serialport.nim",
    "method": "git",
    "tags": [
      "serial",
      "rs232",
      "io"
    ],
    "description": "A library to operate serial ports using pure Nim.",
    "license": "BSD3",
    "web": "https://github.com/euantorano/serialport.nim"
  }
>>>>>>> 1768b850
]<|MERGE_RESOLUTION|>--- conflicted
+++ resolved
@@ -5894,7 +5894,6 @@
     "web": "https://github.com/dom96/untar"
   },
   {
-<<<<<<< HEAD
     "name": "nimcx",
     "url": "https://github.com/qqtop/nimcx",
     "method": "git",
@@ -5905,8 +5904,8 @@
    "description": "Color and utilities library for linux terminal.",
    "license": "MIT",
    "web": "https://github.com/qqtop/nimcx"
-} 
-=======
+  },
+  {
     "name": "dpdk",
     "url": "https://github.com/nimscale/dpdk",
     "method": "git",
@@ -5933,5 +5932,4 @@
     "license": "BSD3",
     "web": "https://github.com/euantorano/serialport.nim"
   }
->>>>>>> 1768b850
 ]