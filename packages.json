[
  {
    "name": "filesize",
    "url": "https://github.com/sergiotapia/filesize",
    "method": "git",
    "tags": [
      "filesize",
      "size"
    ],
    "description": "A Nim package to convert filesizes into other units, and turns filesizes into human readable strings.",
    "license": "MIT",
    "web": "https://github.com/sergiotapia/filesize",
    "doc": "https://github.com/sergiotapia/filesize"
  },
  {
    "name": "argon2_bind",
    "url": "https://github.com/D-Nice/argon2_bind",
    "method": "git",
    "tags": [
      "argon2",
      "kdf",
      "hash",
      "crypto",
      "phc",
      "c",
      "ffi",
      "cryptography"
    ],
    "description": "Bindings to the high-level Argon2 C API",
    "license": "Apache-2.0",
    "web": "https://github.com/D-Nice/argon2_bind",
    "doc": "https://d-nice.github.io/argon2_bind/"
  },
  {
    "name": "nbaser",
    "url": "https://github.com/D-Nice/nbaser",
    "method": "git",
    "tags": [
      "encode",
      "decode",
      "base",
      "unicode",
      "base58",
      "base-x"
    ],
    "description": "Encode/decode arbitrary unicode bases from size 2 to 256",
    "license": "Apache-2.0",
    "web": "https://github.com/D-Nice/nbaser",
    "doc": "https://d-nice.github.io/nbaser/"
  },
  {
    "name": "nio",
    "url": "https://github.com/KayraG/nio",
    "method": "git",
    "tags": [
      "server",
      "framework",
      "express",
      "http",
      "library"
    ],
    "description": "A Mini Server Framework for Nim language",
    "license": "MIT",
    "web": "https://github.com/KayraG/nio"
  },
  {
    "name": "decisiontree",
    "url": "https://github.com/Michedev/DecisionTreeNim",
    "method": "git",
    "tags": [
      "Decision tree",
      "Machine learning",
      "Random forest",
      "CART"
    ],
    "description": "Decision tree and Random forest CART implementation in Nim",
    "license": "GPL-3.0",
    "web": "https://github.com/Michedev/DecisionTreeNim"
  },
  {
    "name": "tsv2json",
    "url": "https://github.com/hectormonacci/tsv2json",
    "method": "git",
    "tags": [
      "TSV",
      "JSON"
    ],
    "description": "Turn TSV file or stream into JSON file or stream",
    "license": "MIT",
    "web": "https://github.com/hectormonacci/tsv2json"
  },
  {
    "name": "nimler",
    "url": "https://github.com/wltsmrz/nimler",
    "method": "git",
    "tags": [
      "Erlang",
      "Elixir"
    ],
    "description": "Erlang/Elixir NIFs for nim",
    "license": "MIT",
    "web": "https://github.com/wltsmrz/nimler"
  },
  {
    "name": "QuickJS4nim",
    "url": "https://github.com/ImVexed/quickjs4nim",
    "method": "git",
    "tags": [
      "QuickJS",
      "Javascript",
      "Runtime",
      "Wrapper"
    ],
    "description": "A QuickJS wrapper for Nim",
    "license": "MIT",
    "web": "https://github.com/ImVexed/quickjs4nim"
  },
  {
    "name": "BitVector",
    "url": "https://github.com/MarcAzar/BitVector",
    "method": "git",
    "tags": [
      "Bit",
      "Array",
      "Vector",
      "Bloom"
    ],
    "description": "A high performance Nim implementation of BitVector with base SomeUnsignedInt(i.e: uint8-64) with support for slices, and seq supported operations",
    "license": "MIT",
    "web": "https://marcazar.github.io/BitVector"
  },
  {
    "name": "RollingHash",
    "url": "https://github.com/MarcAzar/RollingHash",
    "method": "git",
    "tags": [
      "Cyclic",
      "Hash",
      "BuzHash",
      "Rolling",
      "Rabin",
      "Karp",
      "CRC",
      "Fingerprint",
      "n-gram"
    ],
    "description": "A high performance Nim implementation of a Cyclic Polynomial Hash, aka BuzHash, and the Rabin-Karp algorithm",
    "license": "MIT",
    "web": "https://marcazar.github.io/RollingHash"
  },
  {
    "name": "BipBuffer",
    "url": "https://github.com/MarcAzar/BipBuffer",
    "method": "git",
    "tags": [
      "Bip Buffer",
      "Circular",
      "Ring",
      "Buffer",
      "nim"
    ],
    "description": "A Nim implementation of Simon Cooke's Bip Buffer. A type of circular buffer ensuring contiguous blocks of memory",
    "license": "MIT",
    "web": "https://marcazar.github.io/BipBuffer"
  },
  {
    "name": "whip",
    "url": "https://github.com/mattaylor/whip",
    "method": "git",
    "tags": [
      "http",
      "rest",
      "server",
      "httpbeast",
      "nest",
      "fast"
    ],
    "description": "Whip is high performance web application server based on httpbeast a nest for redix tree based routing with some extra opmtizations.",
    "license": "MIT",
    "web": "https://github.com/mattaylor/whip"
  },
  {
    "name": "elvis",
    "url": "https://github.com/mattaylor/elvis",
    "method": "git",
    "tags": [
      "operator",
      "elvis",
      "ternary",
      "template",
      "truthy",
      "falsy",
      "exception",
      "none",
      "null",
      "nil",
      "0",
      "NaN",
      "coalesce"
    ],
    "description": "The elvis package implements a 'truthy', 'ternary' and a 'coalesce' operator to Nim as syntactic sugar for working with conditional expressions",
    "license": "MIT",
    "web": "https://github.com/mattaylor/elvis"
  },
  {
    "name": "nimrun",
    "url": "https://github.com/lee-b/nimrun",
    "method": "git",
    "tags": [
      "shebang",
      "unix",
      "linux",
      "bsd",
      "mac",
      "shell",
      "script",
      "nimble",
      "nimcr",
      "compile",
      "run",
      "standalone"
    ],
    "description": "Shebang frontend for running nim code as scripts. Does not require .nim extensions.",
    "license": "MIT",
    "web": "https://github.com/lee-b/nimrun"
  },
  {
    "name": "sequtils2",
    "url": "https://github.com/Michedev/sequtils2",
    "method": "git",
    "tags": [
      "library",
      "sequence",
      "string",
      "openArray",
      "functional"
    ],
    "description": "Additional functions for sequences that are not present in sequtils",
    "license": "MIT",
    "web": "http://htmlpreview.github.io/?https://github.com/Michedev/sequtils2/blob/master/sequtils2.html"
  },
  {
    "name": "github_api",
    "url": "https://github.com/watzon/github-api-nim",
    "method": "git",
    "tags": [
      "library",
      "api",
      "github",
      "client"
    ],
    "description": "Nim wrapper for the GitHub API",
    "license": "WTFPL",
    "web": "https://github.com/watzon/github-api-nim"
  },
  {
    "name": "extensions",
    "url": "https://github.com/jyapayne/nim-extensions",
    "method": "git",
    "tags": [
      "library",
      "extensions",
      "addons"
    ],
    "description": "A library that will add useful tools to Nim's arsenal.",
    "license": "MIT",
    "web": "https://github.com/jyapayne/nim-extensions"
  },
  {
    "name": "nimates",
    "url": "https://github.com/jamesalbert/nimates",
    "method": "git",
    "tags": [
      "library",
      "postmates",
      "delivery"
    ],
    "description": "Client library for the Postmates API",
    "license": "Apache",
    "web": "https://github.com/jamesalbert/nimates"
  },
  {
    "name": "discordnim",
    "url": "https://github.com/Krognol/discordnim",
    "method": "git",
    "tags": [
      "library",
      "discord"
    ],
    "description": "Discord library for Nim",
    "license": "MIT",
    "web": "https://github.com/Krognol/discordnim"
  },
  {
    "name": "argument_parser",
    "url": "https://github.com/Xe/argument_parser/",
    "method": "git",
    "tags": [
      "library",
      "command-line",
      "arguments",
      "switches",
      "parsing"
    ],
    "description": "Provides a complex command-line parser",
    "license": "MIT",
    "web": "https://github.com/Xe/argument_parser"
  },
  {
    "name": "genieos",
    "url": "https://github.com/Araq/genieos/",
    "method": "git",
    "tags": [
      "library",
      "command-line",
      "sound",
      "recycle",
      "os"
    ],
    "description": "Too awesome procs to be included in nimrod.os module",
    "license": "MIT",
    "web": "https://github.com/Araq/genieos/"
  },
  {
    "name": "jester",
    "url": "https://github.com/dom96/jester/",
    "method": "git",
    "tags": [
      "web",
      "http",
      "framework",
      "dsl"
    ],
    "description": "A sinatra-like web framework for Nim.",
    "license": "MIT",
    "web": "https://github.com/dom96/jester"
  },
  {
    "name": "templates",
    "url": "https://github.com/onionhammer/nim-templates.git",
    "method": "git",
    "tags": [
      "web",
      "html",
      "template"
    ],
    "description": "A simple string templating library for Nim.",
    "license": "BSD",
    "web": "https://github.com/onionhammer/nim-templates"
  },
  {
    "name": "murmur",
    "url": "https://github.com/olahol/nimrod-murmur/",
    "method": "git",
    "tags": [
      "hash",
      "murmur"
    ],
    "description": "MurmurHash in pure Nim.",
    "license": "MIT",
    "web": "https://github.com/olahol/nimrod-murmur"
  },
  {
    "name": "libtcod_nim",
    "url": "https://github.com/Vladar4/libtcod_nim/",
    "method": "git",
    "tags": [
      "roguelike",
      "game",
      "library",
      "engine",
      "sdl",
      "opengl",
      "glsl"
    ],
    "description": "Wrapper of the libtcod library for the Nim language.",
    "license": "zlib",
    "web": "https://github.com/Vladar4/libtcod_nim"
  },
  {
    "name": "nimgame",
    "url": "https://github.com/Vladar4/nimgame/",
    "method": "git",
    "tags": [
      "deprecated",
      "game",
      "engine",
      "sdl"
    ],
    "description": "A simple 2D game engine for Nim language. Deprecated, use nimgame2 instead.",
    "license": "MIT",
    "web": "https://github.com/Vladar4/nimgame"
  },
  {
    "name": "nimgame2",
    "url": "https://github.com/Vladar4/nimgame2/",
    "method": "git",
    "tags": [
      "game",
      "engine",
      "sdl",
      "sdl2"
    ],
    "description": "A simple 2D game engine for Nim language.",
    "license": "MIT",
    "web": "https://github.com/Vladar4/nimgame2"
  },
  {
    "name": "sfml",
    "url": "https://github.com/fowlmouth/nimrod-sfml/",
    "method": "git",
    "tags": [
      "game",
      "library",
      "opengl"
    ],
    "description": "High level OpenGL-based Game Library",
    "license": "MIT",
    "web": "https://github.com/fowlmouth/nimrod-sfml"
  },
  {
    "name": "enet",
    "url": "https://github.com/fowlmouth/nimrod-enet/",
    "method": "git",
    "tags": [
      "game",
      "networking",
      "udp"
    ],
    "description": "Wrapper for ENet UDP networking library",
    "license": "MIT",
    "web": "https://github.com/fowlmouth/nimrod-enet"
  },
  {
    "name": "nim-locale",
    "alias": "locale"
  },
  {
    "name": "locale",
    "url": "https://github.com/Amrykid/nim-locale/",
    "method": "git",
    "tags": [
      "library",
      "locale",
      "i18n",
      "localization",
      "localisation",
      "globalization"
    ],
    "description": "A simple library for localizing Nim applications.",
    "license": "MIT",
    "web": "https://github.com/Amrykid/nim-locale"
  },
  {
    "name": "fowltek",
    "url": "https://github.com/fowlmouth/nimlibs/",
    "method": "git",
    "tags": [
      "game",
      "opengl",
      "wrappers",
      "library",
      "assorted"
    ],
    "description": "A collection of reusable modules and wrappers.",
    "license": "MIT",
    "web": "https://github.com/fowlmouth/nimlibs"
  },
  {
    "name": "nake",
    "url": "https://github.com/fowlmouth/nake/",
    "method": "git",
    "tags": [
      "build",
      "automation",
      "sortof"
    ],
    "description": "make-like for Nim. Describe your builds as tasks!",
    "license": "MIT",
    "web": "https://github.com/fowlmouth/nake"
  },
  {
    "name": "nimrod-glfw",
    "url": "https://github.com/rafaelvasco/nimrod-glfw/",
    "method": "git",
    "tags": [
      "library",
      "glfw",
      "opengl",
      "windowing",
      "game"
    ],
    "description": "Nim bindings for GLFW library.",
    "license": "MIT",
    "web": "https://github.com/rafaelvasco/nimrod-glfw"
  },
  {
    "name": "chipmunk",
    "alias": "chipmunk6"
  },
  {
    "name": "chipmunk6",
    "url": "https://github.com/fowlmouth/nimrod-chipmunk/",
    "method": "git",
    "tags": [
      "library",
      "physics",
      "game"
    ],
    "description": "Bindings for Chipmunk2D 6.x physics library",
    "license": "MIT",
    "web": "https://github.com/fowlmouth/nimrod-chipmunk"
  },
  {
    "name": "chipmunk7_demos",
    "url": "https://github.com/matkuki/chipmunk7_demos/",
    "method": "git",
    "tags": [
      "demos",
      "physics",
      "game"
    ],
    "description": "Chipmunk7 demos for Nim",
    "license": "MIT",
    "web": "https://github.com/matkuki/chipmunk7_demos"
  },
  {
    "name": "nim-glfw",
    "alias": "glfw"
  },
  {
    "name": "glfw",
    "url": "https://github.com/ephja/nim-glfw",
    "method": "git",
    "tags": [
      "library",
      "glfw",
      "opengl",
      "windowing",
      "game"
    ],
    "description": "A high-level GLFW 3 wrapper",
    "license": "MIT",
    "web": "https://github.com/ephja/nim-glfw"
  },
  {
    "name": "nim-ao",
    "alias": "ao"
  },
  {
    "name": "ao",
    "url": "https://github.com/ephja/nim-ao",
    "method": "git",
    "tags": [
      "library",
      "audio"
    ],
    "description": "A high-level libao wrapper",
    "license": "MIT",
    "web": "https://github.com/ephja/nim-ao"
  },
  {
    "name": "termbox",
    "url": "https://github.com/fowlmouth/nim-termbox",
    "method": "git",
    "tags": [
      "library",
      "terminal",
      "io"
    ],
    "description": "Termbox wrapper.",
    "license": "MIT",
    "web": "https://github.com/fowlmouth/nim-termbox"
  },
  {
    "name": "linagl",
    "url": "https://bitbucket.org/BitPuffin/linagl",
    "method": "hg",
    "tags": [
      "library",
      "opengl",
      "math",
      "game"
    ],
    "description": "OpenGL math library",
    "license": "CC0",
    "web": "https://bitbucket.org/BitPuffin/linagl"
  },
  {
    "name": "kwin",
    "url": "https://github.com/reactormonk/nim-kwin",
    "method": "git",
    "tags": [
      "library",
      "javascript",
      "kde"
    ],
    "description": "KWin JavaScript API wrapper",
    "license": "MIT",
    "web": "https://github.com/reactormonk/nim-kwin"
  },
  {
    "name": "opencv",
    "url": "https://github.com/dom96/nim-opencv",
    "method": "git",
    "tags": [
      "library",
      "wrapper",
      "opencv",
      "image",
      "processing"
    ],
    "description": "OpenCV wrapper",
    "license": "MIT",
    "web": "https://github.com/dom96/nim-opencv"
  },
  {
    "name": "nimble",
    "url": "https://github.com/nim-lang/nimble",
    "method": "git",
    "tags": [
      "app",
      "binary",
      "package",
      "manager"
    ],
    "description": "Nimble package manager",
    "license": "BSD",
    "web": "https://github.com/nim-lang/nimble"
  },
  {
    "name": "libnx",
    "url": "https://github.com/jyapayne/nim-libnx",
    "method": "git",
    "tags": [
      "switch",
      "nintendo",
      "libnx",
      "nx"
    ],
    "description": "A port of libnx to Nim",
    "license": "Unlicense",
    "web": "https://github.com/jyapayne/nim-libnx"
  },
  {
    "name": "switch_build",
    "url": "https://github.com/jyapayne/switch-build",
    "method": "git",
    "tags": [
      "switch",
      "nintendo",
      "build",
      "builder"
    ],
    "description": "An easy way to build homebrew files for the Nintendo Switch",
    "license": "MIT",
    "web": "https://github.com/jyapayne/switch-build"
  },
  {
    "name": "aporia",
    "url": "https://github.com/nim-lang/Aporia",
    "method": "git",
    "tags": [
      "app",
      "binary",
      "ide",
      "gtk"
    ],
    "description": "A Nim IDE.",
    "license": "GPLv2",
    "web": "https://github.com/nim-lang/Aporia"
  },
  {
    "name": "c2nim",
    "url": "https://github.com/nim-lang/c2nim",
    "method": "git",
    "tags": [
      "app",
      "binary",
      "tool",
      "header",
      "C"
    ],
    "description": "c2nim is a tool to translate Ansi C code to Nim.",
    "license": "MIT",
    "web": "https://github.com/nim-lang/c2nim"
  },
  {
    "name": "pas2nim",
    "url": "https://github.com/nim-lang/pas2nim",
    "method": "git",
    "tags": [
      "app",
      "binary",
      "tool",
      "Pascal"
    ],
    "description": "pas2nim is a tool to translate Pascal code to Nim.",
    "license": "MIT",
    "web": "https://github.com/nim-lang/pas2nim"
  },
  {
    "name": "ipsumgenera",
    "url": "https://github.com/dom96/ipsumgenera",
    "method": "git",
    "tags": [
      "app",
      "binary",
      "blog",
      "static",
      "generator"
    ],
    "description": "Static blog generator ala Jekyll.",
    "license": "MIT",
    "web": "https://github.com/dom96/ipsumgenera"
  },
  {
    "name": "clibpp",
    "url": "https://github.com/onionhammer/clibpp.git",
    "method": "git",
    "tags": [
      "import",
      "C++",
      "library",
      "wrap"
    ],
    "description": "Easy way to 'Mock' C++ interface",
    "license": "MIT",
    "web": "https://github.com/onionhammer/clibpp"
  },
  {
    "name": "pastebin",
    "url": "https://github.com/achesak/nim-pastebin",
    "method": "git",
    "tags": [
      "library",
      "wrapper",
      "pastebin"
    ],
    "description": "Pastebin API wrapper",
    "license": "MIT",
    "web": "https://github.com/achesak/nim-pastebin"
  },
  {
    "name": "yahooweather",
    "url": "https://github.com/achesak/nim-yahooweather",
    "method": "git",
    "tags": [
      "library",
      "wrapper",
      "weather"
    ],
    "description": "Yahoo! Weather API wrapper",
    "license": "MIT",
    "web": "https://github.com/achesak/nim-yahooweather"
  },
  {
    "name": "noaa",
    "url": "https://github.com/achesak/nim-noaa",
    "method": "git",
    "tags": [
      "library",
      "wrapper",
      "weather"
    ],
    "description": "NOAA weather API wrapper",
    "license": "MIT",
    "web": "https://github.com/achesak/nim-noaa"
  },
  {
    "name": "rss",
    "url": "https://github.com/achesak/nim-rss",
    "method": "git",
    "tags": [
      "library",
      "rss",
      "xml",
      "syndication"
    ],
    "description": "RSS library",
    "license": "MIT",
    "web": "https://github.com/achesak/nim-rss"
  },
  {
    "name": "extmath",
    "url": "https://github.com/achesak/extmath.nim",
    "method": "git",
    "tags": [
      "library",
      "math",
      "trigonometry"
    ],
    "description": "Nim math library",
    "license": "MIT",
    "web": "https://github.com/achesak/extmath.nim"
  },
  {
    "name": "gtk2",
    "url": "https://github.com/nim-lang/gtk2",
    "method": "git",
    "tags": [
      "wrapper",
      "gui",
      "gtk"
    ],
    "description": "Wrapper for gtk2, a feature rich toolkit for creating graphical user interfaces",
    "license": "MIT",
    "web": "https://github.com/nim-lang/gtk2"
  },
  {
    "name": "cairo",
    "url": "https://github.com/nim-lang/cairo",
    "method": "git",
    "tags": [
      "wrapper"
    ],
    "description": "Wrapper for cairo, a vector graphics library with display and print output",
    "license": "MIT",
    "web": "https://github.com/nim-lang/cairo"
  },
  {
    "name": "x11",
    "url": "https://github.com/nim-lang/x11",
    "method": "git",
    "tags": [
      "wrapper"
    ],
    "description": "Wrapper for X11",
    "license": "MIT",
    "web": "https://github.com/nim-lang/x11"
  },
  {
    "name": "opengl",
    "url": "https://github.com/nim-lang/opengl",
    "method": "git",
    "tags": [
      "wrapper"
    ],
    "description": "High-level and low-level wrapper for OpenGL",
    "license": "MIT",
    "web": "https://github.com/nim-lang/opengl"
  },
  {
    "name": "lua",
    "url": "https://github.com/nim-lang/lua",
    "method": "git",
    "tags": [
      "wrapper"
    ],
    "description": "Wrapper to interface with the Lua interpreter",
    "license": "MIT",
    "web": "https://github.com/nim-lang/lua"
  },
  {
    "name": "tcl",
    "url": "https://github.com/nim-lang/tcl",
    "method": "git",
    "tags": [
      "wrapper"
    ],
    "description": "Wrapper for the TCL programming language",
    "license": "MIT",
    "web": "https://github.com/nim-lang/tcl"
  },
  {
    "name": "glm",
    "url": "https://github.com/stavenko/nim-glm",
    "method": "git",
    "tags": [
      "opengl",
      "math",
      "matrix",
      "vector",
      "glsl"
    ],
    "description": "Port of c++ glm library with shader-like syntax",
    "license": "MIT",
    "web": "https://github.com/stavenko/nim-glm"
  },
  {
    "name": "python",
    "url": "https://github.com/nim-lang/python",
    "method": "git",
    "tags": [
      "wrapper"
    ],
    "description": "Wrapper to interface with Python interpreter",
    "license": "MIT",
    "web": "https://github.com/nim-lang/python"
  },
  {
    "name": "NimBorg",
    "url": "https://github.com/micklat/NimBorg",
    "method": "git",
    "tags": [
      "wrapper"
    ],
    "description": "High-level and low-level interfaces to python and lua",
    "license": "MIT",
    "web": "https://github.com/micklat/NimBorg"
  },
  {
    "name": "sha1",
    "url": "https://github.com/onionhammer/sha1",
    "method": "git",
    "tags": [
      "port",
      "hash",
      "sha1"
    ],
    "description": "SHA-1 produces a 160-bit (20-byte) hash value from arbitrary input",
    "license": "BSD"
  },
  {
    "name": "dropbox_filename_sanitizer",
    "url": "https://github.com/Araq/dropbox_filename_sanitizer/",
    "method": "git",
    "tags": [
      "dropbox"
    ],
    "description": "Tool to clean up filenames shared on Dropbox",
    "license": "MIT",
    "web": "https://github.com/Araq/dropbox_filename_sanitizer/"
  },
  {
    "name": "csv",
    "url": "https://github.com/achesak/nim-csv",
    "method": "git",
    "tags": [
      "csv",
      "parsing",
      "stringify",
      "library"
    ],
    "description": "Library for parsing, stringifying, reading, and writing CSV (comma separated value) files",
    "license": "MIT",
    "web": "https://github.com/achesak/nim-csv"
  },
  {
    "name": "geonames",
    "url": "https://github.com/achesak/nim-geonames",
    "method": "git",
    "tags": [
      "library",
      "wrapper",
      "geography"
    ],
    "description": "GeoNames API wrapper",
    "license": "MIT",
    "web": "https://github.com/achesak/nim-geonames"
  },
  {
    "name": "gravatar",
    "url": "https://github.com/achesak/nim-gravatar",
    "method": "git",
    "tags": [
      "library",
      "wrapper",
      "gravatar"
    ],
    "description": "Gravatar API wrapper",
    "license": "MIT",
    "web": "https://github.com/achesak/nim-gravatar"
  },
  {
    "name": "coverartarchive",
    "url": "https://github.com/achesak/nim-coverartarchive",
    "method": "git",
    "tags": [
      "library",
      "wrapper",
      "cover art",
      "music",
      "metadata"
    ],
    "description": "Cover Art Archive API wrapper",
    "license": "MIT",
    "web": "https://github.com/achesak/nim-coverartarchive"
  },
  {
    "name": "nim-ogg",
    "alias": "ogg"
  },
  {
    "name": "ogg",
    "url": "https://bitbucket.org/BitPuffin/nim-ogg",
    "method": "hg",
    "tags": [
      "library",
      "wrapper",
      "binding",
      "audio",
      "sound",
      "video",
      "metadata",
      "media"
    ],
    "description": "Binding to libogg",
    "license": "CC0"
  },
  {
    "name": "nim-vorbis",
    "alias": "vorbis"
  },
  {
    "name": "vorbis",
    "url": "https://bitbucket.org/BitPuffin/nim-vorbis",
    "method": "hg",
    "tags": [
      "library",
      "wrapper",
      "binding",
      "audio",
      "sound",
      "metadata",
      "media"
    ],
    "description": "Binding to libvorbis",
    "license": "CC0"
  },
  {
    "name": "nim-portaudio",
    "alias": "portaudio"
  },
  {
    "name": "portaudio",
    "url": "https://bitbucket.org/BitPuffin/nim-portaudio",
    "method": "hg",
    "tags": [
      "library",
      "wrapper",
      "binding",
      "audio",
      "sound",
      "media",
      "io"
    ],
    "description": "Binding to portaudio",
    "license": "CC0"
  },
  {
    "name": "commandeer",
    "url": "https://github.com/fenekku/commandeer",
    "method": "git",
    "tags": [
      "library",
      "command-line",
      "arguments",
      "switches",
      "parsing",
      "options"
    ],
    "description": "Provides a small command line parsing DSL (domain specific language)",
    "license": "MIT",
    "web": "https://github.com/fenekku/commandeer"
  },
  {
    "name": "scrypt.nim",
    "url": "https://bitbucket.org/BitPuffin/scrypt.nim",
    "method": "hg",
    "tags": [
      "library",
      "wrapper",
      "binding",
      "crypto",
      "cryptography",
      "hash",
      "password",
      "security"
    ],
    "description": "Binding and utilities for scrypt",
    "license": "CC0"
  },
  {
    "name": "bloom",
    "url": "https://github.com/boydgreenfield/nimrod-bloom",
    "method": "git",
    "tags": [
      "bloom-filter",
      "bloom",
      "probabilistic",
      "data structure",
      "set membership",
      "MurmurHash",
      "MurmurHash3"
    ],
    "description": "Efficient Bloom filter implementation in Nim using MurmurHash3.",
    "license": "MIT",
    "web": "https://www.github.com/boydgreenfield/nimrod-bloom"
  },
  {
    "name": "awesome_rmdir",
    "url": "https://github.com/Araq/awesome_rmdir/",
    "method": "git",
    "tags": [
      "rmdir",
      "awesome",
      "command-line"
    ],
    "description": "Command to remove acceptably empty directories.",
    "license": "MIT",
    "web": "https://github.com/Araq/awesome_rmdir/"
  },
  {
    "name": "nimalpm",
    "url": "https://github.com/barcharcraz/nimalpm/",
    "method": "git",
    "tags": [
      "alpm",
      "wrapper",
      "binding",
      "library"
    ],
    "description": "A nimrod wrapper for libalpm",
    "license": "GPLv2",
    "web": "https://www.github.com/barcharcraz/nimalpm/"
  },
  {
    "name": "png",
    "url": "https://github.com/barcharcraz/nimlibpng",
    "method": "git",
    "tags": [
      "png",
      "wrapper",
      "library",
      "libpng",
      "image"
    ],
    "description": "Nim wrapper for the libpng library",
    "license": "libpng",
    "web": "https://github.com/barcharcraz/nimlibpng"
  },
  {
    "name": "nimlibpng",
    "alias": "png"
  },
  {
    "name": "sdl2",
    "url": "https://github.com/nim-lang/sdl2",
    "method": "git",
    "tags": [
      "wrapper",
      "media",
      "audio",
      "video"
    ],
    "description": "Wrapper for SDL 2.x",
    "license": "MIT",
    "web": "https://github.com/nim-lang/sdl2"
  },
  {
    "name": "gamelib",
    "url": "https://github.com/PMunch/SDLGamelib",
    "method": "git",
    "tags": [
      "sdl",
      "game",
      "library"
    ],
    "description": "A library of functions to make creating games using Nim and SDL2 easier. This does not intend to be a full blown engine and tries to keep all the components loosely coupled so that individual parts can be used separately.",
    "license": "MIT",
    "web": "https://github.com/PMunch/SDLGamelib"
  },
  {
    "name": "nimcr",
    "url": "https://github.com/PMunch/nimcr",
    "method": "git",
    "tags": [
      "shebang",
      "utility"
    ],
    "description": "A small program to make Nim shebang-able without the overhead of compiling each time",
    "license": "MIT",
    "web": "https://github.com/PMunch/nimcr"
  },
  {
    "name": "gtkgenui",
    "url": "https://github.com/PMunch/gtkgenui",
    "method": "git",
    "tags": [
      "gtk2",
      "utility"
    ],
    "description": "This module provides the genui macro for the Gtk2 toolkit. Genui is a way to specify graphical interfaces in a hierarchical way to more clearly show the structure of the interface as well as simplifying the code.",
    "license": "MIT",
    "web": "https://github.com/PMunch/gtkgenui"
  },
  {
    "name": "persvector",
    "url": "https://github.com/PMunch/nim-persistent-vector",
    "method": "git",
    "tags": [
      "datastructures",
      "immutable",
      "persistent"
    ],
    "description": "This is an implementation of Clojures persistent vectors in Nim.",
    "license": "MIT",
    "web": "https://github.com/PMunch/nim-persistent-vector"
  },
  {
    "name": "pcap",
    "url": "https://github.com/PMunch/nim-pcap",
    "method": "git",
    "tags": [
      "pcap",
      "fileformats"
    ],
    "description": "Tiny pure Nim library to read PCAP files used by TcpDump/WinDump/Wireshark.",
    "license": "MIT",
    "web": "https://github.com/PMunch/nim-pcap"
  },
  {
    "name": "drawille",
    "url": "https://github.com/PMunch/drawille-nim",
    "method": "git",
    "tags": [
      "drawile",
      "terminal",
      "graphics"
    ],
    "description": "Drawing in terminal with Unicode Braille characters.",
    "license": "MIT",
    "web": "https://github.com/PMunch/drawille-nim"
  },
  {
    "name": "binaryparse",
    "url": "https://github.com/PMunch/binaryparse",
    "method": "git",
    "tags": [
      "parsing",
      "binary"
    ],
    "description": "Binary parser (and writer) in pure Nim. Generates efficient parsing procedures that handle many commonly seen patterns seen in binary files and does sub-byte field reading.",
    "license": "MIT",
    "web": "https://github.com/PMunch/binaryparse"
  },
  {
    "name": "libkeepass",
    "url": "https://github.com/PMunch/libkeepass",
    "method": "git",
    "tags": [
      "keepass",
      "password",
      "library"
    ],
    "description": "Library for reading KeePass files and decrypt the passwords within it",
    "license": "MIT",
    "web": "https://github.com/PMunch/libkeepass"
  },
  {
    "name": "zhsh",
    "url": "https://github.com/PMunch/zhangshasha",
    "method": "git",
    "tags": [
      "algorithm",
      "edit-distance"
    ],
    "description": "This module is a port of the Java implementation of the Zhang-Shasha algorithm for tree edit distance",
    "license": "MIT",
    "web": "https://github.com/PMunch/zhangshasha"
  },
  {
    "name": "termstyle",
    "url": "https://github.com/PMunch/termstyle",
    "method": "git",
    "tags": [
      "terminal",
      "colour",
      "style"
    ],
    "description": "Easy to use styles for terminal output",
    "license": "MIT",
    "web": "https://github.com/PMunch/termstyle"
  },
  {
    "name": "combparser",
    "url": "https://github.com/PMunch/combparser",
    "method": "git",
    "tags": [
      "parser",
      "combinator"
    ],
    "description": "A parser combinator library for easy generation of complex parsers",
    "license": "MIT",
    "web": "https://github.com/PMunch/combparser"
  },
  {
    "name": "protobuf",
    "url": "https://github.com/PMunch/protobuf-nim",
    "method": "git",
    "tags": [
      "protobuf",
      "serialization"
    ],
    "description": "Protobuf implementation in pure Nim that leverages the power of the macro system to not depend on any external tools",
    "license": "MIT",
    "web": "https://github.com/PMunch/protobuf-nim"
  },
  {
    "name": "strslice",
    "url": "https://github.com/PMunch/strslice",
    "method": "git",
    "tags": [
      "optimization",
      "strings",
      "library"
    ],
    "description": "Simple implementation of string slices with some of the strutils ported or wrapped to work on them. String slices offer a performance enhancement when working with large amounts of slices from one base string",
    "license": "MIT",
    "web": "https://github.com/PMunch/strslice"
  },
  {
    "name": "jsonschema",
    "url": "https://github.com/PMunch/jsonschema",
    "method": "git",
    "tags": [
      "json",
      "schema",
      "library",
      "validation"
    ],
    "description": "JSON schema validation and creation.",
    "license": "MIT",
    "web": "https://github.com/PMunch/jsonschema"
  },
  {
    "name": "nimlsp",
    "url": "https://github.com/PMunch/nimlsp",
    "method": "git",
    "tags": [
      "lsp",
      "nimsuggest",
      "editor"
    ],
    "description": "Language Server Protocol implementation for Nim",
    "license": "MIT",
    "web": "https://github.com/PMunch/nimlsp"
  },
  {
    "name": "optionsutils",
    "url": "https://github.com/PMunch/nim-optionsutils",
    "method": "git",
    "tags": [
      "options",
      "library",
      "safety"
    ],
    "description": "Utility macros for easier handling of options in Nim",
    "license": "MIT",
    "web": "https://github.com/PMunch/nim-optionsutils"
  },
  {
    "name": "getmac",
    "url": "https://github.com/PMunch/getmac",
    "method": "git",
    "tags": [
      "network",
      "mac",
      "ip"
    ],
    "description": "A package to get the MAC address of a local IP address",
    "license": "MIT",
    "web": "https://github.com/PMunch/getmac"
  },
  {
    "name": "macroutils",
    "url": "https://github.com/PMunch/macroutils",
    "method": "git",
    "tags": [
      "macros",
      "ast",
      "metaprogramming",
      "library",
      "utility"
    ],
    "description": "A package that makes creating macros easier",
    "license": "MIT",
    "web": "https://github.com/PMunch/macroutils"
  },
  {
    "name": "sdl2_nim",
    "url": "https://github.com/Vladar4/sdl2_nim",
    "method": "git",
    "tags": [
      "library",
      "wrapper",
      "sdl2",
      "game",
      "video",
      "image",
      "audio",
      "network",
      "ttf"
    ],
    "description": "Wrapper of the SDL 2 library for the Nim language.",
    "license": "zlib",
    "web": "https://github.com/Vladar4/sdl2_nim"
  },
  {
    "name": "assimp",
    "url": "https://github.com/barcharcraz/nim-assimp",
    "method": "git",
    "tags": [
      "wrapper",
      "media",
      "mesh",
      "import",
      "game"
    ],
    "description": "Wrapper for the assimp library",
    "license": "MIT",
    "web": "https://github.com/barcharcraz/nim-assimp"
  },
  {
    "name": "freeimage",
    "url": "https://github.com/barcharcraz/nim-freeimage",
    "method": "git",
    "tags": [
      "wrapper",
      "media",
      "image",
      "import",
      "game"
    ],
    "description": "Wrapper for the FreeImage library",
    "license": "MIT",
    "web": "https://github.com/barcharcraz/nim-freeimage"
  },
  {
    "name": "bcrypt",
    "url": "https://github.com/ithkuil/bcryptnim/",
    "method": "git",
    "tags": [
      "hash",
      "crypto",
      "password",
      "bcrypt",
      "library"
    ],
    "description": "Wraps the bcrypt (blowfish) library for creating encrypted hashes (useful for passwords)",
    "license": "BSD",
    "web": "https://www.github.com/ithkuil/bcryptnim/"
  },
  {
    "name": "opencl",
    "url": "https://github.com/nim-lang/opencl",
    "method": "git",
    "tags": [
      "library"
    ],
    "description": "Low-level wrapper for OpenCL",
    "license": "MIT",
    "web": "https://github.com/nim-lang/opencl"
  },
  {
    "name": "DevIL",
    "url": "https://github.com/Varriount/DevIL",
    "method": "git",
    "tags": [
      "image",
      "library",
      "graphics",
      "wrapper"
    ],
    "description": "Wrapper for the DevIL image library",
    "license": "MIT",
    "web": "https://github.com/Varriount/DevIL"
  },
  {
    "name": "signals",
    "url": "https://github.com/fowlmouth/signals.nim",
    "method": "git",
    "tags": [
      "event-based",
      "observer pattern",
      "library"
    ],
    "description": "Signals/slots library.",
    "license": "MIT",
    "web": "https://github.com/fowlmouth/signals.nim"
  },
  {
    "name": "sling",
    "url": "https://github.com/Druage/sling",
    "method": "git",
    "tags": [
      "signal",
      "slots",
      "eventloop",
      "callback"
    ],
    "description": "Signal and Slot library for Nim.",
    "license": "unlicense",
    "web": "https://github.com/Druage/sling"
  },
  {
    "name": "number_files",
    "url": "https://github.com/Araq/number_files/",
    "method": "git",
    "tags": [
      "rename",
      "filename",
      "finder"
    ],
    "description": "Command to add counter suffix/prefix to a list of files.",
    "license": "MIT",
    "web": "https://github.com/Araq/number_files/"
  },
  {
    "name": "redissessions",
    "url": "https://github.com/ithkuil/redissessions/",
    "method": "git",
    "tags": [
      "jester",
      "sessions",
      "redis"
    ],
    "description": "Redis-backed sessions for jester",
    "license": "MIT",
    "web": "https://github.com/ithkuil/redissessions/"
  },
  {
    "name": "horde3d",
    "url": "https://github.com/fowlmouth/horde3d",
    "method": "git",
    "tags": [
      "graphics",
      "3d",
      "rendering",
      "wrapper"
    ],
    "description": "Wrapper for Horde3D, a small open source 3D rendering engine.",
    "license": "WTFPL",
    "web": "https://github.com/fowlmouth/horde3d"
  },
  {
    "name": "mongo",
    "url": "https://github.com/nim-lang/mongo",
    "method": "git",
    "tags": [
      "library",
      "wrapper",
      "database"
    ],
    "description": "Bindings and a high-level interface for MongoDB",
    "license": "MIT",
    "web": "https://github.com/nim-lang/mongo"
  },
  {
    "name": "allegro5",
    "url": "https://github.com/fowlmouth/allegro5",
    "method": "git",
    "tags": [
      "wrapper",
      "graphics",
      "games",
      "opengl",
      "audio"
    ],
    "description": "Wrapper for Allegro version 5.X",
    "license": "MIT",
    "web": "https://github.com/fowlmouth/allegro5"
  },
  {
    "name": "physfs",
    "url": "https://github.com/fowlmouth/physfs",
    "method": "git",
    "tags": [
      "wrapper",
      "filesystem",
      "archives"
    ],
    "description": "A library to provide abstract access to various archives.",
    "license": "WTFPL",
    "web": "https://github.com/fowlmouth/physfs"
  },
  {
    "name": "shoco",
    "url": "https://github.com/onionhammer/shoconim.git",
    "method": "git",
    "tags": [
      "compression",
      "shoco"
    ],
    "description": "A fast compressor for short strings",
    "license": "MIT",
    "web": "https://github.com/onionhammer/shoconim"
  },
  {
    "name": "murmur3",
    "url": "https://github.com/boydgreenfield/nimrod-murmur",
    "method": "git",
    "tags": [
      "MurmurHash",
      "MurmurHash3",
      "murmur",
      "hash",
      "hashing"
    ],
    "description": "A simple MurmurHash3 wrapper for Nim",
    "license": "MIT",
    "web": "https://github.com/boydgreenfield/nimrod-murmur"
  },
  {
    "name": "hex",
    "url": "https://github.com/esbullington/nimrod-hex",
    "method": "git",
    "tags": [
      "hex",
      "encoding"
    ],
    "description": "A simple hex package for Nim",
    "license": "MIT",
    "web": "https://github.com/esbullington/nimrod-hex"
  },
  {
    "name": "strfmt",
    "url": "https://bitbucket.org/lyro/strfmt",
    "method": "hg",
    "tags": [
      "library"
    ],
    "description": "A string formatting library inspired by Python's `format`.",
    "license": "MIT",
    "web": "https://lyro.bitbucket.org/strfmt"
  },
  {
    "name": "jade-nim",
    "url": "https://github.com/idlewan/jade-nim",
    "method": "git",
    "tags": [
      "template",
      "jade",
      "web",
      "dsl",
      "html"
    ],
    "description": "Compiles jade templates to Nim procedures.",
    "license": "MIT",
    "web": "https://github.com/idlewan/jade-nim"
  },
  {
    "name": "gh_nimrod_doc_pages",
    "url": "https://github.com/Araq/gh_nimrod_doc_pages",
    "method": "git",
    "tags": [
      "command-line",
      "web",
      "automation",
      "documentation"
    ],
    "description": "Generates a GitHub documentation website for Nim projects.",
    "license": "MIT",
    "web": "https://github.com/Araq/gh_nimrod_doc_pages"
  },
  {
    "name": "midnight_dynamite",
    "url": "https://github.com/Araq/midnight_dynamite",
    "method": "git",
    "tags": [
      "wrapper",
      "library",
      "html",
      "markdown",
      "md"
    ],
    "description": "Wrapper for the markdown rendering hoedown library",
    "license": "MIT",
    "web": "https://github.com/Araq/midnight_dynamite"
  },
  {
    "name": "rsvg",
    "url": "https://github.com/def-/rsvg",
    "method": "git",
    "tags": [
      "wrapper",
      "library",
      "graphics"
    ],
    "description": "Wrapper for librsvg, a Scalable Vector Graphics (SVG) rendering library",
    "license": "MIT",
    "web": "https://github.com/def-/rsvg"
  },
  {
    "name": "emerald",
    "url": "https://github.com/flyx/emerald",
    "method": "git",
    "tags": [
      "dsl",
      "html",
      "template",
      "web"
    ],
    "description": "macro-based HTML templating engine",
    "license": "WTFPL",
    "web": "https://flyx.github.io/emerald/"
  },
  {
    "name": "niminst",
    "url": "https://github.com/nim-lang/niminst",
    "method": "git",
    "tags": [
      "app",
      "binary",
      "tool",
      "installation",
      "generator"
    ],
    "description": "tool to generate installers for Nim programs",
    "license": "MIT",
    "web": "https://github.com/nim-lang/niminst"
  },
  {
    "name": "redis",
    "url": "https://github.com/nim-lang/redis",
    "method": "git",
    "tags": [
      "redis",
      "client",
      "library"
    ],
    "description": "official redis client for Nim",
    "license": "MIT",
    "web": "https://github.com/nim-lang/redis"
  },
  {
    "name": "dialogs",
    "url": "https://github.com/nim-lang/dialogs",
    "method": "git",
    "tags": [
      "library",
      "ui",
      "gui",
      "dialog",
      "file"
    ],
    "description": "wraps GTK+ or Windows' open file dialogs",
    "license": "MIT",
    "web": "https://github.com/nim-lang/dialogs"
  },
  {
    "name": "vectors",
    "url": "https://github.com/blamestross/nimrod-vectors",
    "method": "git",
    "tags": [
      "math",
      "vectors",
      "library"
    ],
    "description": "Simple multidimensional vector math",
    "license": "MIT",
    "web": "https://github.com/blamestross/nimrod-vectors"
  },
  {
    "name": "bitarray",
    "url": "https://github.com/onecodex/nim-bitarray",
    "method": "git",
    "tags": [
      "Bit arrays",
      "Bit sets",
      "Bit vectors",
      "Data structures"
    ],
    "description": "mmap-backed bitarray implementation in Nim.",
    "license": "MIT",
    "web": "https://www.github.com/onecodex/nim-bitarray"
  },
  {
    "name": "appdirs",
    "url": "https://github.com/MrJohz/appdirs",
    "method": "git",
    "tags": [
      "utility",
      "filesystem"
    ],
    "description": "A utility library to find the directory you need to app in.",
    "license": "MIT",
    "web": "https://github.com/MrJohz/appdirs"
  },
  {
    "name": "sndfile",
    "url": "https://github.com/julienaubert/nim-sndfile",
    "method": "git",
    "tags": [
      "audio",
      "wav",
      "wrapper",
      "libsndfile"
    ],
    "description": "A wrapper of libsndfile",
    "license": "MIT",
    "web": "https://github.com/julienaubert/nim-sndfile"
  },
  {
    "name": "nim-sndfile",
    "alias": "sndfile"
  },
  {
    "name": "bigints",
    "url": "https://github.com/def-/bigints",
    "method": "git",
    "tags": [
      "math",
      "library",
      "numbers"
    ],
    "description": "Arbitrary-precision integers",
    "license": "MIT",
    "web": "https://github.com/def-/bigints"
  },
  {
    "name": "iterutils",
    "url": "https://github.com/def-/iterutils",
    "method": "git",
    "tags": [
      "library",
      "iterators"
    ],
    "description": "Functional operations for iterators and slices, similar to sequtils",
    "license": "MIT",
    "web": "https://github.com/def-/iterutils"
  },
  {
    "name": "hastyscribe",
    "url": "https://github.com/h3rald/hastyscribe",
    "method": "git",
    "tags": [
      "markdown",
      "html",
      "publishing"
    ],
    "description": "Self-contained markdown compiler generating self-contained HTML documents",
    "license": "MIT",
    "web": "https://h3rald.com/hastyscribe"
  },
  {
    "name": "nanomsg",
    "url": "https://github.com/def-/nim-nanomsg",
    "method": "git",
    "tags": [
      "library",
      "wrapper",
      "networking"
    ],
    "description": "Wrapper for the nanomsg socket library that provides several common communication patterns",
    "license": "MIT",
    "web": "https://github.com/def-/nim-nanomsg"
  },
  {
    "name": "directnimrod",
    "url": "https://bitbucket.org/barcharcraz/directnimrod",
    "method": "git",
    "tags": [
      "library",
      "wrapper",
      "graphics",
      "windows"
    ],
    "description": "Wrapper for microsoft's DirectX libraries",
    "license": "MS-PL",
    "web": "https://bitbucket.org/barcharcraz/directnimrod"
  },
  {
    "name": "imghdr",
    "url": "https://github.com/achesak/nim-imghdr",
    "method": "git",
    "tags": [
      "image",
      "formats",
      "files"
    ],
    "description": "Library for detecting the format of an image",
    "license": "MIT",
    "web": "https://github.com/achesak/nim-imghdr"
  },
  {
    "name": "csv2json",
    "url": "https://github.com/achesak/nim-csv2json",
    "method": "git",
    "tags": [
      "csv",
      "json"
    ],
    "description": "Convert CSV files to JSON",
    "license": "MIT",
    "web": "https://github.com/achesak/nim-csv2json"
  },
  {
    "name": "vecmath",
    "url": "https://github.com/barcharcraz/vecmath",
    "method": "git",
    "tags": [
      "library",
      "math",
      "vector"
    ],
    "description": "various vector maths utils for nimrod",
    "license": "MIT",
    "web": "https://github.com/barcharcraz/vecmath"
  },
  {
    "name": "lazy_rest",
    "url": "https://github.com/Araq/lazy_rest",
    "method": "git",
    "tags": [
      "library",
      "rst",
      "rest",
      "text",
      "html"
    ],
    "description": "Simple reST HTML generation with some extras.",
    "license": "MIT",
    "web": "https://github.com/Araq/lazy_rest"
  },
  {
    "name": "Phosphor",
    "url": "https://github.com/barcharcraz/Phosphor",
    "method": "git",
    "tags": [
      "library",
      "opengl",
      "graphics"
    ],
    "description": "eaiser use of OpenGL and GLSL shaders",
    "license": "MIT",
    "web": "https://github.com/barcharcraz/Phosphor"
  },
  {
    "name": "colorsys",
    "url": "https://github.com/achesak/nim-colorsys",
    "method": "git",
    "tags": [
      "library",
      "colors",
      "rgb",
      "yiq",
      "hls",
      "hsv"
    ],
    "description": "Convert between RGB, YIQ, HLS, and HSV color systems.",
    "license": "MIT",
    "web": "https://github.com/achesak/nim-colorsys"
  },
  {
    "name": "pythonfile",
    "url": "https://github.com/achesak/nim-pythonfile",
    "method": "git",
    "tags": [
      "library",
      "python",
      "files",
      "file"
    ],
    "description": "Wrapper of the file procedures to provide an interface as similar as possible to that of Python",
    "license": "MIT",
    "web": "https://github.com/achesak/nim-pythonfile"
  },
  {
    "name": "sndhdr",
    "url": "https://github.com/achesak/nim-sndhdr",
    "method": "git",
    "tags": [
      "library",
      "formats",
      "files",
      "sound",
      "audio"
    ],
    "description": "Library for detecting the format of a sound file",
    "license": "MIT",
    "web": "https://github.com/achesak/nim-sndhdr"
  },
  {
    "name": "irc",
    "url": "https://github.com/nim-lang/irc",
    "method": "git",
    "tags": [
      "library",
      "irc",
      "network"
    ],
    "description": "Implements a simple IRC client.",
    "license": "MIT",
    "web": "https://github.com/nim-lang/irc"
  },
  {
    "name": "random",
    "url": "https://github.com/oprypin/nim-random",
    "method": "git",
    "tags": [
      "library",
      "algorithms",
      "random"
    ],
    "description": "Pseudo-random number generation library inspired by Python",
    "license": "MIT",
    "web": "https://github.com/oprypin/nim-random"
  },
  {
    "name": "zmq",
    "url": "https://github.com/nim-lang/nim-zmq",
    "method": "git",
    "tags": [
      "library",
      "wrapper",
      "zeromq",
      "messaging",
      "queue"
    ],
    "description": "ZeroMQ 4 wrapper",
    "license": "MIT",
    "web": "https://github.com/nim-lang/nim-zmq"
  },
  {
    "name": "uuid",
    "url": "https://github.com/idlewan/nim-uuid",
    "method": "git",
    "tags": [
      "library",
      "wrapper",
      "uuid"
    ],
    "description": "UUID wrapper",
    "license": "MIT",
    "web": "https://github.com/idlewan/nim-uuid"
  },
  {
    "name": "robotparser",
    "url": "https://github.com/achesak/nim-robotparser",
    "method": "git",
    "tags": [
      "library",
      "useragent",
      "robots",
      "robot.txt"
    ],
    "description": "Determine if a useragent can access a URL using robots.txt",
    "license": "MIT",
    "web": "https://github.com/achesak/nim-robotparser"
  },
  {
    "name": "epub",
    "url": "https://github.com/achesak/nim-epub",
    "method": "git",
    "tags": [
      "library",
      "epub",
      "e-book"
    ],
    "description": "Module for working with EPUB e-book files",
    "license": "MIT",
    "web": "https://github.com/achesak/nim-epub"
  },
  {
    "name": "hashids",
    "url": "https://github.com/achesak/nim-hashids",
    "method": "git",
    "tags": [
      "library",
      "hashids"
    ],
    "description": "Nim implementation of Hashids",
    "license": "MIT",
    "web": "https://github.com/achesak/nim-hashids"
  },
  {
    "name": "openssl_evp",
    "url": "https://github.com/cowboy-coders/nim-openssl-evp",
    "method": "git",
    "tags": [
      "library",
      "crypto",
      "openssl"
    ],
    "description": "Wrapper for OpenSSL's EVP interface",
    "license": "OpenSSL and SSLeay",
    "web": "https://github.com/cowboy-coders/nim-openssl-evp"
  },
  {
    "name": "monad",
    "alias": "maybe"
  },
  {
    "name": "maybe",
    "url": "https://github.com/superfunc/maybe",
    "method": "git",
    "tags": [
      "library",
      "functional",
      "optional",
      "monad"
    ],
    "description": "basic monadic maybe type for Nim",
    "license": "BSD3",
    "web": "https://github.com/superfunc/maybe"
  },
  {
    "name": "eternity",
    "url": "https://github.com/hiteshjasani/nim-eternity",
    "method": "git",
    "tags": [
      "library",
      "time",
      "format"
    ],
    "description": "Humanize elapsed time",
    "license": "MIT",
    "web": "https://github.com/hiteshjasani/nim-eternity"
  },
  {
    "name": "gmp",
    "url": "https://github.com/subsetpark/nim-gmp",
    "method": "git",
    "tags": [
      "library",
      "bignum",
      "numbers",
      "math"
    ],
    "description": "wrapper for the GNU multiple precision arithmetic library (GMP)",
    "license": "LGPLv3 or GPLv2",
    "web": "https://github.com/subsetpark/nim-gmp"
  },
  {
    "name": "ludens",
    "url": "https://github.com/rnentjes/nim-ludens",
    "method": "git",
    "tags": [
      "library",
      "game",
      "opengl",
      "sfml"
    ],
    "description": "Little game library using opengl and sfml",
    "license": "MIT",
    "web": "https://github.com/rnentjes/nim-ludens"
  },
  {
    "name": "ffbookmarks",
    "url": "https://github.com/achesak/nim-ffbookmarks",
    "method": "git",
    "tags": [
      "firefox",
      "bookmarks",
      "library"
    ],
    "description": "Nim module for working with Firefox bookmarks",
    "license": "MIT",
    "web": "https://github.com/achesak/nim-ffbookmarks"
  },
  {
    "name": "moustachu",
    "url": "https://github.com/fenekku/moustachu.git",
    "method": "git",
    "tags": [
      "web",
      "html",
      "template",
      "mustache"
    ],
    "description": "Mustache templating for Nim.",
    "license": "MIT",
    "web": "https://github.com/fenekku/moustachu"
  },
  {
    "name": "easy_bcrypt",
    "url": "https://github.com/Akito13/easy-bcrypt.git",
    "method": "git",
    "tags": [
      "hash",
      "crypto",
      "password",
      "bcrypt"
    ],
    "description": "A simple wrapper providing a convenient reentrant interface for the bcrypt password hashing algorithm.",
    "license": "CC0"
  },
  {
    "name": "libclang",
    "url": "https://github.com/cowboy-coders/nim-libclang.git",
    "method": "git",
    "tags": [
      "wrapper",
      "bindings",
      "clang"
    ],
    "description": "wrapper for libclang (the C-interface of the clang LLVM frontend)",
    "license": "MIT",
    "web": "https://github.com/cowboy-coders/nim-libclang"
  },
  {
    "name": "nim-libclang",
    "alias": "libclang"
  },
  {
    "name": "nimqml",
    "url": "https://github.com/filcuc/nimqml",
    "method": "git",
    "tags": [
      "Qt",
      "Qml",
      "UI",
      "GUI"
    ],
    "description": "Qt Qml bindings",
    "license": "GPLv3",
    "web": "https://github.com/filcuc/nimqml"
  },
  {
    "name": "XPLM-Nim",
    "url": "https://github.com/jpoirier/XPLM-Nim",
    "method": "git",
    "tags": [
      "X-Plane",
      "XPLM",
      "Plugin",
      "SDK"
    ],
    "description": "X-Plane XPLM SDK wrapper",
    "license": "BSD",
    "web": "https://github.com/jpoirier/XPLM-Nim"
  },
  {
    "name": "csfml",
    "url": "https://github.com/oprypin/nim-csfml",
    "method": "git",
    "tags": [
      "sfml",
      "binding",
      "game",
      "media",
      "library",
      "opengl"
    ],
    "description": "Bindings for Simple and Fast Multimedia Library (through CSFML)",
    "license": "zlib",
    "web": "https://github.com/oprypin/nim-csfml"
  },
  {
    "name": "optional_t",
    "url": "https://github.com/flaviut/optional_t",
    "method": "git",
    "tags": [
      "option",
      "functional"
    ],
    "description": "Basic Option[T] library",
    "license": "MIT",
    "web": "https://github.com/flaviut/optional_t"
  },
  {
    "name": "nimrtlsdr",
    "url": "https://github.com/jpoirier/nimrtlsdr",
    "method": "git",
    "tags": [
      "rtl-sdr",
      "wrapper",
      "bindings",
      "rtlsdr"
    ],
    "description": "A Nim wrapper for librtlsdr",
    "license": "BSD",
    "web": "https://github.com/jpoirier/nimrtlsdr"
  },
  {
    "name": "lapp",
    "url": "https://gitlab.3dicc.com/gokr/lapp.git",
    "method": "git",
    "tags": [
      "args",
      "cmd",
      "opt",
      "parse",
      "parsing"
    ],
    "description": "Opt parser using synopsis as specification, ported from Lua.",
    "license": "MIT",
    "web": "https://gitlab.3dicc.com/gokr/lapp"
  },
  {
    "name": "blimp",
    "url": "https://gitlab.3dicc.com/gokr/blimp.git",
    "method": "git",
    "tags": [
      "app",
      "binary",
      "utility",
      "git",
      "git-fat"
    ],
    "description": "Utility that helps with big files in git, very similar to git-fat, s3annnex etc.",
    "license": "MIT",
    "web": "https://gitlab.3dicc.com/gokr/blimp"
  },
  {
    "name": "parsetoml",
    "url": "https://github.com/NimParsers/parsetoml.git",
    "method": "git",
    "tags": [
      "library",
      "parse"
    ],
    "description": "Library for parsing TOML files.",
    "license": "MIT",
    "web": "https://github.com/NimParsers/parsetoml"
  },
  {
    "name": "compiler",
    "url": "https://github.com/nim-lang/Nim.git",
    "method": "git",
    "tags": [
      "library"
    ],
    "description": "Compiler package providing the compiler sources as a library.",
    "license": "MIT",
    "web": "https://github.com/nim-lang/Nim"
  },
  {
    "name": "nre",
    "url": "https://github.com/flaviut/nre.git",
    "method": "git",
    "tags": [
      "library",
      "pcre",
      "regex"
    ],
    "description": "A better regular expression library",
    "license": "MIT",
    "web": "https://github.com/flaviut/nre"
  },
  {
    "name": "docopt",
    "url": "https://github.com/docopt/docopt.nim",
    "method": "git",
    "tags": [
      "command-line",
      "arguments",
      "parsing",
      "library"
    ],
    "description": "Command-line args parser based on Usage message",
    "license": "MIT",
    "web": "https://github.com/docopt/docopt.nim"
  },
  {
    "name": "bpg",
    "url": "https://github.com/def-/nim-bpg.git",
    "method": "git",
    "tags": [
      "image",
      "library",
      "wrapper"
    ],
    "description": "BPG (Better Portable Graphics) for Nim",
    "license": "MIT",
    "web": "https://github.com/def-/nim-bpg"
  },
  {
    "name": "io-spacenav",
    "url": "https://github.com/nimious/io-spacenav.git",
    "method": "git",
    "tags": [
      "binding",
      "3dx",
      "3dconnexion",
      "libspnav",
      "spacenav",
      "spacemouse",
      "spacepilot",
      "spacenavigator"
    ],
    "description": "Obsolete - please use spacenav instead!",
    "license": "MIT",
    "web": "https://github.com/nimious/io-spacenav"
  },
  {
    "name": "optionals",
    "url": "https://github.com/MasonMcGill/optionals.git",
    "method": "git",
    "tags": [
      "library",
      "option",
      "optional",
      "maybe"
    ],
    "description": "Option types",
    "license": "MIT",
    "web": "https://github.com/MasonMcGill/optionals"
  },
  {
    "name": "tuples",
    "url": "https://github.com/MasonMcGill/tuples.git",
    "method": "git",
    "tags": [
      "library",
      "tuple",
      "metaprogramming"
    ],
    "description": "Tuple manipulation utilities",
    "license": "MIT",
    "web": "https://github.com/MasonMcGill/tuples"
  },
  {
    "name": "fuse",
    "url": "https://github.com/akiradeveloper/nim-fuse.git",
    "method": "git",
    "tags": [
      "fuse",
      "library",
      "wrapper"
    ],
    "description": "A FUSE binding for Nim",
    "license": "MIT",
    "web": "https://github.com/akiradeveloper/nim-fuse"
  },
  {
    "name": "brainfuck",
    "url": "https://github.com/def-/nim-brainfuck.git",
    "method": "git",
    "tags": [
      "library",
      "binary",
      "app",
      "interpreter",
      "compiler",
      "language"
    ],
    "description": "A brainfuck interpreter and compiler",
    "license": "MIT",
    "web": "https://github.com/def-/nim-brainfuck"
  },
  {
    "name": "nimsuggest",
    "url": "https://github.com/nim-lang/nimsuggest.git",
    "method": "git",
    "tags": [
      "binary",
      "app",
      "suggest",
      "compiler",
      "autocomplete"
    ],
    "description": "Tool for providing auto completion data for Nim source code.",
    "license": "MIT",
    "web": "https://github.com/nim-lang/nimsuggest"
  },
  {
    "name": "jwt",
    "url": "https://github.com/yglukhov/nim-jwt.git",
    "method": "git",
    "tags": [
      "library",
      "crypto",
      "hash"
    ],
    "description": "JSON Web Tokens for Nim",
    "license": "MIT",
    "web": "https://github.com/yglukhov/nim-jwt"
  },
  {
    "name": "pythonpathlib",
    "url": "https://github.com/achesak/nim-pythonpathlib.git",
    "method": "git",
    "tags": [
      "path",
      "directory",
      "python",
      "library"
    ],
    "description": "Module for working with paths that is as similar as possible to Python's pathlib",
    "license": "MIT",
    "web": "https://github.com/achesak/nim-pythonpathlib"
  },
  {
    "name": "RingBuffer",
    "url": "git@github.com:megawac/RingBuffer.nim.git",
    "method": "git",
    "tags": [
      "sequence",
      "seq",
      "circular",
      "ring",
      "buffer"
    ],
    "description": "Circular buffer implementation",
    "license": "MIT",
    "web": "https://github.com/megawac/RingBuffer.nim"
  },
  {
    "name": "nimrat",
    "url": "https://github.com/apense/nimrat",
    "method": "git",
    "tags": [
      "library",
      "math",
      "numbers"
    ],
    "description": "Module for working with rational numbers (fractions)",
    "license": "MIT",
    "web": "https://github.com/apense/nimrat"
  },
  {
    "name": "io-isense",
    "url": "https://github.com/nimious/io-isense.git",
    "method": "git",
    "tags": [
      "binding",
      "isense",
      "intersense",
      "inertiacube",
      "intertrax",
      "microtrax",
      "thales",
      "tracking",
      "sensor"
    ],
    "description": "Obsolete - please use isense instead!",
    "license": "MIT",
    "web": "https://github.com/nimious/io-isense"
  },
  {
    "name": "io-usb",
    "url": "https://github.com/nimious/io-usb.git",
    "method": "git",
    "tags": [
      "binding",
      "usb",
      "libusb"
    ],
    "description": "Obsolete - please use libusb instead!",
    "license": "MIT",
    "web": "https://github.com/nimious/io-usb"
  },
  {
    "name": "nimcfitsio",
    "url": "https://github.com/ziotom78/nimcfitsio.git",
    "method": "git",
    "tags": [
      "library",
      "binding",
      "cfitsio",
      "fits",
      "io"
    ],
    "description": "Bindings for CFITSIO, a library to read/write FITSIO images and tables.",
    "license": "MIT",
    "web": "https://github.com/ziotom78/nimcfitsio"
  },
  {
    "name": "glossolalia",
    "url": "https://github.com/fowlmouth/glossolalia",
    "method": "git",
    "tags": [
      "parser",
      "peg"
    ],
    "description": "A DSL for quickly writing parsers",
    "license": "CC0",
    "web": "https://github.com/fowlmouth/glossolalia"
  },
  {
    "name": "entoody",
    "url": "https://bitbucket.org/fowlmouth/entoody",
    "method": "git",
    "tags": [
      "component",
      "entity",
      "composition"
    ],
    "description": "A component/entity system",
    "license": "CC0",
    "web": "https://bitbucket.org/fowlmouth/entoody"
  },
  {
    "name": "msgpack",
    "url": "https://github.com/akiradeveloper/msgpack-nim.git",
    "method": "git",
    "tags": [
      "msgpack",
      "library",
      "serialization"
    ],
    "description": "A MessagePack binding for Nim",
    "license": "MIT",
    "web": "https://github.com/akiradeveloper/msgpack-nim"
  },
  {
    "name": "osinfo",
    "url": "https://github.com/nim-lang/osinfo.git",
    "method": "git",
    "tags": [
      "os",
      "library",
      "info"
    ],
    "description": "Modules providing information about the OS.",
    "license": "MIT",
    "web": "https://github.com/nim-lang/osinfo"
  },
  {
    "name": "io-myo",
    "url": "https://github.com/nimious/io-myo.git",
    "method": "git",
    "tags": [
      "binding",
      "myo",
      "thalmic",
      "armband",
      "gesture"
    ],
    "description": "Obsolete - please use myo instead!",
    "license": "MIT",
    "web": "https://github.com/nimious/io-myo"
  },
  {
    "name": "io-oculus",
    "url": "https://github.com/nimious/io-oculus.git",
    "method": "git",
    "tags": [
      "binding",
      "oculus",
      "rift",
      "vr",
      "libovr",
      "ovr",
      "dk1",
      "dk2",
      "gearvr"
    ],
    "description": "Obsolete - please use oculus instead!",
    "license": "MIT",
    "web": "https://github.com/nimious/io-oculus"
  },
  {
    "name": "closure_compiler",
    "url": "https://github.com/yglukhov/closure_compiler.git",
    "method": "git",
    "tags": [
      "binding",
      "closure",
      "compiler",
      "javascript"
    ],
    "description": "Bindings for Closure Compiler web API.",
    "license": "MIT",
    "web": "https://github.com/yglukhov/closure_compiler"
  },
  {
    "name": "io-serialport",
    "url": "https://github.com/nimious/io-serialport.git",
    "method": "git",
    "tags": [
      "binding",
      "libserialport",
      "serial",
      "communication"
    ],
    "description": "Obsolete - please use serialport instead!",
    "license": "MIT",
    "web": "https://github.com/nimious/io-serialport"
  },
  {
    "name": "beanstalkd",
    "url": "https://github.com/tormaroe/beanstalkd.nim.git",
    "method": "git",
    "tags": [
      "library",
      "queue",
      "messaging"
    ],
    "description": "A beanstalkd work queue client library.",
    "license": "MIT",
    "web": "https://github.com/tormaroe/beanstalkd.nim"
  },
  {
    "name": "wiki2text",
    "url": "https://github.com/rspeer/wiki2text.git",
    "method": "git",
    "tags": [
      "nlp",
      "wiki",
      "xml",
      "text"
    ],
    "description": "Quickly extracts natural-language text from a MediaWiki XML file.",
    "license": "MIT",
    "web": "https://github.com/rspeer/wiki2text"
  },
  {
    "name": "qt5_qtsql",
    "url": "https://github.com/philip-wernersbach/nim-qt5_qtsql.git",
    "method": "git",
    "tags": [
      "library",
      "wrapper",
      "database",
      "qt",
      "qt5",
      "qtsql",
      "sqlite",
      "postgres",
      "mysql"
    ],
    "description": "Binding for Qt 5's Qt SQL library that integrates with the features of the Nim language. Uses one API for multiple database engines.",
    "license": "MIT",
    "web": "https://github.com/philip-wernersbach/nim-qt5_qtsql"
  },
  {
    "name": "orient",
    "url": "https://github.com/philip-wernersbach/nim-orient",
    "method": "git",
    "tags": [
      "library",
      "wrapper",
      "database",
      "orientdb",
      "pure"
    ],
    "description": "OrientDB driver written in pure Nim, uses the OrientDB 2.0 Binary Protocol with Binary Serialization.",
    "license": "MPL",
    "web": "https://github.com/philip-wernersbach/nim-orient"
  },
  {
    "name": "syslog",
    "url": "https://github.com/FedericoCeratto/nim-syslog",
    "method": "git",
    "tags": [
      "library",
      "pure"
    ],
    "description": "Syslog module.",
    "license": "LGPLv3",
    "web": "https://github.com/FedericoCeratto/nim-syslog"
  },
  {
    "name": "nimes",
    "url": "https://github.com/def-/nimes",
    "method": "git",
    "tags": [
      "emulator",
      "nes",
      "game",
      "sdl",
      "javascript"
    ],
    "description": "NES emulator using SDL2, also compiles to JavaScript with emscripten.",
    "license": "MPL",
    "web": "https://github.com/def-/nimes"
  },
  {
    "name": "syscall",
    "url": "https://github.com/def-/nim-syscall",
    "method": "git",
    "tags": [
      "library"
    ],
    "description": "Raw system calls for Nim",
    "license": "MPL",
    "web": "https://github.com/def-/nim-syscall"
  },
  {
    "name": "jnim",
    "url": "https://github.com/yglukhov/jnim",
    "method": "git",
    "tags": [
      "library",
      "java",
      "jvm",
      "bridge",
      "bindings"
    ],
    "description": "Nim - Java bridge",
    "license": "MIT",
    "web": "https://github.com/yglukhov/jnim"
  },
  {
    "name": "nimPDF",
    "url": "https://github.com/jangko/nimpdf",
    "method": "git",
    "tags": [
      "library",
      "PDF",
      "document"
    ],
    "description": "library for generating PDF files",
    "license": "MIT",
    "web": "https://github.com/jangko/nimpdf"
  },
  {
    "name": "LLVM",
    "url": "https://github.com/FedeOmoto/llvm",
    "method": "git",
    "tags": [
      "LLVM",
      "bindings",
      "wrapper"
    ],
    "description": "LLVM bindings for the Nim language.",
    "license": "MIT",
    "web": "https://github.com/FedeOmoto/llvm"
  },
  {
    "name": "nshout",
    "url": "https://github.com/Senketsu/nshout",
    "method": "git",
    "tags": [
      "library",
      "shouter",
      "libshout",
      "wrapper",
      "bindings",
      "audio",
      "web"
    ],
    "description": "Nim bindings for libshout",
    "license": "MIT",
    "web": "https://github.com/Senketsu/nshout"
  },
  {
    "name": "nsu",
    "url": "https://github.com/Senketsu/nsu",
    "method": "git",
    "tags": [
      "library",
      "tool",
      "utility",
      "screenshot"
    ],
    "description": "Simple screenshot library & cli tool made in Nim",
    "license": "MIT",
    "web": "https://github.com/Senketsu/nsu"
  },
  {
    "name": "nuuid",
    "url": "https://github.com/yglukhov/nim-only-uuid",
    "method": "git",
    "tags": [
      "library",
      "uuid",
      "guid"
    ],
    "description": "A Nim source only UUID generator",
    "license": "MIT",
    "web": "https://github.com/yglukhov/nim-only-uuid"
  },
  {
    "name": "fftw3",
    "url": "https://github.com/ziotom78/nimfftw3",
    "method": "git",
    "tags": [
      "library",
      "math",
      "fft"
    ],
    "description": "Bindings to the FFTW library",
    "license": "MIT",
    "web": "https://github.com/ziotom78/nimfftw3"
  },
  {
    "name": "nrpl",
    "url": "https://github.com/vegansk/nrpl",
    "method": "git",
    "tags": [
      "REPL",
      "application"
    ],
    "description": "A rudimentary Nim REPL",
    "license": "MIT",
    "web": "https://github.com/vegansk/nrpl"
  },
  {
    "name": "nim-geocoding",
    "alias": "geocoding"
  },
  {
    "name": "geocoding",
    "url": "https://github.com/saratchandra92/nim-geocoding",
    "method": "git",
    "tags": [
      "library",
      "geocoding",
      "maps"
    ],
    "description": "A simple library for Google Maps Geocoding API",
    "license": "MIT",
    "web": "https://github.com/saratchandra92/nim-geocoding"
  },
  {
    "name": "io-gles",
    "url": "https://github.com/nimious/io-gles.git",
    "method": "git",
    "tags": [
      "binding",
      "khronos",
      "gles",
      "opengl es"
    ],
    "description": "Obsolete - please use gles instead!",
    "license": "MIT",
    "web": "https://github.com/nimious/io-gles"
  },
  {
    "name": "io-egl",
    "url": "https://github.com/nimious/io-egl.git",
    "method": "git",
    "tags": [
      "binding",
      "khronos",
      "egl",
      "opengl",
      "opengl es",
      "openvg"
    ],
    "description": "Obsolete - please use egl instead!",
    "license": "MIT",
    "web": "https://github.com/nimious/io-egl"
  },
  {
    "name": "io-sixense",
    "url": "https://github.com/nimious/io-sixense.git",
    "method": "git",
    "tags": [
      "binding",
      "sixense",
      "razer hydra",
      "stem system",
      "vr"
    ],
    "description": "Obsolete - please use sixense instead!",
    "license": "MIT",
    "web": "https://github.com/nimious/io-sixense"
  },
  {
    "name": "tnetstring",
    "url": "https://mahlon@bitbucket.org/mahlon/nim-tnetstring",
    "method": "hg",
    "tags": [
      "tnetstring",
      "library",
      "serialization"
    ],
    "description": "Parsing and serializing for the TNetstring format.",
    "license": "MIT",
    "web": "http://bitbucket.org/mahlon/nim-tnetstring"
  },
  {
    "name": "msgpack4nim",
    "url": "https://github.com/jangko/msgpack4nim",
    "method": "git",
    "tags": [
      "msgpack",
      "library",
      "serialization",
      "deserialization"
    ],
    "description": "Another MessagePack implementation written in pure nim",
    "license": "MIT",
    "web": "https://github.com/jangko/msgpack4nim"
  },
  {
    "name": "binaryheap",
    "url": "https://github.com/bluenote10/nim-heap",
    "method": "git",
    "tags": [
      "heap",
      "priority queue"
    ],
    "description": "Simple binary heap implementation",
    "license": "MIT",
    "web": "https://github.com/bluenote10/nim-heap"
  },
  {
    "name": "stringinterpolation",
    "url": "https://github.com/bluenote10/nim-stringinterpolation",
    "method": "git",
    "tags": [
      "string formatting",
      "string interpolation"
    ],
    "description": "String interpolation with printf syntax",
    "license": "MIT",
    "web": "https://github.com/bluenote10/nim-stringinterpolation"
  },
  {
    "name": "libovr",
    "url": "https://github.com/bluenote10/nim-ovr",
    "method": "git",
    "tags": [
      "Oculus Rift",
      "virtual reality"
    ],
    "description": "Nim bindings for libOVR (Oculus Rift)",
    "license": "MIT",
    "web": "https://github.com/bluenote10/nim-ovr"
  },
  {
    "name": "delaunay",
    "url": "https://github.com/Nycto/DelaunayNim",
    "method": "git",
    "tags": [
      "delaunay",
      "library",
      "algorithms",
      "graph"
    ],
    "description": "2D Delaunay triangulations",
    "license": "MIT",
    "web": "https://github.com/Nycto/DelaunayNim"
  },
  {
    "name": "linenoise",
    "url": "https://github.com/fallingduck/linenoise-nim",
    "method": "git",
    "tags": [
      "linenoise",
      "readline",
      "library",
      "wrapper",
      "command-line"
    ],
    "description": "Wrapper for linenoise, a free, self-contained alternative to GNU readline.",
    "license": "BSD",
    "web": "https://github.com/fallingduck/linenoise-nim"
  },
  {
    "name": "struct",
    "url": "https://github.com/OpenSystemsLab/struct.nim",
    "method": "git",
    "tags": [
      "struct",
      "library",
      "python",
      "pack",
      "unpack"
    ],
    "description": "Python-like 'struct' for Nim",
    "license": "MIT",
    "web": "https://github.com/OpenSystemsLab/struct.nim"
  },
  {
    "name": "uri2",
    "url": "https://github.com/achesak/nim-uri2",
    "method": "git",
    "tags": [
      "uri",
      "url",
      "library"
    ],
    "description": "Nim module for better URI handling",
    "license": "MIT",
    "web": "https://github.com/achesak/nim-uri2"
  },
  {
    "name": "hmac",
    "url": "https://github.com/OpenSystemsLab/hmac.nim",
    "method": "git",
    "tags": [
      "hmac",
      "authentication",
      "hash",
      "sha1",
      "md5"
    ],
    "description": "HMAC-SHA1 and HMAC-MD5 hashing in Nim",
    "license": "MIT",
    "web": "https://github.com/OpenSystemsLab/hmac.nim"
  },
  {
    "name": "mongrel2",
    "url": "https://mahlon@bitbucket.org/mahlon/nim-mongrel2",
    "method": "hg",
    "tags": [
      "mongrel2",
      "library",
      "www"
    ],
    "description": "Handler framework for the Mongrel2 web server.",
    "license": "MIT",
    "web": "http://bitbucket.org/mahlon/nim-mongrel2"
  },
  {
    "name": "shimsham",
    "url": "https://github.com/apense/shimsham",
    "method": "git",
    "tags": [
      "crypto",
      "hash",
      "hashing",
      "digest"
    ],
    "description": "Hashing/Digest collection in pure Nim",
    "license": "MIT",
    "web": "https://github.com/apense/shimsham"
  },
  {
    "name": "base32",
    "url": "https://github.com/OpenSystemsLab/base32.nim",
    "method": "git",
    "tags": [
      "base32",
      "encode",
      "decode"
    ],
    "description": "Base32 library for Nim",
    "license": "MIT",
    "web": "https://github.com/OpenSystemsLab/base32.nim"
  },
  {
    "name": "otp",
    "url": "https://github.com/OpenSystemsLab/otp.nim",
    "method": "git",
    "tags": [
      "otp",
      "hotp",
      "totp",
      "time",
      "password",
      "one",
      "google",
      "authenticator"
    ],
    "description": "One Time Password library for Nim",
    "license": "MIT",
    "web": "https://github.com/OpenSystemsLab/otp.nim"
  },
  {
    "name": "q",
    "url": "https://github.com/OpenSystemsLab/q.nim",
    "method": "git",
    "tags": [
      "css",
      "selector",
      "query",
      "match",
      "find",
      "html",
      "xml",
      "jquery"
    ],
    "description": "Simple package for query HTML/XML elements using a CSS3 or jQuery-like selector syntax",
    "license": "MIT",
    "web": "https://github.com/OpenSystemsLab/q.nim"
  },
  {
    "name": "bignum",
    "url": "https://github.com/kaushalmodi/bignum",
    "method": "git",
    "tags": [
      "bignum",
      "gmp",
      "wrapper"
    ],
    "description": "Wrapper around the GMP bindings for the Nim language.",
    "license": "MIT",
    "web": "https://github.com/kaushalmodi/bignum"
  },
  {
    "name": "rbtree",
    "url": "https://github.com/Nycto/RBTreeNim",
    "method": "git",
    "tags": [
      "tree",
      "binary search tree",
      "rbtree",
      "red black tree"
    ],
    "description": "Red/Black Trees",
    "license": "MIT",
    "web": "https://github.com/Nycto/RBTreeNim"
  },
  {
    "name": "anybar",
    "url": "https://github.com/ba0f3/anybar.nim",
    "method": "git",
    "tags": [
      "anybar",
      "menubar",
      "status",
      "indicator"
    ],
    "description": "Control AnyBar instances with Nim",
    "license": "MIT",
    "web": "https://github.com/ba0f3/anybar.nim"
  },
  {
    "name": "astar",
    "url": "https://github.com/Nycto/AStarNim",
    "method": "git",
    "tags": [
      "astar",
      "A*",
      "pathfinding",
      "algorithm"
    ],
    "description": "A* Pathfinding",
    "license": "MIT",
    "web": "https://github.com/Nycto/AStarNim"
  },
  {
    "name": "lazy",
    "url": "https://github.com/petermora/nimLazy/",
    "method": "git",
    "tags": [
      "library",
      "iterator",
      "lazy list"
    ],
    "description": "Iterator library for Nim",
    "license": "MIT",
    "web": "https://github.com/petermora/nimLazy"
  },
  {
    "name": "asyncpythonfile",
    "url": "https://github.com/fallingduck/asyncpythonfile-nim",
    "method": "git",
    "tags": [
      "async",
      "asynchronous",
      "library",
      "python",
      "file",
      "files"
    ],
    "description": "High level, asynchronous file API mimicking Python's file interface.",
    "license": "ISC",
    "web": "https://github.com/fallingduck/asyncpythonfile-nim"
  },
  {
    "name": "nimfuzz",
    "url": "https://github.com/apense/nimfuzz",
    "method": "git",
    "tags": [
      "fuzzing",
      "unit-testing",
      "hacking",
      "security"
    ],
    "description": "Simple and compact fuzzing",
    "license": "Apache License 2.0",
    "web": "https://apense.github.io/nimfuzz"
  },
  {
    "name": "linalg",
    "url": "https://github.com/unicredit/linear-algebra",
    "method": "git",
    "tags": [
      "vector",
      "matrix",
      "linear-algebra",
      "BLAS",
      "LAPACK"
    ],
    "description": "Linear algebra for Nim",
    "license": "Apache License 2.0",
    "web": "https://github.com/unicredit/linear-algebra"
  },
  {
    "name": "sequester",
    "url": "https://github.com/fallingduck/sequester",
    "method": "git",
    "tags": [
      "library",
      "seq",
      "sequence",
      "strings",
      "iterators",
      "php"
    ],
    "description": "Library for converting sequences to strings. Also has PHP-inspired explode and implode procs.",
    "license": "ISC",
    "web": "https://github.com/fallingduck/sequester"
  },
  {
    "name": "options",
    "url": "https://github.com/fallingduck/options-nim",
    "method": "git",
    "tags": [
      "library",
      "option",
      "optionals",
      "maybe"
    ],
    "description": "Temporary package to fix broken code in 0.11.2 stable.",
    "license": "MIT",
    "web": "https://github.com/fallingduck/options-nim"
  },
  {
    "name": "oldwinapi",
    "url": "https://github.com/nim-lang/oldwinapi",
    "method": "git",
    "tags": [
      "library",
      "windows",
      "api"
    ],
    "description": "Old Win API library for Nim",
    "license": "LGPL with static linking exception",
    "web": "https://github.com/nim-lang/oldwinapi"
  },
  {
    "name": "nimx",
    "url": "https://github.com/yglukhov/nimx",
    "method": "git",
    "tags": [
      "gui",
      "ui",
      "library"
    ],
    "description": "Cross-platform GUI framework",
    "license": "MIT",
    "web": "https://github.com/yglukhov/nimx"
  },
  {
    "name": "webview",
    "url": "https://github.com/oskca/webview",
    "method": "git",
    "tags": [
      "gui",
      "ui",
      "webview",
      "cross",
      "web",
      "library"
    ],
    "description": "Nim bindings for https://github.com/zserge/webview, a cross platform single header webview library",
    "license": "MIT",
    "web": "https://github.com/oskca/webview"
  },
  {
    "name": "memo",
    "url": "https://github.com/andreaferretti/memo",
    "method": "git",
    "tags": [
      "memo",
      "memoization",
      "memoize",
      "cache"
    ],
    "description": "Memoize Nim functions",
    "license": "Apache License 2.0",
    "web": "https://github.com/andreaferretti/memo"
  },
  {
    "name": "base62",
    "url": "https://github.com/singularperturbation/base62-encode",
    "method": "git",
    "tags": [
      "base62",
      "encode",
      "decode"
    ],
    "description": "Arbitrary base encoding-decoding functions, defaulting to Base-62.",
    "license": "MIT",
    "web": "https://github.com/singularperturbation/base62-encode"
  },
  {
    "name": "telebot",
    "url": "https://github.com/ba0f3/telebot.nim",
    "method": "git",
    "tags": [
      "telebot",
      "telegram",
      "bot",
      "api",
      "client",
      "async"
    ],
    "description": "Async Telegram Bot API Client",
    "license": "MIT",
    "web": "https://github.com/ba0f3/telebot.nim"
  },
  {
    "name": "tempfile",
    "url": "https://github.com/OpenSystemsLab/tempfile.nim",
    "method": "git",
    "tags": [
      "temp",
      "mktemp",
      "make",
      "mk",
      "mkstemp",
      "mkdtemp"
    ],
    "description": "Temporary files and directories",
    "license": "MIT",
    "web": "https://github.com/OpenSystemsLab/tempfile.nim"
  },
  {
    "name": "AstroNimy",
    "url": "https://github.com/super-massive-black-holes/AstroNimy",
    "method": "git",
    "tags": [
      "science",
      "astronomy",
      "library"
    ],
    "description": "Astronomical library for Nim",
    "license": "MIT",
    "web": "https://github.com/super-massive-black-holes/AstroNimy"
  },
  {
    "name": "patty",
    "url": "https://github.com/andreaferretti/patty",
    "method": "git",
    "tags": [
      "pattern",
      "adt",
      "variant",
      "pattern matching",
      "algebraic data type"
    ],
    "description": "Algebraic data types and pattern matching",
    "license": "Apache License 2.0",
    "web": "https://github.com/andreaferretti/patty"
  },
  {
    "name": "einheit",
    "url": "https://github.com/jyapayne/einheit",
    "method": "git",
    "tags": [
      "unit",
      "tests",
      "unittest",
      "unit tests",
      "unit test macro"
    ],
    "description": "Pretty looking, full featured, Python-inspired unit test library.",
    "license": "MIT",
    "web": "https://github.com/jyapayne/einheit"
  },
  {
    "name": "plists",
    "url": "https://github.com/yglukhov/plists",
    "method": "git",
    "tags": [
      "plist",
      "property",
      "list"
    ],
    "description": "Generate and parse Mac OS X .plist files in Nim.",
    "license": "MIT",
    "web": "https://github.com/yglukhov/plists"
  },
  {
    "name": "ncurses",
    "url": "https://github.com/rnowley/nim-ncurses/",
    "method": "git",
    "tags": [
      "library",
      "terminal",
      "graphics",
      "wrapper"
    ],
    "description": "A wrapper for NCurses",
    "license": "MIT",
    "web": "https://github.com/rnowley/nim-ncurses"
  },
  {
    "name": "nanovg",
    "url": "https://github.com/johnnovak/nim-nanovg",
    "method": "git",
    "tags": [
      "wrapper",
      "GUI",
      "vector graphics",
      "opengl"
    ],
    "description": "Nim wrapper for the C NanoVG antialiased vector graphics rendering library for OpenGL",
    "license": "MIT",
    "web": "https://github.com/johnnovak/nim-nanovg"
  },
  {
    "name": "pwd",
    "url": "https://github.com/achesak/nim-pwd",
    "method": "git",
    "tags": [
      "library",
      "unix",
      "pwd",
      "password"
    ],
    "description": "Nim port of Python's pwd module for working with the UNIX password file",
    "license": "MIT",
    "web": "https://github.com/achesak/nim-pwd"
  },
  {
    "name": "spwd",
    "url": "https://github.com/achesak/nim-spwd",
    "method": "git",
    "tags": [
      "library",
      "unix",
      "spwd",
      "password",
      "shadow"
    ],
    "description": "Nim port of Python's spwd module for working with the UNIX shadow password file",
    "license": "MIT",
    "web": "https://github.com/achesak/nim-spwd"
  },
  {
    "name": "grp",
    "url": "https://github.com/achesak/nim-grp",
    "method": "git",
    "tags": [
      "library",
      "unix",
      "grp",
      "group"
    ],
    "description": "Nim port of Python's grp module for working with the UNIX group database file",
    "license": "MIT",
    "web": "https://github.com/achesak/nim-grp"
  },
  {
    "name": "stopwatch",
    "url": "https://gitlab.com/define-private-public/stopwatch",
    "method": "git",
    "tags": [
      "timer",
      "timing",
      "benchmarking",
      "watch",
      "clock"
    ],
    "description": "A simple timing library for benchmarking code and other things.",
    "license": "MIT",
    "web": "https://gitlab.com/define-private-public/stopwatch"
  },
  {
    "name": "nimFinLib",
    "url": "https://github.com/qqtop/NimFinLib",
    "method": "git",
    "tags": [
      "financial"
    ],
    "description": "Financial Library for Nim",
    "license": "MIT",
    "web": "https://github.com/qqtop/NimFinLib"
  },
  {
    "name": "libssh2",
    "url": "https://github.com/ba0f3/libssh2.nim",
    "method": "git",
    "tags": [
      "lib",
      "ssh",
      "ssh2",
      "openssh",
      "client",
      "sftp",
      "scp"
    ],
    "description": "Nim wrapper for libssh2",
    "license": "MIT",
    "web": "https://github.com/ba0f3/libssh2.nim"
  },
  {
    "name": "rethinkdb",
    "url": "https://github.com/OpenSystemsLab/rethinkdb.nim",
    "method": "git",
    "tags": [
      "rethinkdb",
      "driver",
      "client",
      "json"
    ],
    "description": "RethinkDB driver for Nim",
    "license": "MIT",
    "web": "https://github.com/OpenSystemsLab/rethinkdb.nim"
  },
  {
    "name": "dbus",
    "url": "https://github.com/zielmicha/nim-dbus",
    "method": "git",
    "tags": [
      "dbus"
    ],
    "description": "dbus bindings for Nim",
    "license": "MIT",
    "web": "https://github.com/zielmicha/nim-dbus"
  },
  {
    "name": "lmdb",
    "url": "https://github.com/FedericoCeratto/nim-lmdb",
    "method": "git",
    "tags": [
      "wrapper",
      "lmdb",
      "key-value"
    ],
    "description": "A wrapper for LMDB the Lightning Memory-Mapped Database",
    "license": "OpenLDAP",
    "web": "https://github.com/FedericoCeratto/nim-lmdb"
  },
  {
    "name": "zip",
    "url": "https://github.com/nim-lang/zip",
    "method": "git",
    "tags": [
      "wrapper",
      "zip"
    ],
    "description": "A wrapper for the zip library",
    "license": "MIT",
    "web": "https://github.com/nim-lang/zip"
  },
  {
    "name": "csvtools",
    "url": "https://github.com/unicredit/csvtools",
    "method": "git",
    "tags": [
      "CSV",
      "comma separated values",
      "TSV"
    ],
    "description": "Manage CSV files",
    "license": "Apache License 2.0",
    "web": "https://github.com/unicredit/csvtools"
  },
  {
    "name": "httpform",
    "url": "https://github.com/tulayang/httpform",
    "method": "git",
    "tags": [
      "request parser",
      "upload",
      "html5 file"
    ],
    "description": "Http request form parser",
    "license": "MIT",
    "web": "https://github.com/tulayang/httpform"
  },
  {
    "name": "quadtree",
    "url": "https://github.com/Nycto/QuadtreeNim",
    "method": "git",
    "tags": [
      "quadtree",
      "algorithm"
    ],
    "description": "A Quadtree implementation",
    "license": "MIT",
    "web": "https://github.com/Nycto/QuadtreeNim"
  },
  {
    "name": "expat",
    "url": "https://github.com/nim-lang/expat",
    "method": "git",
    "tags": [
      "expat",
      "xml",
      "parsing"
    ],
    "description": "Expat wrapper for Nim",
    "license": "MIT",
    "web": "https://github.com/nim-lang/expat"
  },
  {
    "name": "sphinx",
    "url": "https://github.com/Araq/sphinx",
    "method": "git",
    "tags": [
      "sphinx",
      "wrapper",
      "search",
      "engine"
    ],
    "description": "Sphinx wrapper for Nim",
    "license": "LGPL",
    "web": "https://github.com/Araq/sphinx"
  },
  {
    "name": "sdl1",
    "url": "https://github.com/nim-lang/sdl1",
    "method": "git",
    "tags": [
      "graphics",
      "library",
      "multi-media",
      "input",
      "sound",
      "joystick"
    ],
    "description": "SDL 1.2 wrapper for Nim.",
    "license": "LGPL",
    "web": "https://github.com/nim-lang/sdl1"
  },
  {
    "name": "graphics",
    "url": "https://github.com/nim-lang/graphics",
    "method": "git",
    "tags": [
      "library",
      "SDL"
    ],
    "description": "Graphics module for Nim.",
    "license": "MIT",
    "web": "https://github.com/nim-lang/graphics"
  },
  {
    "name": "libffi",
    "url": "https://github.com/Araq/libffi",
    "method": "git",
    "tags": [
      "ffi",
      "library",
      "C",
      "calling",
      "convention"
    ],
    "description": "libffi wrapper for Nim.",
    "license": "MIT",
    "web": "https://github.com/Araq/libffi"
  },
  {
    "name": "libcurl",
    "url": "https://github.com/Araq/libcurl",
    "method": "git",
    "tags": [
      "curl",
      "web",
      "http",
      "download"
    ],
    "description": "Nim wrapper for libcurl.",
    "license": "MIT",
    "web": "https://github.com/Araq/libcurl"
  },
  {
    "name": "perlin",
    "url": "https://github.com/Nycto/PerlinNim",
    "method": "git",
    "tags": [
      "perlin",
      "simplex",
      "noise"
    ],
    "description": "Perlin noise and Simplex noise generation",
    "license": "MIT",
    "web": "https://github.com/Nycto/PerlinNim"
  },
  {
    "name": "pfring",
    "url": "https://github.com/ba0f3/pfring.nim",
    "method": "git",
    "tags": [
      "pf_ring",
      "packet",
      "sniff",
      "pcap",
      "pfring",
      "network",
      "capture",
      "socket"
    ],
    "description": "PF_RING wrapper for Nim",
    "license": "MIT",
    "web": "https://github.com/ba0f3/pfring.nim"
  },
  {
    "name": "xxtea",
    "url": "https://github.com/xxtea/xxtea-nim",
    "method": "git",
    "tags": [
      "xxtea",
      "encrypt",
      "decrypt",
      "crypto"
    ],
    "description": "XXTEA encryption algorithm library written in pure Nim.",
    "license": "MIT",
    "web": "https://github.com/xxtea/xxtea-nim"
  },
  {
    "name": "xxhash",
    "url": "https://github.com/OpenSystemsLab/xxhash.nim",
    "method": "git",
    "tags": [
      "fast",
      "hash",
      "algorithm"
    ],
    "description": "xxhash wrapper for Nim",
    "license": "MIT",
    "web": "https://github.com/OpenSystemsLab/xxhash.nim"
  },
  {
    "name": "libipset",
    "url": "https://github.com/ba0f3/libipset.nim",
    "method": "git",
    "tags": [
      "ipset",
      "firewall",
      "netfilter",
      "mac",
      "ip",
      "network",
      "collection",
      "rule",
      "set"
    ],
    "description": "libipset wrapper for Nim",
    "license": "MIT",
    "web": "https://github.com/ba0f3/libipset.nim"
  },
  {
    "name": "pop3",
    "url": "https://github.com/FedericoCeratto/nim-pop3",
    "method": "git",
    "tags": [
      "network",
      "pop3",
      "email"
    ],
    "description": "POP3 client library",
    "license": "LGPLv3",
    "web": "https://github.com/FedericoCeratto/nim-pop3"
  },
  {
    "name": "nimrpc",
    "url": "https://github.com/rogercloud/nim-rpc",
    "method": "git",
    "tags": [
      "msgpack",
      "library",
      "rpc",
      "nimrpc"
    ],
    "description": "RPC implementation for Nim based on msgpack4nim",
    "license": "MIT",
    "web": "https://github.com/rogercloud/nim-rpc"
  },
  {
    "name": "nimrpc_milis",
    "url": "https://github.com/milisarge/nimrpc_milis",
    "method": "git",
    "tags": [
      "msgpack",
      "library",
      "rpc",
      "nimrpc"
    ],
    "description": "RPC implementation for Nim based on msgpack4nim",
    "license": "MIT",
    "web": "https://github.com/milisarge/nimrpc_milis"
  },
  {
    "name": "asyncevents",
    "url": "https://github.com/tulayang/asyncevents",
    "method": "git",
    "tags": [
      "event",
      "future",
      "asyncdispatch"
    ],
    "description": "Asynchronous event loop for progaming with MVC",
    "license": "MIT",
    "web": "https://github.com/tulayang/asyncevents"
  },
  {
    "name": "nimSHA2",
    "url": "https://github.com/jangko/nimSHA2",
    "method": "git",
    "tags": [
      "hash",
      "crypto",
      "library",
      "sha256",
      "sha224",
      "sha384",
      "sha512"
    ],
    "description": "Secure Hash Algorithm - 2, [224, 256, 384, and 512 bits]",
    "license": "MIT",
    "web": "https://github.com/jangko/nimSHA2"
  },
  {
    "name": "nimAES",
    "url": "https://github.com/jangko/nimAES",
    "method": "git",
    "tags": [
      "crypto",
      "library",
      "aes",
      "encryption",
      "rijndael"
    ],
    "description": "Advanced Encryption Standard, Rijndael Algorithm",
    "license": "MIT",
    "web": "https://github.com/jangko/nimAES"
  },
  {
    "name": "nimeverything",
    "url": "https://github.com/xland/nimeverything/",
    "method": "git",
    "tags": [
      "everything",
      "voidtools",
      "Everything Search Engine"
    ],
    "description": "everything  search engine wrapper",
    "license": "MIT",
    "web": "https://github.com/xland/nimeverything"
  },
  {
    "name": "vidhdr",
    "url": "https://github.com/achesak/nim-vidhdr",
    "method": "git",
    "tags": [
      "video",
      "formats",
      "file"
    ],
    "description": "Library for detecting the format of an video file",
    "license": "MIT",
    "web": "https://github.com/achesak/nim-vidhdr"
  },
  {
    "name": "gitapi",
    "url": "https://github.com/achesak/nim-gitapi",
    "method": "git",
    "tags": [
      "git",
      "version control",
      "library"
    ],
    "description": "Nim wrapper around the git version control software",
    "license": "MIT",
    "web": "https://github.com/achesak/nim-gitapi"
  },
  {
    "name": "ptrace",
    "url": "https://github.com/ba0f3/ptrace.nim",
    "method": "git",
    "tags": [
      "ptrace",
      "trace",
      "process",
      "syscal",
      "system",
      "call"
    ],
    "description": "ptrace wrapper for Nim",
    "license": "MIT",
    "web": "https://github.com/ba0f3/ptrace.nim"
  },
  {
    "name": "ndbex",
    "url": "https://github.com/Senketsu/nim-db-ex",
    "method": "git",
    "tags": [
      "extension",
      "database",
      "convenience",
      "db",
      "mysql",
      "postgres",
      "sqlite"
    ],
    "description": "extension modules for Nim's 'db_*' modules",
    "license": "MIT",
    "web": "https://github.com/Senketsu/nim-db-ex"
  },
  {
    "name": "spry",
    "url": "https://github.com/gokr/spry",
    "method": "git",
    "tags": [
      "language",
      "library",
      "scripting"
    ],
    "description": "A Smalltalk and Rebol inspired language implemented as an AST interpreter",
    "license": "MIT",
    "web": "https://github.com/gokr/spry"
  },
  {
    "name": "nimBMP",
    "url": "https://github.com/jangko/nimBMP",
    "method": "git",
    "tags": [
      "graphics",
      "library",
      "BMP"
    ],
    "description": "BMP encoder and decoder",
    "license": "MIT",
    "web": "https://github.com/jangko/nimBMP"
  },
  {
    "name": "nimPNG",
    "url": "https://github.com/jangko/nimPNG",
    "method": "git",
    "tags": [
      "graphics",
      "library",
      "PNG"
    ],
    "description": "PNG(Portable Network Graphics) encoder and decoder",
    "license": "MIT",
    "web": "https://github.com/jangko/nimPNG"
  },
  {
    "name": "litestore",
    "url": "https://github.com/h3rald/litestore",
    "method": "git",
    "tags": [
      "database",
      "rest",
      "sqlite"
    ],
    "description": "A lightweight, self-contained, RESTful, searchable, multi-format NoSQL document store",
    "license": "MIT",
    "web": "https://h3rald.com/litestore"
  },
  {
    "name": "parseFixed",
    "url": "https://github.com/jlp765/parsefixed",
    "method": "git",
    "tags": [
      "parse",
      "fixed",
      "width",
      "parser",
      "text"
    ],
    "description": "Parse fixed-width fields within lines of text (complementary to parsecsv)",
    "license": "MIT",
    "web": "https://github.com/jlp765/parsefixed"
  },
  {
    "name": "playlists",
    "url": "https://github.com/achesak/nim-playlists",
    "method": "git",
    "tags": [
      "library",
      "playlists",
      "M3U",
      "PLS",
      "XSPF"
    ],
    "description": "Nim library for parsing PLS, M3U, and XSPF playlist files",
    "license": "MIT",
    "web": "https://github.com/achesak/nim-playlists"
  },
  {
    "name": "seqmath",
    "url": "https://github.com/jlp765/seqmath",
    "method": "git",
    "tags": [
      "math",
      "seq",
      "sequence",
      "array",
      "nested",
      "algebra",
      "statistics",
      "lifted",
      "financial"
    ],
    "description": "Nim math library for sequences and nested sequences (extends math library)",
    "license": "MIT",
    "web": "https://github.com/jlp765/seqmath"
  },
  {
    "name": "daemonize",
    "url": "https://github.com/OpenSystemsLab/daemonize.nim",
    "method": "git",
    "tags": [
      "daemonize",
      "background",
      "fork",
      "unix",
      "linux",
      "process"
    ],
    "description": "This library makes your code run as a daemon process on Unix-like systems",
    "license": "MIT",
    "web": "https://github.com/OpenSystemsLab/daemonize.nim"
  },
  {
    "name": "tnim",
    "url": "https://github.com/jlp765/tnim",
    "method": "git",
    "tags": [
      "REPL",
      "sandbox",
      "interactive",
      "compiler",
      "code",
      "language"
    ],
    "description": "tnim is a Nim REPL - an interactive sandbox for testing Nim code",
    "license": "MIT",
    "web": "https://github.com/jlp765/tnim"
  },
  {
    "name": "ris",
    "url": "https://github.com/achesak/nim-ris",
    "method": "git",
    "tags": [
      "RIS",
      "citation",
      "library"
    ],
    "description": "Module for working with RIS citation files",
    "license": "MIT",
    "web": "https://github.com/achesak/nim-ris"
  },
  {
    "name": "geoip",
    "url": "https://github.com/achesak/nim-geoip",
    "method": "git",
    "tags": [
      "IP",
      "address",
      "location",
      "geolocation"
    ],
    "description": "Retrieve info about a location from an IP address",
    "license": "MIT",
    "web": "https://github.com/achesak/nim-geoip"
  },
  {
    "name": "freegeoip",
    "url": "https://github.com/achesak/nim-freegeoip",
    "method": "git",
    "tags": [
      "IP",
      "address",
      "location",
      "geolocation"
    ],
    "description": "Retrieve info about a location from an IP address",
    "license": "MIT",
    "web": "https://github.com/achesak/nim-freegeoip"
  },
  {
    "name": "nimroutine",
    "url": "https://github.com/rogercloud/nim-routine",
    "method": "git",
    "tags": [
      "goroutine",
      "routine",
      "lightweight",
      "thread"
    ],
    "description": "A go routine like nim implementation",
    "license": "MIT",
    "web": "https://github.com/rogercloud/nim-routine"
  },
  {
    "name": "coverage",
    "url": "https://github.com/yglukhov/coverage",
    "method": "git",
    "tags": [
      "code",
      "coverage"
    ],
    "description": "Code coverage library",
    "license": "MIT",
    "web": "https://github.com/yglukhov/coverage"
  },
  {
    "name": "golib",
    "url": "https://github.com/stefantalpalaru/golib-nim",
    "method": "git",
    "tags": [
      "library",
      "wrapper"
    ],
    "description": "Bindings for golib - a library that (ab)uses gccgo to bring Go's channels and goroutines to the rest of the world",
    "license": "BSD",
    "web": "https://github.com/stefantalpalaru/golib-nim"
  },
  {
    "name": "libnotify",
    "url": "https://github.com/FedericoCeratto/nim-libnotify.git",
    "method": "git",
    "tags": [
      "library",
      "wrapper",
      "desktop"
    ],
    "description": "Minimalistic libnotify wrapper for desktop notifications",
    "license": "LGPLv3",
    "web": "https://github.com/FedericoCeratto/nim-libnotify"
  },
  {
    "name": "nimcat",
    "url": "https://github.com/shakna-israel/nimcat",
    "method": "git",
    "tags": [
      "cat",
      "cli"
    ],
    "description": "An implementation of cat in Nim",
    "license": "MIT",
    "web": "https://github.com/shakna-israel/nimcat"
  },
  {
    "name": "sections",
    "url": "https://github.com/c0ffeeartc/nim-sections",
    "method": "git",
    "tags": [
      "BDD",
      "test"
    ],
    "description": "`Section` macro with BDD aliases for testing",
    "license": "MIT",
    "web": "https://github.com/c0ffeeartc/nim-sections"
  },
  {
    "name": "nimfp",
    "url": "https://github.com/vegansk/nimfp",
    "method": "git",
    "tags": [
      "functional",
      "library"
    ],
    "description": "Nim functional programming library",
    "license": "MIT",
    "web": "https://github.com/vegansk/nimfp"
  },
  {
    "name": "nhsl",
    "url": "https://github.com/twist-vector/nhsl.git",
    "method": "git",
    "tags": [
      "library",
      "serialization",
      "pure"
    ],
    "description": "Nim Hessian Serialization Library encodes/decodes data into the Hessian binary protocol",
    "license": "LGPL",
    "web": "https://github.com/twist-vector/nhsl"
  },
  {
    "name": "nimstopwatch",
    "url": "https://github.com/twist-vector/nim-stopwatch.git",
    "method": "git",
    "tags": [
      "app",
      "timer"
    ],
    "description": "A Nim-based, non-graphical application designed to measure the amount of time elapsed from its activation to deactivation, includes total elapsed time, lap, and split times.",
    "license": "LGPL",
    "web": "https://github.com/twist-vector/nim-stopwatch"
  },
  {
    "name": "playground",
    "url": "https://github.com/theduke/nim-playground",
    "method": "git",
    "tags": [
      "webapp",
      "execution",
      "code",
      "sandbox"
    ],
    "description": "Web-based playground for testing Nim code.",
    "license": "MIT",
    "web": "https://github.com/theduke/nim-playground"
  },
  {
    "name": "nimsl",
    "url": "https://github.com/yglukhov/nimsl",
    "method": "git",
    "tags": [
      "shader",
      "opengl",
      "glsl"
    ],
    "description": "Shaders in Nim.",
    "license": "MIT",
    "web": "https://github.com/yglukhov/nimsl"
  },
  {
    "name": "omnilog",
    "url": "https://github.com/nim-appkit/omnilog",
    "method": "git",
    "tags": [
      "library",
      "logging",
      "logs"
    ],
    "description": "Advanced logging library for Nim with structured logging, formatters, filters and writers.",
    "license": "LGPLv3",
    "web": "https://github.com/nim-appkit/omnilog"
  },
  {
    "name": "values",
    "url": "https://github.com/nim-appkit/values",
    "method": "git",
    "tags": [
      "library",
      "values",
      "datastructures"
    ],
    "description": "Library for working with arbitrary values + a map data structure.",
    "license": "MIT",
    "web": "https://github.com/nim-appkit/values"
  },
  {
    "name": "geohash",
    "url": "https://github.com/twist-vector/nim-geohash.git",
    "method": "git",
    "tags": [
      "library",
      "geocoding",
      "pure"
    ],
    "description": "Nim implementation of the geohash latitude/longitude geocode system",
    "license": "Apache License 2.0",
    "web": "https://github.com/twist-vector/nim-geohash"
  },
  {
    "name": "bped",
    "url": "https://github.com/twist-vector/nim-bped.git",
    "method": "git",
    "tags": [
      "library",
      "serialization",
      "pure"
    ],
    "description": "Nim implementation of the Bittorrent ascii serialization protocol",
    "license": "Apache License 2.0",
    "web": "https://github.com/twist-vector/nim-bped"
  },
  {
    "name": "ctrulib",
    "url": "https://github.com/skyforce77/ctrulib-nim.git",
    "method": "git",
    "tags": [
      "library",
      "nintendo",
      "3ds"
    ],
    "description": "ctrulib wrapper",
    "license": "GPLv2",
    "web": "https://github.com/skyforce77/ctrulib-nim"
  },
  {
    "name": "nimrdkafka",
    "url": "https://github.com/dfdeshom/nimrdkafka.git",
    "method": "git",
    "tags": [
      "library",
      "wrapper",
      "kafka"
    ],
    "description": "Nim wrapper for librdkafka",
    "license": "Apache License 2.0",
    "web": "https://github.com/dfdeshom/nimrdkafka"
  },
  {
    "name": "utils",
    "url": "https://github.com/nim-appkit/utils",
    "method": "git",
    "tags": [
      "library",
      "utilities"
    ],
    "description": "Collection of string, parsing, pointer, ... utilities.",
    "license": "MIT",
    "web": "https://github.com/nim-appkit/utils"
  },
  {
    "name": "pymod",
    "url": "https://github.com/jboy/nim-pymod",
    "method": "git",
    "tags": [
      "wrapper",
      "python",
      "module",
      "numpy",
      "array",
      "matrix",
      "ndarray",
      "pyobject",
      "pyarrayobject",
      "iterator",
      "iterators",
      "docstring"
    ],
    "description": "Auto-generate a Python module that wraps a Nim module.",
    "license": "MIT",
    "web": "https://github.com/jboy/nim-pymod"
  },
  {
    "name": "db",
    "url": "https://github.com/jlp765/db",
    "method": "git",
    "tags": [
      "wrapper",
      "database",
      "module",
      "sqlite",
      "mysql",
      "postgres",
      "db_sqlite",
      "db_mysql",
      "db_postgres"
    ],
    "description": "Unified db access module, providing a single library module to access the db_sqlite, db_mysql and db_postgres modules.",
    "license": "MIT",
    "web": "https://github.com/jlp765/db"
  },
  {
    "name": "nimsnappy",
    "url": "https://github.com/dfdeshom/nimsnappy.git",
    "method": "git",
    "tags": [
      "wrapper",
      "compression"
    ],
    "description": "Nim wrapper for the snappy compression library. there is also a high-level API for easy use",
    "license": "BSD",
    "web": "https://github.com/dfdeshom/nimsnappy"
  },
  {
    "name": "nimLUA",
    "url": "https://github.com/jangko/nimLUA",
    "method": "git",
    "tags": [
      "lua",
      "library",
      "bind",
      "glue",
      "macros"
    ],
    "description": "glue code generator to bind Nim and Lua together using Nim's powerful macro",
    "license": "MIT",
    "web": "https://github.com/jangko/nimLUA"
  },
  {
    "name": "sound",
    "url": "https://github.com/yglukhov/sound.git",
    "method": "git",
    "tags": [
      "sound",
      "ogg"
    ],
    "description": "Cross-platform sound mixer library",
    "license": "MIT",
    "web": "https://github.com/yglukhov/sound"
  },
  {
    "name": "nimi3status",
    "url": "https://github.com/FedericoCeratto/nimi3status",
    "method": "git",
    "tags": [
      "i3",
      "i3status"
    ],
    "description": "Lightweight i3 status bar.",
    "license": "GPLv3",
    "web": "https://github.com/FedericoCeratto/nimi3status"
  },
  {
    "name": "native_dialogs",
    "url": "https://github.com/SSPkrolik/nim-native-dialogs.git",
    "method": "git",
    "tags": [
      "ui",
      "gui",
      "cross-platform",
      "library"
    ],
    "description": "Implements framework-agnostic native operating system dialogs calls",
    "license": "MIT",
    "web": "https://github.com/SSPkrolik/nim-native-dialogs"
  },
  {
    "name": "variant",
    "url": "https://github.com/yglukhov/variant.git",
    "method": "git",
    "tags": [
      "variant"
    ],
    "description": "Variant type and type matching",
    "license": "MIT",
    "web": "https://github.com/yglukhov/variant"
  },
  {
    "name": "pythonmath",
    "url": "https://github.com/achesak/nim-pythonmath",
    "method": "git",
    "tags": [
      "library",
      "python",
      "math"
    ],
    "description": "Module to provide an interface as similar as possible to Python's math libary",
    "license": "MIT",
    "web": "https://github.com/achesak/nim-pythonmath"
  },
  {
    "name": "nimlz4",
    "url": "https://github.com/dfdeshom/nimlz4.git",
    "method": "git",
    "tags": [
      "wrapper",
      "compression",
      "lzo",
      "lz4"
    ],
    "description": "Nim wrapper for the LZ4 library. There is also a high-level API for easy use",
    "license": "BSD",
    "web": "https://github.com/dfdeshom/nimlz4"
  },
  {
    "name": "pythonize",
    "url": "https://github.com/marcoapintoo/nim-pythonize.git",
    "method": "git",
    "tags": [
      "python",
      "wrapper"
    ],
    "description": "A higher-level wrapper for the Python Programing Language",
    "license": "MIT",
    "web": "https://github.com/marcoapintoo/nim-pythonize"
  },
  {
    "name": "cligen",
    "url": "https://github.com/c-blake/cligen.git",
    "method": "git",
    "tags": [
      "library",
      "command-line",
      "arguments",
      "switches",
      "parsing",
      "options"
    ],
    "description": "Infer & generate command-line interace/option/argument parsers",
    "license": "MIT",
    "web": "https://github.com/c-blake/cligen"
  },
  {
    "name": "fnmatch",
    "url": "https://github.com/achesak/nim-fnmatch",
    "method": "git",
    "tags": [
      "library",
      "unix",
      "files",
      "matching"
    ],
    "description": "Nim module for filename matching with UNIX shell patterns",
    "license": "MIT",
    "web": "https://github.com/achesak/nim-fnmatch"
  },
  {
    "name": "shorturl",
    "url": "https://github.com/achesak/nim-shorturl",
    "method": "git",
    "tags": [
      "library",
      "url",
      "uid"
    ],
    "description": "Nim module for generating URL identifiers for Tiny URL and bit.ly-like URLs",
    "license": "MIT",
    "web": "https://github.com/achesak/nim-shorturl"
  },
  {
    "name": "teafiles",
    "url": "git@github.com:unicredit/nim-teafiles.git",
    "method": "git",
    "tags": [
      "teafiles",
      "mmap",
      "timeseries"
    ],
    "description": "TeaFiles provide fast read/write access to time series data",
    "license": "Apache2",
    "web": "https://github.com/unicredit/nim-teafiles"
  },
  {
    "name": "emmy",
    "url": "git@github.com:unicredit/emmy.git",
    "method": "git",
    "tags": [
      "algebra",
      "polynomials",
      "primes",
      "ring",
      "quotients"
    ],
    "description": "Algebraic structures and related operations for Nim",
    "license": "Apache2",
    "web": "https://github.com/unicredit/emmy"
  },
  {
    "name": "impulse_engine",
    "url": "https://github.com/matkuki/Nim-Impulse-Engine",
    "method": "git",
    "tags": [
      "physics",
      "engine",
      "2D"
    ],
    "description": "Nim port of a simple 2D physics engine",
    "license": "zlib",
    "web": "https://github.com/matkuki/Nim-Impulse-Engine"
  },
  {
    "name": "notifications",
    "url": "https://github.com/dom96/notifications",
    "method": "git",
    "tags": [
      "notifications",
      "alerts",
      "gui",
      "toasts",
      "macosx",
      "cocoa"
    ],
    "description": "Library for displaying notifications on the desktop",
    "license": "MIT",
    "web": "https://github.com/dom96/notifications"
  },
  {
    "name": "reactor",
    "url": "https://github.com/zielmicha/reactor.nim",
    "method": "git",
    "tags": [
      "async",
      "libuv",
      "http",
      "tcp"
    ],
    "description": "Asynchronous networking engine for Nim",
    "license": "MIT",
    "web": "https://networkos.net/nim/reactor.nim"
  },
  {
    "name": "asynctools",
    "url": "https://github.com/cheatfate/asynctools",
    "method": "git",
    "tags": [
      "async",
      "pipes",
      "processes",
      "ipc",
      "synchronization",
      "dns",
      "pty"
    ],
    "description": "Various asynchronous tools for Nim",
    "license": "MIT",
    "web": "https://github.com/cheatfate/asynctools"
  },
  {
    "name": "nimcrypto",
    "url": "https://github.com/cheatfate/nimcrypto",
    "method": "git",
    "tags": [
      "crypto",
      "hashes",
      "ciphers",
      "keccak",
      "sha3",
      "blowfish",
      "twofish",
      "rijndael",
      "csprng",
      "hmac",
      "ripemd"
    ],
    "description": "Nim cryptographic library",
    "license": "MIT",
    "web": "https://github.com/cheatfate/nimcrypto"
  },
  {
    "name": "collections",
    "url": "https://github.com/zielmicha/collections.nim",
    "method": "git",
    "tags": [
      "iterator",
      "functional"
    ],
    "description": "Various collections and utilities",
    "license": "MIT",
    "web": "https://github.com/zielmicha/collections.nim"
  },
  {
    "name": "capnp",
    "url": "https://github.com/zielmicha/capnp.nim",
    "method": "git",
    "tags": [
      "capnp",
      "serialization",
      "protocol",
      "rpc"
    ],
    "description": "Cap'n Proto implementation for Nim",
    "license": "MIT",
    "web": "https://github.com/zielmicha/capnp.nim"
  },
  {
    "name": "biscuits",
    "url": "https://github.com/achesak/nim-biscuits",
    "method": "git",
    "tags": [
      "cookie",
      "persistence"
    ],
    "description": "better cookie handling",
    "license": "MIT",
    "web": "https://github.com/achesak/nim-biscuits"
  },
  {
    "name": "pari",
    "url": "https://github.com/lompik/pari.nim",
    "method": "git",
    "tags": [
      "number theory",
      "computer algebra system"
    ],
    "description": "Pari/GP C library wrapper",
    "license": "MIT",
    "web": "https://github.com/lompik/pari.nim"
  },
  {
    "name": "spacenav",
    "url": "https://github.com/nimious/spacenav.git",
    "method": "git",
    "tags": [
      "binding",
      "3dx",
      "3dconnexion",
      "libspnav",
      "spacenav",
      "spacemouse",
      "spacepilot",
      "spacenavigator"
    ],
    "description": "Bindings for libspnav, the free 3Dconnexion device driver",
    "license": "MIT",
    "web": "https://github.com/nimious/spacenav"
  },
  {
    "name": "isense",
    "url": "https://github.com/nimious/isense.git",
    "method": "git",
    "tags": [
      "binding",
      "isense",
      "intersense",
      "inertiacube",
      "intertrax",
      "microtrax",
      "thales",
      "tracking",
      "sensor"
    ],
    "description": "Bindings for the InterSense SDK",
    "license": "MIT",
    "web": "https://github.com/nimious/isense"
  },
  {
    "name": "libusb",
    "url": "https://github.com/nimious/libusb.git",
    "method": "git",
    "tags": [
      "binding",
      "usb",
      "libusb"
    ],
    "description": "Bindings for libusb, the cross-platform user library to access USB devices.",
    "license": "MIT",
    "web": "https://github.com/nimious/libusb"
  },
  {
    "name": "myo",
    "url": "https://github.com/nimious/myo.git",
    "method": "git",
    "tags": [
      "binding",
      "myo",
      "thalmic",
      "armband",
      "gesture"
    ],
    "description": "Bindings for the Thalmic Labs Myo gesture control armband SDK.",
    "license": "MIT",
    "web": "https://github.com/nimious/myo"
  },
  {
    "name": "oculus",
    "url": "https://github.com/nimious/oculus.git",
    "method": "git",
    "tags": [
      "binding",
      "oculus",
      "rift",
      "vr",
      "libovr",
      "ovr",
      "dk1",
      "dk2",
      "gearvr"
    ],
    "description": "Bindings for the Oculus VR SDK.",
    "license": "MIT",
    "web": "https://github.com/nimious/oculus"
  },
  {
    "name": "serialport",
    "url": "https://github.com/nimious/serialport.git",
    "method": "git",
    "tags": [
      "binding",
      "libserialport",
      "serial",
      "communication"
    ],
    "description": "Bindings for libserialport, the cross-platform serial communication library.",
    "license": "MIT",
    "web": "https://github.com/nimious/serialport"
  },
  {
    "name": "gles",
    "url": "https://github.com/nimious/gles.git",
    "method": "git",
    "tags": [
      "binding",
      "khronos",
      "gles",
      "opengl es"
    ],
    "description": "Bindings for OpenGL ES, the embedded 3D graphics library.",
    "license": "MIT",
    "web": "https://github.com/nimious/gles"
  },
  {
    "name": "egl",
    "url": "https://github.com/nimious/egl.git",
    "method": "git",
    "tags": [
      "binding",
      "khronos",
      "egl",
      "opengl",
      "opengl es",
      "openvg"
    ],
    "description": "Bindings for EGL, the native platform interface for rendering APIs.",
    "license": "MIT",
    "web": "https://github.com/nimious/egl"
  },
  {
    "name": "sixense",
    "url": "https://github.com/nimious/sixense.git",
    "method": "git",
    "tags": [
      "binding",
      "sixense",
      "razer hydra",
      "stem system",
      "vr"
    ],
    "description": "Bindings for the Sixense Core API.",
    "license": "MIT",
    "web": "https://github.com/nimious/sixense"
  },
  {
    "name": "listsv",
    "url": "https://github.com/srwiley/listsv.git",
    "method": "git",
    "tags": [
      "singly linked list",
      "doubly linked list"
    ],
    "description": "Basic operations on singly and doubly linked lists.",
    "license": "MIT",
    "web": "https://github.com/srwiley/listsv"
  },
  {
    "name": "kissfft",
    "url": "https://github.com/m13253/nim-kissfft",
    "method": "git",
    "tags": [
      "fft",
      "dsp",
      "signal"
    ],
    "description": "Nim binding for KissFFT Fast Fourier Transform library",
    "license": "BSD",
    "web": "https://github.com/m13253/nim-kissfft"
  },
  {
    "name": "nimbench",
    "url": "https://github.com/ivankoster/nimbench.git",
    "method": "git",
    "tags": [
      "benchmark",
      "micro benchmark",
      "timer"
    ],
    "description": "Micro benchmarking tool to measure speed of code, with the goal of optimizing it.",
    "license": "Apache Version 2.0",
    "web": "https://github.com/ivankoster/nimbench"
  },
  {
    "name": "nest",
    "url": "https://github.com/kedean/nest.git",
    "method": "git",
    "tags": [
      "library",
      "api",
      "router",
      "web"
    ],
    "description": "RESTful URI router",
    "license": "MIT",
    "web": "https://github.com/kedean/nest"
  },
  {
    "name": "nimbluez",
    "url": "https://github.com/Electric-Blue/NimBluez.git",
    "method": "git",
    "tags": [
      "bluetooth",
      "library",
      "wrapper",
      "sockets"
    ],
    "description": "Nim modules for access to system Bluetooth resources.",
    "license": "BSD",
    "web": "https://github.com/Electric-Blue/NimBluez"
  },
  {
    "name": "yaml",
    "url": "https://github.com/flyx/NimYAML",
    "method": "git",
    "tags": [
      "serialization",
      "parsing",
      "library",
      "yaml"
    ],
    "description": "YAML 1.2 implementation for Nim",
    "license": "MIT",
    "web": "http://flyx.github.io/NimYAML/"
  },
  {
    "name": "nimyaml",
    "alias": "yaml"
  },
  {
    "name": "jsmn",
    "url": "https://github.com/OpenSystemsLab/jsmn.nim",
    "method": "git",
    "tags": [
      "json",
      "token",
      "tokenizer",
      "parser",
      "jsmn"
    ],
    "description": "Jsmn - a world fastest JSON parser - in pure Nim",
    "license": "MIT",
    "web": "https://github.com/OpenSystemsLab/jsmn.nim"
  },
  {
    "name": "mangle",
    "url": "https://github.com/baabelfish/mangle",
    "method": "git",
    "tags": [
      "functional",
      "iterators",
      "lazy",
      "library"
    ],
    "description": "Yet another iterator library",
    "license": "MIT",
    "web": "https://github.com/baabelfish/mangle"
  },
  {
    "name": "nimshell",
    "url": "https://github.com/vegansk/nimshell",
    "method": "git",
    "tags": [
      "shell",
      "utility"
    ],
    "description": "Library for shell scripting in nim",
    "license": "MIT",
    "web": "https://github.com/vegansk/nimshell"
  },
  {
    "name": "rosencrantz",
    "url": "https://github.com/andreaferretti/rosencrantz",
    "method": "git",
    "tags": [
      "web",
      "server",
      "DSL",
      "combinators"
    ],
    "description": "A web DSL for Nim",
    "license": "MIT",
    "web": "https://github.com/andreaferretti/rosencrantz"
  },
  {
    "name": "sam",
    "url": "https://github.com/OpenSystemsLab/sam.nim",
    "method": "git",
    "tags": [
      "json",
      "binding",
      "map",
      "dump",
      "load"
    ],
    "description": "Fast and just works JSON-Binding for Nim",
    "license": "MIT",
    "web": "https://github.com/OpenSystemsLab/sam.nim"
  },
  {
    "name": "twitter",
    "url": "https://github.com/dchem/twitter.nim",
    "method": "git",
    "tags": [
      "library",
      "wrapper",
      "twitter"
    ],
    "description": "Low-level twitter API wrapper library for Nim.",
    "license": "MIT",
    "web": "https://github.com/dchem/twitter.nim"
  },
  {
    "name": "stomp",
    "url": "https://bitbucket.org/mahlon/nim-stomp",
    "method": "hg",
    "tags": [
      "stomp",
      "library",
      "messaging",
      "events"
    ],
    "description": "A pure-nim implementation of the STOMP protocol for machine messaging.",
    "license": "MIT",
    "web": "http://bitbucket.org/mahlon/nim-stomp"
  },
  {
    "name": "srt",
    "url": "https://github.com/achesak/nim-srt",
    "method": "git",
    "tags": [
      "srt",
      "subrip",
      "subtitle"
    ],
    "description": "Nim module for parsing SRT (SubRip) subtitle files",
    "license": "MIT",
    "web": "https://github.com/achesak/nim-srt"
  },
  {
    "name": "subviewer",
    "url": "https://github.com/achesak/nim-subviewer",
    "method": "git",
    "tags": [
      "subviewer",
      "subtitle"
    ],
    "description": "Nim module for parsing SubViewer subtitle files",
    "license": "MIT",
    "web": "https://github.com/achesak/nim-subviewer"
  },
  {
    "name": "Kinto",
    "url": "https://github.com/OpenSystemsLab/kinto.nim",
    "method": "git",
    "tags": [
      "mozilla",
      "kinto",
      "json",
      "storage",
      "server",
      "client"
    ],
    "description": "Kinto Client for Nim",
    "license": "MIT",
    "web": "https://github.com/OpenSystemsLab/kinto.nim"
  },
  {
    "name": "xmltools",
    "url": "https://github.com/vegansk/xmltools",
    "method": "git",
    "tags": [
      "xml",
      "functional",
      "library",
      "parsing"
    ],
    "description": "High level xml library for Nim",
    "license": "MIT",
    "web": "https://github.com/vegansk/xmltools"
  },
  {
    "name": "nimongo",
    "url": "https://github.com/SSPkrolik/nimongo",
    "method": "git",
    "tags": [
      "mongo",
      "mongodb",
      "database",
      "server",
      "driver",
      "storage"
    ],
    "description": "MongoDB driver in pure Nim language with synchronous and asynchronous I/O support",
    "license": "MIT",
    "web": "https://github.com/SSPkrolik/nimongo"
  },
  {
    "name": "nimboost",
    "url": "https://github.com/vegansk/nimboost",
    "method": "git",
    "tags": [
      "stdlib",
      "library",
      "utility"
    ],
    "description": "Additions to the Nim's standard library, like boost for C++",
    "license": "MIT",
    "web": "http://vegansk.github.io/nimboost/"
  },
  {
    "name": "asyncdocker",
    "url": "https://github.com/tulayang/asyncdocker",
    "method": "git",
    "tags": [
      "async",
      "docker"
    ],
    "description": "Asynchronous docker client written by Nim-lang",
    "license": "MIT",
    "web": "http://tulayang.github.io/asyncdocker.html"
  },
  {
    "name": "python3",
    "url": "https://github.com/matkuki/python3",
    "method": "git",
    "tags": [
      "python",
      "wrapper"
    ],
    "description": "Wrapper to interface with the Python 3 interpreter",
    "license": "MIT",
    "web": "https://github.com/matkuki/python3"
  },
  {
    "name": "jser",
    "url": "https://github.com/niv/jser.nim",
    "method": "git",
    "tags": [
      "json",
      "serialize",
      "tuple"
    ],
    "description": "json de/serializer for tuples and more",
    "license": "MIT",
    "web": "https://github.com/niv/jser.nim"
  },
  {
    "name": "pledge",
    "url": "https://github.com/euantorano/pledge.nim",
    "method": "git",
    "tags": [
      "pledge",
      "openbsd"
    ],
    "description": "OpenBSDs pledge(2) for Nim.",
    "license": "BSD3",
    "web": "https://github.com/euantorano/pledge.nim"
  },
  {
    "name": "sophia",
    "url": "https://github.com/gokr/nim-sophia",
    "method": "git",
    "tags": [
      "library",
      "wrapper",
      "database"
    ],
    "description": "Nim wrapper of the Sophia key/value store",
    "license": "MIT",
    "web": "https://github.com/gokr/nim-sophia"
  },
  {
    "name": "progress",
    "url": "https://github.com/euantorano/progress.nim",
    "method": "git",
    "tags": [
      "progress",
      "bar",
      "terminal",
      "ui"
    ],
    "description": "A simple progress bar for Nim.",
    "license": "BSD3",
    "web": "https://github.com/euantorano/progress.nim"
  },
  {
    "name": "websocket",
    "url": "https://github.com/niv/websocket.nim",
    "method": "git",
    "tags": [
      "http",
      "websockets",
      "async",
      "client",
      "server"
    ],
    "description": "websockets for nim",
    "license": "MIT",
    "web": "https://github.com/niv/websocket.nim"
  },
  {
    "name": "cucumber",
    "url": "https://github.com/shaunc/cucumber_nim",
    "method": "git",
    "tags": [
      "unit-testing",
      "cucumber",
      "bdd"
    ],
    "description": "implements the cucumber BDD framework in the nim language",
    "license": "MIT",
    "web": "https://github.com/shaunc/cucumber_nim"
  },
  {
    "name": "libmpdclient",
    "url": "https://github.com/lompik/libmpdclient.nim",
    "method": "git",
    "tags": [
      "MPD",
      "Music Player Daemon"
    ],
    "description": "Bindings for the Music Player Daemon C client library",
    "license": "BSD",
    "web": "https://github.com/lompik/libmpdclient.nim"
  },
  {
    "name": "awk",
    "url": "https://github.com/greencardamom/awk",
    "method": "git",
    "tags": [
      "awk"
    ],
    "description": "Nim for awk programmers",
    "license": "MIT",
    "web": "https://github.com/greencardamom/awk"
  },
  {
    "name": "dotenv",
    "url": "https://github.com/euantorano/dotenv.nim",
    "method": "git",
    "tags": [
      "env",
      "dotenv",
      "configuration",
      "environment"
    ],
    "description": "Loads environment variables from `.env`.",
    "license": "BSD3",
    "web": "https://github.com/euantorano/dotenv.nim"
  },
  {
    "name": "sph",
    "url": "https://github.com/aidansteele/sph",
    "method": "git",
    "tags": [
      "crypto",
      "hashes",
      "md5",
      "sha"
    ],
    "description": "Large number of cryptographic hashes for Nim",
    "license": "MIT",
    "web": "https://github.com/aidansteele/sph"
  },
  {
    "name": "libsodium",
    "url": "https://github.com/FedericoCeratto/nim-libsodium",
    "method": "git",
    "tags": [
      "wrapper",
      "library",
      "security",
      "crypto"
    ],
    "description": "libsodium wrapper",
    "license": "LGPLv3",
    "web": "https://github.com/FedericoCeratto/nim-libsodium"
  },
  {
    "name": "aws_sdk",
    "url": "https://github.com/aidansteele/aws_sdk.nim",
    "method": "git",
    "tags": [
      "aws",
      "amazon"
    ],
    "description": "Library for interacting with Amazon Web Services (AWS)",
    "license": "MIT",
    "web": "https://github.com/aidansteele/aws_sdk.nim"
  },
  {
    "name": "i18n",
    "url": "https://github.com/Parashurama/nim-i18n",
    "method": "git",
    "tags": [
      "gettext",
      "i18n",
      "internationalisation"
    ],
    "description": "Bring a gettext-like internationalisation module to Nim",
    "license": "MIT",
    "web": "https://github.com/Parashurama/nim-i18n"
  },
  {
    "name": "persistent_enums",
    "url": "https://github.com/yglukhov/persistent_enums",
    "method": "git",
    "tags": [
      "enum",
      "binary",
      "protocol"
    ],
    "description": "Define enums which values preserve their binary representation upon inserting or reordering",
    "license": "MIT",
    "web": "https://github.com/yglukhov/persistent_enums"
  },
  {
    "name": "nimcl",
    "url": "https://github.com/unicredit/nimcl",
    "method": "git",
    "tags": [
      "OpenCL",
      "GPU"
    ],
    "description": "High level wrapper over OpenCL",
    "license": "Apache License 2.0",
    "web": "https://github.com/unicredit/nimcl"
  },
  {
    "name": "nimblas",
    "url": "https://github.com/unicredit/nimblas",
    "method": "git",
    "tags": [
      "BLAS",
      "linear algebra",
      "vector",
      "matrix"
    ],
    "description": "BLAS for Nim",
    "license": "Apache License 2.0",
    "web": "https://github.com/unicredit/nimblas"
  },
  {
    "name": "fixmath",
    "url": "https://github.com/Jeff-Ciesielski/fixmath",
    "method": "git",
    "tags": [
      "math"
    ],
    "description": "LibFixMath 16:16 fixed point support for nim",
    "license": "MIT",
    "web": "https://github.com/Jeff-Ciesielski/fixmath"
  },
  {
    "name": "nimzend",
    "url": "https://github.com/metatexx/nimzend",
    "method": "git",
    "tags": [
      "zend",
      "php",
      "binding",
      "extension"
    ],
    "description": "Native Nim Zend API glue for easy PHP extension development.",
    "license": "MIT",
    "web": "https://github.com/metatexx/nimzend"
  },
  {
    "name": "spills",
    "url": "https://github.com/andreaferretti/spills",
    "method": "git",
    "tags": [
      "disk-based",
      "sequence",
      "memory-mapping"
    ],
    "description": "Disk-based sequences",
    "license": "Apache License 2.0",
    "web": "https://github.com/andreaferretti/spills"
  },
  {
    "name": "platformer",
    "url": "https://github.com/def-/nim-platformer",
    "method": "git",
    "tags": [
      "game",
      "sdl",
      "2d"
    ],
    "description": "Writing a 2D Platform Game in Nim with SDL2",
    "license": "MIT",
    "web": "https://github.com/def-/nim-platformer"
  },
  {
    "name": "nimCEF",
    "url": "https://github.com/jangko/nimCEF",
    "method": "git",
    "tags": [
      "chromium",
      "embedded",
      "framework",
      "cef",
      "wrapper"
    ],
    "description": "Nim wrapper for the Chromium Embedded Framework",
    "license": "MIT",
    "web": "https://github.com/jangko/nimCEF"
  },
  {
    "name": "migrate",
    "url": "https://github.com/euantorano/migrate.nim",
    "method": "git",
    "tags": [
      "migrate",
      "database",
      "db"
    ],
    "description": "A simple database migration utility for Nim.",
    "license": "BSD3",
    "web": "https://github.com/euantorano/migrate.nim"
  },
  {
    "name": "subfield",
    "url": "https://github.com/jyapayne/subfield",
    "method": "git",
    "tags": [
      "subfield",
      "macros"
    ],
    "description": "Override the dot operator to access nested subfields of a Nim object.",
    "license": "MIT",
    "web": "https://github.com/jyapayne/subfield"
  },
  {
    "name": "semver",
    "url": "https://github.com/euantorano/semver.nim",
    "method": "git",
    "tags": [
      "semver",
      "version",
      "parser"
    ],
    "description": "Semantic versioning parser for Nim. Allows the parsing of version strings into objects and the comparing of version objects.",
    "license": "BSD3",
    "web": "https://github.com/euantorano/semver.nim"
  },
  {
    "name": "ad",
    "tags": [
      "calculator",
      "rpn"
    ],
    "method": "git",
    "license": "MIT",
    "web": "https://github.com/subsetpark/ad",
    "url": "https://github.com/subsetpark/ad",
    "description": "A simple RPN calculator"
  },
  {
    "name": "asyncpg",
    "url": "https://github.com/cheatfate/asyncpg",
    "method": "git",
    "tags": [
      "async",
      "database",
      "postgres",
      "postgresql",
      "asyncdispatch",
      "asynchronous",
      "library"
    ],
    "description": "Asynchronous PostgreSQL driver for Nim Language.",
    "license": "MIT",
    "web": "https://github.com/cheatfate/asyncpg"
  },
  {
    "name": "winregistry",
    "description": "Deal with Windows Registry from Nim.",
    "tags": [
      "registry",
      "windows",
      "library"
    ],
    "url": "https://github.com/miere43/nim-registry",
    "web": "https://github.com/miere43/nim-registry",
    "license": "MIT",
    "method": "git"
  },
  {
    "name": "luna",
    "description": "Lua convenience library for nim",
    "tags": [
      "lua",
      "scripting"
    ],
    "url": "https://github.com/smallfx/luna.nim",
    "web": "https://github.com/smallfx/luna.nim",
    "license": "MIT",
    "method": "git"
  },
  {
    "name": "qrcode",
    "description": "module for creating and reading QR codes using http://goqr.me/",
    "tags": [
      "qr",
      "qrcode",
      "api"
    ],
    "url": "https://github.com/achesak/nim-qrcode",
    "web": "https://github.com/achesak/nim-qrcode",
    "license": "MIT",
    "method": "git"
  },
  {
    "name": "circleci_client",
    "tags": [
      "circleci",
      "client"
    ],
    "method": "git",
    "license": "LGPLv3",
    "web": "https://github.com/FedericoCeratto/nim-circleci",
    "url": "https://github.com/FedericoCeratto/nim-circleci",
    "description": "CircleCI API client"
  },
  {
    "name": "iup",
    "description": "Bindings for the IUP widget toolkit",
    "tags": [
      "GUI",
      "IUP"
    ],
    "url": "https://github.com/nim-lang/iup",
    "web": "https://github.com/nim-lang/iup",
    "license": "MIT",
    "method": "git"
  },
  {
    "name": "barbarus",
    "tags": [
      "i18n",
      "internationalization"
    ],
    "method": "git",
    "license": "MIT",
    "web": "https://github.com/cjxgm/barbarus",
    "url": "https://github.com/cjxgm/barbarus",
    "description": "A simple extensible i18n engine."
  },
  {
    "name": "jsonob",
    "tags": [
      "json",
      "object",
      "marshal"
    ],
    "method": "git",
    "license": "MIT",
    "web": "https://github.com/cjxgm/jsonob",
    "url": "https://github.com/cjxgm/jsonob",
    "description": "JSON / Object mapper"
  },
  {
    "name": "autome",
    "description": "Write GUI automation scripts with Nim",
    "tags": [
      "gui",
      "automation",
      "windows"
    ],
    "license": "MIT",
    "web": "https://github.com/miere43/autome",
    "url": "https://github.com/miere43/autome",
    "method": "git"
  },
  {
    "name": "wox",
    "description": "Helper library for writing Wox plugins in Nim",
    "tags": [
      "wox",
      "plugins"
    ],
    "license": "MIT",
    "web": "https://github.com/roose/nim-wox",
    "url": "https://github.com/roose/nim-wox",
    "method": "git"
  },
  {
    "name": "seccomp",
    "description": "Linux Seccomp sandbox library",
    "tags": [
      "linux",
      "security",
      "sandbox",
      "seccomp"
    ],
    "license": "LGPLv2.1",
    "web": "https://github.com/FedericoCeratto/nim-seccomp",
    "url": "https://github.com/FedericoCeratto/nim-seccomp",
    "method": "git"
  },
  {
    "name": "AntTweakBar",
    "tags": [
      "gui",
      "opengl",
      "rendering"
    ],
    "method": "git",
    "license": "MIT",
    "web": "https://github.com/krux02/nimAntTweakBar",
    "url": "https://github.com/krux02/nimAntTweakBar",
    "description": "nim wrapper around the AntTweakBar c library"
  },
  {
    "name": "slimdown",
    "tags": [
      "markdown",
      "parser",
      "library"
    ],
    "method": "git",
    "license": "MIT",
    "web": "https://github.com/ruivieira/nim-slimdown",
    "url": "https://github.com/ruivieira/nim-slimdown",
    "description": "Nim module that converts Markdown text to HTML using only regular expressions. Based on jbroadway's Slimdown."
  },
  {
    "name": "taglib",
    "description": "TagLib Audio Meta-Data Library wrapper",
    "license": "MIT",
    "tags": [
      "audio",
      "metadata",
      "tags",
      "library",
      "wrapper"
    ],
    "url": "https://github.com/alex-laskin/nim-taglib",
    "web": "https://github.com/alex-laskin/nim-taglib",
    "method": "git"
  },
  {
    "name": "des",
    "description": "3DES native library for Nim",
    "tags": [
      "library",
      "encryption",
      "crypto"
    ],
    "license": "MIT",
    "web": "https://github.com/LucaWolf/des.nim",
    "url": "https://github.com/LucaWolf/des.nim",
    "method": "git"
  },
  {
    "name": "bgfx",
    "url": "https://github.com/Halsys/nim-bgfx",
    "method": "git",
    "tags": [
      "wrapper",
      "media",
      "graphics",
      "3d",
      "rendering",
      "opengl"
    ],
    "description": "BGFX wrapper for the nim programming language.",
    "license": "BSD2",
    "web": "https://github.com/Halsys/nim-bgfx"
  },
  {
    "name": "json_builder",
    "tags": [
      "json",
      "generator",
      "builder"
    ],
    "method": "git",
    "license": "MIT",
    "web": "https://github.com/undecided/json_builder",
    "url": "https://github.com/undecided/json_builder",
    "description": "Easy and fast generator for valid json in nim"
  },
  {
    "name": "mapbits",
    "tags": [
      "map",
      "bits",
      "byte",
      "word",
      "binary"
    ],
    "method": "git",
    "license": "MIT",
    "description": "Access bit mapped portions of bytes in binary data as int variables",
    "web": "https://github.com/jlp765/mapbits",
    "url": "https://github.com/jlp765/mapbits"
  },
  {
    "name": "faststack",
    "tags": [
      "collection"
    ],
    "method": "git",
    "license": "MIT",
    "description": "Dynamically resizable data structure optimized for fast iteration.",
    "web": "https://github.com/Vladar4/FastStack",
    "url": "https://github.com/Vladar4/FastStack"
  },
  {
    "name": "gpx",
    "tags": [
      "GPX",
      "GPS",
      "waypoint",
      "route"
    ],
    "method": "git",
    "license": "MIT",
    "description": "Nim module for parsing GPX (GPS Exchange format) files",
    "web": "https://github.com/achesak/nim-gpx",
    "url": "https://github.com/achesak/nim-gpx"
  },
  {
    "name": "itn",
    "tags": [
      "GPS",
      "intinerary",
      "tomtom",
      "ITN"
    ],
    "method": "git",
    "license": "MIT",
    "description": "Nim module for parsing ITN (TomTom intinerary) files",
    "web": "https://github.com/achesak/nim-itn",
    "url": "https://github.com/achesak/nim-itn"
  },
  {
    "name": "foliant",
    "tags": [
      "foliant",
      "docs",
      "pdf",
      "docx",
      "word",
      "latex",
      "tex",
      "pandoc",
      "markdown",
      "md",
      "restream"
    ],
    "method": "git",
    "license": "MIT",
    "web": "https://github.com/foliant-docs/foliant-nim",
    "url": "https://github.com/foliant-docs/foliant-nim",
    "description": "Documentation generator that produces pdf and docx from Markdown. Uses Pandoc and LaTeX behind the scenes."
  },
  {
    "name": "gemf",
    "url": "https://bitbucket.org/abudden/gemf.nim",
    "method": "hg",
    "license": "MIT",
    "description": "Library for reading GEMF map tile stores",
    "web": "http://www.cgtk.co.uk/gemf",
    "tags": [
      "maps",
      "gemf",
      "parser"
    ]
  },
  {
    "name": "Remotery",
    "url": "https://github.com/Halsys/Nim-Remotery",
    "method": "git",
    "tags": [
      "wrapper",
      "opengl",
      "direct3d",
      "cuda",
      "profiler"
    ],
    "description": "Nim wrapper for (and with) Celtoys's Remotery",
    "license": "Apache License 2.0",
    "web": "https://github.com/Halsys/Nim-Remotery"
  },
  {
    "name": "picohttpparser",
    "tags": [
      "web",
      "http"
    ],
    "method": "git",
    "license": "MIT",
    "description": "Bindings for picohttpparser.",
    "web": "https://github.com/philip-wernersbach/nim-picohttpparser",
    "url": "https://github.com/philip-wernersbach/nim-picohttpparser"
  },
  {
    "name": "microasynchttpserver",
    "tags": [
      "web",
      "http",
      "async",
      "server"
    ],
    "method": "git",
    "license": "MIT",
    "description": "A thin asynchronous HTTP server library, API compatible with Nim's built-in asynchttpserver.",
    "web": "https://github.com/philip-wernersbach/microasynchttpserver",
    "url": "https://github.com/philip-wernersbach/microasynchttpserver"
  },
  {
    "name": "react",
    "url": "https://github.com/andreaferretti/react.nim",
    "method": "git",
    "tags": [
      "js",
      "react",
      "frontend",
      "ui",
      "vdom",
      "single page application"
    ],
    "description": "React.js bindings for Nim",
    "license": "Apache License 2.0",
    "web": "https://github.com/andreaferretti/react.nim"
  },
  {
    "name": "react16",
    "url": "https://github.com/kristianmandrup/react-16.nim",
    "method": "git",
    "tags": [
      "js",
      "react",
      "frontend",
      "ui",
      "vdom",
      "hooks",
      "single page application"
    ],
    "description": "React.js 16.x bindings for Nim",
    "license": "Apache License 2.0",
    "web": "https://github.com/kristianmandrup/react-16.nim"
  },
  {
    "name": "oauth",
    "url": "https://github.com/CORDEA/oauth",
    "method": "git",
    "tags": [
      "library",
      "oauth",
      "oauth2",
      "authorization"
    ],
    "description": "OAuth library for nim",
    "license": "Apache License 2.0",
    "web": "http://cordea.github.io/oauth"
  },
  {
    "name": "jsbind",
    "url": "https://github.com/yglukhov/jsbind",
    "method": "git",
    "tags": [
      "bindings",
      "emscripten",
      "javascript"
    ],
    "description": "Define bindings to JavaScript and Emscripten",
    "license": "MIT",
    "web": "https://github.com/yglukhov/jsbind"
  },
  {
    "name": "uuids",
    "url": "https://github.com/pragmagic/uuids/",
    "method": "git",
    "tags": [
      "library",
      "uuid",
      "id"
    ],
    "description": "UUID library for Nim",
    "license": "MIT",
    "web": "https://github.com/pragmagic/uuids/"
  },
  {
    "name": "isaac",
    "url": "https://github.com/pragmagic/isaac/",
    "method": "git",
    "tags": [
      "library",
      "algorithms",
      "random",
      "crypto"
    ],
    "description": "ISAAC PRNG implementation on Nim",
    "license": "MIT",
    "web": "https://github.com/pragmagic/isaac/"
  },
  {
    "name": "SDF",
    "url": "https://github.com/Halsys/SDF.nim",
    "method": "git",
    "tags": [
      "sdf",
      "text",
      "contour",
      "texture",
      "signed",
      "distance",
      "transform"
    ],
    "description": "Signed Distance Field builder for contour texturing in Nim",
    "license": "MIT",
    "web": "https://github.com/Halsys/SDF.nim"
  },
  {
    "name": "WebGL",
    "url": "https://github.com/stisa/webgl",
    "method": "git",
    "tags": [
      "webgl",
      "graphic",
      "js",
      "javascript",
      "wrapper",
      "3D",
      "2D"
    ],
    "description": "Experimental wrapper to webgl for Nim",
    "license": "MIT",
    "web": "http://stisa.space/webgl/"
  },
  {
    "name": "fileinput",
    "url": "https://github.com/achesak/nim-fileinput",
    "method": "git",
    "tags": [
      "file",
      "io",
      "input"
    ],
    "description": "iterate through files and lines",
    "license": "MIT",
    "web": "https://github.com/achesak/nim-fileinput"
  },
  {
    "name": "classy",
    "url": "https://github.com/nigredo-tori/classy",
    "method": "git",
    "tags": [
      "library",
      "typeclasses",
      "macros"
    ],
    "description": "typeclasses for Nim",
    "license": "Unlicense",
    "web": "https://github.com/nigredo-tori/classy"
  },
  {
    "name": "MiNiM",
    "url": "https://github.com/h3rald/minim",
    "method": "git",
    "tags": [
      "concatenative",
      "language",
      "shell"
    ],
    "description": "A tiny concatenative programming language and shell.",
    "license": "MIT",
    "web": "https://h3rald.com/minim"
  },
  {
    "name": "boneIO",
    "url": "https://github.com/xyz32/boneIO",
    "method": "git",
    "tags": [
      "library",
      "GPIO",
      "BeagleBone"
    ],
    "description": "A low level GPIO library for the BeagleBone board family",
    "license": "MIT",
    "web": "https://github.com/xyz32/boneIO"
  },
  {
    "name": "ui",
    "url": "https://github.com/nim-lang/ui",
    "method": "git",
    "tags": [
      "library",
      "GUI",
      "libui",
      "toolkit"
    ],
    "description": "A wrapper for libui",
    "license": "MIT",
    "web": "https://github.com/nim-lang/ui"
  },
  {
    "name": "mmgeoip",
    "url": "https://github.com/FedericoCeratto/nim-mmgeoip",
    "method": "git",
    "tags": [
      "geoip"
    ],
    "description": "MaxMind GeoIP library",
    "license": "LGPLv2.1",
    "web": "https://github.com/FedericoCeratto/nim-mmgeoip"
  },
  {
    "name": "libjwt",
    "url": "https://github.com/nimscale/nim-libjwt",
    "method": "git",
    "tags": [
      "jwt",
      "libjwt"
    ],
    "description": "Bindings for libjwt",
    "license": "LGPLv2.1",
    "web": "https://github.com/nimscale/nim-libjwt"
  },
  {
    "name": "forestdb",
    "url": "https://github.com/nimscale/forestdb",
    "method": "git",
    "tags": [
      "library",
      "bTree",
      "HB+-Trie",
      "db",
      "forestdb"
    ],
    "description": "ForestDB is fast key-value storage engine that is based on a Hierarchical B+-Tree based Trie, or HB+-Trie.",
    "license": "Apache License 2.0",
    "web": "https://github.com/nimscale/forestdb"
  },
  {
    "name": "nimbox",
    "url": "https://github.com/dom96/nimbox",
    "method": "git",
    "tags": [
      "library",
      "wrapper",
      "termbox",
      "command-line",
      "ui",
      "tui",
      "gui"
    ],
    "description": "A Rustbox-inspired termbox wrapper",
    "license": "MIT",
    "web": "https://github.com/dom96/nimbox"
  },
  {
    "name": "psutil",
    "url": "https://github.com/juancarlospaco/psutil-nim",
    "method": "git",
    "tags": [
      "psutil",
      "process",
      "network",
      "system",
      "disk",
      "cpu"
    ],
    "description": "psutil is a cross-platform library for retrieving information on running processes and system utilization (CPU, memory, disks, network). Since 2018 maintained by Juan Carlos because was abandoned.",
    "license": "BSD",
    "web": "https://github.com/johnscillieri/psutil-nim"
  },
  {
    "name": "gapbuffer",
    "url": "https://notabug.org/vktec/nim-gapbuffer.git",
    "method": "git",
    "tags": [
      "buffer",
      "seq",
      "sequence",
      "string",
      "gapbuffer"
    ],
    "description": "A simple gap buffer implementation",
    "license": "MIT",
    "web": "https://notabug.org/vktec/nim-gapbuffer"
  },
  {
    "name": "pudge",
    "url": "https://github.com/recoilme/pudge.git",
    "method": "git",
    "tags": [
      "wrapper",
      "database",
      "sophia"
    ],
    "description": "Pudge Db - it's modern key/value storage with memcached protocol support. Pudge Db implements a high-level cross-platform sockets interface to sophia db.",
    "license": "MIT",
    "web": "https://github.com/recoilme/pudge"
  },
  {
    "name": "etcd_client",
    "url": "https://github.com/FedericoCeratto/nim-etcd-client",
    "method": "git",
    "tags": [
      "library",
      "etcd"
    ],
    "description": "etcd client library",
    "license": "LGPLv3",
    "web": "https://github.com/FedericoCeratto/nim-etcd-client"
  },
  {
    "name": "package_visible_types",
    "url": "https://github.com/zah/nim-package-visible-types",
    "method": "git",
    "tags": [
      "library",
      "packages",
      "visibility"
    ],
    "description": "A hacky helper lib for authoring Nim packages with package-level visiblity",
    "license": "MIT",
    "web": "https://github.com/zah/nim-package-visible-types"
  },
  {
    "name": "ranges",
    "url": "https://github.com/status-im/nim-ranges",
    "method": "git",
    "tags": [
      "library",
      "ranges"
    ],
    "description": "Exploration of various implementations of memory range types",
    "license": "Apache License 2.0",
    "web": "https://github.com/status-im/nim-ranges"
  },
  {
    "name": "json_rpc",
    "url": "https://github.com/status-im/nim-json-rpc",
    "method": "git",
    "tags": [
      "library",
      "json-rpc",
      "server",
      "client",
      "rpc",
      "json"
    ],
    "description": "Nim library for implementing JSON-RPC clients and servers",
    "license": "Apache License 2.0",
    "web": "https://github.com/status-im/nim-json-rpc"
  },
  {
    "name": "chronos",
    "url": "https://github.com/status-im/nim-chronos",
    "method": "git",
    "tags": [
      "library",
      "networking",
      "async",
      "asynchronous",
      "eventloop",
      "timers",
      "sendfile",
      "tcp",
      "udp"
    ],
    "description": "An efficient library for asynchronous programming",
    "license": "Apache License 2.0",
    "web": "https://github.com/status-im/nim-chronos"
  },
  {
    "name": "asyncdispatch2",
    "alias": "chronos"
  },
  {
    "name": "serialization",
    "url": "https://github.com/status-im/nim-serialization",
    "method": "git",
    "tags": [
      "library",
      "serialization"
    ],
    "description": "A modern and extensible serialization framework for Nim",
    "license": "Apache License 2.0",
    "web": "https://github.com/status-im/nim-serialization"
  },
  {
    "name": "json_serialization",
    "url": "https://github.com/status-im/nim-json-serialization",
    "method": "git",
    "tags": [
      "library",
      "json",
      "serialization"
    ],
    "description": "Flexible JSON serialization not relying on run-time type information",
    "license": "Apache License 2.0",
    "web": "https://github.com/status-im/nim-json-serialization"
  },
  {
    "name": "confutils",
    "url": "https://github.com/status-im/nim-confutils",
    "method": "git",
    "tags": [
      "library",
      "configuration"
    ],
    "description": "Simplified handling of command line options and config files",
    "license": "Apache License 2.0",
    "web": "https://github.com/status-im/nim-confutils"
  },
  {
    "name": "std_shims",
    "url": "https://github.com/status-im/nim-std-shims",
    "method": "git",
    "tags": [
      "library",
      "backports",
      "shims"
    ],
    "description": "APIs available in the latests version of Nim, backported to older stable releases",
    "license": "Apache License 2.0",
    "web": "https://github.com/status-im/nim-std-shims"
  },
  {
    "name": "stew",
    "url": "https://github.com/status-im/nim-stew",
    "method": "git",
    "tags": [
      "library",
      "backports",
      "shims",
      "ranges",
      "bitwise",
      "bitops",
      "endianness",
      "bytes",
      "blobs",
      "pointer-arithmetic"
    ],
    "description": "stew is collection of utilities, std library extensions and budding libraries that are frequently used at Status, but are too small to deserve their own git repository.",
    "license": "Apache License 2.0",
    "web": "https://github.com/status-im/nim-stew"
  },
  {
    "name": "faststreams",
    "url": "https://github.com/status-im/nim-faststreams",
    "method": "git",
    "tags": [
      "library",
      "I/O",
      "memory-mapping",
      "streams"
    ],
    "description": "Nearly zero-overhead input/output streams for Nim",
    "license": "Apache License 2.0",
    "web": "https://github.com/status-im/nim-faststreams"
  },
  {
    "name": "bncurve",
    "url": "https://github.com/status-im/nim-bncurve",
    "method": "git",
    "tags": [
      "library",
      "cryptography",
      "barreto-naehrig",
      "eliptic-curves",
      "pairing"
    ],
    "description": "Nim Barreto-Naehrig pairing-friendly elliptic curve implementation",
    "license": "Apache License 2.0",
    "web": "https://github.com/status-im/nim-bncurve"
  },
  {
    "name": "eth",
    "url": "https://github.com/status-im/nim-eth",
    "method": "git",
    "tags": [
      "library",
      "ethereum",
      "p2p",
      "devp2p",
      "rplx",
      "networking",
      "whisper",
      "swarm",
      "rlp",
      "cryptography",
      "trie",
      "patricia-trie",
      "keyfile",
      "wallet",
      "bloom",
      "bloom-filter"
    ],
    "description": "A collection of Ethereum related libraries",
    "license": "Apache License 2.0",
    "web": "https://github.com/status-im/nim-eth"
  },
  {
    "name": "metrics",
    "url": "https://github.com/status-im/nim-metrics",
    "method": "git",
    "tags": [
      "library",
      "metrics",
      "prometheus",
      "statsd"
    ],
    "description": "Nim metrics client library supporting the Prometheus monitoring toolkit",
    "license": "Apache License 2.0",
    "web": "https://github.com/status-im/nim-metrics"
  },
  {
    "name": "blscurve",
    "url": "https://github.com/status-im/nim-blscurve",
    "method": "git",
    "tags": [
      "library",
      "cryptography",
      "bls",
      "aggregated-signatures"
    ],
    "description": "Nim implementation of  Barreto-Lynn-Scott (BLS) curve BLS12-381.",
    "license": "Apache License 2.0",
    "web": "https://github.com/status-im/nim-blscurve"
  },
  {
    "name": "libp2p",
    "url": "https://github.com/status-im/nim-libp2p",
    "method": "git",
    "tags": [
      "library",
      "networking",
      "libp2p",
      "ipfs",
      "ethereum"
    ],
    "description": "libp2p implementation in Nim",
    "license": "Apache License 2.0",
    "web": "https://github.com/status-im/nim-libp2p"
  },
  {
    "name": "rlp",
    "url": "https://github.com/status-im/nim-rlp",
    "method": "git",
    "tags": [
      "deprecated"
    ],
    "description": "Deprecated RLP serialization library for Nim (now part of the 'eth' module)",
    "license": "Apache License 2.0",
    "web": "https://github.com/status-im/nim-rlp"
  },
  {
    "name": "eth_keys",
    "url": "https://github.com/status-im/nim-eth-keys",
    "method": "git",
    "tags": [
      "deprecated"
    ],
    "description": "A deprecated reimplementation in pure Nim of eth-keys, the common API for Ethereum key operations (now part of the 'eth' package).",
    "license": "Apache License 2.0",
    "web": "https://github.com/status-im/nim-eth-keys"
  },
  {
    "name": "eth_common",
    "url": "https://github.com/status-im/nim-eth-common",
    "method": "git",
    "tags": [
      "library",
      "ethereum"
    ],
    "description": "Definitions of various data structures used in the Ethereum eco-system",
    "license": "Apache License 2.0",
    "web": "https://github.com/status-im/nim-eth-common"
  },
  {
    "name": "ethash",
    "url": "https://github.com/status-im/nim-ethash",
    "method": "git",
    "tags": [
      "library",
      "ethereum",
      "ethash",
      "cryptography",
      "proof-of-work"
    ],
    "description": "A Nim implementation of Ethash, the ethereum proof-of-work hashing function",
    "license": "Apache License 2.0",
    "web": "https://github.com/status-im/nim-ethash"
  },
  {
    "name": "eth_bloom",
    "url": "https://github.com/status-im/nim-eth-bloom",
    "method": "git",
    "tags": [
      "deprecated"
    ],
    "description": "Ethereum bloom filter (deprecated, now part of the 'eth' package)",
    "license": "Apache License 2.0",
    "web": "https://github.com/status-im/nim-eth-bloom"
  },
  {
    "name": "evmjit",
    "alias": "evmc"
  },
  {
    "name": "evmc",
    "url": "https://github.com/status-im/nim-evmc",
    "method": "git",
    "tags": [
      "library",
      "ethereum",
      "evm",
      "jit",
      "wrapper"
    ],
    "description": "A wrapper for the The Ethereum EVMC library",
    "license": "Apache License 2.0",
    "web": "https://github.com/status-im/nim-evmc"
  },
  {
    "name": "keccak_tiny",
    "url": "https://github.com/status-im/nim-keccak-tiny",
    "method": "git",
    "tags": [
      "library",
      "sha3",
      "keccak",
      "cryptography"
    ],
    "description": "A wrapper for the keccak-tiny C library",
    "license": "Apache License 2.0",
    "web": "https://github.com/status-im/nim-keccak-tiny"
  },
  {
    "name": "httputils",
    "url": "https://github.com/status-im/nim-http-utils",
    "method": "git",
    "tags": [
      "http",
      "parsers",
      "protocols"
    ],
    "description": "Common utilities for implementing HTTP servers",
    "license": "Apache License 2.0",
    "web": "https://github.com/status-im/nim-http-utils"
  },
  {
    "name": "rocksdb",
    "url": "https://github.com/status-im/nim-rocksdb",
    "method": "git",
    "tags": [
      "library",
      "wrapper",
      "database"
    ],
    "description": "A wrapper for Facebook's RocksDB, an embeddable, persistent key-value store for fast storage",
    "license": "Apache 2.0 or GPLv2",
    "web": "https://github.com/status-im/nim-rocksdb"
  },
  {
    "name": "secp256k1",
    "url": "https://github.com/status-im/nim-secp256k1",
    "method": "git",
    "tags": [
      "library",
      "cryptography",
      "secp256k1"
    ],
    "description": "A wrapper for the libsecp256k1 C library",
    "license": "Apache License 2.0",
    "web": "https://github.com/status-im/nim-secp256k1"
  },
  {
    "name": "eth_trie",
    "url": "https://github.com/status-im/nim-eth-trie",
    "method": "git",
    "tags": [
      "deprecated"
    ],
    "description": "Merkle Patricia Tries as specified by Ethereum (deprecated, now part of the 'eth' package)",
    "license": "Apache License 2.0",
    "web": "https://github.com/status-im/nim-eth-trie"
  },
  {
    "name": "eth_p2p",
    "url": "https://github.com/status-im/nim-eth-p2p",
    "method": "git",
    "tags": [
      "deprecated",
      "library",
      "ethereum",
      "p2p",
      "devp2p",
      "rplx",
      "networking",
      "whisper",
      "swarm"
    ],
    "description": "Deprecated implementation of the Ethereum suite of P2P protocols (now part of the 'eth' package)",
    "license": "Apache License 2.0",
    "web": "https://github.com/status-im/nim-eth-p2p"
  },
  {
    "name": "eth_keyfile",
    "url": "https://github.com/status-im/nim-eth-keyfile",
    "method": "git",
    "tags": [
      "deprecated"
    ],
    "description": "A deprecated library for handling Ethereum private keys and wallets (now part of the 'eth' package)",
    "license": "Apache License 2.0",
    "web": "https://github.com/status-im/nim-eth-keyfile"
  },
  {
    "name": "byteutils",
    "url": "https://github.com/status-im/nim-byteutils",
    "method": "git",
    "tags": [
      "library",
      "blobs",
      "hex-dump"
    ],
    "description": "Useful utilities for manipulating and visualizing byte blobs",
    "license": "Apache License 2.0",
    "web": "https://github.com/status-im/nim-byteutils"
  },
  {
    "name": "ttmath",
    "url": "https://github.com/status-im/nim-ttmath",
    "method": "git",
    "tags": [
      "library",
      "math",
      "numbers"
    ],
    "description": "A Nim wrapper for ttmath: big numbers with fixed size",
    "license": "Apache License 2.0",
    "web": "https://github.com/status-im/nim-ttmath"
  },
  {
    "name": "testutils",
    "url": "https://github.com/status-im/nim-testutils",
    "method": "git",
    "tags": [
      "library",
      "tests",
      "unit-testing",
      "integration-testing",
      "compilation-tests",
      "fuzzing",
      "doctest"
    ],
    "description": "A comprehensive toolkit for all your testing needs",
    "license": "Apache License 2.0",
    "web": "https://github.com/status-im/nim-testutils"
  },
  {
    "name": "nimbus",
    "url": "https://github.com/status-im/nimbus",
    "method": "git",
    "tags": [
      "ethereum"
    ],
    "description": "An Ethereum 2.0 Sharding Client for Resource-Restricted Devices",
    "license": "Apache License 2.0",
    "web": "https://github.com/status-im/nimbus"
  },
  {
    "name": "stint",
    "url": "https://github.com/status-im/nim-stint",
    "method": "git",
    "tags": [
      "library",
      "math",
      "numbers"
    ],
    "description": "Stack-based arbitrary-precision integers - Fast and portable with natural syntax for resource-restricted devices",
    "license": "Apache License 2.0",
    "web": "https://github.com/status-im/nim-stint"
  },
  {
    "name": "daemon",
    "url": "https://github.com/status-im/nim-daemon",
    "method": "git",
    "tags": [
      "servers",
      "daemonization"
    ],
    "description": "Cross-platform process daemonization library",
    "license": "Apache License 2.0",
    "web": "https://github.com/status-im/nim-daemon"
  },
  {
    "name": "chronicles",
    "url": "https://github.com/status-im/nim-chronicles",
    "method": "git",
    "tags": [
      "logging",
      "json"
    ],
    "description": "A crafty implementation of structured logging for Nim",
    "license": "Apache License 2.0",
    "web": "https://github.com/status-im/nim-chronicles"
  },
  {
    "name": "stb_image",
    "url": "https://gitlab.com/define-private-public/stb_image-Nim.git",
    "method": "git",
    "tags": [
      "stb",
      "image",
      "graphics",
      "io",
      "wrapper"
    ],
    "description": "A wrapper for stb_image and stb_image_write.",
    "license": "Unlicense",
    "web": "https://gitlab.com/define-private-public/stb_image-Nim"
  },
  {
    "name": "mutableseqs",
    "url": "https://github.com/iourinski/mutableseqs",
    "method": "git",
    "tags": [
      "sequences",
      "mapreduce"
    ],
    "description": "utilities for transforming sequences",
    "license": "MIT",
    "web": "https://github.com/iourinski/mutableseqs"
  },
  {
    "name": "stor",
    "url": "https://github.com/nimscale/stor",
    "method": "git",
    "tags": [
      "storage",
      "io"
    ],
    "description": "Efficient object storage system",
    "license": "MIT",
    "web": "https://github.com/nimscale/stor"
  },
  {
    "name": "linuxfb",
    "url": "https://github.com/luked99/linuxfb.nim",
    "method": "git",
    "tags": [
      "wrapper",
      "graphics",
      "linux"
    ],
    "description": "Wrapper around the Linux framebuffer driver ioctl API",
    "license": "MIT",
    "web": "https://github.com/luked99/linuxfb.nim"
  },
  {
    "name": "nimactors",
    "url": "https://github.com/vegansk/nimactors",
    "method": "git",
    "tags": [
      "actors",
      "library"
    ],
    "description": "Actors library for Nim inspired by akka-actors",
    "license": "MIT",
    "web": "https://github.com/vegansk/nimactors"
  },
  {
    "name": "porter",
    "url": "https://github.com/iourinski/porter",
    "method": "git",
    "tags": [
      "stemmer",
      "multilanguage",
      "snowball"
    ],
    "description": "Simple extensible implementation of Porter stemmer algorithm",
    "license": "MIT",
    "web": "https://github.com/iourinski/porter"
  },
  {
    "name": "kiwi",
    "url": "https://github.com/yglukhov/kiwi",
    "method": "git",
    "tags": [
      "cassowary",
      "constraint",
      "solving"
    ],
    "description": "Cassowary constraint solving",
    "license": "MIT",
    "web": "https://github.com/yglukhov/kiwi"
  },
  {
    "name": "ArrayFireNim",
    "url": "https://github.com/bitstormGER/ArrayFire-Nim",
    "method": "git",
    "tags": [
      "array",
      "linear",
      "algebra",
      "scientific",
      "computing"
    ],
    "description": "A nim wrapper for ArrayFire",
    "license": "BSD",
    "web": "https://github.com/bitstormGER/ArrayFire-Nim"
  },
  {
    "name": "statsd_client",
    "url": "https://github.com/FedericoCeratto/nim-statsd-client",
    "method": "git",
    "tags": [
      "library",
      "statsd",
      "client",
      "statistics",
      "metrics"
    ],
    "description": "A simple, stateless StatsD client library",
    "license": "LGPLv3",
    "web": "https://github.com/FedericoCeratto/nim-statsd-client"
  },
  {
    "name": "html5_canvas",
    "url": "https://gitlab.com/define-private-public/HTML5-Canvas-Nim",
    "method": "git",
    "tags": [
      "html5",
      "canvas",
      "drawing",
      "graphics",
      "rendering",
      "browser",
      "javascript"
    ],
    "description": "HTML5 Canvas and drawing for the JavaScript backend.",
    "license": "MIT",
    "web": "https://gitlab.com/define-private-public/HTML5-Canvas-Nim"
  },
  {
    "name": "alea",
    "url": "https://github.com/unicredit/alea",
    "method": "git",
    "tags": [
      "random variables",
      "distributions",
      "probability",
      "gaussian",
      "sampling"
    ],
    "description": "Define and compose random variables",
    "license": "Apache License 2.0",
    "web": "https://github.com/unicredit/alea"
  },
  {
    "name": "winim",
    "url": "https://github.com/khchen/winim",
    "method": "git",
    "tags": [
      "library",
      "windows",
      "api",
      "com"
    ],
    "description": "Nim's Windows API and COM Library",
    "license": "MIT",
    "web": "https://github.com/khchen/winim"
  },
  {
    "name": "ed25519",
    "url": "https://github.com/niv/ed25519.nim",
    "method": "git",
    "tags": [
      "ed25519",
      "cryptography",
      "crypto",
      "publickey",
      "privatekey",
      "signing",
      "keyexchange",
      "native"
    ],
    "description": "ed25519 key crypto bindings",
    "license": "MIT",
    "web": "https://github.com/niv/ed25519.nim"
  },
  {
    "name": "libevdev",
    "url": "https://github.com/luked99/libevdev.nim",
    "method": "git",
    "tags": [
      "wrapper",
      "os",
      "linux"
    ],
    "description": "Wrapper for libevdev, Linux input device processing library",
    "license": "MIT",
    "web": "https://github.com/luked99/libevdev.nim"
  },
  {
    "name": "nesm",
    "url": "https://gitlab.com/xomachine/NESM.git",
    "method": "git",
    "tags": [
      "metaprogramming",
      "parser",
      "pure",
      "serialization"
    ],
    "description": "A macro for generating [de]serializers for given objects",
    "license": "MIT",
    "web": "https://xomachine.gitlab.io/NESM/"
  },
  {
    "name": "sdnotify",
    "url": "https://github.com/FedericoCeratto/nim-sdnotify",
    "method": "git",
    "tags": [
      "os",
      "linux",
      "systemd",
      "sdnotify"
    ],
    "description": "Systemd service notification helper",
    "license": "MIT",
    "web": "https://github.com/FedericoCeratto/nim-sdnotify"
  },
  {
    "name": "cmd",
    "url": "https://github.com/samdmarshall/cmd.nim",
    "method": "git",
    "tags": [
      "cmd",
      "command-line",
      "prompt",
      "interactive"
    ],
    "description": "interactive command prompt",
    "license": "BSD 3-Clause",
    "web": "https://github.com/samdmarshall/cmd.nim"
  },
  {
    "name": "csvtable",
    "url": "https://github.com/apahl/csvtable",
    "method": "git",
    "tags": [
      "csv",
      "table"
    ],
    "description": "tools for handling CSV files (comma or tab-separated) with an API similar to Python's CSVDictReader and -Writer.",
    "license": "MIT",
    "web": "https://github.com/apahl/csvtable"
  },
  {
    "name": "plotly",
    "url": "https://github.com/brentp/nim-plotly",
    "method": "git",
    "tags": [
      "plot",
      "graphing",
      "chart",
      "data"
    ],
    "description": "Nim interface to plotly",
    "license": "MIT",
    "web": "https://github.com/brentp/nim-plotly"
  },
  {
    "name": "gnuplot",
    "url": "https://github.com/dvolk/gnuplot.nim",
    "method": "git",
    "tags": [
      "plot",
      "graphing",
      "data"
    ],
    "description": "Nim interface to gnuplot",
    "license": "MIT",
    "web": "https://github.com/dvolk/gnuplot.nim"
  },
  {
    "name": "ustring",
    "url": "https://github.com/rokups/nim-ustring",
    "method": "git",
    "tags": [
      "string",
      "text",
      "unicode",
      "uft8",
      "utf-8"
    ],
    "description": "utf-8 string",
    "license": "MIT",
    "web": "https://github.com/rokups/nim-ustring"
  },
  {
    "name": "imap",
    "url": "https://git.sr.ht/~ehmry/nim_imap",
    "method": "git",
    "tags": [
      "imap",
      "email"
    ],
    "description": "IMAP client library",
    "license": "GPL2",
    "web": "https://git.sr.ht/~ehmry/nim_imap"
  },
  {
    "name": "isa",
    "url": "https://github.com/nimscale/isa",
    "method": "git",
    "tags": [
      "erasure",
      "hash",
      "crypto",
      "compression"
    ],
    "description": "Binding for Intel Storage Acceleration library",
    "license": "Apache License 2.0",
    "web": "https://github.com/nimscale/isa"
  },
  {
    "name": "untar",
    "url": "https://github.com/dom96/untar",
    "method": "git",
    "tags": [
      "library",
      "tar",
      "gz",
      "compression",
      "archive",
      "decompression"
    ],
    "description": "Library for decompressing tar.gz files.",
    "license": "MIT",
    "web": "https://github.com/dom96/untar"
  },
  {
    "name": "nimcx",
    "url": "https://github.com/qqtop/nimcx",
    "method": "git",
    "tags": [
      "library",
      "linux"
    ],
    "description": "Color and utilities library for linux terminal.",
    "license": "MIT",
    "web": "https://github.com/qqtop/nimcx"
  },
  {
    "name": "dpdk",
    "url": "https://github.com/nimscale/dpdk",
    "method": "git",
    "tags": [
      "library",
      "dpdk",
      "packet",
      "processing"
    ],
    "description": "Library for fast packet processing",
    "license": "Apache License 2.0",
    "web": "http://dpdk.org/"
  },
  {
    "name": "libserialport",
    "alias": "serial"
  },
  {
    "name": "serial",
    "url": "https://github.com/euantorano/serial.nim",
    "method": "git",
    "tags": [
      "serial",
      "rs232",
      "io",
      "serialport"
    ],
    "description": "A library to operate serial ports using pure Nim.",
    "license": "BSD3",
    "web": "https://github.com/euantorano/serial.nim"
  },
  {
    "name": "spdk",
    "url": "https://github.com/nimscale/spdk.git",
    "method": "git",
    "tags": [
      "library",
      "SSD",
      "NVME",
      "io",
      "storage"
    ],
    "description": "The Storage Performance Development Kit(SPDK) provides a set of tools and libraries for writing high performance, scalable, user-mode storage applications.",
    "license": "MIT",
    "web": "https://github.com/nimscale/spdk.git"
  },
  {
    "name": "NimData",
    "url": "https://github.com/bluenote10/NimData",
    "method": "git",
    "tags": [
      "library",
      "dataframe"
    ],
    "description": "DataFrame API enabling fast out-of-core data analytics",
    "license": "MIT",
    "web": "https://github.com/bluenote10/NimData"
  },
  {
    "name": "testrunner",
    "url": "https://github.com/FedericoCeratto/nim-testrunner",
    "method": "git",
    "tags": [
      "test",
      "tests",
      "unittest",
      "utility",
      "tdd"
    ],
    "description": "Test runner with file monitoring and desktop notification capabilities",
    "license": "GPLv3",
    "web": "https://github.com/FedericoCeratto/nim-testrunner"
  },
  {
    "name": "reactorfuse",
    "url": "https://github.com/zielmicha/reactorfuse",
    "method": "git",
    "tags": [
      "filesystem",
      "fuse"
    ],
    "description": "Filesystem in userspace (FUSE) for Nim (for reactor.nim library)",
    "license": "MIT",
    "web": "https://github.com/zielmicha/reactorfuse"
  },
  {
    "name": "nimr",
    "url": "https://github.com/Jeff-Ciesielski/nimr",
    "method": "git",
    "tags": [
      "script",
      "utils"
    ],
    "description": "Helper to run nim code like a script",
    "license": "MIT",
    "web": "https://github.com/Jeff-Ciesielski/nimr"
  },
  {
    "name": "neverwinter",
    "url": "https://github.com/niv/neverwinter.nim",
    "method": "git",
    "tags": [
      "nwn",
      "neverwinternights",
      "neverwinter",
      "game",
      "bioware",
      "fileformats",
      "reader",
      "writer"
    ],
    "description": "Neverwinter Nights 1 data accessor library",
    "license": "MIT",
    "web": "https://github.com/niv/neverwinter.nim"
  },
  {
    "name": "snail",
    "url": "https://github.com/stisa/snail",
    "method": "git",
    "tags": [
      "js",
      "matrix",
      "linear algebra"
    ],
    "description": "Simple linear algebra for nim. Js too.",
    "license": "MIT",
    "web": "http://stisa.space/snail/"
  },
  {
    "name": "jswebsockets",
    "url": "https://github.com/stisa/jswebsockets",
    "method": "git",
    "tags": [
      "js",
      "javascripts",
      "ws",
      "websockets"
    ],
    "description": "Websockets wrapper for nim js backend.",
    "license": "MIT",
    "web": "http://stisa.space/jswebsockets/"
  },
  {
    "name": "morelogging",
    "url": "https://github.com/FedericoCeratto/nim-morelogging",
    "method": "git",
    "tags": [
      "log",
      "logging",
      "library",
      "systemd",
      "journald"
    ],
    "description": "Logging library with support for async IO, multithreading, Journald.",
    "license": "LGPLv3",
    "web": "https://github.com/FedericoCeratto/nim-morelogging"
  },
  {
    "name": "ajax",
    "url": "https://github.com/stisa/ajax",
    "method": "git",
    "tags": [
      "js",
      "javascripts",
      "ajax",
      "xmlhttprequest"
    ],
    "description": "AJAX wrapper for nim js backend.",
    "license": "MIT",
    "web": "http://stisa.space/ajax/"
  },
  {
    "name": "recaptcha",
    "url": "https://github.com/euantorano/recaptcha.nim",
    "method": "git",
    "tags": [
      "recaptcha",
      "captcha"
    ],
    "description": "reCAPTCHA support for Nim, supporting rendering a capctcha and verifying a user's response.",
    "license": "BSD3",
    "web": "https://github.com/euantorano/recaptcha.nim"
  },
  {
    "name": "influx",
    "url": "https://github.com/samdmarshall/influx.nim",
    "method": "git",
    "tags": [
      "influx",
      "influxdb"
    ],
    "description": "wrapper for communicating with InfluxDB over the REST interface",
    "license": "BSD 3-Clause",
    "web": "https://github.com/samdmarshall/influx.nim"
  },
  {
    "name": "gamelight",
    "url": "https://github.com/dom96/gamelight",
    "method": "git",
    "tags": [
      "js",
      "library",
      "graphics",
      "collision",
      "2d"
    ],
    "description": "A set of simple modules for writing a JavaScript 2D game.",
    "license": "MIT",
    "web": "https://github.com/dom96/gamelight"
  },
  {
    "name": "storage",
    "url": "https://bitbucket.org/moigagoo/storage/",
    "method": "hg",
    "tags": [
      "JavaScript",
      "Storage",
      "localStorage",
      "sessionStorage"
    ],
    "description": "Storage, localStorage, and sessionStorage bindigs for Nim's JavaScript backend.",
    "license": "MIT",
    "web": "https://bitbucket.org/moigagoo/storage/"
  },
  {
    "name": "fontconfig",
    "url": "https://github.com/Parashurama/fontconfig",
    "method": "git",
    "tags": [
      "fontconfig",
      "font"
    ],
    "description": "Low level wrapper for the fontconfig library.",
    "license": "Fontconfig",
    "web": "https://github.com/Parashurama/fontconfig"
  },
  {
    "name": "sysrandom",
    "url": "https://github.com/euantorano/sysrandom.nim",
    "method": "git",
    "tags": [
      "random",
      "RNG",
      "PRNG"
    ],
    "description": "A simple library to generate random data, using the system's PRNG.",
    "license": "BSD3",
    "web": "https://github.com/euantorano/sysrandom.nim"
  },
  {
    "name": "colorize",
    "url": "https://github.com/molnarmark/colorize",
    "method": "git",
    "tags": [
      "color",
      "colors",
      "colorize"
    ],
    "description": "A simple and lightweight terminal coloring library.",
    "license": "MIT",
    "web": "https://github.com/molnarmark/colorize"
  },
  {
    "name": "cello",
    "url": "https://github.com/unicredit/cello",
    "method": "git",
    "tags": [
      "string",
      "succinct-data-structure",
      "rank",
      "select",
      "Burrows-Wheeler",
      "FM-index",
      "wavelet-tree"
    ],
    "description": "String algorithms with succinct data structures",
    "license": "Apache2",
    "web": "https://unicredit.github.io/cello/"
  },
  {
    "name": "notmuch",
    "url": "https://github.com/samdmarshall/notmuch.nim",
    "method": "git",
    "tags": [
      "notmuch",
      "wrapper",
      "email",
      "tagging"
    ],
    "description": "wrapper for the notmuch mail library",
    "license": "BSD 3-Clause",
    "web": "https://github.com/samdmarshall/notmuch.nim"
  },
  {
    "name": "pluginmanager",
    "url": "https://github.com/samdmarshall/plugin-manager",
    "method": "git",
    "tags": [
      "plugin",
      "dylib",
      "manager"
    ],
    "description": "Simple plugin implementation",
    "license": "BSD 3-Clause",
    "web": "https://github.com/samdmarshall/plugin-manager"
  },
  {
    "name": "node",
    "url": "https://github.com/tulayang/nimnode",
    "method": "git",
    "tags": [
      "async",
      "io",
      "socket",
      "net",
      "tcp",
      "http",
      "libuv"
    ],
    "description": "Library for async programming and communication. This Library uses a future/promise, non-blocking I/O model based on libuv.",
    "license": "MIT",
    "web": "http://tulayang.github.io/node/"
  },
  {
    "name": "tempdir",
    "url": "https://github.com/euantorano/tempdir.nim",
    "method": "git",
    "tags": [
      "temp",
      "io",
      "tmp"
    ],
    "description": "A Nim library to create and manage temporary directories.",
    "license": "BSD3",
    "web": "https://github.com/euantorano/tempdir.nim"
  },
  {
    "name": "mathexpr",
    "url": "https://github.com/Yardanico/nim-mathexpr",
    "method": "git",
    "tags": [
      "math",
      "mathparser",
      "tinyexpr"
    ],
    "description": "MathExpr - pure-Nim mathematical expression evaluator library",
    "license": "MIT",
    "web": "https://github.com/Yardanico/nim-mathexpr"
  },
  {
    "name": "frag",
    "url": "https://github.com/fragworks/frag",
    "method": "git",
    "tags": [
      "game",
      "game-dev",
      "2d",
      "3d"
    ],
    "description": "A 2D|3D game engine",
    "license": "MIT",
    "web": "https://github.com/fragworks/frag"
  },
  {
    "name": "freetype",
    "url": "https://github.com/jangko/freetype",
    "method": "git",
    "tags": [
      "font",
      "renderint",
      "library"
    ],
    "description": "wrapper for FreeType2 library",
    "license": "MIT",
    "web": "https://github.com/jangko/freetype"
  },
  {
    "name": "polyBool",
    "url": "https://github.com/jangko/polyBool",
    "method": "git",
    "tags": [
      "polygon",
      "clipper",
      "library"
    ],
    "description": "Polygon Clipper Library (Martinez Algorithm)",
    "license": "MIT",
    "web": "https://github.com/jangko/polyBool"
  },
  {
    "name": "nimAGG",
    "url": "https://github.com/jangko/nimAGG",
    "method": "git",
    "tags": [
      "renderer",
      "rasterizer",
      "library",
      "2D",
      "graphics"
    ],
    "description": "Hi Fidelity Rendering Engine",
    "license": "MIT",
    "web": "https://github.com/jangko/nimAGG"
  },
  {
    "name": "primme",
    "url": "https://github.com/jxy/primme",
    "method": "git",
    "tags": [
      "library",
      "eigenvalues",
      "high-performance",
      "singular-value-decomposition"
    ],
    "description": "Nim interface for PRIMME: PReconditioned Iterative MultiMethod Eigensolver",
    "license": "MIT",
    "web": "https://github.com/jxy/primme"
  },
  {
    "name": "sitmo",
    "url": "https://github.com/jxy/sitmo",
    "method": "git",
    "tags": [
      "RNG",
      "Sitmo",
      "high-performance",
      "random"
    ],
    "description": "Sitmo parallel random number generator in Nim",
    "license": "MIT",
    "web": "https://github.com/jxy/sitmo"
  },
  {
    "name": "webaudio",
    "url": "https://github.com/ftsf/nim-webaudio",
    "method": "git",
    "tags": [
      "javascript",
      "js",
      "web",
      "audio",
      "sound",
      "music"
    ],
    "description": "API for Web Audio (JS)",
    "license": "MIT",
    "web": "https://github.com/ftsf/nim-webaudio"
  },
  {
    "name": "nimcuda",
    "url": "https://github.com/unicredit/nimcuda",
    "method": "git",
    "tags": [
      "CUDA",
      "GPU"
    ],
    "description": "CUDA bindings",
    "license": "Apache2",
    "web": "https://github.com/unicredit/nimcuda"
  },
  {
    "name": "gifwriter",
    "url": "https://github.com/rxi/gifwriter",
    "method": "git",
    "tags": [
      "gif",
      "image",
      "library"
    ],
    "description": "Animated GIF writing library based on jo_gif",
    "license": "MIT",
    "web": "https://github.com/rxi/gifwriter"
  },
  {
    "name": "libplist",
    "url": "https://github.com/samdmarshall/libplist.nim",
    "method": "git",
    "tags": [
      "libplist",
      "property",
      "list",
      "property-list",
      "parsing",
      "binary",
      "xml",
      "format"
    ],
    "description": "wrapper around libplist https://github.com/libimobiledevice/libplist",
    "license": "MIT",
    "web": "https://github.com/samdmarshall/libplist.nim"
  },
  {
    "name": "getch",
    "url": "https://github.com/6A/getch",
    "method": "git",
    "tags": [
      "getch",
      "char"
    ],
    "description": "getch() for Windows and Unix",
    "license": "MIT",
    "web": "https://github.com/6A/getch"
  },
  {
    "name": "gifenc",
    "url": "https://github.com/ftsf/gifenc",
    "method": "git",
    "tags": [
      "gif",
      "encoder"
    ],
    "description": "Gif Encoder",
    "license": "Public Domain",
    "web": "https://github.com/ftsf/gifenc"
  },
  {
    "name": "nimlapack",
    "url": "https://github.com/unicredit/nimlapack",
    "method": "git",
    "tags": [
      "LAPACK",
      "linear-algebra"
    ],
    "description": "LAPACK bindings",
    "license": "Apache2",
    "web": "https://github.com/unicredit/nimlapack"
  },
  {
    "name": "jack",
    "url": "https://github.com/Skrylar/nim-jack",
    "method": "git",
    "tags": [
      "jack",
      "audio",
      "binding",
      "wrapper"
    ],
    "description": "Shiny bindings to the JACK Audio Connection Kit.",
    "license": "MIT",
    "web": "https://github.com/Skrylar/nim-jack"
  },
  {
    "name": "serializetools",
    "url": "https://github.com/JeffersonLab/serializetools",
    "method": "git",
    "tags": [
      "serialization",
      "xml"
    ],
    "description": "Support for serialization of objects",
    "license": "MIT",
    "web": "https://github.com/JeffersonLab/serializetools"
  },
  {
    "name": "neo",
    "url": "https://github.com/unicredit/neo",
    "method": "git",
    "tags": [
      "vector",
      "matrix",
      "linear-algebra",
      "BLAS",
      "LAPACK",
      "CUDA"
    ],
    "description": "Linear algebra for Nim",
    "license": "Apache License 2.0",
    "web": "https://unicredit.github.io/neo/"
  },
  {
    "name": "httpkit",
    "url": "https://github.com/tulayang/httpkit",
    "method": "git",
    "tags": [
      "http",
      "request",
      "response",
      "stream",
      "bigfile",
      "async"
    ],
    "description": "An efficient HTTP tool suite written in pure nim. Help you to write HTTP services or clients via TCP, UDP, or even Unix Domain socket, etc.",
    "license": "MIT",
    "web": "https://github.com/tulayang/httpkit"
  },
  {
    "name": "ulid",
    "url": "https://github.com/adelq/ulid",
    "method": "git",
    "tags": [
      "library",
      "id",
      "ulid",
      "uuid",
      "guid"
    ],
    "description": "Universally Unique Lexicographically Sortable Identifier",
    "license": "MIT",
    "web": "https://github.com/adelq/ulid"
  },
  {
    "name": "osureplay",
    "url": "https://github.com/Yardanico/nim-osureplay",
    "method": "git",
    "tags": [
      "library",
      "osu!",
      "parser",
      "osugame",
      "replay"
    ],
    "description": "osu! replay parser",
    "license": "MIT",
    "web": "https://github.com/Yardanico/nim-osureplay"
  },
  {
    "name": "tiger",
    "url": "https://git.sr.ht/~ehmry/nim_tiger",
    "method": "git",
    "tags": [
      "hash"
    ],
    "description": "Tiger hash function",
    "license": "MIT",
    "web": "https://git.sr.ht/~ehmry/nim_tiger"
  },
  {
    "name": "pipe",
    "url": "https://github.com/5paceToast/pipe",
    "method": "git",
    "tags": [
      "pipe",
      "macro",
      "operator",
      "functional"
    ],
    "description": "Pipe operator for nim.",
    "license": "MIT",
    "web": "https://github.com/5paceToast/pipe"
  },
  {
    "name": "flatdb",
    "url": "https://github.com/enthus1ast/flatdb",
    "method": "git",
    "tags": [
      "database",
      "json",
      "pure"
    ],
    "description": "small/tiny, flatfile, jsonl based, inprogress database for nim",
    "license": "MIT",
    "web": "https://github.com/enthus1ast/flatdb"
  },
  {
    "name": "nwt",
    "url": "https://github.com/enthus1ast/nimWebTemplates",
    "method": "git",
    "tags": [
      "template",
      "html",
      "pure",
      "jinja"
    ],
    "description": "experiment to build a jinja like template parser",
    "license": "MIT",
    "web": "https://github.com/enthus1ast/nimWebTemplates"
  },
  {
    "name": "cmixer",
    "url": "https://github.com/rxi/cmixer-nim",
    "method": "git",
    "tags": [
      "library",
      "audio",
      "mixer",
      "sound",
      "wav",
      "ogg"
    ],
    "description": "Lightweight audio mixer for games",
    "license": "MIT",
    "web": "https://github.com/rxi/cmixer-nim"
  },
  {
    "name": "cmixer_sdl2",
    "url": "https://github.com/rxi/cmixer_sdl2-nim",
    "method": "git",
    "tags": [
      "library",
      "audio",
      "mixer",
      "sound",
      "wav",
      "ogg"
    ],
    "description": "Lightweight audio mixer for SDL2",
    "license": "MIT",
    "web": "https://github.com/rxi/cmixer_sdl2-nim"
  },
  {
    "name": "chebyshev",
    "url": "https://github.com/jxy/chebyshev",
    "method": "git",
    "tags": [
      "math",
      "approximation",
      "numerical"
    ],
    "description": "Chebyshev approximation.",
    "license": "MIT",
    "web": "https://github.com/jxy/chebyshev"
  },
  {
    "name": "scram",
    "url": "https://github.com/rgv151/scram",
    "method": "git",
    "tags": [
      "scram",
      "sasl",
      "authentication",
      "salted",
      "challenge",
      "response"
    ],
    "description": "Salted Challenge Response Authentication Mechanism (SCRAM) ",
    "license": "MIT",
    "web": "https://github.com/rgv151/scram"
  },
  {
    "name": "blake2",
    "url": "https://github.com/narimiran/blake2",
    "method": "git",
    "tags": [
      "crypto",
      "cryptography",
      "hash",
      "security"
    ],
    "description": "blake2 - cryptographic hash function",
    "license": "CC0",
    "web": "https://github.com/narimiran/blake2"
  },
  {
    "name": "spinny",
    "url": "https://github.com/molnarmark/spinny",
    "method": "git",
    "tags": [
      "terminal",
      "spinner",
      "spinny",
      "load"
    ],
    "description": "Spinny is a tiny terminal spinner package for the Nim Programming Language.",
    "license": "MIT",
    "web": "https://github.com/molnarmark/spinny"
  },
  {
    "name": "nigui",
    "url": "https://github.com/trustable-code/NiGui",
    "method": "git",
    "tags": [
      "gui",
      "windows",
      "gtk"
    ],
    "description": "NiGui is a cross-platform, desktop GUI toolkit using native widgets.",
    "license": "MIT",
    "web": "https://github.com/trustable-code/NiGui"
  },
  {
    "name": "currying",
    "url": "https://github.com/t8m8/currying",
    "method": "git",
    "tags": [
      "library",
      "functional",
      "currying"
    ],
    "description": "Currying library for Nim",
    "license": "MIT",
    "web": "https://github.com/t8m8/currying"
  },
  {
    "name": "rect_packer",
    "url": "https://github.com/yglukhov/rect_packer",
    "method": "git",
    "tags": [
      "library",
      "geometry",
      "packing"
    ],
    "description": "Pack rects into bigger rect",
    "license": "MIT",
    "web": "https://github.com/yglukhov/rect_packer"
  },
  {
    "name": "gintro",
    "url": "https://github.com/stefansalewski/gintro",
    "method": "git",
    "tags": [
      "library",
      "gtk",
      "wrapper",
      "gui"
    ],
    "description": "High level GObject-Introspection based GTK3 bindings",
    "license": "MIT",
    "web": "https://github.com/stefansalewski/gintro"
  },
  {
    "name": "arraymancer",
    "url": "https://github.com/mratsim/Arraymancer",
    "method": "git",
    "tags": [
      "vector",
      "matrix",
      "array",
      "ndarray",
      "multidimensional-array",
      "linear-algebra",
      "tensor"
    ],
    "description": "A tensor (multidimensional array) library for Nim",
    "license": "Apache License 2.0",
    "web": "https://mratsim.github.io/Arraymancer/"
  },
  {
    "name": "sha3",
    "url": "https://github.com/narimiran/sha3",
    "method": "git",
    "tags": [
      "crypto",
      "cryptography",
      "hash",
      "security"
    ],
    "description": "sha3 - cryptographic hash function",
    "license": "CC0",
    "web": "https://github.com/narimiran/sha3"
  },
  {
    "name": "coalesce",
    "url": "https://github.com/piedar/coalesce",
    "method": "git",
    "tags": [
      "nil",
      "null",
      "options",
      "operator"
    ],
    "description": "A nil coalescing operator ?? for Nim",
    "license": "MIT",
    "web": "https://github.com/piedar/coalesce"
  },
  {
    "name": "asyncmysql",
    "url": "https://github.com/tulayang/asyncmysql",
    "method": "git",
    "tags": [
      "mysql",
      "async",
      "asynchronous"
    ],
    "description": "Asynchronous MySQL connector written in pure Nim",
    "license": "MIT",
    "web": "https://github.com/tulayang/asyncmysql"
  },
  {
    "name": "cassandra",
    "url": "https://github.com/yglukhov/cassandra",
    "method": "git",
    "tags": [
      "cassandra",
      "database",
      "wrapper",
      "bindings",
      "driver"
    ],
    "description": "Bindings to Cassandra DB driver",
    "license": "MIT",
    "web": "https://github.com/yglukhov/cassandra"
  },
  {
    "name": "tf2plug",
    "url": "https://gitlab.com/waylon531/tf2plug",
    "method": "git",
    "tags": [
      "app",
      "binary",
      "tool",
      "tf2"
    ],
    "description": "A mod manager for TF2",
    "license": "GPLv3",
    "web": "https://gitlab.com/waylon531/tf2plug"
  },
  {
    "name": "oldgtk3",
    "url": "https://github.com/stefansalewski/oldgtk3",
    "method": "git",
    "tags": [
      "library",
      "gtk",
      "wrapper",
      "gui"
    ],
    "description": "Low level bindings for GTK3 related libraries",
    "license": "MIT",
    "web": "https://github.com/stefansalewski/oldgtk3"
  },
  {
    "name": "godot",
    "url": "https://github.com/pragmagic/godot-nim",
    "method": "git",
    "tags": [
      "game",
      "engine",
      "2d",
      "3d"
    ],
    "description": "Nim bindings for Godot Engine",
    "license": "MIT",
    "web": "https://github.com/pragmagic/godot-nim"
  },
  {
    "name": "vkapi",
    "url": "https://github.com/Yardanico/nimvkapi",
    "method": "git",
    "tags": [
      "wrapper",
      "vkontakte",
      "vk",
      "library",
      "api"
    ],
    "description": "A wrapper for the vk.com API (russian social network)",
    "license": "MIT",
    "web": "https://github.com/Yardanico/nimvkapi"
  },
  {
    "name": "slacklib",
    "url": "https://github.com/ThomasTJdev/nim_slacklib",
    "method": "git",
    "tags": [
      "library",
      "wrapper",
      "slack",
      "slackapp",
      "api"
    ],
    "description": "Library for working with a slack app or sending messages to a slack channel (slack.com)",
    "license": "MIT",
    "web": "https://github.com/ThomasTJdev/nim_slacklib"
  },
  {
    "name": "wiringPiNim",
    "url": "https://github.com/ThomasTJdev/nim_wiringPiNim",
    "method": "git",
    "tags": [
      "wrapper",
      "raspberry",
      "rpi",
      "wiringpi",
      "pi"
    ],
    "description": "Wrapper that implements some of wiringPi's function for controlling a Raspberry Pi",
    "license": "MIT",
    "web": "https://github.com/ThomasTJdev/nim_wiringPiNim"
  },
  {
    "name": "redux",
    "url": "https://github.com/pragmagic/redux.nim",
    "method": "git",
    "tags": [
      "redux"
    ],
    "description": "Predictable state container.",
    "license": "MIT",
    "web": "https://github.com/pragmagic/redux.nim"
  },
  {
    "name": "skEasing",
    "url": "https://github.com/Skrylar/skEasing",
    "method": "git",
    "tags": [
      "math",
      "curves",
      "animation"
    ],
    "description": "A collection of easing curves for animation purposes.",
    "license": "BSD",
    "web": "https://github.com/Skrylar/skEasing"
  },
  {
    "name": "nimquery",
    "url": "https://github.com/GULPF/nimquery",
    "method": "git",
    "tags": [
      "html",
      "scraping",
      "web"
    ],
    "description": "Library for querying HTML using CSS-selectors, like JavaScripts document.querySelector",
    "license": "MIT",
    "web": "https://github.com/GULPF/nimquery"
  },
  {
    "name": "usha",
    "url": "https://github.com/subsetpark/untitled-shell-history-application",
    "method": "git",
    "tags": [
      "shell",
      "utility"
    ],
    "description": "untitled shell history application",
    "license": "MIT",
    "web": "https://github.com/subsetpark/untitled-shell-history-application"
  },
  {
    "name": "libgit2",
    "url": "https://github.com/barcharcraz/libgit2-nim",
    "method": "git",
    "tags": [
      "git",
      "libgit",
      "libgit2",
      "vcs",
      "wrapper"
    ],
    "description": "Libgit2 low level wrapper",
    "license": "MIT",
    "web": "https://github.com/barcharcraz/libgit2-nim"
  },
  {
    "name": "multicast",
    "url": "https://github.com/enthus1ast/nimMulticast",
    "method": "git",
    "tags": [
      "multicast",
      "udp",
      "socket",
      "net"
    ],
    "description": "proc to join (and leave) a multicast group",
    "license": "MIT",
    "web": "https://github.com/enthus1ast/nimMulticast"
  },
  {
    "name": "mysqlparser",
    "url": "https://github.com/tulayang/mysqlparser.git",
    "method": "git",
    "tags": [
      "mysql",
      "protocol",
      "parser"
    ],
    "description": "An efficient packet parser for MySQL Client/Server Protocol. Help you to write Mysql communication in either BLOCKIONG-IO or NON-BLOCKING-IO.",
    "license": "MIT",
    "web": "https://github.com/tulayang/mysqlparser"
  },
  {
    "name": "fugitive",
    "url": "https://github.com/citycide/fugitive",
    "method": "git",
    "tags": [
      "git",
      "github",
      "cli",
      "extras",
      "utility",
      "tool"
    ],
    "description": "Simple command line tool to make git more intuitive, along with useful GitHub addons.",
    "license": "MIT",
    "web": "https://github.com/citycide/fugitive"
  },
  {
    "name": "dbg",
    "url": "https://github.com/enthus1ast/nimDbg",
    "method": "git",
    "tags": [
      "template",
      "echo",
      "dbg",
      "debug"
    ],
    "description": "dbg template; in debug echo",
    "license": "MIT",
    "web": "https://github.com/enthus1ast/nimDbg"
  },
  {
    "name": "pylib",
    "url": "https://github.com/Yardanico/nimpylib",
    "method": "git",
    "tags": [
      "python",
      "compatibility",
      "library",
      "pure"
    ],
    "description": "Nim library with python-like functions and operators",
    "license": "MIT",
    "web": "https://github.com/Yardanico/nimpylib"
  },
  {
    "name": "graphemes",
    "url": "https://github.com/nitely/nim-graphemes",
    "method": "git",
    "tags": [
      "graphemes",
      "grapheme-cluster",
      "unicode"
    ],
    "description": "Grapheme aware string handling (Unicode tr29)",
    "license": "MIT",
    "web": "https://github.com/nitely/nim-graphemes"
  },
  {
    "name": "rfc3339",
    "url": "https://github.com/Skrylar/rfc3339",
    "method": "git",
    "tags": [
      "rfc3339",
      "datetime"
    ],
    "description": "RFC3339 (dates and times) implementation for Nim.",
    "license": "BSD",
    "web": "https://github.com/Skrylar/rfc3339"
  },
  {
    "name": "db_presto",
    "url": "https://github.com/Bennyelg/nimPresto",
    "method": "git",
    "tags": [
      "prestodb",
      "connector",
      "database"
    ],
    "description": "prestodb simple connector",
    "license": "MIT",
    "web": "https://github.com/Bennyelg/nimPresto"
  },
  {
    "name": "nimbomb",
    "url": "https://github.com/Tyler-Yocolano/nimbomb",
    "method": "git",
    "tags": [
      "giant",
      "bomb",
      "wiki",
      "api"
    ],
    "description": "A GiantBomb-wiki wrapper for nim",
    "license": "MIT",
    "web": "https://github.com/Tyler-Yocolano/nimbomb"
  },
  {
    "name": "csvql",
    "url": "https://github.com/Bennyelg/csvql",
    "method": "git",
    "tags": [
      "csv",
      "read",
      "ansisql",
      "query",
      "database",
      "files"
    ],
    "description": "csvql.",
    "license": "MIT",
    "web": "https://github.com/Bennyelg/csvql"
  },
  {
    "name": "contracts",
    "url": "https://github.com/Udiknedormin/NimContracts",
    "method": "git",
    "tags": [
      "library",
      "pure",
      "contract",
      "contracts",
      "DbC",
      "utility",
      "automation",
      "documentation",
      "safety",
      "test",
      "tests",
      "unit-testing"
    ],
    "description": "Design by Contract (DbC) library with minimal runtime.",
    "license": "MIT",
    "web": "https://github.com/Udiknedormin/NimContracts"
  },
  {
    "name": "syphus",
    "url": "https://github.com/makingspace/syphus",
    "method": "git",
    "tags": [
      "optimization",
      "tabu"
    ],
    "description": "An implementation of the tabu search heuristic in Nim.",
    "license": "BSD-3",
    "web": "https://github.com/makingspace/syphus-nim"
  },
  {
    "name": "analytics",
    "url": "https://github.com/dom96/analytics",
    "method": "git",
    "tags": [
      "google",
      "telemetry",
      "statistics"
    ],
    "description": "Allows statistics to be sent to and recorded in Google Analytics.",
    "license": "MIT",
    "web": "https://github.com/dom96/analytics"
  },
  {
    "name": "arraymancer_vision",
    "url": "https://github.com/edubart/arraymancer-vision",
    "method": "git",
    "tags": [
      "arraymancer",
      "image",
      "vision"
    ],
    "description": "Image transformation and visualization utilities for arraymancer",
    "license": "Apache License 2.0",
    "web": "https://github.com/edubart/arraymancer-vision"
  },
  {
    "name": "variantkey",
    "url": "https://github.com/brentp/variantkey-nim",
    "method": "git",
    "tags": [
      "vcf",
      "variant",
      "genomics"
    ],
    "description": "encode/decode variants to/from uint64",
    "license": "MIT"
  },
  {
    "name": "genoiser",
    "url": "https://github.com/brentp/genoiser",
    "method": "git",
    "tags": [
      "bam",
      "cram",
      "vcf",
      "genomics"
    ],
    "description": "functions to tracks for genomics data files",
    "license": "MIT"
  },
  {
    "name": "hts",
    "url": "https://github.com/brentp/hts-nim",
    "method": "git",
    "tags": [
      "kmer",
      "dna",
      "sequence",
      "bam",
      "vcf",
      "genomics"
    ],
    "description": "htslib wrapper for nim",
    "license": "MIT",
    "web": "https://brentp.github.io/hts-nim/"
  },
  {
    "name": "falas",
    "url": "https://github.com/brentp/falas",
    "method": "git",
    "tags": [
      "assembly",
      "dna",
      "sequence",
      "genomics"
    ],
    "description": "fragment-aware assembler for short reads",
    "license": "MIT",
    "web": "https://brentp.github.io/falas/falas.html"
  },
  {
    "name": "kmer",
    "url": "https://github.com/brentp/nim-kmer",
    "method": "git",
    "tags": [
      "kmer",
      "dna",
      "sequence"
    ],
    "description": "encoded kmer library for fast operations on kmers up to 31",
    "license": "MIT",
    "web": "https://github.com/brentp/nim-kmer"
  },
  {
    "name": "kexpr",
    "url": "https://github.com/brentp/kexpr-nim",
    "method": "git",
    "tags": [
      "math",
      "expression",
      "evalute"
    ],
    "description": "wrapper for kexpr math expression evaluation library",
    "license": "MIT",
    "web": "https://github.com/brentp/kexpr-nim"
  },
  {
    "name": "lapper",
    "url": "https://github.com/brentp/nim-lapper",
    "method": "git",
    "tags": [
      "interval"
    ],
    "description": "fast interval overlaps",
    "license": "MIT",
    "web": "https://github.com/brentp/nim-lapper"
  },
  {
    "name": "gplay",
    "url": "https://github.com/yglukhov/gplay",
    "method": "git",
    "tags": [
      "google",
      "play",
      "apk",
      "publish",
      "upload"
    ],
    "description": "Google Play APK Uploader",
    "license": "MIT",
    "web": "https://github.com/yglukhov/gplay"
  },
  {
    "name": "huenim",
    "url": "https://github.com/IoTone/huenim",
    "method": "git",
    "tags": [
      "hue",
      "iot",
      "lighting",
      "philips",
      "library"
    ],
    "description": "Huenim",
    "license": "MIT",
    "web": "https://github.com/IoTone/huenim"
  },
  {
    "name": "drand48",
    "url": "https://github.com/JeffersonLab/drand48",
    "method": "git",
    "tags": [
      "random",
      "number",
      "generator"
    ],
    "description": "Nim implementation of the standard unix drand48 pseudo random number generator",
    "license": "BSD3",
    "web": "https://github.com/JeffersonLab/drand48"
  },
  {
    "name": "ensem",
    "url": "https://github.com/JeffersonLab/ensem",
    "method": "git",
    "tags": [
      "jackknife",
      "statistics"
    ],
    "description": "Support for ensemble file format and arithmetic using jackknife/bootstrap propagation of errors",
    "license": "BSD3",
    "web": "https://github.com/JeffersonLab/ensem"
  },
  {
    "name": "basic2d",
    "url": "https://github.com/nim-lang/basic2d",
    "method": "git",
    "tags": [
      "deprecated",
      "vector",
      "stdlib",
      "library"
    ],
    "description": "Deprecated module for vector/matrices operations.",
    "license": "MIT",
    "web": "https://github.com/nim-lang/basic2d"
  },
  {
    "name": "basic3d",
    "url": "https://github.com/nim-lang/basic3d",
    "method": "git",
    "tags": [
      "deprecated",
      "vector",
      "stdlib",
      "library"
    ],
    "description": "Deprecated module for vector/matrices operations.",
    "license": "MIT",
    "web": "https://github.com/nim-lang/basic3d"
  },
  {
    "name": "shiori",
    "url": "https://github.com/Narazaka/shiori-nim",
    "method": "git",
    "tags": [
      "ukagaka",
      "shiori",
      "protocol"
    ],
    "description": "SHIORI Protocol Parser/Builder",
    "license": "MIT",
    "web": "https://github.com/Narazaka/shiori-nim"
  },
  {
    "name": "shioridll",
    "url": "https://github.com/Narazaka/shioridll-nim",
    "method": "git",
    "tags": [
      "shiori",
      "ukagaka"
    ],
    "description": "The SHIORI DLL interface",
    "license": "MIT",
    "web": "https://github.com/Narazaka/shioridll-nim"
  },
  {
    "name": "httpauth",
    "url": "https://github.com/FedericoCeratto/nim-httpauth",
    "method": "git",
    "tags": [
      "http",
      "authentication",
      "authorization",
      "library",
      "security"
    ],
    "description": "HTTP Authentication and Authorization",
    "license": "LGPLv3",
    "web": "https://github.com/FedericoCeratto/nim-httpauth"
  },
  {
    "name": "cbor",
    "url": "https://git.sr.ht/~ehmry/nim_cbor",
    "method": "git",
    "tags": [
      "library",
      "cbor",
      "binary",
      "encoding"
    ],
    "description": "Concise Binary Object Representation decoder (RFC7049).",
    "license": "MIT",
    "web": "https://git.sr.ht/~ehmry/nim_cbor"
  },
  {
    "name": "base58",
    "url": "https://git.sr.ht/~ehmry/nim_base58",
    "method": "git",
    "tags": [
      "base58",
      "bitcoin",
      "cryptonote",
      "monero",
      "encoding",
      "library"
    ],
    "description": "Base58 encoders and decoders for Bitcoin and CryptoNote addresses.",
    "license": "MIT",
    "web": "https://git.sr.ht/~ehmry/nim_base58"
  },
  {
    "name": "webdriver",
    "url": "https://github.com/dom96/webdriver",
    "method": "git",
    "tags": [
      "webdriver",
      "selenium",
      "library",
      "firefox"
    ],
    "description": "Implementation of the WebDriver w3c spec.",
    "license": "MIT",
    "web": "https://github.com/dom96/webdriver"
  },
  {
    "name": "interfaced",
    "url": "https://github.com/andreaferretti/interfaced",
    "method": "git",
    "tags": [
      "interface"
    ],
    "description": "Go-like interfaces",
    "license": "Apache License 2.0",
    "web": "https://github.com/andreaferretti/interfaced"
  },
  {
    "name": "vla",
    "url": "https://github.com/bpr/vla",
    "method": "git",
    "tags": [
      "vla",
      "alloca"
    ],
    "description": "Variable length arrays for Nim",
    "license": "MIT",
    "web": "https://github.com/bpr/vla"
  },
  {
    "name": "metatools",
    "url": "https://github.com/jxy/metatools",
    "method": "git",
    "tags": [
      "macros",
      "metaprogramming"
    ],
    "description": "Metaprogramming tools for Nim",
    "license": "MIT",
    "web": "https://github.com/jxy/metatools"
  },
  {
    "name": "pdcurses",
    "url": "https://github.com/lcrees/pdcurses",
    "method": "git",
    "tags": [
      "pdcurses",
      "curses",
      "console",
      "gui"
    ],
    "description": "Nim wrapper for PDCurses",
    "license": "MIT",
    "web": "https://github.com/lcrees/pdcurses"
  },
  {
    "name": "libuv",
    "url": "https://github.com/lcrees/libuv",
    "method": "git",
    "tags": [
      "libuv",
      "wrapper",
      "node",
      "networking"
    ],
    "description": "libuv bindings for Nim",
    "license": "MIT",
    "web": "https://github.com/lcrees/libuv"
  },
  {
    "name": "romans",
    "url": "https://github.com/lcrees/romans",
    "method": "git",
    "tags": [
      "roman",
      "numerals"
    ],
    "description": "Conversion between integers and Roman numerals",
    "license": "MIT",
    "web": "https://github.com/lcrees/romans"
  },
  {
    "name": "simpleAST",
    "url": "https://github.com/lguzzon-NIM/simpleAST",
    "method": "git",
    "tags": [
      "ast"
    ],
    "description": "Simple AST in NIM",
    "license": "MIT",
    "web": "https://github.com/lguzzon-NIM/simpleAST"
  },
  {
    "name": "timerpool",
    "url": "https://github.com/mikra01/timerpool/",
    "method": "git",
    "tags": [
      "timer",
      "pool",
      "events",
      "thread"
    ],
    "description": "threadsafe timerpool implementation for event purpose",
    "license": "MIT",
    "web": "https://github.com/mikra01/timerpool"
  },
  {
    "name": "zero_functional",
    "url": "https://github.com/zero-functional/zero-functional",
    "method": "git",
    "tags": [
      "functional",
      "dsl",
      "chaining",
      "seq"
    ],
    "description": "A library providing zero-cost chaining for functional abstractions in Nim",
    "license": "MIT",
    "web": "https://github.com/zero-functional/zero-functional"
  },
  {
    "name": "ormin",
    "url": "https://github.com/Araq/ormin",
    "method": "git",
    "tags": [
      "ORM",
      "SQL",
      "db",
      "database"
    ],
    "description": "Prepared SQL statement generator. A lightweight ORM.",
    "license": "MIT",
    "web": "https://github.com/Araq/ormin"
  },
  {
    "name": "karax",
    "url": "https://github.com/pragmagic/karax",
    "method": "git",
    "tags": [
      "browser",
      "DOM",
      "virtual-DOM",
      "UI"
    ],
    "description": "Karax is a framework for developing single page applications in Nim.",
    "license": "MIT",
    "web": "https://github.com/pragmagic/karax"
  },
  {
    "name": "cascade",
    "url": "https://github.com/citycide/cascade",
    "method": "git",
    "tags": [
      "macro",
      "cascade",
      "operator",
      "dart",
      "with"
    ],
    "description": "Method & assignment cascades for Nim, inspired by Smalltalk & Dart.",
    "license": "MIT",
    "web": "https://github.com/citycide/cascade"
  },
  {
    "name": "chrono",
    "url": "https://github.com/treeform/chrono",
    "method": "git",
    "tags": [
      "library",
      "timestamp",
      "calendar",
      "timezone"
    ],
    "description": "Calendars, Timestamps and Timezones utilities.",
    "license": "MIT",
    "web": "https://github.com/treeform/chrono"
  },
  {
    "name": "dbschema",
    "url": "https://github.com/vegansk/dbschema",
    "method": "git",
    "tags": [
      "library",
      "database",
      "db"
    ],
    "description": "Database schema migration library for Nim language.",
    "license": "MIT",
    "web": "https://github.com/vegansk/dbschema"
  },
  {
    "name": "gentabs",
    "url": "https://github.com/lcrees/gentabs",
    "method": "git",
    "tags": [
      "table",
      "string",
      "key",
      "value"
    ],
    "description": "Efficient hash table that is a key-value mapping (removed from stdlib)",
    "license": "MIT",
    "web": "https://github.com/lcrees/gentabs"
  },
  {
    "name": "libgraph",
    "url": "https://github.com/Mnenmenth/libgraphnim",
    "method": "git",
    "tags": [
      "graph",
      "math",
      "conversion",
      "pixels",
      "coordinates"
    ],
    "description": "Converts 2D linear graph coordinates to pixels on screen",
    "license": "MIT",
    "web": "https://github.com/Mnenmenth/libgraphnim"
  },
  {
    "name": "polynumeric",
    "url": "https://github.com/Vindaar/polynumeric",
    "method": "git",
    "tags": [
      "polynomial",
      "numeric"
    ],
    "description": "Polynomial operations",
    "license": "MIT",
    "web": "https://github.com/Vindaar/polynumeric"
  },
  {
    "name": "unicodedb",
    "url": "https://github.com/nitely/nim-unicodedb",
    "method": "git",
    "tags": [
      "unicode",
      "UCD",
      "unicodedata"
    ],
    "description": "Unicode Character Database (UCD) access for Nim",
    "license": "MIT",
    "web": "https://github.com/nitely/nim-unicodedb"
  },
  {
    "name": "normalize",
    "url": "https://github.com/nitely/nim-normalize",
    "method": "git",
    "tags": [
      "unicode",
      "normalization",
      "nfc",
      "nfd"
    ],
    "description": "Unicode normalization forms (tr15)",
    "license": "MIT",
    "web": "https://github.com/nitely/nim-normalize"
  },
  {
    "name": "nico",
    "url": "https://github.com/ftsf/nico",
    "method": "git",
    "tags": [
      "pico-8",
      "game",
      "library",
      "ludum",
      "dare"
    ],
    "description": "Nico game engine",
    "license": "MIT",
    "web": "https://github.com/ftsf/nico"
  },
  {
    "name": "os_files",
    "url": "https://github.com/tormund/os_files",
    "method": "git",
    "tags": [
      "dialogs",
      "file",
      "icon"
    ],
    "description": "Crossplatform (x11, windows, osx) native file dialogs; sytem file/folder icons in any resolution; open file with default application",
    "license": "MIT",
    "web": "https://github.com/tormund/os_files"
  },
  {
    "name": "sprymicro",
    "url": "https://github.com/gokr/sprymicro",
    "method": "git",
    "tags": [
      "spry",
      "demo"
    ],
    "description": "Small demo Spry interpreters",
    "license": "MIT",
    "web": "https://github.com/gokr/sprymicro"
  },
  {
    "name": "spryvm",
    "url": "https://github.com/gokr/spryvm",
    "method": "git",
    "tags": [
      "interpreter",
      "language",
      "spry"
    ],
    "description": "Homoiconic dynamic language interpreter in Nim",
    "license": "MIT",
    "web": "https://github.com/gokr/spryvm"
  },
  {
    "name": "netpbm",
    "url": "https://github.com/barcharcraz/nim-netpbm",
    "method": "git",
    "tags": [
      "pbm",
      "image",
      "wrapper",
      "netpbm"
    ],
    "description": "Wrapper for libnetpbm",
    "license": "MIT",
    "web": "https://github.com/barcharcraz/nim-netpbm"
  },
  {
    "name": "nimgen",
    "url": "https://github.com/genotrance/nimgen",
    "method": "git",
    "tags": [
      "c2nim",
      "library",
      "wrapper",
      "c",
      "c++"
    ],
    "description": "C2nim helper to simplify and automate wrapping C libraries",
    "license": "MIT",
    "web": "https://github.com/genotrance/nimgen"
  },
  {
    "name": "sksbox",
    "url": "https://github.com/Skrylar/sksbox",
    "method": "git",
    "tags": [
      "sbox",
      "binary",
      "binaryformat",
      "nothings",
      "container"
    ],
    "description": "A native-nim implementaton of the sBOX generic container format.",
    "license": "MIT",
    "web": "https://github.com/Skrylar/sksbox"
  },
  {
    "name": "avbin",
    "url": "https://github.com/Vladar4/avbin",
    "method": "git",
    "tags": [
      "audio",
      "video",
      "media",
      "library",
      "wrapper"
    ],
    "description": "Wrapper of the AVbin library for the Nim language.",
    "license": "LGPL",
    "web": "https://github.com/Vladar4/avbin"
  },
  {
    "name": "fsm",
    "url": "https://github.com/ba0f3/fsm.nim",
    "method": "git",
    "tags": [
      "fsm",
      "finite",
      "state",
      "machine"
    ],
    "description": "A simple finite-state machine for @nim-lang",
    "license": "MIT",
    "web": "https://github.com/ba0f3/fsm.nim"
  },
  {
    "name": "timezones",
    "url": "https://github.com/GULPF/timezones",
    "method": "git",
    "tags": [
      "timezone",
      "time",
      "tzdata"
    ],
    "description": "Timezone library compatible with the standard library. ",
    "license": "MIT",
    "web": "https://github.com/GULPF/timezones"
  },
  {
    "name": "ndf",
    "url": "https://github.com/rustomax/ndf",
    "method": "git",
    "tags": [
      "app",
      "binary",
      "duplicates",
      "utility",
      "filesystem"
    ],
    "description": "Duplicate files finder",
    "license": "MIT",
    "web": "https://github.com/rustomax/ndf"
  },
  {
    "name": "unicodeplus",
    "url": "https://github.com/nitely/nim-unicodeplus",
    "method": "git",
    "tags": [
      "unicode",
      "isdigit",
      "isalpha"
    ],
    "description": "Common unicode operations",
    "license": "MIT",
    "web": "https://github.com/nitely/nim-unicodeplus"
  },
  {
    "name": "libsvm",
    "url": "https://github.com/genotrance/libsvm",
    "method": "git",
    "tags": [
      "scientific",
      "svm",
      "vector"
    ],
    "description": "libsvm wrapper for Nim",
    "license": "MIT",
    "web": "https://github.com/genotrance/libsvm"
  },
  {
    "name": "lilt",
    "url": "https://github.com/quelklef/lilt",
    "method": "git",
    "tags": [
      "language",
      "parser",
      "parsing"
    ],
    "description": "Parsing language",
    "license": "MIT",
    "web": "https://github.com/quelklef/lilt"
  },
  {
    "name": "shiori_charset_convert",
    "url": "https://github.com/Narazaka/shiori_charset_convert-nim",
    "method": "git",
    "tags": [
      "shiori",
      "ukagaka"
    ],
    "description": "The SHIORI Message charset convert utility",
    "license": "MIT",
    "web": "https://github.com/Narazaka/shiori_charset_convert-nim"
  },
  {
    "name": "grafanim",
    "url": "https://github.com/jamesalbert/grafanim",
    "method": "git",
    "tags": [
      "library",
      "grafana",
      "dashboards"
    ],
    "description": "Grafana module for Nim",
    "license": "GPL",
    "web": "https://github.com/jamesalbert/grafanim"
  },
  {
    "name": "nimpy",
    "url": "https://github.com/yglukhov/nimpy",
    "method": "git",
    "tags": [
      "python",
      "bridge"
    ],
    "description": "Nim - Python bridge",
    "license": "MIT",
    "web": "https://github.com/yglukhov/nimpy"
  },
  {
    "name": "simple_graph",
    "url": "https://github.com/erhlee-bird/simple_graph",
    "method": "git",
    "tags": [
      "datastructures",
      "library"
    ],
    "description": "Simple Graph Library",
    "license": "MIT",
    "web": "https://github.com/erhlee-bird/simple_graph"
  },
  {
    "name": "controlStructures",
    "url": "https://github.com/TakeYourFreedom/Additional-Control-Structures-for-Nim",
    "method": "git",
    "tags": [
      "library",
      "control",
      "structure"
    ],
    "description": "Additional control structures",
    "license": "MIT",
    "web": "http://htmlpreview.github.io/?https://github.com/TakeYourFreedom/Additional-Control-Structures-for-Nim/blob/master/controlStructures.html"
  },
  {
    "name": "notetxt",
    "url": "https://github.com/mrshu/nim-notetxt",
    "method": "git",
    "tags": [
      "notetxt,",
      "note",
      "taking"
    ],
    "description": "A library that implements the note.txt specification for note taking.",
    "license": "MIT",
    "web": "https://github.com/mrshu/nim-notetxt"
  },
  {
    "name": "breeze",
    "url": "https://github.com/alehander42/breeze",
    "method": "git",
    "tags": [
      "dsl",
      "macro",
      "metaprogramming"
    ],
    "description": "A dsl for writing macros in Nim",
    "license": "MIT",
    "web": "https://github.com/alehander42/breeze"
  },
  {
    "name": "joyent_http_parser",
    "url": "https://github.com/nim-lang/joyent_http_parser",
    "method": "git",
    "tags": [
      "wrapper",
      "library",
      "parsing"
    ],
    "description": "Wrapper for high performance HTTP parsing library.",
    "license": "MIT",
    "web": "https://github.com/nim-lang/joyent_http_parser"
  },
  {
    "name": "libsvm_legacy",
    "url": "https://github.com/nim-lang/libsvm_legacy",
    "method": "git",
    "tags": [
      "wrapper",
      "library",
      "scientific"
    ],
    "description": "Wrapper for libsvm.",
    "license": "MIT",
    "web": "https://github.com/nim-lang/libsvm_legacy"
  },
  {
    "name": "clblast",
    "url": "https://github.com/numforge/nim-clblast",
    "method": "git",
    "tags": [
      "BLAS",
      "linear",
      "algebra",
      "vector",
      "matrix",
      "opencl",
      "high",
      "performance",
      "computing",
      "GPU",
      "wrapper"
    ],
    "description": "Wrapper for CLBlast, an OpenCL BLAS library",
    "license": "Apache License 2.0",
    "web": "https://github.com/numforge/nim-clblast"
  },
  {
    "name": "nimp5",
    "url": "https://github.com/Foldover/nim-p5",
    "method": "git",
    "tags": [
      "p5",
      "javascript",
      "creative",
      "coding",
      "processing",
      "library"
    ],
    "description": "Nim bindings for p5.js.",
    "license": "MIT",
    "web": "https://github.com/Foldover/nim-p5"
  },
  {
    "name": "names",
    "url": "https://github.com/pragmagic/names",
    "method": "git",
    "tags": [
      "strings"
    ],
    "description": "String interning library",
    "license": "MIT",
    "web": "https://github.com/pragmagic/names"
  },
  {
    "name": "sha1ext",
    "url": "https://github.com/CORDEA/sha1ext",
    "method": "git",
    "tags": [
      "sha1",
      "extension"
    ],
    "description": "std / sha1 extension",
    "license": "Apache License 2.0",
    "web": "https://github.com/CORDEA/sha1ext"
  },
  {
    "name": "libsha",
    "url": "https://github.com/forlan-ua/nim-libsha",
    "method": "git",
    "tags": [
      "sha1",
      "sha224",
      "sha256",
      "sha384",
      "sha512"
    ],
    "description": "Sha1 and Sha2 implementations",
    "license": "MIT",
    "web": "https://github.com/forlan-ua/nim-libsha"
  },
  {
    "name": "pwned",
    "url": "https://github.com/dom96/pwned",
    "method": "git",
    "tags": [
      "application",
      "passwords",
      "security",
      "binary"
    ],
    "description": "A client for the Pwned passwords API.",
    "license": "MIT",
    "web": "https://github.com/dom96/pwned"
  },
  {
    "name": "suffer",
    "url": "https://github.com/emekoi/suffer",
    "method": "git",
    "tags": [
      "graphics",
      "font",
      "software"
    ],
    "description": "a nim library for drawing 2d shapes, text, and images to 32bit software pixel buffers",
    "license": "MIT",
    "web": "https://github.com/emekoi/suffer"
  },
  {
    "name": "metric",
    "url": "https://github.com/mjendrusch/metric",
    "method": "git",
    "tags": [
      "library",
      "units",
      "scientific",
      "dimensional-analysis"
    ],
    "description": "Dimensionful types and dimensional analysis.",
    "license": "MIT",
    "web": "https://github.com/mjendrusch/metric"
  },
  {
    "name": "useragents",
    "url": "https://github.com/treeform/useragents",
    "method": "git",
    "tags": [
      "library",
      "useragent"
    ],
    "description": "User Agent parser for nim.",
    "license": "MIT",
    "web": "https://github.com/treeform/useragents"
  },
  {
    "name": "nimna",
    "url": "https://github.com/mjendrusch/nimna",
    "method": "git",
    "tags": [
      "library",
      "nucleic-acid-folding",
      "scientific",
      "biology"
    ],
    "description": "Nucleic acid folding and design.",
    "license": "MIT",
    "web": "https://github.com/mjendrusch/nimna"
  },
  {
    "name": "bencode",
    "url": "https://github.com/FedericoCeratto/nim-bencode",
    "method": "git",
    "tags": [
      "library",
      "bencode"
    ],
    "description": "Bencode serialization/deserialization library",
    "license": "LGPLv3",
    "web": "https://github.com/FedericoCeratto/nim-bencode"
  },
  {
    "name": "i3ipc",
    "url": "https://github.com/FedericoCeratto/nim-i3ipc",
    "method": "git",
    "tags": [
      "library",
      "i3"
    ],
    "description": "i3 IPC client library",
    "license": "LGPLv3",
    "web": "https://github.com/FedericoCeratto/nim-i3ipc"
  },
  {
    "name": "chroma",
    "url": "https://github.com/treeform/chroma",
    "method": "git",
    "tags": [
      "colors",
      "cmyk",
      "hsl",
      "hsv"
    ],
    "description": "Everything you want to do with colors.",
    "license": "MIT",
    "web": "https://github.com/treeform/chroma"
  },
  {
    "name": "nimrax",
    "url": "https://github.com/genotrance/nimrax",
    "method": "git",
    "tags": [
      "rax",
      "radix",
      "tree",
      "data",
      "structure"
    ],
    "description": "Radix tree wrapper for Nim",
    "license": "MIT",
    "web": "https://github.com/genotrance/nimrax"
  },
  {
    "name": "nimbass",
    "url": "https://github.com/genotrance/nimbass",
    "method": "git",
    "tags": [
      "bass",
      "audio",
      "wrapper"
    ],
    "description": "Bass wrapper for Nim",
    "license": "MIT",
    "web": "https://github.com/genotrance/nimbass"
  },
  {
    "name": "nimkerberos",
    "url": "https://github.com/genotrance/nimkerberos",
    "method": "git",
    "tags": [
      "kerberos",
      "ntlm",
      "authentication",
      "auth",
      "sspi"
    ],
    "description": "WinKerberos wrapper for Nim",
    "license": "MIT",
    "web": "https://github.com/genotrance/nimkerberos"
  },
  {
    "name": "nimssh2",
    "url": "https://github.com/genotrance/nimssh2",
    "method": "git",
    "tags": [
      "ssh",
      "library",
      "wrapper"
    ],
    "description": "libssh2 wrapper for Nim",
    "license": "MIT",
    "web": "https://github.com/genotrance/nimssh2"
  },
  {
    "name": "nimssl",
    "url": "https://github.com/genotrance/nimssl",
    "method": "git",
    "tags": [
      "openssl",
      "sha",
      "sha1",
      "hash",
      "sha256",
      "sha512"
    ],
    "description": "OpenSSL wrapper for Nim",
    "license": "MIT",
    "web": "https://github.com/genotrance/nimssl"
  },
  {
    "name": "snip",
    "url": "https://github.com/genotrance/snip",
    "method": "git",
    "tags": [
      "console",
      "editor",
      "text",
      "cli"
    ],
    "description": "Text editor to speed up testing code snippets",
    "license": "MIT",
    "web": "https://github.com/genotrance/snip"
  },
  {
    "name": "moduleinit",
    "url": "https://github.com/skunkiferous/moduleinit",
    "method": "git",
    "tags": [
      "library",
      "parallelism",
      "threads"
    ],
    "description": "Nim module/thread initialisation ordering library",
    "license": "MIT",
    "web": "https://github.com/skunkiferous/moduleinit"
  },
  {
    "name": "mofuw",
    "url": "https://github.com/2vg/mofuw",
    "method": "git",
    "tags": [
      "web",
      "http",
      "framework",
      "abandoned"
    ],
    "description": "mofuw is *MO*re *F*aster, *U*ltra *W*ebserver",
    "license": "MIT",
    "web": "https://github.com/2vg/mofuw"
  },
  {
    "name": "scnim",
    "url": "https://github.com/capocasa/scnim",
    "method": "git",
    "tags": [
      "music",
      "synthesizer",
      "realtime",
      "supercollider",
      "ugen",
      "plugin",
      "binding",
      "audio"
    ],
    "description": "Develop SuperCollider UGens in Nim",
    "license": "MIT",
    "web": "https://github.com/capocasa/scnim"
  },
  {
    "name": "nimgl",
    "url": "https://github.com/nimgl/nimgl",
    "method": "git",
    "tags": [
      "glfw",
      "imgui",
      "opengl",
      "bindings",
      "gl",
      "graphics"
    ],
    "description": "Nim Game Library",
    "license": "MIT",
    "web": "https://github.com/lmariscal/nimgl"
  },
  {
    "name": "inim",
    "url": "https://github.com/AndreiRegiani/INim",
    "method": "git",
    "tags": [
      "repl",
      "playground",
      "shell"
    ],
    "description": "Interactive Nim Shell",
    "license": "MIT",
    "web": "https://github.com/AndreiRegiani/INim"
  },
  {
    "name": "nimbigwig",
    "url": "https://github.com/genotrance/nimbigwig",
    "method": "git",
    "tags": [
      "bigwig",
      "bigbend",
      "genome"
    ],
    "description": "libBigWig wrapper for Nim",
    "license": "MIT",
    "web": "https://github.com/genotrance/nimbigwig"
  },
  {
    "name": "regex",
    "url": "https://github.com/nitely/nim-regex",
    "method": "git",
    "tags": [
      "regex"
    ],
    "description": "Linear time regex matching",
    "license": "MIT",
    "web": "https://github.com/nitely/nim-regex"
  },
  {
    "name": "tsundoku",
    "url": "https://github.com/FedericoCeratto/tsundoku",
    "method": "git",
    "tags": [
      "OPDS",
      "ebook",
      "server"
    ],
    "description": "Simple and lightweight OPDS ebook server",
    "license": "GPLv3",
    "web": "https://github.com/FedericoCeratto/tsundoku"
  },
  {
    "name": "nim_exodus",
    "url": "https://github.com/shinriyo/nim_exodus",
    "method": "git",
    "tags": [
      "web",
      "html",
      "template"
    ],
    "description": "Template generator for gester",
    "license": "MIT",
    "web": "https://github.com/shinriyo/nim_exodus"
  },
  {
    "name": "nimlibxlsxwriter",
    "url": "https://github.com/KeepCoolWithCoolidge/nimlibxlsxwriter",
    "method": "git",
    "tags": [
      "Excel",
      "wrapper",
      "xlsx"
    ],
    "description": "libxslxwriter wrapper for Nim",
    "license": "MIT",
    "web": "https://github.com/KeepCoolWithCoolidge/nimlibxlsxwriter"
  },
  {
    "name": "nimclutter",
    "url": "https://github.com/KeepCoolWithCoolidge/nimclutter",
    "method": "git",
    "tags": [
      "clutter",
      "gtk",
      "gui"
    ],
    "description": "Nim bindings for Clutter toolkit.",
    "license": "LGPLv2.1",
    "web": "https://github.com/KeepCoolWithCoolidge/nimclutter"
  },
  {
    "name": "nimhdf5",
    "url": "https://github.com/Vindaar/nimhdf5",
    "method": "git",
    "tags": [
      "library",
      "wrapper",
      "binding",
      "libhdf5",
      "hdf5",
      "ndarray",
      "storage"
    ],
    "description": "Bindings for the HDF5 data format C library",
    "license": "MIT",
    "web": "https://github.com/Vindaar/nimhdf5"
  },
  {
    "name": "mpfit",
    "url": "https://github.com/Vindaar/nim-mpfit",
    "method": "git",
    "tags": [
      "library",
      "wrapper",
      "binding",
      "nonlinear",
      "least-squares",
      "fitting",
      "levenberg-marquardt",
      "regression"
    ],
    "description": "A wrapper for the cMPFIT non-linear least squares fitting library",
    "license": "MIT",
    "web": "https://github.com/Vindaar/nim-mpfit"
  },
  {
    "name": "nlopt",
    "url": "https://github.com/Vindaar/nimnlopt",
    "method": "git",
    "tags": [
      "library",
      "wrapper",
      "binding",
      "nonlinear-optimization"
    ],
    "description": "A wrapper for the non-linear optimization C library Nlopt",
    "license": "MIT",
    "web": "https://github.com/Vindaar/nimnlopt"
  },
  {
    "name": "itertools",
    "url": "https://github.com/narimiran/itertools",
    "method": "git",
    "tags": [
      "itertools",
      "iterutils",
      "python",
      "iter",
      "iterator",
      "iterators"
    ],
    "description": "Itertools for Nim",
    "license": "MIT",
    "web": "https://narimiran.github.io/itertools/"
  },
  {
    "name": "sorta",
    "url": "https://github.com/narimiran/sorta",
    "method": "git",
    "tags": [
      "sort",
      "sorted",
      "table",
      "sorted-table",
      "b-tree",
      "btree",
      "ordered"
    ],
    "description": "Sorted Tables for Nim, based on B-Trees",
    "license": "MIT",
    "web": "https://narimiran.github.io/sorta/"
  },
  {
    "name": "typelists",
    "url": "https://github.com/yglukhov/typelists",
    "method": "git",
    "tags": [
      "metaprogramming"
    ],
    "description": "Typelists in Nim",
    "license": "MIT",
    "web": "https://github.com/yglukhov/typelists"
  },
  {
    "name": "sol",
    "url": "https://github.com/davidgarland/sol",
    "method": "git",
    "tags": [
      "c99",
      "c11",
      "c",
      "vector",
      "simd",
      "avx",
      "avx2",
      "neon"
    ],
    "description": "A SIMD-accelerated vector library written in C99 with Nim bindings.",
    "license": "MIT",
    "web": "https://github.com/davidgarland/sol"
  },
  {
    "name": "simdX86",
    "url": "https://github.com/nimlibs/simdX86",
    "method": "git",
    "tags": [
      "simd"
    ],
    "description": "Wrappers for X86 SIMD intrinsics",
    "license": "MIT",
    "web": "https://github.com/nimlibs/simdX86"
  },
  {
    "name": "loopfusion",
    "url": "https://github.com/numforge/loopfusion",
    "method": "git",
    "tags": [
      "loop",
      "iterator",
      "zip",
      "forEach",
      "variadic"
    ],
    "description": "Loop efficiently over a variadic number of containers",
    "license": "MIT or Apache 2.0",
    "web": "https://github.com/numforge/loopfusion"
  },
  {
    "name": "tinamou",
    "url": "https://github.com/Double-oxygeN/tinamou",
    "method": "git",
    "tags": [
      "game",
      "sdl2"
    ],
    "description": "Game Library in Nim with SDL2",
    "license": "MIT",
    "web": "https://github.com/Double-oxygeN/tinamou"
  },
  {
    "name": "cittadino",
    "url": "https://github.com/makingspace/cittadino",
    "method": "git",
    "tags": [
      "pubsub",
      "stomp",
      "rabbitmq",
      "amqp"
    ],
    "description": "A simple PubSub framework using STOMP.",
    "license": "BSD2",
    "web": "https://github.com/makingspace/cittadino"
  },
  {
    "name": "consul",
    "url": "https://github.com/makingspace/nim_consul",
    "method": "git",
    "tags": [
      "consul"
    ],
    "description": "A simple interface to a running Consul agent.",
    "license": "BSD2",
    "web": "https://github.com/makingspace/nim_consul"
  },
  {
    "name": "keystone",
    "url": "https://github.com/6A/Keystone.nim",
    "method": "git",
    "tags": [
      "binding",
      "keystone",
      "asm",
      "assembler",
      "x86",
      "arm"
    ],
    "description": "Bindings to the Keystone Assembler.",
    "license": "MIT",
    "web": "https://github.com/6A/Keystone.nim"
  },
  {
    "name": "units",
    "url": "https://github.com/Udiknedormin/NimUnits",
    "method": "git",
    "tags": [
      "library",
      "pure",
      "units",
      "physics",
      "science",
      "documentation",
      "safety"
    ],
    "description": " Statically-typed quantity units.",
    "license": "MIT",
    "web": "https://github.com/Udiknedormin/NimUnits"
  },
  {
    "name": "ast_pattern_matching",
    "url": "https://github.com/krux02/ast-pattern-matching",
    "method": "git",
    "tags": [
      "macros",
      "pattern-matching",
      "ast"
    ],
    "description": "a general ast pattern matching library with a focus on correctness and good error messages",
    "license": "MIT",
    "web": "https://github.com/krux02/ast-pattern-matching"
  },
  {
    "name": "tissue",
    "url": "https://github.com/genotrance/tissue",
    "method": "git",
    "tags": [
      "github",
      "issue",
      "debug",
      "test",
      "testament"
    ],
    "description": "Test failing snippets from Nim's issues",
    "license": "MIT",
    "web": "https://github.com/genotrance/tissue"
  },
  {
    "name": "sphincs",
    "url": "https://git.sr.ht/~ehmry/nim_sphincs",
    "method": "git",
    "tags": [
      "crypto",
      "pqcrypto",
      "signing"
    ],
    "description": "SPHINCS⁺ stateless hash-based signature scheme",
    "license": "MIT",
    "web": "https://git.sr.ht/~ehmry/nim_sphincs"
  },
  {
    "name": "nimpb",
    "url": "https://github.com/oswjk/nimpb",
    "method": "git",
    "tags": [
      "serialization",
      "protocol-buffers",
      "protobuf",
      "library"
    ],
    "description": "A Protocol Buffers library for Nim",
    "license": "MIT",
    "web": "https://github.com/oswjk/nimpb"
  },
  {
    "name": "nimpb_protoc",
    "url": "https://github.com/oswjk/nimpb_protoc",
    "method": "git",
    "tags": [
      "serialization",
      "protocol-buffers",
      "protobuf"
    ],
    "description": "Protocol Buffers compiler support package for nimpb",
    "license": "MIT",
    "web": "https://github.com/oswjk/nimpb_protoc"
  },
  {
    "name": "strunicode",
    "url": "https://github.com/nitely/nim-strunicode",
    "method": "git",
    "tags": [
      "string",
      "unicode",
      "grapheme"
    ],
    "description": "Swift-like unicode string handling",
    "license": "MIT",
    "web": "https://github.com/nitely/nim-strunicode"
  },
  {
    "name": "turn_based_game",
    "url": "https://github.com/JohnAD/turn_based_game",
    "method": "git",
    "tags": [
      "rules-engine",
      "game",
      "turn-based"
    ],
    "description": "Game rules engine for simulating or playing turn-based games",
    "license": "MIT",
    "web": "https://github.com/JohnAD/turn_based_game/wiki"
  },
  {
    "name": "negamax",
    "url": "https://github.com/JohnAD/negamax",
    "method": "git",
    "tags": [
      "negamax",
      "minimax",
      "game",
      "ai",
      "turn-based"
    ],
    "description": "Negamax AI search-tree algorithm for two player games",
    "license": "MIT",
    "web": "https://github.com/JohnAD/negamax"
  },
  {
    "name": "translation",
    "url": "https://github.com/juancarlospaco/nim-tinyslation",
    "method": "git",
    "tags": [
      "translation",
      "tinyslation",
      "api",
      "strings",
      "minimalism"
    ],
    "description": "Text string translation from free online crowdsourced API. Tinyslation a tiny translation.",
    "license": "LGPLv3",
    "web": "https://github.com/juancarlospaco/nim-tinyslation"
  },
  {
    "name": "magic",
    "url": "https://github.com/xmonader/nim-magic",
    "method": "git",
    "tags": [
      "libmagic",
      "magic",
      "guessfile"
    ],
    "description": "libmagic for nim",
    "license": "MIT",
    "web": "https://github.com/xmonader/nim-magic"
  },
  {
    "name": "configparser",
    "url": "https://github.com/xmonader/nim-configparser",
    "method": "git",
    "tags": [
      "configparser",
      "ini",
      "parser"
    ],
    "description": "pure Ini configurations parser",
    "license": "MIT",
    "web": "https://github.com/xmonader/nim-configparser"
  },
  {
    "name": "random_font_color",
    "url": "https://github.com/juancarlospaco/nim-random-font-color",
    "method": "git",
    "tags": [
      "fonts",
      "colors",
      "pastel",
      "design",
      "random"
    ],
    "description": "Random curated Fonts and pastel Colors for your UI/UX design, design for non-designers.",
    "license": "LGPLv3",
    "web": "https://github.com/juancarlospaco/nim-random-font-color"
  },
  {
    "name": "bytes2human",
    "url": "https://github.com/juancarlospaco/nim-bytes2human",
    "method": "git",
    "tags": [
      "bytes",
      "human",
      "minimalism",
      "size"
    ],
    "description": "Convert bytes to kilobytes, megabytes, gigabytes, etc.",
    "license": "LGPLv3",
    "web": "https://github.com/juancarlospaco/nim-bytes2human"
  },
  {
    "name": "nimhttpd",
    "url": "https://github.com/h3rald/nimhttpd",
    "method": "git",
    "tags": [
      "web-server",
      "static-file-server",
      "server",
      "http"
    ],
    "description": "A tiny static file web server.",
    "license": "MIT",
    "web": "https://github.com/h3rald/nimhttpd"
  },
  {
    "name": "crc32",
    "url": "https://github.com/juancarlospaco/nim-crc32",
    "method": "git",
    "tags": [
      "crc32",
      "checksum",
      "minimalism"
    ],
    "description": "CRC32, 2 proc, copied from RosettaCode.",
    "license": "MIT",
    "web": "https://github.com/juancarlospaco/nim-crc32"
  },
  {
    "name": "httpbeast",
    "url": "https://github.com/dom96/httpbeast",
    "method": "git",
    "tags": [
      "http",
      "server",
      "parallel",
      "linux",
      "unix"
    ],
    "description": "A performant and scalable HTTP server.",
    "license": "MIT",
    "web": "https://github.com/dom96/httpbeast"
  },
  {
    "name": "datetime2human",
    "url": "https://github.com/juancarlospaco/nim-datetime2human",
    "method": "git",
    "tags": [
      "date",
      "time",
      "datetime",
      "ISO-8601",
      "human",
      "minimalism"
    ],
    "description": "Human friendly DateTime string representations, seconds to millenniums.",
    "license": "LGPLv3",
    "web": "https://github.com/juancarlospaco/nim-datetime2human"
  },
  {
    "name": "sass",
    "url": "https://github.com/dom96/sass",
    "method": "git",
    "tags": [
      "css",
      "compiler",
      "wrapper",
      "library",
      "scss",
      "web"
    ],
    "description": "A wrapper for the libsass library.",
    "license": "MIT",
    "web": "https://github.com/dom96/sass"
  },
  {
    "name": "osutil",
    "url": "https://github.com/juancarlospaco/nim-osutil",
    "method": "git",
    "tags": [
      "utils",
      "helpers",
      "minimalism",
      "process",
      "mobile",
      "battery"
    ],
    "description": "OS Utils for Nim, simple tiny but useful procs for OS. Turn Display OFF and set Process Name.",
    "license": "LGPLv3",
    "web": "https://github.com/juancarlospaco/nim-osutil"
  },
  {
    "name": "binance",
    "url": "https://github.com/Imperator26/binance",
    "method": "git",
    "tags": [
      "library",
      "api",
      "binance"
    ],
    "description": "A Nim library to access the Binance API.",
    "license": "Apache License 2.0",
    "web": "https://github.com/Imperator26/binance"
  },
  {
    "name": "jdec",
    "tags": [
      "json",
      "marshal",
      "helper",
      "utils"
    ],
    "method": "git",
    "license": "MIT",
    "web": "https://github.com/diegogub/jdec",
    "url": "https://github.com/diegogub/jdec",
    "description": "Flexible JSON manshal/unmarshal library for nim"
  },
  {
    "name": "nimsnappyc",
    "url": "https://github.com/NimCompression/nimsnappyc",
    "method": "git",
    "tags": [
      "snappy",
      "compression",
      "wrapper",
      "library"
    ],
    "description": "Wrapper for the Snappy-C compression library",
    "license": "MIT",
    "web": "https://github.com/NimCompression/nimsnappyc"
  },
  {
    "name": "websitecreator",
    "alias": "nimwc"
  },
  {
    "name": "nimwc",
    "url": "https://github.com/ThomasTJdev/nim_websitecreator",
    "method": "git",
    "tags": [
      "website",
      "webpage",
      "blog",
      "binary"
    ],
    "description": "A website management tool. Run the file and access your webpage.",
    "license": "PPL",
    "web": "https://nimwc.org/"
  },
  {
    "name": "shaname",
    "url": "https://github.com/Torro/nimble-packages?subdir=shaname",
    "method": "git",
    "tags": [
      "sha1",
      "command-line",
      "utilities"
    ],
    "description": "Rename files to their sha1sums",
    "license": "BSD",
    "web": "https://github.com/Torro/nimble-packages/tree/master/shaname"
  },
  {
    "name": "about",
    "url": "https://github.com/aleandros/about",
    "method": "git",
    "tags": [
      "cli",
      "tool"
    ],
    "description": "Executable for finding information about programs in PATH",
    "license": "MIT",
    "web": "https://github.com/aleandros/about"
  },
  {
    "name": "findtests",
    "url": "https://github.com/jackvandrunen/findtests",
    "method": "git",
    "tags": [
      "test",
      "tests",
      "unit-testing"
    ],
    "description": "A helper module for writing unit tests in Nim with nake or similar build system.",
    "license": "ISC",
    "web": "https://github.com/jackvandrunen/findtests"
  },
  {
    "name": "packedjson",
    "url": "https://github.com/Araq/packedjson",
    "method": "git",
    "tags": [
      "json"
    ],
    "description": "packedjson is an alternative Nim implementation for JSON. The JSON is essentially kept as a single string in order to save memory over a more traditional tree representation.",
    "license": "MIT",
    "web": "https://github.com/Araq/packedjson"
  },
  {
    "name": "unicode_numbers",
    "url": "https://github.com/Aearnus/unicode_numbers",
    "method": "git",
    "tags": [
      "library",
      "string",
      "format",
      "unicode"
    ],
    "description": "Converts a number into a specially formatted Unicode string",
    "license": "MIT",
    "web": "https://github.com/Aearnus/unicode_numbers"
  },
  {
    "name": "glob",
    "url": "https://github.com/citycide/glob",
    "method": "git",
    "tags": [
      "glob",
      "pattern",
      "match",
      "walk",
      "filesystem",
      "pure"
    ],
    "description": "Pure library for matching file paths against Unix style glob patterns.",
    "license": "MIT",
    "web": "https://github.com/citycide/glob"
  },
  {
    "name": "lda",
    "url": "https://github.com/unicredit/lda",
    "method": "git",
    "tags": [
      "LDA",
      "topic-modeling",
      "text-clustering",
      "NLP"
    ],
    "description": "Latent Dirichlet Allocation",
    "license": "Apache License 2.0",
    "web": "https://github.com/unicredit/lda"
  },
  {
    "name": "mdevolve",
    "url": "https://github.com/jxy/MDevolve",
    "method": "git",
    "tags": [
      "MD",
      "integrator",
      "numerical",
      "evolution"
    ],
    "description": "Integrator framework for Molecular Dynamic evolutions",
    "license": "MIT",
    "web": "https://github.com/jxy/MDevolve"
  },
  {
    "name": "sctp",
    "url": "https://github.com/metacontainer/sctp.nim",
    "method": "git",
    "tags": [
      "sctp",
      "networking",
      "userspace"
    ],
    "description": "Userspace SCTP bindings",
    "license": "BSD",
    "web": "https://github.com/metacontainer/sctp.nim"
  },
  {
    "name": "sodium",
    "url": "https://github.com/zielmicha/libsodium.nim",
    "method": "git",
    "tags": [
      "crypto",
      "security",
      "sodium"
    ],
    "description": "High-level libsodium bindings",
    "license": "MIT",
    "web": "https://github.com/zielmicha/libsodium.nim"
  },
  {
    "name": "db_clickhouse",
    "url": "https://github.com/leonardoce/nim-clickhouse",
    "method": "git",
    "tags": [
      "wrapper",
      "database",
      "clickhouse"
    ],
    "description": "ClickHouse Nim interface",
    "license": "MIT",
    "web": "https://github.com/leonardoce/nim-clickhouse"
  },
  {
    "name": "webterminal",
    "url": "https://github.com/JohnAD/webterminal",
    "method": "git",
    "tags": [
      "javascript",
      "terminal",
      "tty"
    ],
    "description": "Very simple browser Javascript TTY web terminal",
    "license": "MIT",
    "web": "https://github.com/JohnAD/webterminal"
  },
  {
    "name": "hpack",
    "url": "https://github.com/nitely/nim-hpack",
    "method": "git",
    "tags": [
      "http2",
      "hpack"
    ],
    "description": "HPACK (Header Compression for HTTP/2)",
    "license": "MIT",
    "web": "https://github.com/nitely/nim-hpack"
  },
  {
    "name": "cobs",
    "url": "https://github.com/keyme/nim_cobs",
    "method": "git",
    "tags": [
      "serialization",
      "encoding",
      "wireline",
      "framing",
      "cobs"
    ],
    "description": "Consistent Overhead Byte Stuffing for Nim",
    "license": "MIT",
    "web": "https://github.com/keyme/nim_cobs"
  },
  {
    "name": "bitvec",
    "url": "https://github.com/keyme/nim_bitvec",
    "method": "git",
    "tags": [
      "serialization",
      "encoding",
      "wireline"
    ],
    "description": "Extensible bit vector integer encoding library",
    "license": "MIT",
    "web": "https://github.com/keyme/nim_bitvec"
  },
  {
    "name": "nimsvg",
    "url": "https://github.com/bluenote10/NimSvg",
    "method": "git",
    "tags": [
      "svg"
    ],
    "description": "Nim-based DSL allowing to generate SVG files and GIF animations.",
    "license": "MIT",
    "web": "https://github.com/bluenote10/NimSvg"
  },
  {
    "name": "validation",
    "url": "https://github.com/captainbland/nim-validation",
    "method": "git",
    "tags": [
      "validation",
      "library"
    ],
    "description": "Nim object validation using type field pragmas",
    "license": "GPLv3",
    "web": "https://github.com/captainbland/nim-validation"
  },
  {
    "name": "nimgraphviz",
    "url": "https://github.com/QuinnFreedman/nimgraphviz",
    "method": "git",
    "tags": [
      "graph",
      "viz",
      "graphviz",
      "dot",
      "pygraphviz"
    ],
    "description": "Nim bindings for the GraphViz tool and the DOT graph language",
    "license": "MIT",
    "web": "https://github.com/QuinnFreedman/nimgraphviz"
  },
  {
    "name": "fab",
    "url": "https://github.com/icyphox/fab",
    "method": "git",
    "tags": [
      "colors",
      "terminal",
      "formatting",
      "text",
      "fun"
    ],
    "description": "Print fabulously in your terminal",
    "license": "MIT",
    "web": "https://github.com/icyphox/fab"
  },
  {
    "name": "kdialog",
    "url": "https://github.com/juancarlospaco/nim-kdialog",
    "method": "git",
    "tags": [
      "kdialog",
      "qt5",
      "kde",
      "gui",
      "easy",
      "qt"
    ],
    "description": "KDialog Qt5 Wrapper, easy API, KISS design",
    "license": "LGPLv3",
    "web": "https://github.com/juancarlospaco/nim-kdialog"
  },
  {
    "name": "nim7z",
    "url": "https://github.com/genotrance/nim7z",
    "method": "git",
    "tags": [
      "7zip",
      "7z",
      "extract",
      "archive"
    ],
    "description": "7z extraction for Nim",
    "license": "MIT",
    "web": "https://github.com/genotrance/nim7z"
  },
  {
    "name": "nimarchive",
    "url": "https://github.com/genotrance/nimarchive",
    "method": "git",
    "tags": [
      "7z",
      "zip",
      "tar",
      "rar",
      "gz",
      "libarchive",
      "compress",
      "extract",
      "archive"
    ],
    "description": "libarchive wrapper for Nim",
    "license": "MIT",
    "web": "https://github.com/genotrance/nimarchive"
  },
  {
    "name": "nimpcre",
    "url": "https://github.com/genotrance/nimpcre",
    "method": "git",
    "tags": [
      "pcre",
      "regex"
    ],
    "description": "PCRE wrapper for Nim",
    "license": "MIT",
    "web": "https://github.com/genotrance/nimpcre"
  },
  {
    "name": "nimdeps",
    "url": "https://github.com/genotrance/nimdeps",
    "method": "git",
    "tags": [
      "dependency",
      "bundle",
      "installer",
      "package"
    ],
    "description": "Nim library to bundle dependency files into executable",
    "license": "MIT",
    "web": "https://github.com/genotrance/nimdeps"
  },
  {
    "name": "intel_hex",
    "url": "https://github.com/keyme/nim_intel_hex",
    "method": "git",
    "tags": [
      "utils",
      "parsing",
      "hex"
    ],
    "description": "Intel hex file utility library",
    "license": "MIT",
    "web": "https://github.com/keyme/nim_intel_hex"
  },
  {
    "name": "nimha",
    "url": "https://github.com/ThomasTJdev/nim_homeassistant",
    "method": "git",
    "tags": [
      "smarthome",
      "automation",
      "mqtt",
      "xiaomi"
    ],
    "description": "Nim Home Assistant (NimHA) is a hub for combining multiple home automation devices and automating jobs",
    "license": "GPLv3",
    "web": "https://github.com/ThomasTJdev/nim_homeassistant"
  },
  {
    "name": "fmod",
    "url": "https://github.com/johnnovak/nim-fmod",
    "method": "git",
    "tags": [
      "library",
      "fmod",
      "audio",
      "game",
      "sound"
    ],
    "description": "Nim wrapper for the FMOD Low Level C API",
    "license": "MIT",
    "web": "https://github.com/johnnovak/nim-fmod"
  },
  {
    "name": "figures",
    "url": "https://github.com/lmariscal/figures",
    "method": "git",
    "tags": [
      "unicode",
      "cli",
      "figures"
    ],
    "description": "unicode symbols",
    "license": "MIT",
    "web": "https://github.com/lmariscal/figures"
  },
  {
    "name": "ur",
    "url": "https://github.com/JohnAD/ur",
    "method": "git",
    "tags": [
      "library",
      "universal",
      "result",
      "return"
    ],
    "description": "A Universal Result macro/object that normalizes the information returned from a procedure",
    "license": "MIT",
    "web": "https://github.com/JohnAD/ur",
    "doc": "https://github.com/JohnAD/ur/blob/master/docs/ur.rst"
  },
  {
    "name": "blosc",
    "url": "https://github.com/Skrylar/nblosc",
    "method": "git",
    "tags": [
      "blosc",
      "wrapper",
      "compression"
    ],
    "description": "Bit Shuffling Block Compressor (C-Blosc)",
    "license": "BSD",
    "web": "https://github.com/Skrylar/nblosc"
  },
  {
    "name": "fltk",
    "url": "https://github.com/Skrylar/nfltk",
    "method": "git",
    "tags": [
      "gui",
      "fltk",
      "wrapper",
      "c++"
    ],
    "description": "The Fast-Light Tool Kit",
    "license": "LGPL",
    "web": "https://github.com/Skrylar/nfltk"
  },
  {
    "name": "nim_cexc",
    "url": "https://github.com/metasyn/nim-cexc-splunk",
    "method": "git",
    "tags": [
      "splunk",
      "command",
      "cexc",
      "chunked"
    ],
    "description": "A simple chunked external protocol interface for Splunk custom search commands.",
    "license": "Apache2",
    "web": "https://github.com/metasyn/nim-cexc-splunk"
  },
  {
    "name": "nimclipboard",
    "url": "https://github.com/genotrance/nimclipboard",
    "method": "git",
    "tags": [
      "clipboard",
      "wrapper",
      "clip",
      "copy",
      "paste",
      "nimgen"
    ],
    "description": "Nim wrapper for libclipboard",
    "license": "MIT",
    "web": "https://github.com/genotrance/nimclipboard"
  },
  {
    "name": "skinterpolate",
    "url": "https://github.com/Skrylar/skInterpolate",
    "method": "git",
    "tags": [
      "interpolation",
      "animation"
    ],
    "description": "Interpolation routines for data and animation.",
    "license": "MIT",
    "web": "https://github.com/Skrylar/skInterpolate"
  },
  {
    "name": "nimspice",
    "url": "https://github.com/CodeDoes/nimspice",
    "method": "git",
    "tags": [
      "macro",
      "template",
      "class",
      "collection"
    ],
    "description": "A bunch of macros. sugar if you would",
    "license": "MIT",
    "web": "https://github.com/CodeDoes/nimspice"
  },
  {
    "name": "BN",
    "url": "https://github.com/MerosCrypto/BN",
    "method": "git",
    "tags": [
      "bignumber",
      "multiprecision",
      "imath"
    ],
    "description": "A Nim Wrapper of the imath BigNumber library.",
    "license": "MIT"
  },
  {
    "name": "nimbioseq",
    "url": "https://github.com/jhbadger/nimbioseq",
    "method": "git",
    "tags": [
      "bioinformatics",
      "fasta",
      "fastq"
    ],
    "description": "Nim Library for sequence (protein/nucleotide) bioinformatics",
    "license": "BSD-3",
    "web": "https://github.com/jhbadger/nimbioseq"
  },
  {
    "name": "subhook",
    "url": "https://github.com/ba0f3/subhook.nim",
    "method": "git",
    "tags": [
      "hook",
      "hooking",
      "subhook",
      "x86",
      "windows",
      "linux",
      "unix"
    ],
    "description": "subhook wrapper",
    "license": "BSD2",
    "web": "https://github.com/ba0f3/subhook.nim"
  },
  {
    "name": "timecop",
    "url": "https://github.com/ba0f3/timecop.nim",
    "method": "git",
    "tags": [
      "time",
      "travel",
      "timecop"
    ],
    "description": "Time travelling for Nim",
    "license": "MIT",
    "web": "https://github.com/ba0f3/timecop.nim"
  },
  {
    "name": "openexchangerates",
    "url": "https://github.com/juancarlospaco/nim-openexchangerates",
    "method": "git",
    "tags": [
      "money",
      "exchange",
      "openexchangerates",
      "bitcoin",
      "gold",
      "dollar",
      "euro",
      "prices"
    ],
    "description": "OpenExchangeRates API Client for Nim. Works with/without SSL. Partially works with/without Free API Key.",
    "license": "MIT",
    "web": "https://github.com/juancarlospaco/nim-openexchangerates"
  },
  {
    "name": "clr",
    "url": "https://github.com/Calinou/clr",
    "method": "git",
    "tags": [
      "command-line",
      "color",
      "rgb",
      "hsl",
      "hsv"
    ],
    "description": "Get information about colors and convert them in the command line",
    "license": "MIT",
    "web": "https://github.com/Calinou/clr"
  },
  {
    "name": "duktape",
    "url": "https://github.com/manguluka/duktape-nim",
    "method": "git",
    "tags": [
      "js",
      "javascript",
      "scripting",
      "language",
      "interpreter"
    ],
    "description": "wrapper for the Duktape embeddable Javascript engine",
    "license": "MIT",
    "web": "https://github.com/manguluka/duktape-nim"
  },
  {
    "name": "polypbren",
    "url": "https://github.com/guibar64/polypbren",
    "method": "git",
    "tags": [
      "science",
      "equation"
    ],
    "description": "Renormalization of colloidal charges of polydipserse dispersions using the Poisson-Boltzmann equation",
    "license": "MIT",
    "web": "https://github.com/guibar64/polypbren"
  },
  {
    "name": "spdx_licenses",
    "url": "https://github.com/euantorano/spdx_licenses.nim",
    "method": "git",
    "tags": [
      "spdx",
      "license"
    ],
    "description": "A library to retrieve the list of commonly used licenses from the SPDX License List.",
    "license": "BSD3",
    "web": "https://github.com/euantorano/spdx_licenses.nim"
  },
  {
    "name": "texttospeech",
    "url": "https://github.com/dom96/texttospeech",
    "method": "git",
    "tags": [
      "tts",
      "text-to-speech",
      "google-cloud",
      "gcloud",
      "api"
    ],
    "description": "A client for the Google Cloud Text to Speech API.",
    "license": "MIT",
    "web": "https://github.com/dom96/texttospeech"
  },
  {
    "name": "nim_tiled",
    "url": "https://github.com/SkyVault/nim-tiled",
    "method": "git",
    "tags": [
      "tiled",
      "gamedev",
      "tmx",
      "indie"
    ],
    "description": "Tiled map loader for the Nim programming language",
    "license": "MIT",
    "web": "https://github.com/SkyVault/nim-tiled"
  },
  {
    "name": "fragments",
    "url": "https://github.com/fragcolor-xyz/fragments",
    "method": "git",
    "tags": [
      "ffi",
      "math",
      "threading",
      "dsl",
      "memory",
      "serialization",
      "cpp",
      "utilities"
    ],
    "description": "Our very personal collection of utilities",
    "license": "MIT",
    "web": "https://github.com/fragcolor-xyz/fragments"
  },
  {
    "name": "nimline",
    "url": "https://github.com/fragcolor-xyz/nimline",
    "method": "git",
    "tags": [
      "c",
      "c++",
      "interop",
      "ffi",
      "wrappers"
    ],
    "description": "Wrapper-less C/C++ interop for Nim",
    "license": "MIT",
    "web": "https://github.com/fragcolor-xyz/nimline"
  },
  {
    "name": "nim_telegram_bot",
    "url": "https://github.com/juancarlospaco/nim-telegram-bot",
    "method": "git",
    "tags": [
      "telegram",
      "bot",
      "telebot",
      "async",
      "multipurpose",
      "chat"
    ],
    "description": "Generic Configurable Telegram Bot for Nim, with builtin basic functionality and Plugins",
    "license": "MIT",
    "web": "https://github.com/juancarlospaco/nim-telegram-bot"
  },
  {
    "name": "xiaomi",
    "url": "https://github.com/ThomasTJdev/nim_xiaomi.git",
    "method": "git",
    "tags": [
      "xiaomi",
      "iot"
    ],
    "description": "Read and write to Xiaomi IOT devices.",
    "license": "MIT",
    "web": "https://github.com/ThomasTJdev/nim_xiaomi"
  },
  {
    "name": "vecio",
    "url": "https://github.com/emekoi/vecio.nim",
    "method": "git",
    "tags": [
      "writev",
      "readv",
      "scatter",
      "gather",
      "vectored",
      "vector",
      "io",
      "networking"
    ],
    "description": "vectored io for nim",
    "license": "MIT",
    "web": "https://github.com/emekoi/vecio.nim"
  },
  {
    "name": "nmiline",
    "url": "https://github.com/mzteruru52/NmiLine",
    "method": "git",
    "tags": [
      "graph"
    ],
    "description": "Plotting tool using NiGui",
    "license": "MIT",
    "web": "https://github.com/mzteruru52/NmiLine"
  },
  {
    "name": "c_alikes",
    "url": "https://github.com/ReneSac/c_alikes",
    "method": "git",
    "tags": [
      "library",
      "bitwise",
      "bitops",
      "pointers",
      "shallowCopy",
      "C"
    ],
    "description": "Operators, commands and functions more c-like, plus a few other utilities",
    "license": "MIT",
    "web": "https://github.com/ReneSac/c_alikes"
  },
  {
    "name": "memviews",
    "url": "https://github.com/ReneSac/memviews",
    "method": "git",
    "tags": [
      "library",
      "slice",
      "slicing",
      "shallow",
      "array",
      "vector"
    ],
    "description": "Unsafe in-place slicing",
    "license": "MIT",
    "web": "https://github.com/ReneSac/memviews"
  },
  {
    "name": "espeak",
    "url": "https://github.com/juancarlospaco/nim-espeak",
    "method": "git",
    "tags": [
      "espeak",
      "voice",
      "texttospeech"
    ],
    "description": "Nim Espeak NG wrapper, for super easy Voice and Text-To-Speech",
    "license": "MIT",
    "web": "https://github.com/juancarlospaco/nim-espeak"
  },
  {
    "name": "wstp",
    "url": "https://github.com/oskca/nim-wstp",
    "method": "git",
    "tags": [
      "wolfram",
      "mathematica",
      "bindings",
      "wstp"
    ],
    "description": "Nim bindings for WSTP",
    "license": "MIT",
    "web": "https://github.com/oskca/nim-wstp"
  },
  {
    "name": "uibuilder",
    "url": "https://github.com/ba0f3/uibuilder.nim",
    "method": "git",
    "tags": [
      "ui",
      "builder",
      "libui",
      "designer",
      "gtk",
      "gnome",
      "glade",
      "interface",
      "gui",
      "linux",
      "windows",
      "osx",
      "mac",
      "native",
      "generator"
    ],
    "description": "UI building with Gnome's Glade",
    "license": "MIT",
    "web": "https://github.com/ba0f3/uibuilder.nim"
  },
  {
    "name": "webp",
    "url": "https://github.com/juancarlospaco/nim-webp",
    "method": "git",
    "tags": [
      "webp"
    ],
    "description": "WebP Tools wrapper for Nim",
    "license": "MIT",
    "web": "https://github.com/juancarlospaco/nim-webp"
  },
  {
    "name": "print",
    "url": "https://github.com/treeform/print",
    "method": "git",
    "tags": [
      "pretty"
    ],
    "description": "Print is a set of pretty print macros, useful for print-debugging.",
    "license": "MIT",
    "web": "https://github.com/treeform/print"
  },
  {
    "name": "vmath",
    "url": "https://github.com/treeform/vmath",
    "method": "git",
    "tags": [
      "math",
      "graphics",
      "2d",
      "3d"
    ],
    "description": "Collection of math routines for 2d and 3d graphics.",
    "license": "MIT",
    "web": "https://github.com/treeform/vmath"
  },
  {
    "name": "flippy",
    "url": "https://github.com/treeform/flippy",
    "method": "git",
    "tags": [
      "image",
      "graphics",
      "2d"
    ],
    "description": "Flippy is a simple 2d image and drawing library.",
    "license": "MIT",
    "web": "https://github.com/treeform/flippy"
  },
  {
    "name": "typography",
    "url": "https://github.com/treeform/typography",
    "method": "git",
    "tags": [
      "font",
      "text",
      "2d"
    ],
    "description": "Fonts, Typesetting and Rasterization.",
    "license": "MIT",
    "web": "https://github.com/treeform/typography"
  },
  {
    "name": "xdo",
    "url": "https://github.com/juancarlospaco/nim-xdo",
    "method": "git",
    "tags": [
      "automation",
      "linux",
      "gui",
      "keyboard",
      "mouse",
      "typing",
      "clicker"
    ],
    "description": "Nim GUI Automation Linux, simulate user interaction, mouse and keyboard.",
    "license": "MIT",
    "web": "https://github.com/juancarlospaco/nim-xdo"
  },
  {
    "name": "nimblegui",
    "url": "https://github.com/ThomasTJdev/nim_nimble_gui",
    "method": "git",
    "tags": [
      "nimble",
      "gui",
      "packages"
    ],
    "description": "A simple GUI front for Nimble.",
    "license": "MIT",
    "web": "https://github.com/ThomasTJdev/nim_nimble_gui"
  },
  {
    "name": "xml",
    "url": "https://github.com/ba0f3/xml.nim",
    "method": "git",
    "tags": [
      "xml",
      "parser",
      "compile",
      "tokenizer",
      "html",
      "cdata"
    ],
    "description": "Pure Nim XML parser",
    "license": "MIT",
    "web": "https://github.com/ba0f3/xml.nim"
  },
  {
    "name": "soundio",
    "url": "https://github.com/ul/soundio",
    "method": "git",
    "tags": [
      "library",
      "wrapper",
      "binding",
      "audio",
      "sound",
      "media",
      "io"
    ],
    "description": "Bindings for libsoundio",
    "license": "MIT"
  },
  {
    "name": "miniz",
    "url": "https://github.com/treeform/miniz",
    "method": "git",
    "tags": [
      "zlib",
      "zip",
      "wrapper",
      "compression"
    ],
    "description": "Bindings for Miniz lib.",
    "license": "MIT"
  },
  {
    "name": "nim_cjson",
    "url": "https://github.com/muxueqz/nim_cjson",
    "method": "git",
    "tags": [
      "cjson",
      "json"
    ],
    "description": "cjson wrapper for Nim",
    "license": "MIT",
    "web": "https://github.com/muxueqz/nim_cjson"
  },
  {
    "name": "nimobserver",
    "url": "https://github.com/Tangdongle/nimobserver",
    "method": "git",
    "tags": [
      "observer",
      "patterns",
      "library"
    ],
    "description": "An implementation of the observer pattern",
    "license": "MIT",
    "web": "https://github.com/Tangdongle/nimobserver"
  },
  {
    "name": "nominatim",
    "url": "https://github.com/juancarlospaco/nim-nominatim",
    "method": "git",
    "tags": [
      "openstreetmap",
      "nominatim",
      "multisync",
      "async"
    ],
    "description": "OpenStreetMap Nominatim API Lib for Nim",
    "license": "MIT",
    "web": "https://github.com/juancarlospaco/nim-nominatim"
  },
  {
    "name": "systimes",
    "url": "https://github.com/GULPF/systimes",
    "method": "git",
    "tags": [
      "time",
      "timezone",
      "datetime"
    ],
    "description": "An alternative DateTime implementation",
    "license": "MIT",
    "web": "https://github.com/GULPF/systimes"
  },
  {
    "name": "overpass",
    "url": "https://github.com/juancarlospaco/nim-overpass",
    "method": "git",
    "tags": [
      "openstreetmap",
      "overpass",
      "multisync",
      "async"
    ],
    "description": "OpenStreetMap Overpass API Lib",
    "license": "MIT",
    "web": "https://github.com/juancarlospaco/nim-overpass"
  },
  {
    "name": "openstreetmap",
    "url": "https://github.com/juancarlospaco/nim-openstreetmap",
    "method": "git",
    "tags": [
      "openstreetmap",
      "multisync",
      "async",
      "geo",
      "map"
    ],
    "description": "OpenStreetMap API Lib for Nim",
    "license": "MIT",
    "web": "https://github.com/juancarlospaco/nim-openstreetmap"
  },
  {
    "name": "daemonim",
    "url": "https://github.com/bung87/daemon",
    "method": "git",
    "tags": [
      "unix",
      "library"
    ],
    "description": "daemonizer for Unix, Linux and OS X",
    "license": "MIT",
    "web": "https://github.com/bung87/daemon"
  },
  {
    "name": "nimtorch",
    "alias": "torch"
  },
  {
    "name": "torch",
    "url": "https://github.com/fragcolor-xyz/nimtorch",
    "method": "git",
    "tags": [
      "machine-learning",
      "nn",
      "neural",
      "networks",
      "cuda",
      "wasm",
      "pytorch",
      "torch"
    ],
    "description": "A nim flavor of pytorch",
    "license": "MIT",
    "web": "https://github.com/fragcolor-xyz/nimtorch"
  },
  {
    "name": "openweathermap",
    "url": "https://github.com/juancarlospaco/nim-openweathermap",
    "method": "git",
    "tags": [
      "OpenWeatherMap",
      "weather",
      "CreativeCommons",
      "OpenData",
      "multisync"
    ],
    "description": "OpenWeatherMap API Lib for Nim, Free world wide Creative Commons & Open Data Licensed Weather data",
    "license": "MIT",
    "web": "https://github.com/juancarlospaco/nim-openweathermap"
  },
  {
    "name": "finalseg",
    "url": "https://github.com/bung87/finalseg",
    "method": "git",
    "tags": [
      "library",
      "chinese",
      "words"
    ],
    "description": "jieba's finalseg port to nim",
    "license": "MIT",
    "web": "https://github.com/bung87/finalseg"
  },
  {
    "name": "openal",
    "url": "https://github.com/treeform/openal",
    "method": "git",
    "tags": [
      "sound",
      "OpenAL",
      "wrapper"
    ],
    "description": "An OpenAL wrapper.",
    "license": "MIT"
  },
  {
    "name": "ec_events",
    "alias": "mc_events"
  },
  {
    "name": "mc_events",
    "url": "https://github.com/MerosCrypto/mc_events",
    "method": "git",
    "tags": [
      "events",
      "emitter"
    ],
    "description": "Event Based Programming for Nim.",
    "license": "MIT"
  },
  {
    "name": "wNim",
    "url": "https://github.com/khchen/wNim",
    "method": "git",
    "tags": [
      "library",
      "windows",
      "gui",
      "ui"
    ],
    "description": "Nim's Windows GUI Framework.",
    "license": "MIT",
    "web": "https://github.com/khchen/wNim",
    "doc": "https://khchen.github.io/wNim/wNim.html"
  },
  {
    "name": "redisparser",
    "url": "https://github.com/xmonader/nim-redisparser",
    "method": "git",
    "tags": [
      "redis",
      "resp",
      "parser",
      "protocol"
    ],
    "description": "RESP(REdis Serialization Protocol) Serialization for Nim",
    "license": "Apache2",
    "web": "https://github.com/xmonader/nim-redisparser"
  },
  {
    "name": "redisclient",
    "url": "https://github.com/xmonader/nim-redisclient",
    "method": "git",
    "tags": [
      "redis",
      "client",
      "protocol",
      "resp"
    ],
    "description": "Redis client for Nim",
    "license": "Apache2",
    "web": "https://github.com/xmonader/nim-redisclient"
  },
  {
    "name": "hackpad",
    "url": "https://github.com/juancarlospaco/nim-hackpad",
    "method": "git",
    "tags": [
      "web",
      "jester",
      "lan",
      "wifi",
      "hackathon",
      "hackatton",
      "pastebin",
      "crosscompilation",
      "teaching",
      "zip"
    ],
    "description": "Hackathon Web Scratchpad for teaching Nim on events using Wifi with limited or no Internet",
    "license": "MIT",
    "web": "https://github.com/juancarlospaco/nim-hackpad"
  },
  {
    "name": "redux_nim",
    "url": "https://github.com/M4RC3L05/redux-nim",
    "method": "git",
    "tags": [
      "redux"
    ],
    "description": "Redux Implementation in nim",
    "license": "MIT",
    "web": "https://github.com/M4RC3L05/redux-nim"
  },
  {
    "name": "simpledecimal",
    "url": "https://github.com/pigmej/nim-simple-decimal",
    "method": "git",
    "tags": [
      "decimal",
      "library"
    ],
    "description": "A simple decimal library",
    "license": "MIT",
    "web": "https://github.com/pigmej/nim-simple-decimal"
  },
  {
    "name": "calibre",
    "url": "https://github.com/juancarlospaco/nim-calibre",
    "method": "git",
    "tags": [
      "calibre",
      "ebook",
      "database"
    ],
    "description": "Calibre Database Lib for Nim",
    "license": "MIT",
    "web": "https://github.com/juancarlospaco/nim-calibre"
  },
  {
    "name": "nimcb",
    "url": "https://github.com/AdrianV/nimcb",
    "method": "git",
    "tags": [
      "c++-builder",
      "msbuild"
    ],
    "description": "Integrate nim projects in the C++Builder build process",
    "license": "MIT",
    "web": "https://github.com/AdrianV/nimcb"
  },
  {
    "name": "finals",
    "url": "https://github.com/quelklef/nim-finals",
    "method": "git",
    "tags": [
      "types"
    ],
    "description": "Transparently declare single-set attributes on types.",
    "license": "MIT",
    "web": "https://github.com/Quelklef/nim-finals"
  },
  {
    "name": "printdebug",
    "url": "https://github.com/juancarlospaco/nim-printdebug",
    "method": "git",
    "tags": [
      "debug",
      "print",
      "helper",
      "util"
    ],
    "description": "Print Debug for Nim, tiny 3 lines Lib, C Target",
    "license": "MIT",
    "web": "https://github.com/juancarlospaco/nim-printdebug"
  },
  {
    "name": "tinyfiledialogs",
    "url": "https://github.com/juancarlospaco/nim-tinyfiledialogs",
    "method": "git",
    "tags": [
      "gui",
      "wrapper",
      "gtk",
      "qt",
      "linux",
      "windows",
      "mac",
      "osx"
    ],
    "description": "TinyFileDialogs for Nim.",
    "license": "MIT",
    "web": "https://github.com/juancarlospaco/nim-tinyfiledialogs"
  },
  {
    "name": "spotify",
    "url": "https://github.com/CORDEA/spotify",
    "method": "git",
    "tags": [
      "spotify"
    ],
    "description": "A Nim wrapper for the Spotify Web API",
    "license": "Apache License 2.0",
    "web": "https://github.com/CORDEA/spotify"
  },
  {
    "name": "noise",
    "url": "https://github.com/jangko/nim-noise",
    "method": "git",
    "tags": [
      "linenoise",
      "readline",
      "command-line",
      "repl"
    ],
    "description": "Nim implementation of linenoise command line editor",
    "license": "MIT",
    "web": "https://github.com/jangko/nim-noise"
  },
  {
    "name": "prompt",
    "url": "https://github.com/surf1nb1rd/nim-prompt",
    "method": "git",
    "tags": [
      "command-line",
      "readline",
      "repl"
    ],
    "description": "Feature-rich readline replacement",
    "license": "BSD2",
    "web": "https://github.com/surf1nb1rd/nim-prompt"
  },
  {
    "name": "proxyproto",
    "url": "https://github.com/ba0f3/libproxy.nim",
    "method": "git",
    "tags": [
      "proxy",
      "protocol",
      "proxy-protocol",
      "haproxy",
      "tcp",
      "ipv6",
      "ipv4",
      "linux",
      "unix",
      "hook",
      "load-balancer",
      "socket",
      "udp",
      "ipv6-support",
      "preload"
    ],
    "description": "PROXY Protocol enabler for aged programs",
    "license": "MIT",
    "web": "https://github.com/ba0f3/libproxy.nim"
  },
  {
    "name": "criterion",
    "url": "https://github.com/LemonBoy/criterion.nim",
    "method": "git",
    "tags": [
      "benchmark"
    ],
    "description": "Statistic-driven microbenchmark framework",
    "license": "MIT",
    "web": "https://github.com/LemonBoy/criterion.nim"
  },
  {
    "name": "nanoid",
    "url": "https://github.com/icyphox/nanoid.nim",
    "method": "git",
    "tags": [
      "nanoid",
      "random",
      "generator"
    ],
    "description": "The Nim implementation of NanoID",
    "license": "MIT",
    "web": "https://github.com/icyphox/nanoid.nim"
  },
  {
    "name": "ndb",
    "url": "https://github.com/xzfc/ndb.nim",
    "method": "git",
    "tags": [
      "binding",
      "database",
      "db",
      "library",
      "sqlite"
    ],
    "description": "A db_sqlite fork with a proper typing",
    "license": "MIT",
    "web": "https://github.com/xzfc/ndb.nim"
  },
  {
    "name": "github_release",
    "url": "https://github.com/kdheepak/github-release",
    "method": "git",
    "tags": [
      "github",
      "release",
      "upload",
      "create",
      "delete"
    ],
    "description": "github-release package",
    "license": "MIT",
    "web": "https://github.com/kdheepak/github-release"
  },
  {
    "name": "nimmonocypher",
    "url": "https://github.com/genotrance/nimmonocypher",
    "method": "git",
    "tags": [
      "monocypher",
      "crypto",
      "crypt",
      "hash",
      "sha512",
      "wrapper"
    ],
    "description": "monocypher wrapper for Nim",
    "license": "MIT",
    "web": "https://github.com/genotrance/nimmonocypher"
  },
  {
    "name": "dtoa",
    "url": "https://github.com/LemonBoy/dtoa.nim",
    "method": "git",
    "tags": [
      "algorithms",
      "serialization",
      "fast",
      "grisu",
      "dtoa",
      "double",
      "float",
      "string"
    ],
    "description": "Port of Milo Yip's fast dtoa() implementation",
    "license": "MIT",
    "web": "https://github.com/LemonBoy/dtoa.nim"
  },
  {
    "name": "ntangle",
    "url": "https://github.com/OrgTangle/ntangle",
    "method": "git",
    "tags": [
      "literate-programming",
      "org-mode",
      "org",
      "tangling",
      "emacs"
    ],
    "description": "Command-line utility for Tangling of Org mode documents",
    "license": "MIT",
    "web": "https://github.com/OrgTangle/ntangle"
  },
  {
    "name": "nimtess2",
    "url": "https://github.com/genotrance/nimtess2",
    "method": "git",
    "tags": [
      "glu",
      "tesselator",
      "libtess2",
      "opengl"
    ],
    "description": "Nim wrapper for libtess2",
    "license": "MIT",
    "web": "https://github.com/genotrance/nimtess2"
  },
  {
    "name": "sequoia",
    "url": "https://github.com/ba0f3/sequoia.nim",
    "method": "git",
    "tags": [
      "sequoia",
      "pgp",
      "openpgp",
      "wrapper"
    ],
    "description": "Sequoia PGP wrapper for Nim",
    "license": "GPLv3",
    "web": "https://github.com/ba0f3/sequoia.nim"
  },
  {
    "name": "pykot",
    "url": "https://github.com/jabbalaci/nimpykot",
    "method": "git",
    "tags": [
      "library",
      "python",
      "kotlin"
    ],
    "description": "Porting some Python / Kotlin features to Nim",
    "license": "MIT",
    "web": "https://github.com/jabbalaci/nimpykot"
  },
  {
    "name": "witai",
    "url": "https://github.com/xmonader/witai-nim",
    "method": "git",
    "tags": [
      "witai",
      "wit.ai",
      "client",
      "speech",
      "freetext",
      "voice"
    ],
    "description": "wit.ai client",
    "license": "MIT",
    "web": "https://github.com/xmonader/witai-nim"
  },
  {
    "name": "xmldom",
    "url": "https://github.com/nim-lang/graveyard?subdir=xmldom",
    "method": "git",
    "tags": [
      "graveyard",
      "xml",
      "dom"
    ],
    "description": "Implementation of XML DOM Level 2 Core specification (http://www.w3.org/TR/2000/REC-DOM-Level-2-Core-20001113/core.html)",
    "license": "MIT",
    "web": "https://github.com/nim-lang/graveyard/tree/master/xmldom"
  },
  {
    "name": "xmldomparser",
    "url": "https://github.com/nim-lang/graveyard?subdir=xmldomparser",
    "method": "git",
    "tags": [
      "graveyard",
      "xml",
      "dom",
      "parser"
    ],
    "description": "Parses an XML Document into a XML DOM Document representation.",
    "license": "MIT",
    "web": "https://github.com/nim-lang/graveyard/tree/master/xmldomparser"
  },
  {
    "name": "list_comprehension",
    "url": "https://github.com/nim-lang/graveyard?subdir=lc",
    "method": "git",
    "tags": [
      "graveyard",
      "lc",
      "list",
      "comprehension",
      "list_comp",
      "list_comprehension"
    ],
    "description": "List comprehension, for creating sequences.",
    "license": "MIT",
    "web": "https://github.com/nim-lang/graveyard/tree/master/lc"
  },
  {
    "name": "result",
    "url": "https://github.com/arnetheduck/nim-result",
    "method": "git",
    "tags": [
      "library",
      "result",
      "errors",
      "functional"
    ],
    "description": "Friendly, exception-free value-or-error returns, similar to Option[T]",
    "license": "MIT",
    "web": "https://github.com/arnetheduck/nim-result"
  },
  {
    "name": "asciigraph",
    "url": "https://github.com/KeepCoolWithCoolidge/asciigraph",
    "method": "git",
    "tags": [
      "graph",
      "plot",
      "terminal",
      "io"
    ],
    "description": "Console ascii line charts in pure nim",
    "license": "MIT",
    "web": "https://github.com/KeepCoolWithCoolidge/asciigraph"
  },
  {
    "name": "bearlibterminal",
    "url": "https://github.com/irskep/BearLibTerminal-Nim",
    "method": "git",
    "tags": [
      "roguelike",
      "terminal",
      "bearlibterminal",
      "tcod",
      "libtcod",
      "tdl"
    ],
    "description": "Wrapper for the C[++] library BearLibTerminal",
    "license": "MIT",
    "web": "https://github.com/irskep/BearLibTerminal-Nim"
  },
  {
    "name": "rexpaint",
    "url": "https://github.com/irskep/rexpaint_nim",
    "method": "git",
    "tags": [
      "rexpaint",
      "roguelike",
      "xp"
    ],
    "description": "REXPaint .xp parser",
    "license": "MIT",
    "web": "https://github.com/irskep/rexpaint_nim"
  },
  {
    "name": "crosscompile",
    "url": "https://github.com/juancarlospaco/nim-crosscompile",
    "method": "git",
    "tags": [
      "crosscompile",
      "compile"
    ],
    "description": "Crosscompile Nim source code into multiple targets on Linux with this proc.",
    "license": "MIT",
    "web": "https://github.com/juancarlospaco/nim-crosscompile"
  },
  {
    "name": "rodcli",
    "url": "https://github.com/jabbalaci/NimCliHelper",
    "method": "git",
    "tags": [
      "cli",
      "compile",
      "run",
      "command-line",
      "init",
      "project",
      "skeleton"
    ],
    "description": "making Nim development easier in the command-line",
    "license": "MIT",
    "web": "https://github.com/jabbalaci/NimCliHelper"
  },
  {
    "name": "ngxcmod",
    "url": "https://github.com/ba0f3/ngxcmod.nim",
    "method": "git",
    "tags": [
      "nginx",
      "module",
      "nginx-c-function",
      "wrapper"
    ],
    "description": "High level wrapper for build nginx module w/ nginx-c-function",
    "license": "MIT",
    "web": "https://github.com/ba0f3/ngxcmod.nim"
  },
  {
    "name": "usagov",
    "url": "https://github.com/juancarlospaco/nim-usagov",
    "method": "git",
    "tags": [
      "gov",
      "opendata"
    ],
    "description": "USA Code.Gov MultiSync API Client for Nim",
    "license": "MIT",
    "web": "https://github.com/juancarlospaco/nim-usagov"
  },
  {
    "name": "argparse",
    "url": "https://github.com/iffy/nim-argparse",
    "method": "git",
    "tags": [
      "cli",
      "argparse",
      "optparse"
    ],
    "description": "WIP strongly-typed argument parser with sub command support",
    "license": "MIT",
    "doc": "https://www.iffycan.com/nim-argparse/argparse.html"
  },
  {
    "name": "keyring",
    "url": "https://github.com/iffy/nim-keyring",
    "method": "git",
    "tags": [
      "keyring",
      "security"
    ],
    "description": "Cross-platform access to OS keychain",
    "license": "MIT",
    "web": "https://github.com/iffy/nim-keyring"
  },
  {
    "name": "markdown",
    "url": "https://github.com/soasme/nim-markdown",
    "method": "git",
    "tags": [
      "markdown",
      "md",
      "docs",
      "html"
    ],
    "description": "A Beautiful Markdown Parser in the Nim World.",
    "license": "MIT",
    "web": "https://github.com/soasme/nim-markdown"
  },
  {
    "name": "nimtomd",
    "url": "https://github.com/ThomasTJdev/nimtomd",
    "method": "git",
    "tags": [
      "markdown",
      "md"
    ],
    "description": "Convert a Nim file or string to Markdown",
    "license": "MIT",
    "web": "https://github.com/ThomasTJdev/nimtomd"
  },
  {
    "name": "nifty",
    "url": "https://github.com/h3rald/nifty",
    "method": "git",
    "tags": [
      "package-manager",
      "script-runner"
    ],
    "description": "A decentralized (pseudo) package manager and script runner.",
    "license": "MIT",
    "web": "https://github.com/h3rald/nifty"
  },
  {
    "name": "urlshortener",
    "url": "https://github.com/jabbalaci/UrlShortener",
    "method": "git",
    "tags": [
      "url",
      "shorten",
      "shortener",
      "bitly",
      "cli",
      "shrink",
      "shrinker"
    ],
    "description": "A URL shortener cli app. using bit.ly",
    "license": "MIT",
    "web": "https://github.com/jabbalaci/UrlShortener"
  },
  {
    "name": "seriesdetiempoar",
    "url": "https://github.com/juancarlospaco/nim-seriesdetiempoar",
    "method": "git",
    "tags": [
      "async",
      "multisync",
      "gov",
      "opendata"
    ],
    "description": "Series de Tiempo de Argentina Government MultiSync API Client for Nim",
    "license": "MIT",
    "web": "https://github.com/juancarlospaco/nim-seriesdetiempoar"
  },
  {
    "name": "usigar",
    "url": "https://github.com/juancarlospaco/nim-usigar",
    "method": "git",
    "tags": [
      "geo",
      "opendata",
      "openstreemap",
      "multisync",
      "async"
    ],
    "description": "USIG Argentina Government MultiSync API Client for Nim",
    "license": "MIT",
    "web": "https://github.com/juancarlospaco/nim-usigar"
  },
  {
    "name": "georefar",
    "url": "https://github.com/juancarlospaco/nim-georefar",
    "method": "git",
    "tags": [
      "geo",
      "openstreetmap",
      "async",
      "multisync",
      "opendata",
      "gov"
    ],
    "description": "GeoRef Argentina Government MultiSync API Client for Nim",
    "license": "MIT",
    "web": "https://github.com/juancarlospaco/nim-georefar"
  },
  {
    "name": "sugerror",
    "url": "https://github.com/quelklef/nim-sugerror",
    "method": "git",
    "tags": [
      "errors",
      "expr"
    ],
    "description": "Terse and composable error handling.",
    "license": "MIT",
    "web": "https://github.com/quelklef/nim-sugerror"
  },
  {
    "name": "sermon",
    "url": "https://github.com/ThomasTJdev/nim_sermon",
    "method": "git",
    "tags": [
      "monitor",
      "storage",
      "memory",
      "process"
    ],
    "description": "Monitor the state and memory of processes and URL response.",
    "license": "MIT",
    "web": "https://github.com/ThomasTJdev/nim_sermon"
  },
  {
    "name": "vmvc",
    "url": "https://github.com/kobi2187/vmvc",
    "method": "git",
    "tags": [
      "vmvc",
      "dci"
    ],
    "description": "a skeleton/structure for a variation on the mvc pattern, similar to dci. For command line and gui programs. it's a middle ground between rapid application development and handling software complexity.",
    "license": "MIT",
    "web": "https://github.com/kobi2187/vmvc"
  },
  {
    "name": "arksys",
    "url": "https://github.com/wolfadex/arksys",
    "method": "git",
    "tags": [
      "ECS",
      "library"
    ],
    "description": "An entity component system package",
    "license": "MIT",
    "web": "https://github.com/wolfadex/arksys"
  },
  {
    "name": "coco",
    "url": "https://github.com/samuelroy/coco",
    "method": "git",
    "tags": [
      "code",
      "coverage",
      "test"
    ],
    "description": "Code coverage CLI + library for Nim using LCOV",
    "license": "MIT",
    "web": "https://github.com/samuelroy/coco",
    "doc": "https://samuelroy.github.io/coco/"
  },
  {
    "name": "nimetry",
    "url": "https://github.com/ijneb/nimetry",
    "method": "git",
    "tags": [
      "plot",
      "graph",
      "chart"
    ],
    "description": "Plotting module in pure nim",
    "license": "CC0",
    "web": "https://github.com/ijneb/nimetry",
    "doc": "https://ijneb.github.io/nimetry"
  },
  {
    "name": "snappy",
    "url": "https://github.com/jangko/snappy",
    "method": "git",
    "tags": [
      "compression",
      "snappy",
      "lzw"
    ],
    "description": "Nim implementation of Snappy compression algorithm",
    "license": "MIT",
    "web": "https://github.com/jangko/snappy"
  },
  {
    "name": "loadenv",
    "url": "https://github.com/xmonader/nim-loadenv",
    "method": "git",
    "tags": [
      "environment",
      "variables",
      "env"
    ],
    "description": "load .env variables",
    "license": "MIT",
    "web": "https://github.com/xmonader/nim-loadenv"
  },
  {
    "name": "osrm",
    "url": "https://github.com/juancarlospaco/nim-osrm",
    "method": "git",
    "tags": [
      "openstreetmap",
      "geo",
      "gis",
      "opendata",
      "routing",
      "async",
      "multisync"
    ],
    "description": "Open Source Routing Machine for OpenStreetMap API Lib and App",
    "license": "MIT",
    "web": "https://github.com/juancarlospaco/nim-osrm"
  },
  {
    "name": "sharedmempool",
    "url": "https://github.com/mikra01/sharedmempool",
    "method": "git",
    "tags": [
      "pool",
      "memory",
      "thread"
    ],
    "description": "threadsafe memory pool ",
    "license": "MIT",
    "web": "https://github.com/mikra01/sharedmempool"
  },
  {
    "name": "css_html_minify",
    "url": "https://github.com/juancarlospaco/nim-css-html-minify",
    "method": "git",
    "tags": [
      "css",
      "html",
      "minify"
    ],
    "description": "HTML & CSS Minify Lib & App based on Regexes & parallel MultiReplaces",
    "license": "MIT",
    "web": "https://github.com/juancarlospaco/nim-css-html-minify"
  },
  {
    "name": "crap",
    "url": "https://github.com/icyphox/crap",
    "method": "git",
    "tags": [
      "rm",
      "delete",
      "trash",
      "files"
    ],
    "description": "`rm` files without fear",
    "license": "MIT",
    "web": "https://github.com/icyphox/crap"
  },
  {
    "name": "algebra",
    "url": "https://github.com/ijneb/nim-algebra",
    "method": "git",
    "tags": [
      "algebra",
      "parse",
      "evaluate",
      "mathematics"
    ],
    "description": "Algebraic expression parser and evaluator",
    "license": "CC0",
    "web": "https://github.com/ijneb/nim-algebra"
  },
  {
    "name": "biblioteca_guarrilla",
    "url": "https://github.com/juancarlospaco/biblioteca-guarrilla",
    "method": "git",
    "tags": [
      "books",
      "calibre",
      "jester"
    ],
    "description": "Simple web to share books, Calibre, Jester, Spectre CSS, No JavaScript, WebP & ZIP to reduce bandwidth",
    "license": "GPL",
    "web": "https://github.com/juancarlospaco/biblioteca-guarrilla"
  },
  {
    "name": "nimzbar",
    "url": "https://github.com/genotrance/nimzbar",
    "method": "git",
    "tags": [
      "zbar",
      "barcode",
      "bar",
      "code"
    ],
    "description": "zbar wrapper for Nim",
    "license": "MIT",
    "web": "https://github.com/genotrance/nimzbar"
  },
  {
    "name": "nicy",
    "url": "https://github.com/icyphox/nicy",
    "method": "git",
    "tags": [
      "zsh",
      "shell",
      "prompt",
      "git"
    ],
    "description": "A nice and icy ZSH prompt in Nim",
    "license": "MIT",
    "web": "https://github.com/icyphox/nicy"
  },
  {
    "name": "replim",
    "url": "https://github.com/gmshiba/replim",
    "method": "git",
    "tags": [
      "repl",
      "binary",
      "program"
    ],
    "description": "most quick REPL of nim",
    "license": "MIT",
    "web": "https://github.com/gmshiba/replim"
  },
  {
    "name": "nish",
    "url": "https://github.com/owlinux1000/nish",
    "method": "git",
    "tags": [
      "nish",
      "shell"
    ],
    "description": "A Toy Shell Application",
    "license": "MIT",
    "web": "https://github.com/owlinux1000/nish"
  },
  {
    "name": "backoff",
    "url": "https://github.com/CORDEA/backoff",
    "method": "git",
    "tags": [
      "exponential-backoff",
      "backoff"
    ],
    "description": "Implementation of exponential backoff for nim",
    "license": "Apache License 2.0",
    "web": "https://github.com/CORDEA/backoff"
  },
  {
    "name": "asciitables",
    "url": "https://github.com/xmonader/nim-asciitables",
    "method": "git",
    "tags": [
      "ascii",
      "terminal",
      "tables",
      "cli"
    ],
    "description": "terminal ascii tables for nim",
    "license": "BSD-3-Clause",
    "web": "https://github.com/xmonader/nim-asciitables"
  },
  {
    "name": "open_elevation",
    "url": "https://github.com/juancarlospaco/nim-open-elevation",
    "method": "git",
    "tags": [
      "openstreetmap",
      "geo",
      "elevation",
      "multisync",
      "async"
    ],
    "description": "OpenStreetMap Elevation API MultiSync Client for Nim",
    "license": "MIT",
    "web": "https://github.com/juancarlospaco/nim-open-elevation"
  },
  {
    "name": "gara",
    "url": "https://github.com/alehander42/gara",
    "method": "git",
    "tags": [
      "nim",
      "pattern"
    ],
    "description": "A pattern matching library",
    "license": "MIT",
    "web": "https://github.com/alehander42/gara"
  },
  {
    "name": "ws",
    "url": "https://github.com/treeform/ws",
    "method": "git",
    "tags": [
      "websocket"
    ],
    "description": "Simple WebSocket library for nim.",
    "license": "MIT",
    "web": "https://github.com/treeform/ws"
  },
  {
    "name": "pg",
    "url": "https://github.com/treeform/pg",
    "method": "git",
    "tags": [
      "postgresql",
      "db"
    ],
    "description": "Very simple PostgreSQL async api for nim.",
    "license": "MIT",
    "web": "https://github.com/treeform/pg"
  },
  {
    "name": "bgfxdotnim",
    "url": "https://github.com/zacharycarter/bgfx.nim",
    "method": "git",
    "tags": [
      "bgfx",
      "3d",
      "vulkan",
      "opengl",
      "metal",
      "directx"
    ],
    "description": "bindings to bgfx c99 api",
    "license": "MIT",
    "web": "https://github.com/zacharycarter/bgfx.nim"
  },
  {
    "name": "niledb",
    "url": "https://github.com/JeffersonLab/niledb.git",
    "method": "git",
    "tags": [
      "db"
    ],
    "description": "Key/Value storage into a fast file-hash",
    "license": "MIT",
    "web": "https://github.com/JeffersonLab/niledb.git"
  },
  {
    "name": "siphash",
    "url": "https://git.sr.ht/~ehmry/nim_siphash",
    "method": "git",
    "tags": [
      "hash",
      "siphash"
    ],
    "description": "SipHash, a pseudorandom function optimized for short messages.",
    "license": "GPLv3",
    "web": "https://git.sr.ht/~ehmry/nim_siphash"
  },
  {
    "name": "haraka",
    "url": "https://git.sr.ht/~ehmry/nim_haraka",
    "method": "git",
    "tags": [
      "hash",
      "haraka"
    ],
    "description": "Haraka v2 short-input hash function",
    "license": "MIT",
    "web": "https://git.sr.ht/~ehmry/nim_haraka"
  },
  {
    "name": "genode",
    "url": "https://git.sr.ht/~ehmry/nim_genode",
    "method": "git",
    "tags": [
      "genode",
      "system"
    ],
    "description": "System libraries for the Genode Operating System Framework",
    "license": "AGPLv3",
    "web": "https://git.sr.ht/~ehmry/nim_genode"
  },
  {
    "name": "moe",
    "url": "https://github.com/fox0430/moe",
    "method": "git",
    "tags": [
      "console",
      "command-line",
      "editor",
      "text",
      "cli"
    ],
    "description": "A command lined based text editor",
    "license": "GPLv3",
    "web": "https://github.com/fox0430/moe"
  },
  {
    "name": "gatabase",
    "url": "https://github.com/juancarlospaco/nim-gatabase",
    "method": "git",
    "tags": [
      "database",
      "orm",
      "postgres",
      "sql"
    ],
    "description": "Postgres Database ORM for Nim",
    "license": "MIT",
    "web": "https://github.com/juancarlospaco/nim-gatabase"
  },
  {
    "name": "timespec_get",
    "url": "https://github.com/Matceporial/nim-timespec_get",
    "method": "git",
    "tags": [
      "time",
      "timespec_get"
    ],
    "description": "Nanosecond-percision time using timespec_get",
    "license": "0BSD",
    "web": "https://github.com/Matceporial/nim-timespec_get"
  },
  {
    "name": "urand",
    "url": "https://github.com/Matceporial/nim-urand",
    "method": "git",
    "tags": [
      "random",
      "urandom",
      "crypto"
    ],
    "description": "Simple method of obtaining secure random numbers from the OS",
    "license": "MIT",
    "web": "https://github.com/Matceporial/nim-urand"
  },
  {
    "name": "awslambda",
    "url": "https://github.com/lambci/awslambda.nim",
    "method": "git",
    "tags": [
      "aws",
      "lambda"
    ],
    "description": "A package to compile nim functions for AWS Lambda",
    "license": "MIT",
    "web": "https://github.com/lambci/awslambda.nim"
  },
  {
    "name": "vec",
    "url": "https://github.com/dom96/vec",
    "method": "git",
    "tags": [
      "vector",
      "library",
      "simple"
    ],
    "description": "A very simple vector library",
    "license": "MIT",
    "web": "https://github.com/dom96/vec"
  },
  {
    "name": "nimgui",
    "url": "https://github.com/zacharycarter/nimgui",
    "method": "git",
    "tags": [
      "imgui",
      "gui",
      "game"
    ],
    "description": "bindings to cimgui - https://github.com/cimgui/cimgui",
    "license": "MIT",
    "web": "https://github.com/zacharycarter/nimgui"
  },
  {
    "name": "unpack",
    "url": "https://github.com/technicallyagd/unpack",
    "method": "git",
    "tags": [
      "unpack",
      "seq",
      "array",
      "object",
      "destructuring",
      "destructure",
      "unpacking"
    ],
    "description": "Array/Sequence/Object destructuring/unpacking macro",
    "license": "MIT",
    "web": "https://github.com/technicallyagd/unpack"
  },
  {
    "name": "nsh",
    "url": "https://github.com/gmshiba/nish",
    "method": "git",
    "tags": [
      "shell",
      "repl"
    ],
    "description": "nsh: Nim SHell(cross platform)",
    "license": "MIT",
    "web": "https://github.com/gmshiba/nish"
  },
  {
    "name": "nimfastText",
    "url": "https://github.com/genotrance/nimfastText",
    "method": "git",
    "tags": [
      "fasttext",
      "classification",
      "text",
      "wrapper"
    ],
    "description": "fastText wrapper for Nim",
    "license": "MIT",
    "web": "https://github.com/genotrance/nimfastText"
  },
  {
    "name": "treesitter",
    "url": "https://github.com/genotrance/nimtreesitter?subdir=treesitter",
    "method": "git",
    "tags": [
      "tree-sitter",
      "parser",
      "language",
      "code"
    ],
    "description": "Nim wrapper of the tree-sitter incremental parsing library",
    "license": "MIT",
    "web": "https://github.com/genotrance/nimtreesitter"
  },
  {
    "name": "treesitter_agda",
    "url": "https://github.com/genotrance/nimtreesitter?subdir=treesitter_agda",
    "method": "git",
    "tags": [
      "tree-sitter",
      "agda",
      "parser",
      "language",
      "code"
    ],
    "description": "Nim wrapper for Agda language support within tree-sitter",
    "license": "MIT",
    "web": "https://github.com/genotrance/nimtreesitter"
  },
  {
    "name": "treesitter_bash",
    "url": "https://github.com/genotrance/nimtreesitter?subdir=treesitter_bash",
    "method": "git",
    "tags": [
      "tree-sitter",
      "bash",
      "parser",
      "language",
      "code"
    ],
    "description": "Nim wrapper for Bash language support within tree-sitter",
    "license": "MIT",
    "web": "https://github.com/genotrance/nimtreesitter"
  },
  {
    "name": "treesitter_c",
    "url": "https://github.com/genotrance/nimtreesitter?subdir=treesitter_c",
    "method": "git",
    "tags": [
      "tree-sitter",
      "c",
      "parser",
      "language",
      "code"
    ],
    "description": "Nim wrapper for C language support within tree-sitter",
    "license": "MIT",
    "web": "https://github.com/genotrance/nimtreesitter"
  },
  {
    "name": "treesitter_c_sharp",
    "url": "https://github.com/genotrance/nimtreesitter?subdir=treesitter_c_sharp",
    "method": "git",
    "tags": [
      "tree-sitter",
      "C#",
      "parser",
      "language",
      "code"
    ],
    "description": "Nim wrapper for C# language support within tree-sitter",
    "license": "MIT",
    "web": "https://github.com/genotrance/nimtreesitter"
  },
  {
    "name": "treesitter_cpp",
    "url": "https://github.com/genotrance/nimtreesitter?subdir=treesitter_cpp",
    "method": "git",
    "tags": [
      "tree-sitter",
      "cpp",
      "parser",
      "language",
      "code"
    ],
    "description": "Nim wrapper for C++ language support within tree-sitter",
    "license": "MIT",
    "web": "https://github.com/genotrance/nimtreesitter"
  },
  {
    "name": "treesitter_css",
    "url": "https://github.com/genotrance/nimtreesitter?subdir=treesitter_css",
    "method": "git",
    "tags": [
      "tree-sitter",
      "css",
      "parser",
      "language",
      "code"
    ],
    "description": "Nim wrapper for CSS language support within tree-sitter",
    "license": "MIT",
    "web": "https://github.com/genotrance/nimtreesitter"
  },
  {
    "name": "treesitter_go",
    "url": "https://github.com/genotrance/nimtreesitter?subdir=treesitter_go",
    "method": "git",
    "tags": [
      "tree-sitter",
      "go",
      "parser",
      "language",
      "code"
    ],
    "description": "Nim wrapper for Go language support within tree-sitter",
    "license": "MIT",
    "web": "https://github.com/genotrance/nimtreesitter"
  },
  {
    "name": "treesitter_haskell",
    "url": "https://github.com/genotrance/nimtreesitter?subdir=treesitter_haskell",
    "method": "git",
    "tags": [
      "tree-sitter",
      "haskell",
      "parser",
      "language",
      "code"
    ],
    "description": "Nim wrapper for Haskell language support within tree-sitter",
    "license": "MIT",
    "web": "https://github.com/genotrance/nimtreesitter"
  },
  {
    "name": "treesitter_html",
    "url": "https://github.com/genotrance/nimtreesitter?subdir=treesitter_html",
    "method": "git",
    "tags": [
      "tree-sitter",
      "html",
      "parser",
      "language",
      "code"
    ],
    "description": "Nim wrapper for HTML language support within tree-sitter",
    "license": "MIT",
    "web": "https://github.com/genotrance/nimtreesitter"
  },
  {
    "name": "treesitter_java",
    "url": "https://github.com/genotrance/nimtreesitter?subdir=treesitter_java",
    "method": "git",
    "tags": [
      "tree-sitter",
      "java",
      "parser",
      "language",
      "code"
    ],
    "description": "Nim wrapper for Java language support within tree-sitter",
    "license": "MIT",
    "web": "https://github.com/genotrance/nimtreesitter"
  },
  {
    "name": "treesitter_javascript",
    "url": "https://github.com/genotrance/nimtreesitter?subdir=treesitter_javascript",
    "method": "git",
    "tags": [
      "tree-sitter",
      "javascript",
      "parser",
      "language",
      "code"
    ],
    "description": "Nim wrapper for Javascript language support within tree-sitter",
    "license": "MIT",
    "web": "https://github.com/genotrance/nimtreesitter"
  },
  {
    "name": "treesitter_ocaml",
    "url": "https://github.com/genotrance/nimtreesitter?subdir=treesitter_ocaml",
    "method": "git",
    "tags": [
      "tree-sitter",
      "ocaml",
      "parser",
      "language",
      "code"
    ],
    "description": "Nim wrapper for OCaml language support within tree-sitter",
    "license": "MIT",
    "web": "https://github.com/genotrance/nimtreesitter"
  },
  {
    "name": "treesitter_php",
    "url": "https://github.com/genotrance/nimtreesitter?subdir=treesitter_php",
    "method": "git",
    "tags": [
      "tree-sitter",
      "php",
      "parser",
      "language",
      "code"
    ],
    "description": "Nim wrapper for PHP language support within tree-sitter",
    "license": "MIT",
    "web": "https://github.com/genotrance/nimtreesitter"
  },
  {
    "name": "treesitter_python",
    "url": "https://github.com/genotrance/nimtreesitter?subdir=treesitter_python",
    "method": "git",
    "tags": [
      "tree-sitter",
      "python",
      "parser",
      "language",
      "code"
    ],
    "description": "Nim wrapper for Python language support within tree-sitter",
    "license": "MIT",
    "web": "https://github.com/genotrance/nimtreesitter"
  },
  {
    "name": "treesitter_ruby",
    "url": "https://github.com/genotrance/nimtreesitter?subdir=treesitter_ruby",
    "method": "git",
    "tags": [
      "tree-sitter",
      "ruby",
      "parser",
      "language",
      "code"
    ],
    "description": "Nim wrapper for Ruby language support within tree-sitter",
    "license": "MIT",
    "web": "https://github.com/genotrance/nimtreesitter"
  },
  {
    "name": "treesitter_rust",
    "url": "https://github.com/genotrance/nimtreesitter?subdir=treesitter_rust",
    "method": "git",
    "tags": [
      "tree-sitter",
      "rust",
      "parser",
      "language",
      "code"
    ],
    "description": "Nim wrapper for Rust language support within tree-sitter",
    "license": "MIT",
    "web": "https://github.com/genotrance/nimtreesitter"
  },
  {
    "name": "treesitter_scala",
    "url": "https://github.com/genotrance/nimtreesitter?subdir=treesitter_scala",
    "method": "git",
    "tags": [
      "tree-sitter",
      "scala",
      "parser",
      "language",
      "code"
    ],
    "description": "Nim wrapper for Scala language support within tree-sitter",
    "license": "MIT",
    "web": "https://github.com/genotrance/nimtreesitter"
  },
  {
    "name": "treesitter_typescript",
    "url": "https://github.com/genotrance/nimtreesitter?subdir=treesitter_typescript",
    "method": "git",
    "tags": [
      "tree-sitter",
      "typescript",
      "parser",
      "language",
      "code"
    ],
    "description": "Nim wrapper for Typescript language support within tree-sitter",
    "license": "MIT",
    "web": "https://github.com/genotrance/nimtreesitter"
  },
  {
    "name": "nimterop",
    "url": "https://github.com/genotrance/nimterop",
    "method": "git",
    "tags": [
      "c",
      "c++",
      "c2nim",
      "interop",
      "parser",
      "language",
      "code"
    ],
    "description": "Nimterop makes C/C++ interop within Nim seamless",
    "license": "MIT",
    "web": "https://github.com/genotrance/nimtreesitter"
  },
  {
    "name": "ringDeque",
    "url": "https://github.com/technicallyagd/ringDeque",
    "method": "git",
    "tags": [
      "deque",
      "DoublyLinkedRing",
      "utility",
      "python"
    ],
    "description": "deque implementatoin using DoublyLinkedRing",
    "license": "MIT",
    "web": "https://github.com/technicallyagd/ringDeque"
  },
  {
    "name": "nimfuzzy",
    "url": "https://github.com/genotrance/nimfuzzy",
    "method": "git",
    "tags": [
      "fuzzy",
      "search",
      "match",
      "fts"
    ],
    "description": "Fuzzy search wrapper for Nim",
    "license": "MIT",
    "web": "https://github.com/genotrance/nimfuzzy"
  },
  {
    "name": "nimassets",
    "url": "https://github.com/xmonader/nimassets",
    "method": "git",
    "tags": [
      "assets",
      "bundle",
      "go-bindata",
      "resources"
    ],
    "description": "bundle your assets to a nim",
    "license": "MIT",
    "web": "https://github.com/xmonader/nimassets"
  },
  {
    "name": "loco",
    "url": "https://github.com/moigagoo/loco",
    "method": "git",
    "tags": [
      "localization",
      "translation",
      "internationalization",
      "i18n"
    ],
    "description": "Localization package for Nim.",
    "license": "MIT",
    "web": "https://github.com/moigagoo/loco"
  },
  {
    "name": "nim_miniz",
    "url": "https://github.com/h3rald/nim-miniz",
    "method": "git",
    "tags": [
      "zip",
      "compression",
      "wrapper",
      "miniz"
    ],
    "description": "Nim wrapper for miniz",
    "license": "MIT",
    "web": "https://github.com/h3rald/nim-miniz"
  },
  {
    "name": "unsplash",
    "url": "https://github.com/juancarlospaco/nim-unsplash",
    "method": "git",
    "tags": [
      "unsplash",
      "photos",
      "images",
      "async",
      "multisync",
      "photography"
    ],
    "description": "Unsplash API Client for Nim",
    "license": "MIT",
    "web": "https://github.com/juancarlospaco/nim-unsplash"
  },
  {
    "name": "steam",
    "url": "https://github.com/juancarlospaco/nim-steam",
    "method": "git",
    "tags": [
      "steam",
      "game",
      "gaming",
      "async",
      "multisync"
    ],
    "description": "Steam API Client for Nim",
    "license": "MIT",
    "web": "https://github.com/juancarlospaco/nim-steam"
  },
  {
    "name": "itchio",
    "url": "https://github.com/juancarlospaco/nim-itchio",
    "method": "git",
    "tags": [
      "itchio",
      "game",
      "gaming",
      "async",
      "multisync"
    ],
    "description": "itch.io API Client for Nim",
    "license": "MIT",
    "web": "https://github.com/juancarlospaco/nim-itchio"
  },
  {
    "name": "suggest",
    "url": "https://github.com/c-blake/suggest.git",
    "method": "git",
    "tags": [
      "library",
      "spell-check",
      "edit-distance"
    ],
    "description": "mmap-persistent SymSpell spell checking algorithm",
    "license": "MIT",
    "web": "https://github.com/c-blake/suggest.git"
  },
  {
    "name": "gurl",
    "url": "https://github.com/MaxUNof/gurl",
    "method": "git",
    "tags": [
      "tags",
      "http",
      "generating",
      "url"
    ],
    "description": "A little lib for generating URL with args.",
    "license": "MIT",
    "web": "https://github.com/MaxUNof/gurl"
  },
  {
    "name": "wren",
    "url": "https://github.com/geotre/wren",
    "method": "git",
    "tags": [
      "wren",
      "scripting",
      "interpreter"
    ],
    "description": "A nim wrapper for Wren, an embedded scripting language",
    "license": "MIT",
    "web": "https://github.com/geotre/wren"
  },
  {
    "name": "tiny_sqlite",
    "url": "https://github.com/GULPF/tiny_sqlite",
    "method": "git",
    "tags": [
      "database",
      "sqlite"
    ],
    "description": "A thin SQLite wrapper with proper type safety",
    "license": "MIT",
    "web": "https://github.com/GULPF/tiny_sqlite"
  },
  {
    "name": "sqlbuilder",
    "url": "https://github.com/ThomasTJdev/nim_sqlbuilder",
    "method": "git",
    "tags": [
      "sql",
      "sqlbuilder"
    ],
    "description": "A SQLbuilder with support for NULL values",
    "license": "MIT",
    "web": "https://github.com/ThomasTJdev/nim_sqlbuilder"
  },
  {
    "name": "subexes",
    "url": "https://github.com/nim-lang/graveyard?subdir=subexes",
    "method": "git",
    "tags": [
      "graveyard",
      "subexes",
      "substitution expression"
    ],
    "description": "Nim support for substitution expressions",
    "license": "MIT",
    "web": "https://github.com/nim-lang/graveyard/tree/master/subexes"
  },
  {
    "name": "complex",
    "url": "https://github.com/nim-lang/graveyard?subdir=complex",
    "method": "git",
    "tags": [
      "graveyard",
      "complex",
      "math"
    ],
    "description": "The ex-stdlib module complex.",
    "license": "MIT",
    "web": "https://github.com/nim-lang/graveyard/tree/master/complex"
  },
  {
    "name": "fsmonitor",
    "url": "https://github.com/nim-lang/graveyard?subdir=fsmonitor",
    "method": "git",
    "tags": [
      "graveyard",
      "fsmonitor",
      "asyncio"
    ],
    "description": "The ex-stdlib module fsmonitor.",
    "license": "MIT",
    "web": "https://github.com/nim-lang/graveyard/tree/master/fsmonitor"
  },
  {
    "name": "scgi",
    "url": "https://github.com/nim-lang/graveyard?subdir=scgi",
    "method": "git",
    "tags": [
      "graveyard",
      "scgi",
      "cgi"
    ],
    "description": "Helper procs for SCGI applications",
    "license": "MIT",
    "web": "https://github.com/nim-lang/graveyard/tree/master/scgi"
  },
  {
    "name": "cppstl",
    "url": "https://github.com/BigEpsilon/nim-cppstl",
    "method": "git",
    "tags": [
      "c++",
      "stl",
      "bindings"
    ],
    "description": "Bindings for the C++ Standard Template Library (STL)",
    "license": "MIT",
    "web": "https://github.com/BigEpsilon/nim-cppstl"
  },
  {
    "name": "pipelines",
    "url": "https://github.com/calebwin/pipelines",
    "method": "git",
    "tags": [
      "python",
      "pipeline",
      "pipelines",
      "data",
      "parallel"
    ],
    "description": "A tiny framework & language for crafting massively parallel data pipelines",
    "license": "MIT",
    "web": "https://github.com/calebwin/pipelines",
    "doc": "https://github.com/calebwin/pipelines"
  },
  {
    "name": "nimhq",
    "url": "https://github.com/sillibird/nimhq",
    "method": "git",
    "tags": [
      "library",
      "api",
      "client"
    ],
    "description": "HQ Trivia API wrapper for Nim",
    "license": "MIT",
    "web": "https://github.com/sillibird/nimhq"
  },
  {
    "name": "binio",
    "url": "https://github.com/Riderfighter/binio",
    "method": "git",
    "tags": [
      "structured",
      "byte",
      "data"
    ],
    "description": "Package for packing and unpacking byte data",
    "license": "MIT",
    "web": "https://github.com/Riderfighter/binio"
  },
  {
    "name": "ladder",
    "url": "https://gitlab.com/ryukoposting/nim-ladder",
    "method": "git",
    "tags": [
      "ladder",
      "logic",
      "PLC",
      "state",
      "machine",
      "ryukoposting"
    ],
    "description": "Ladder logic macros for Nim",
    "license": "Apache-2.0",
    "web": "https://gitlab.com/ryukoposting/nim-ladder"
  },
  {
    "name": "cassette",
    "url": "https://github.com/LemonBoy/cassette",
    "method": "git",
    "tags": [
      "http",
      "network",
      "test",
      "mock",
      "requests"
    ],
    "description": "Record and replay your HTTP sessions!",
    "license": "MIT",
    "web": "https://github.com/LemonBoy/cassette"
  },
  {
    "name": "nimterlingua",
    "url": "https://github.com/juancarlospaco/nim-internimgua",
    "method": "git",
    "tags": [
      "internationalization",
      "i18n",
      "localization",
      "translation"
    ],
    "description": "Internationalization at Compile Time for Nim. Macro to translate unmodified code from 1 INI file. NimScript compatible.",
    "license": "MIT",
    "web": "https://github.com/juancarlospaco/nim-internimgua"
  },
  {
    "name": "with",
    "url": "https://github.com/zevv/with",
    "method": "git",
    "tags": [
      "with",
      "macro"
    ],
    "description": "Simple 'with' macro for Nim",
    "license": "MIT",
    "web": "https://github.com/zevv/with"
  },
  {
    "name": "lastfm",
    "url": "https://gitlab.com/ryukoposting/lastfm-nim",
    "method": "git",
    "tags": [
      "last.fm",
      "lastfm",
      "music",
      "metadata",
      "api",
      "async",
      "ryukoposting"
    ],
    "description": "Last.FM API breakouts (documentation: http://ryuk.ooo/nimdocs/lastfm/lastfm.html)",
    "license": "Apache-2.0",
    "web": "https://gitlab.com/ryukoposting/lastfm-nim"
  },
  {
    "name": "firejail",
    "url": "https://github.com/juancarlospaco/nim-firejail",
    "method": "git",
    "tags": [
      "firejail",
      "security",
      "linux",
      "isolation",
      "container",
      "infosec",
      "hardened",
      "sandbox",
      "docker"
    ],
    "description": "Firejail wrapper for Nim, Isolate your Production App before its too late!",
    "license": "MIT",
    "web": "https://github.com/juancarlospaco/nim-firejail"
  },
  {
    "name": "jstin",
    "url": "https://github.com/LemonBoy/jstin",
    "method": "git",
    "tags": [
      "json",
      "serialize",
      "deserialize",
      "easy",
      "simple"
    ],
    "description": "JS {de,}serialization as it says on the tin",
    "license": "MIT",
    "web": "https://github.com/LemonBoy/jstin"
  },
  {
    "name": "compactdict",
    "url": "https://github.com/LemonBoy/compactdict",
    "method": "git",
    "tags": [
      "dictionary",
      "hashtable",
      "data-structure",
      "hash",
      "compact"
    ],
    "description": "A compact dictionary implementation",
    "license": "MIT",
    "web": "https://github.com/LemonBoy/compactdict"
  },
  {
    "name": "z3",
    "url": "https://github.com/zevv/nimz3",
    "method": "git",
    "tags": [
      "Z3",
      "sat",
      "smt",
      "theorem",
      "prover",
      "solver",
      "optimization"
    ],
    "description": "Nim Z3 theorem prover bindings",
    "license": "MIT",
    "web": "https://github.com/zevv/nimz3"
  },
  {
    "name": "remarker_light",
    "url": "https://github.com/muxueqz/remarker_light",
    "method": "git",
    "tags": [
      "remark",
      "slideshow",
      "markdown"
    ],
    "description": "remarker_light is a command line tool for building a remark-based slideshow page very easily.",
    "license": "GPL-2.0",
    "web": "https://github.com/muxueqz/remarker_light"
  },
  {
    "name": "nim-nmap",
    "url": "https://github.com/blmvxer/nim-nmap",
    "method": "git",
    "tags": [
      "nmap",
      "networking",
      "network mapper",
      "blmvxer"
    ],
    "description": "A pure implementaion of nmap for nim.",
    "license": "MIT",
    "web": "https://github.com/blmvxer/nim-nmap"
  },
  {
    "name": "fancygl",
    "url": "https://github.com/krux02/opengl-sandbox",
    "method": "git",
    "tags": [
      "opengl",
      "rendering",
      "dsl"
    ],
    "description": "nice way of handling render code",
    "license": "MIT",
    "web": "https://github.com/krux02/opengl-sandbox"
  },
  {
    "name": "libravatar",
    "url": "https://github.com/juancarlospaco/nim-libravatar",
    "method": "git",
    "tags": [
      "libravatar",
      "gravatar",
      "avatar",
      "federated"
    ],
    "description": "Libravatar library for Nim, Gravatar alternative. Libravatar is an open source free federated avatar api & service.",
    "license": "PPL",
    "web": "https://github.com/juancarlospaco/nim-libravatar"
  },
  {
    "name": "norm",
    "url": "https://github.com/moigagoo/norm",
    "method": "git",
    "tags": [
      "orm",
      "db",
      "database"
    ],
    "description": "Nim ORM.",
    "license": "MIT",
    "web": "https://github.com/moigagoo/norm"
  },
  {
    "name": "simple_vector",
    "url": "https://github.com/Ephiiz/simple_vector",
    "method": "git",
    "tags": [
      "vector",
      "simple_vector"
    ],
    "description": "Simple vector library for nim-lang.",
    "license": "GNU Lesser General Public License v2.1",
    "web": "https://github.com/Ephiiz/simple_vector"
  },
  {
    "name": "netpipe",
    "url": "https://github.com/treeform/netpipe/",
    "method": "git",
    "tags": [
      "networking",
      "udp"
    ],
    "description": "Netpipe is a reliable UDP connection for Nim.",
    "license": "MIT",
    "web": "https://github.com/treeform/netpipe/"
  },
  {
    "name": "fnv",
    "url": "https://gitlab.com/ryukoposting/nim-fnv",
    "method": "git",
    "tags": [
      "fnv",
      "fnv1a",
      "fnv1",
      "fnv-1a",
      "fnv-1",
      "fnv0",
      "fnv-0",
      "ryukoposting"
    ],
    "description": "FNV-1 and FNV-1a non-cryptographic hash functions (documentation hosted at: http://ryuk.ooo/nimdocs/fnv/fnv.html)",
    "license": "Apache-2.0",
    "web": "https://gitlab.com/ryukoposting/nim-fnv"
  },
  {
    "name": "notify",
    "url": "https://github.com/xbello/notify-nim",
    "method": "git",
    "tags": [
      "notify",
      "libnotify",
      "library"
    ],
    "description": "A wrapper to notification libraries",
    "license": "MIT",
    "web": "https://github.com/xbello/notify-nim"
  },
  {
    "name": "minmaxheap",
    "url": "https://github.com/stefansalewski/minmaxheap",
    "method": "git",
    "tags": [
      "minmaxheap",
      "heap",
      "priorityqueue"
    ],
    "description": "MinMaxHeap",
    "license": "MIT",
    "web": "https://github.com/stefansalewski/minmaxheap"
  },
  {
    "name": "dashing",
    "url": "https://github.com/FedericoCeratto/nim-dashing",
    "method": "git",
    "tags": [
      "library",
      "pure",
      "terminal"
    ],
    "description": "Terminal dashboards.",
    "license": "LGPLv3",
    "web": "https://github.com/FedericoCeratto/nim-dashing"
  },
  {
    "name": "html_tools",
    "url": "https://github.com/juancarlospaco/nim-html-tools",
    "method": "git",
    "tags": [
      "html",
      "validation",
      "frontend"
    ],
    "description": "HTML5 Tools for Nim, all Templates, No CSS, No Libs, No JS Framework",
    "license": "MIT",
    "web": "https://github.com/juancarlospaco/nim-html-tools"
  },
  {
    "name": "npeg",
    "url": "https://github.com/zevv/npeg",
    "method": "git",
    "tags": [
      "PEG",
      "parser",
      "parsing",
      "regexp",
      "regular",
      "grammar",
      "lexer",
      "lexing",
      "pattern",
      "matching"
    ],
    "description": "PEG (Parsing Expression Grammars) string matching library for Nim",
    "license": "MIT",
    "web": "https://github.com/zevv/npeg"
  },
  {
    "name": "pinggraph",
    "url": "https://github.com/SolitudeSF/pinggraph",
    "method": "git",
    "tags": [
      "ping",
      "terminal"
    ],
    "description": "Simple terminal ping graph",
    "license": "MIT",
    "web": "https://github.com/SolitudeSF/pinggraph"
  },
  {
    "name": "nimcdl",
    "url": "https://gitlab.com/endes123321/nimcdl",
    "method": "git",
    "tags": [
      "circuit",
      "HDL",
      "PCB",
      "DSL"
    ],
    "description": "Circuit Design language made in Nim",
    "license": "GPLv3",
    "web": "https://gitlab.com/endes123321/nimcdl"
  },
  {
    "name": "easymail",
    "url": "https://github.com/coocheenin/easymail",
    "method": "git",
    "tags": [
      "email",
      "sendmail",
      "net",
      "mail"
    ],
    "description": "wrapper for the sendmail command",
    "license": "MIT",
    "web": "https://github.com/coocheenin/easymail"
  },
  {
    "name": "luhncheck",
    "url": "https://github.com/sillibird/luhncheck",
    "method": "git",
    "tags": [
      "library",
      "algorithm"
    ],
    "description": "Implementation of Luhn algorithm in nim.",
    "license": "MIT",
    "web": "https://github.com/sillibird/luhncheck"
  },
  {
    "name": "nim-libgd",
    "url": "https://github.com/mrhdias/nim-libgd",
    "method": "git",
    "tags": [
      "image",
      "graphics",
      "wrapper",
      "libgd",
      "2d"
    ],
    "description": "Nim Wrapper for LibGD 2.x",
    "license": "MIT",
    "web": "https://github.com/mrhdias/nim-libgd"
  },
  {
    "name": "closure_methods",
    "alias": "oop_utils"
  },
  {
    "name": "oop_utils",
    "url": "https://github.com/bluenote10/oop_utils",
    "method": "git",
    "tags": [
      "macro",
      "class",
      "inheritance",
      "oop",
      "closure",
      "methods"
    ],
    "description": "Macro for building OOP class hierarchies based on closure methods.",
    "license": "MIT",
    "web": "https://github.com/bluenote10/closure_methods"
  },
  {
    "name": "nim_curry",
    "url": "https://github.com/zer0-star/nim-curry",
    "method": "git",
    "tags": [
      "library",
      "functional",
      "macro",
      "currying"
    ],
    "description": "Provides a macro to curry function",
    "license": "MIT",
    "web": "https://github.com/zer0-star/nim-curry"
  },
  {
    "name": "eastasianwidth",
    "url": "https://github.com/jiro4989/eastasianwidth",
    "method": "git",
    "tags": [
      "library",
      "text",
      "east_asian_width"
    ],
    "description": "eastasianwidth is library for EastAsianWidth.",
    "license": "MIT",
    "web": "https://github.com/jiro4989/eastasianwidth"
  },
  {
    "name": "colorcol",
    "url": "https://github.com/SolitudeSF/colorcol",
    "method": "git",
    "tags": [
      "kakoune",
      "plugin",
      "color",
      "preview"
    ],
    "description": "Kakoune plugin for color preview",
    "license": "MIT",
    "web": "https://github.com/SolitudeSF/colorcol"
  },
  {
    "name": "nimly",
    "url": "https://github.com/loloicci/nimly",
    "method": "git",
    "tags": [
      "lexer",
      "parser",
      "lexer-generator",
      "parser-generator",
      "lex",
      "yacc",
      "BNF",
      "EBNF"
    ],
    "description": "Lexer Generator and Parser Generator as a library in Nim.",
    "license": "GPL-3.0",
    "web": "https://github.com/loloiccl/nimly"
  },
  {
    "name": "fswatch",
    "url": "https://github.com/FedericoCeratto/nim-fswatch",
    "method": "git",
    "tags": [
      "fswatch",
      "fsmonitor",
      "libfswatch",
      "filesystem"
    ],
    "description": "Wrapper for the fswatch library.",
    "license": "GPL-3.0",
    "web": "https://github.com/FedericoCeratto/nim-fswatch"
  },
  {
    "name": "parseini",
    "url": "https://github.com/lihf8515/parseini",
    "method": "git",
    "tags": [
      "parseini",
      "nim"
    ],
    "description": "A high-performance ini parse library for nim.",
    "license": "MIT",
    "web": "https://github.com/lihf8515/parseini"
  },
  {
    "name": "sonic",
    "url": "https://github.com/xmonader/nim-sonic-client",
    "method": "git",
    "tags": [
      "sonic",
      "search",
      "backend",
      "index",
      "client"
    ],
    "description": "client for sonic search backend",
    "license": "MIT",
    "web": "https://github.com/xmonader/nim-sonic-client"
  },
  {
    "name": "science",
    "url": "https://github.com/ruivieira/nim-science",
    "method": "git",
    "tags": [
      "science",
      "algebra",
      "statistics",
      "math"
    ],
    "description": "A library for scientific computations in pure Nim",
    "license": "Apache License 2.0",
    "web": "https://github.com/ruivieira/nim-science"
  },
  {
    "name": "gameoflife",
    "url": "https://github.com/jiro4989/gameoflife",
    "method": "git",
    "tags": [
      "gameoflife",
      "library"
    ],
    "description": "gameoflife is library for Game of Life.",
    "license": "MIT",
    "web": "https://github.com/jiro4989/gameoflife"
  },
  {
    "name": "conio",
    "url": "https://github.com/guevara-chan/conio",
    "method": "git",
    "tags": [
      "console",
      "terminal",
      "io"
    ],
    "description": ".NET-inspired lightweight terminal library",
    "license": "MIT",
    "web": "https://github.com/guevara-chan/conio"
  },
  {
    "name": "nat_traversal",
    "url": "https://github.com/status-im/nim-nat-traversal",
    "method": "git",
    "tags": [
      "library",
      "wrapper"
    ],
    "description": "miniupnpc and libnatpmp wrapper",
    "license": "Apache License 2.0 or MIT",
    "web": "https://github.com/status-im/nim-nat-traversal"
  },
  {
    "name": "jsutils",
    "url": "https://github.com/kidandcat/jsutils",
    "method": "git",
    "tags": [
      "library",
      "javascript"
    ],
    "description": "Utils to work with javascript",
    "license": "MIT",
    "web": "https://github.com/kidandcat/jsutils"
  },
  {
    "name": "getr",
    "url": "https://github.com/jrfondren/getr-nim",
    "method": "git",
    "tags": [
      "benchmark",
      "utility"
    ],
    "description": "Benchmarking wrapper around getrusage()",
    "license": "MIT",
    "web": "https://github.com/jrfondren/getr-nim"
  },
  {
    "name": "pnm",
    "url": "https://github.com/jiro4989/pnm",
    "method": "git",
    "tags": [
      "pnm",
      "image",
      "library"
    ],
    "description": "pnm is library for PNM (Portable AnyMap).",
    "license": "MIT",
    "web": "https://github.com/jiro4989/pnm"
  },
  {
    "name": "ski",
    "url": "https://github.com/jiro4989/ski",
    "method": "git",
    "tags": [
      "ski",
      "combinator",
      "library"
    ],
    "description": "ski is library for SKI combinator.",
    "license": "MIT",
    "web": "https://github.com/jiro4989/ski"
  },
  {
    "name": "imageman",
    "url": "https://github.com/SolitudeSF/imageman",
    "method": "git",
    "tags": [
      "image",
      "graphics",
      "processing",
      "manipulation"
    ],
    "description": "Image manipulation library",
    "license": "MIT",
    "web": "https://github.com/SolitudeSF/imageman"
  },
  {
    "name": "matplotnim",
    "url": "https://github.com/ruivieira/matplotnim",
    "method": "git",
    "tags": [
      "science",
      "plotting",
      "graphics",
      "wrapper",
      "library"
    ],
    "description": "A Nim wrapper for Python's matplotlib",
    "license": "Apache License 2.0",
    "web": "https://github.com/ruivieira/matplotnim"
  },
  {
    "name": "cliptomania",
    "url": "https://github.com/Guevara-chan/Cliptomania",
    "method": "git",
    "tags": [
      "clip",
      "clipboard"
    ],
    "description": ".NET-inspired lightweight clipboard library",
    "license": "MIT",
    "web": "https://github.com/Guevara-chan/Cliptomania"
  },
  {
    "name": "mpdclient",
    "url": "https://github.com/SolitudeSF/mpdclient",
    "method": "git",
    "tags": [
      "mpd",
      "music",
      "player",
      "client"
    ],
    "description": "MPD client library",
    "license": "MIT",
    "web": "https://github.com/SolitudeSF/mpdclient"
  },
  {
    "name": "mentat",
    "url": "https://github.com/ruivieira/nim-mentat",
    "method": "git",
    "tags": [
      "science",
      "machine-learning",
      "data-science",
      "statistics",
      "math",
      "library"
    ],
    "description": "A Nim library for data science and machine learning",
    "license": "Apache License 2.0",
    "web": "https://github.com/ruivieira/nim-mentat"
  },
  {
    "name": "svdpi",
    "url": "https://github.com/kaushalmodi/nim-svdpi",
    "method": "git",
    "tags": [
      "dpi-c",
      "systemverilog",
      "foreign-function",
      "interface"
    ],
    "description": "Small wrapper for SystemVerilog DPI-C header svdpi.h",
    "license": "MIT",
    "web": "https://github.com/kaushalmodi/nim-svdpi"
  },
  {
    "name": "shlex",
    "url": "https://github.com/SolitudeSF/shlex",
    "method": "git",
    "tags": [
      "shlex",
      "shell",
      "parse",
      "split"
    ],
    "description": "Library for splitting a string into shell words",
    "license": "MIT",
    "web": "https://github.com/SolitudeSF/shlex"
  },
  {
    "name": "prometheus",
    "url": "https://github.com/dom96/prometheus",
    "method": "git",
    "tags": [
      "metrics",
      "logging",
      "graphs"
    ],
    "description": "Library for exposing metrics to Prometheus",
    "license": "MIT",
    "web": "https://github.com/dom96/prometheus"
  },
  {
    "name": "feednim",
    "url": "https://github.com/johnconway/feed-nim",
    "method": "git",
    "tags": [
      "yes"
    ],
    "description": "An Atom, RSS, and JSONfeed parser",
    "license": "MIT",
    "web": "https://github.com/johnconway/feed-nim"
  },
  {
    "name": "simplepng",
    "url": "https://github.com/jrenner/nim-simplepng",
    "method": "git",
    "tags": [
      "png",
      "image"
    ],
    "description": "high level simple way to write PNGs",
    "license": "MIT",
    "web": "https://github.com/jrenner/nim-simplepng"
  },
  {
    "name": "dali",
    "url": "https://github.com/akavel/dali",
    "method": "git",
    "tags": [
      "android",
      "apk",
      "dalvik",
      "dex",
      "assembler"
    ],
    "description": "Indie assembler/linker for Android's Dalvik VM .dex & .apk files",
    "license": "AGPL-3.0",
    "web": "https://github.com/akavel/dali"
  },
  {
    "name": "rect",
    "url": "https://github.com/jiro4989/rect",
    "method": "git",
    "tags": [
      "cli",
      "tool",
      "text",
      "rectangle"
    ],
    "description": "rect is a command to crop/paste rectangle text.",
    "license": "MIT",
    "web": "https://github.com/jiro4989/rect"
  },
  {
    "name": "p4ztag_to_json",
    "url": "https://github.com/kaushalmodi/p4ztag_to_json",
    "method": "git",
    "tags": [
      "perforce",
      "p4",
      "ztag",
      "serialization-format",
      "json"
    ],
    "description": "Convert Helix Version Control / Perforce (p4) -ztag output to JSON",
    "license": "MIT",
    "web": "https://github.com/kaushalmodi/p4ztag_to_json"
  },
  {
    "name": "terminaltables",
    "url": "https://github.com/xmonader/nim-terminaltables",
    "method": "git",
    "tags": [
      "terminal",
      "tables",
      "ascii",
      "unicode"
    ],
    "description": "terminal tables",
    "license": "BSD-3-Clause",
    "web": "https://github.com/xmonader/nim-terminaltables"
  },
  {
    "name": "alignment",
    "url": "https://github.com/jiro4989/alignment",
    "method": "git",
    "tags": [
      "library",
      "text",
      "align",
      "string",
      "strutils"
    ],
    "description": "alignment is a library to align strings.",
    "license": "MIT",
    "web": "https://github.com/jiro4989/alignment"
  },
  {
    "name": "niup",
    "url": "https://github.com/dariolah/niup",
    "method": "git",
    "tags": [
      "iup",
      "gui",
      "nim"
    ],
    "description": "IUP FFI bindings",
    "license": "MIT",
    "web": "https://github.com/dariolah/niup"
  },
  {
    "name": "libgcrypt",
    "url": "https://github.com/FedericoCeratto/nim-libgcrypt",
    "method": "git",
    "tags": [
      "wrapper",
      "library",
      "security",
      "crypto"
    ],
    "description": "libgcrypt wrapper",
    "license": "LGPLv2.1",
    "web": "https://github.com/FedericoCeratto/nim-libgcrypt"
  },
  {
    "name": "masterpassword",
    "url": "https://github.com/SolitudeSF/masterpassword",
    "method": "git",
    "tags": [
      "masterpassword",
      "password",
      "stateless"
    ],
    "description": "Master Password algorith implementation",
    "license": "MIT",
    "web": "https://github.com/SolitudeSF/masterpassword"
  },
  {
    "name": "mpwc",
    "url": "https://github.com/SolitudeSF/mpwc",
    "method": "git",
    "tags": [
      "masterpassword",
      "password",
      "manager",
      "stateless"
    ],
    "description": "Master Password command line utility",
    "license": "MIT",
    "web": "https://github.com/SolitudeSF/mpwc"
  },
  {
    "name": "toxcore",
    "url": "https://git.sr.ht/~ehmry/nim_tox",
    "method": "git",
    "tags": [
      "tox",
      "chat",
      "wrapper"
    ],
    "description": "C Tox core wrapper",
    "license": "GPL-3.0",
    "web": "https://git.sr.ht/~ehmry/nim_tox"
  },
  {
    "name": "rapid",
    "url": "https://github.com/liquid600pgm/rapid",
    "method": "git",
    "tags": [
      "game",
      "engine",
      "2d",
      "graphics",
      "audio"
    ],
    "description": "A game engine for rapid development and easy prototyping",
    "license": "MIT",
    "web": "https://github.com/liquid600pgm/rapid"
  },
  {
    "name": "gnutls",
    "url": "https://github.com/FedericoCeratto/nim-gnutls",
    "method": "git",
    "tags": [
      "wrapper",
      "library",
      "security",
      "crypto"
    ],
    "description": "GnuTLS wrapper",
    "license": "LGPLv2.1",
    "web": "https://github.com/FedericoCeratto/nim-gnutls"
  },
  {
    "name": "news",
    "url": "https://github.com/tormund/news",
    "method": "git",
    "tags": [
      "websocket",
      "chronos"
    ],
    "description": "Easy websocket with chronos support",
    "license": "MIT",
    "web": "https://github.com/tormund/news"
  },
  {
    "name": "tor",
    "url": "https://github.com/FedericoCeratto/nim-tor",
    "method": "git",
    "tags": [
      "library",
      "security",
      "crypto",
      "tor",
      "onion"
    ],
    "description": "Tor helper library",
    "license": "LGPLv3",
    "web": "https://github.com/FedericoCeratto/nim-tor"
  },
  {
    "name": "nimjson",
    "url": "https://github.com/jiro4989/nimjson",
    "method": "git",
    "tags": [
      "lib",
      "cli",
      "command",
      "json",
      "library"
    ],
    "description": "nimjson generates nim object definitions from json documents.",
    "license": "MIT",
    "web": "https://github.com/jiro4989/nimjson"
  },
  {
    "name": "nerve",
    "url": "https://github.com/nepeckman/nerve-rpc",
    "method": "git",
    "tags": [
      "rpc",
      "framework",
      "web",
      "json",
      "api",
      "library"
    ],
    "description": "A RPC framework for building web APIs",
    "license": "MIT",
    "web": "https://github.com/nepeckman/nerve-rpc"
  },
  {
    "name": "lolcat",
    "url": "https://github.com/OHermesJunior/lolcat.nim",
    "method": "git",
    "tags": [
      "lolcat",
      "binary",
      "tool",
      "colors",
      "fun"
    ],
    "description": "lolcat implementation in Nim",
    "license": "MIT",
    "web": "https://github.com/OHermesJunior/lolcat.nim"
  },
  {
    "name": "dnsclient",
    "url": "https://github.com/ba0f3/dnsclient.nim",
    "method": "git",
    "tags": [
      "dns",
      "dnsclient"
    ],
    "description": "Simple DNS Client & Library",
    "license": "MIT",
    "web": "https://github.com/ba0f3/dnsclient.nim"
  },
  {
    "name": "rain",
    "url": "https://github.com/OHermesJunior/rain.nim",
    "method": "git",
    "tags": [
      "rain",
      "simulation",
      "terminal",
      "fun"
    ],
    "description": "Rain simulation in your terminal",
    "license": "MIT",
    "web": "https://github.com/OHermesJunior/rain.nim"
  },
  {
    "name": "kmod",
    "url": "https://github.com/alaviss/kmod",
    "method": "git",
    "tags": [
      "kmod",
      "wrapper"
    ],
    "description": "High-level wrapper for Linux's kmod library",
    "license": "ISC",
    "web": "https://github.com/alaviss/kmod"
  },
  {
    "name": "validateip",
    "url": "https://github.com/Akito13/nim-validateip",
    "method": "git",
    "tags": [
      "ip",
      "ipaddress",
      "ipv4",
      "ip4",
      "checker",
      "check"
    ],
    "description": "Checks if a provided string is actually a correct IP address. Supports detection of Class A to D of IPv4 addresses.",
    "license": "GPLv3+"
  },
  {
    "name": "RC4",
    "url": "https://github.com/OHermesJunior/nimRC4",
    "method": "git",
    "tags": [
      "RC4",
      "encryption",
      "library",
      "crypto",
      "simple"
    ],
    "description": "RC4 library implementation",
    "license": "MIT",
    "web": "https://github.com/OHermesJunior/nimRC4"
  },
  {
    "name": "contra",
    "url": "https://github.com/juancarlospaco/nim-contra",
    "method": "git",
    "tags": [
      "contract",
      "nimscript",
      "javascript",
      "compiletime"
    ],
    "description": "Lightweight Contract Programming, Design by Contract, on 9 LoC, NimScript, JavaScript, compile-time.",
    "license": "MIT",
    "web": "https://github.com/juancarlospaco/nim-contra"
  },
  {
    "name": "wings",
    "url": "https://github.com/binhonglee/wings",
    "method": "git",
    "tags": [
      "library",
      "binary",
      "codegen",
      "struct",
      "enum"
    ],
    "description": "A simple cross language struct and enum file generator.",
    "license": "MIT",
    "web": "https://github.com/binhonglee/wings"
  },
  {
    "name": "lc",
    "url": "https://github.com/c-blake/lc",
    "method": "git",
    "tags": [
      "terminal",
      "cli",
      "binary",
      "linux",
      "unix",
      "bsd"
    ],
    "description": "A post-modern, \"multi-dimensional\" configurable ls/file lister",
    "license": "MIT",
    "web": "https://github.com/c-blake/lc"
  },
  {
    "name": "nasher",
    "url": "https://github.com/squattingmonk/nasher.nim",
    "method": "git",
    "tags": [
      "nwn",
      "neverwinternights",
      "neverwinter",
      "game",
      "bioware",
      "build"
    ],
    "description": "A build tool for Neverwinter Nights projects",
    "license": "MIT",
    "web": "https://github.com/squattingmonk/nasher.nim"
  },
  {
    "name": "illwill",
    "url": "https://github.com/johnnovak/illwill",
    "method": "git",
    "tags": [
      "terminal",
      "console",
      "curses",
      "ui"
    ],
    "description": "A curses inspired simple cross-platform console library for Nim",
    "license": "WTFPL",
    "web": "https://github.com/johnnovak/illwill"
  },
  {
    "name": "shared",
    "url": "https://github.com/genotrance/shared",
    "method": "git",
    "tags": [
      "shared",
      "seq",
      "string",
      "threads"
    ],
    "description": "Nim library for shared types",
    "license": "MIT",
    "web": "https://github.com/genotrance/shared"
  },
  {
    "name": "nimmm",
    "url": "https://github.com/joachimschmidt557/nimmm",
    "method": "git",
    "tags": [
      "nimmm",
      "terminal",
      "nimbox",
      "tui"
    ],
    "description": "A terminal file manager written in nim",
    "license": "GPL-3.0",
    "web": "https://github.com/joachimschmidt557/nimmm"
  },
  {
    "name": "fastx_reader",
    "url": "https://github.com/ahcm/fastx_reader",
    "method": "git",
    "tags": [
      "bioinformatics,",
      "fasta,",
      "fastq"
    ],
    "description": "FastQ and Fasta readers for NIM",
    "license": "LGPL-3.0",
    "web": "https://github.com/ahcm/fastx_reader"
  },
  {
    "name": "d3",
    "url": "https://github.com/hiteshjasani/nim-d3",
    "method": "git",
    "tags": [
      "d3",
      "javascript",
      "library",
      "wrapper"
    ],
    "description": "A D3.js wrapper for Nim",
    "license": "MIT",
    "web": "https://github.com/hiteshjasani/nim-d3"
  },
  {
    "name": "baker",
    "url": "https://github.com/jasonrbriggs/baker",
    "method": "git",
    "tags": [
      "html",
      "template",
      "static",
      "blog"
    ],
    "description": "Static website generation",
    "license": "Apache-2.0",
    "web": "https://github.com/jasonrbriggs/baker"
  },
  {
    "name": "web3",
    "url": "https://github.com/status-im/nim-web3",
    "method": "git",
    "tags": [
      "web3",
      "ethereum",
      "rpc"
    ],
    "description": "Ethereum Web3 API",
    "license": "Apache License 2.0",
    "web": "https://github.com/status-im/nim-web3"
  },
  {
    "name": "skybook",
    "url": "https://github.com/muxueqz/skybook",
    "method": "git",
    "tags": [
      "bookmark-manager",
      "bookmark"
    ],
    "description": "Light weight bookmark manager(delicious alternative)",
    "license": "GPL-2.0",
    "web": "https://github.com/muxueqz/skybook"
  },
  {
    "name": "rbac",
    "url": "https://github.com/ba0f3/rbac.nim",
    "method": "git",
    "tags": [
      "rbac",
      "acl",
      "role-based-access-control",
      "role-based",
      "access-control"
    ],
    "description": "Simple Role-based Access Control Library",
    "license": "MIT",
    "web": "https://github.com/ba0f3/rbac.nim"
  },
  {
    "name": "simpleot",
    "url": "https://github.com/markspanbroek/simpleot.nim",
    "method": "git",
    "tags": [
      "ot",
      "mpc"
    ],
    "description": "Simple OT wrapper",
    "license": "MIT",
    "web": "https://github.com/markspanbroek/simpleot.nim"
  },
  {
    "name": "blurhash",
    "url": "https://github.com/SolitudeSF/blurhash",
    "method": "git",
    "tags": [
      "image",
      "blur",
      "hash",
      "blurhash"
    ],
    "description": "Encoder/decoder for blurhash algorithm",
    "license": "MIT",
    "web": "https://github.com/SolitudeSF/blurhash"
  },
  {
    "name": "samson",
    "url": "https://github.com/GULPF/samson",
    "method": "git",
    "tags": [
      "json",
      "json5"
    ],
    "description": "Implementation of JSON5.",
    "license": "MIT",
    "web": "https://github.com/GULPF/samson"
  },
  {
    "name": "proton",
    "url": "https://github.com/jasonrbriggs/proton-nim",
    "method": "git",
    "tags": [
      "xml",
      "xhtml",
      "template"
    ],
    "description": "Proton template engine for xml and xhtml files",
    "license": "MIT",
    "web": "https://github.com/jasonrbriggs/proton-nim"
  },
  {
    "name": "lscolors",
    "url": "https://github.com/joachimschmidt557/nim-lscolors",
    "method": "git",
    "tags": [
      "lscolors",
      "posix",
      "unix",
      "linux",
      "ls",
      "terminal"
    ],
    "description": "A library for colorizing paths according to LS_COLORS",
    "license": "MIT",
    "web": "https://github.com/joachimschmidt557/nim-lscolors"
  },
  {
    "name": "shell",
    "url": "https://github.com/Vindaar/shell",
    "method": "git",
    "tags": [
      "library",
      "macro",
      "dsl",
      "shell"
    ],
    "description": "A Nim mini DSL to execute shell commands",
    "license": "MIT",
    "web": "https://github.com/Vindaar/shell"
  },
  {
    "name": "mqtt",
    "url": "https://github.com/barnybug/nim-mqtt",
    "method": "git",
    "tags": [
      "MQTT"
    ],
    "description": "MQTT wrapper for nim",
    "license": "MIT",
    "web": "https://github.com/barnybug/nim-mqtt"
  },
  {
    "name": "cal",
    "url": "https://github.com/xflywind/cal",
    "method": "git",
    "tags": [
      "calculator"
    ],
    "description": "A simple interactive calculator",
    "license": "MIT",
    "web": "https://github.com/xflywind/cal"
  },
  {
    "name": "spurdify",
    "url": "https://github.com/paradox460/spurdify",
    "method": "git",
    "tags": [
      "funny",
      "meme",
      "spurdo",
      "text-manipulation",
      "mangle"
    ],
    "description": "Spurdification library and CLI",
    "license": "MIT",
    "web": "https://github.com/paradox460/spurdify"
  },
  {
    "name": "c4",
    "url": "https://github.com/c0ntribut0r/cat-400",
    "method": "git",
    "tags": [
      "game",
      "framework",
      "2d",
      "3d"
    ],
    "description": "Game framework, modular and extensible",
    "license": "MPL-2.0",
    "web": "https://github.com/c0ntribut0r/cat-400",
    "doc": "https://github.com/c0ntribut0r/cat-400/tree/master/docs/tutorials"
  },
  {
    "name": "numericalnim",
    "url": "https://github.com/HugoGranstrom/numericalnim/",
    "method": "git",
    "tags": [
      "numerical",
      "ode",
      "integration",
      "scientific"
    ],
    "description": "A collection of numerical methods written in Nim",
    "license": "MIT",
    "web": "https://github.com/HugoGranstrom/numericalnim/"
  },
  {
    "name": "murmurhash",
    "url": "https://github.com/cwpearson/nim-murmurhash",
    "method": "git",
    "tags": [
      "murmur",
      "hash",
      "MurmurHash3",
      "MurmurHash2"
    ],
    "description": "Pure nim implementation of MurmurHash",
    "license": "MIT",
    "web": "https://github.com/cwpearson/nim-murmurhash"
  },
  {
    "name": "redneck_translator",
    "url": "https://github.com/juancarlospaco/redneck-translator",
    "method": "git",
    "tags": [
      "redneck",
      "string",
      "slang"
    ],
    "description": "Redneck Translator for Y'all",
    "license": "MIT",
    "web": "https://github.com/juancarlospaco/redneck-translator"
  },
  {
    "name": "sweetanitify",
    "url": "https://github.com/juancarlospaco/sweetanitify",
    "method": "git",
    "tags": [
      "sweet_anita",
      "tourette",
      "string"
    ],
    "description": "Sweet_Anita Translator, help spread awareness about Tourettes",
    "license": "MIT",
    "web": "https://github.com/juancarlospaco/sweetanitify"
  },
  {
    "name": "cmake",
    "url": "https://github.com/genotrance/cmake",
    "method": "git",
    "tags": [
      "cmake",
      "build",
      "tool",
      "wrapper"
    ],
    "description": "CMake for Nimble",
    "license": "MIT",
    "web": "https://github.com/genotrance/cmake"
  },
  {
    "name": "plz",
    "url": "https://github.com/juancarlospaco/nim-pypi",
    "method": "git",
    "tags": [
      "python",
      "pip",
      "nimpy"
    ],
    "description": "PLZ Python PIP alternative",
    "license": "MIT",
    "web": "https://github.com/juancarlospaco/nim-pypi"
  },
  {
    "name": "NiMPC",
    "url": "https://github.com/markspanbroek/nimpc",
    "method": "git",
    "tags": [
      "multiparty",
      "computation",
      "mpc"
    ],
    "description": "Secure multi-party computation",
    "license": "MIT",
    "web": "https://github.com/markspanbroek/nimpc"
  },
  {
    "name": "qrcodegen",
    "url": "https://github.com/bunkford/qrcodegen",
    "method": "git",
    "tags": [
      "qr",
      "barcode"
    ],
    "description": "QR Code Generator",
    "license": "MIT",
    "web": "https://github.com/bunkford/qrcodegen"
  },
  {
    "name": "cirru-parser",
    "url": "https://github.com/Cirru/parser.nim",
    "method": "git",
    "tags": [
      "parser",
      "cirru"
    ],
    "description": "Parser for Cirru syntax",
    "license": "MIT",
    "web": "https://github.com/Cirru/parser.nim"
  },
  {
    "name": "reframe",
    "url": "https://github.com/rosado/reframe.nim",
    "method": "git",
    "tags": [
      "clojurescript",
      "re-frame"
    ],
    "description": "Tools for working with re-frame ClojureScript projects",
    "license": "EPL-2.0",
    "web": "https://github.com/rosado/reframe.nim"
  },
  {
    "name": "edn",
    "url": "https://github.com/rosado/edn.nim",
    "method": "git",
    "tags": [
      "edn",
      "clojure"
    ],
    "description": "EDN and Clojure parser",
    "license": "EPL-2.0",
    "web": "https://github.com/rosado/edn.nim"
  },
  {
    "name": "easings",
    "url": "https://github.com/juancarlospaco/nim-easings",
    "method": "git",
    "tags": [
      "easings",
      "math"
    ],
    "description": "Robert Penner Easing Functions for Nim",
    "license": "MIT",
    "web": "https://github.com/juancarlospaco/nim-easings"
  },
  {
    "name": "euclidean",
    "url": "https://github.com/juancarlospaco/nim-euclidean",
    "method": "git",
    "tags": [
      "euclidean",
      "modulo",
      "division",
      "math"
    ],
    "description": "Euclidean Division & Euclidean Modulo",
    "license": "MIT",
    "web": "https://github.com/juancarlospaco/nim-euclidean"
  },
  {
    "name": "fletcher",
    "url": "https://github.com/Akito13/nim-fletcher",
    "method": "git",
    "tags": [
      "algorithm",
      "checksum",
      "hash",
      "adler",
      "crc",
      "crc32",
      "embedded"
    ],
    "description": "Implementation of the Fletcher checksum algorithm.",
    "license": "GPLv3+",
    "web": "https://github.com/Akito13/nim-fletcher"
  },
  {
    "name": "Xors3D",
    "url": "https://github.com/Guevara-chan/Xors3D-for-Nim",
    "method": "git",
    "tags": [
      "3d",
      "game",
      "engine",
      "dx9",
      "graphics"
    ],
    "description": "Blitz3D-esque DX9 engine for Nim",
    "license": "MIT",
    "web": "https://github.com/Guevara-chan/Xors3D-for-Nim"
  },
  {
    "name": "constants",
    "url": "https://github.com/juancarlospaco/nim-constants",
    "method": "git",
    "tags": [
      "math",
      "physics",
      "chemistry",
      "biology",
      "engineering",
      "science"
    ],
    "description": "Mathematical numerical named static constants useful for different disciplines",
    "license": "MIT",
    "web": "https://github.com/juancarlospaco/nim-constants"
  },
  {
    "name": "pager",
    "url": "https://git.sr.ht/~reesmichael1/nim-pager",
    "method": "git",
    "tags": [
      "pager",
      "paging",
      "less",
      "more"
    ],
    "description": "A simple library for paging, similar to less",
    "license": "GPL-3.0",
    "web": "https://git.sr.ht/~reesmichael1/nim-pager"
  },
  {
    "name": "procs",
    "url": "https://github.com/c-blake/procs",
    "method": "git",
    "tags": [
      "library",
      "terminal",
      "cli",
      "binary",
      "linux",
      "unix",
      "bsd"
    ],
    "description": "Unix process&system query&formatting library&multi-command CLI in Nim",
    "license": "MIT",
    "web": "https://github.com/c-blake/procs"
  },
  {
    "name": "laser",
    "url": "https://github.com/numforge/laser",
    "method": "git",
    "tags": [
      "parallel",
      "simd"
    ],
    "description": "High Performance Computing and Image Toolbox: SIMD, JIT Assembler, OpenMP, runtime CPU feature detection, optimised machine learning primitives",
    "license": "Apache License 2.0",
    "web": "https://github.com/numforge/laser"
  },
  {
    "name": "libssh",
    "url": "https://github.com/dariolah/libssh-nim",
    "method": "git",
    "tags": [
      "ssh",
      "libssh"
    ],
    "description": "libssh FFI bindings",
    "license": "MIT",
    "web": "https://github.com/dariolah/libssh-nim"
  },
  {
    "name": "wZeeGrid",
    "url": "https://github.com/bunkford/wZeeGrid",
    "method": "git",
    "tags": [
      "library",
      "windows",
      "gui",
      "ui",
      "wnim"
    ],
    "description": "Grid plugin for wNim.",
    "license": "MIT",
    "web": "https://github.com/bunkford/wZeeGrid",
    "doc": "https://bunkford.github.io/wZeeGrid/wZeeGrid.html"
  },
  {
    "name": "wChart",
    "url": "https://github.com/bunkford/wChart",
    "method": "git",
    "tags": [
      "library",
      "windows",
      "gui",
      "ui",
      "wnim"
    ],
    "description": "Chart plugin for wNim.",
    "license": "MIT",
    "web": "https://github.com/bunkford/wChart",
    "doc": "https://bunkford.github.io/wChart/wChart.html"
  },
  {
    "name": "stacks",
    "url": "https://github.com/rustomax/nim-stacks",
    "method": "git",
    "tags": [
      "stack",
      "data-structure"
    ],
    "description": "Pure Nim stack implementation based on sequences.",
    "license": "MIT",
    "web": "https://github.com/rustomax/nim-stacks"
  },
  {
    "name": "mustache",
    "url": "https://github.com/soasme/nim-mustache",
    "method": "git",
    "tags": [
      "mustache",
      "template"
    ],
    "description": "Mustache in Nim",
    "license": "MIT",
    "web": "https://github.com/soasme/nim-mustache"
  },
  {
    "name": "sigv4",
    "url": "https://github.com/disruptek/sigv4",
    "method": "git",
    "tags": [
      "1.0.0"
    ],
    "description": "Amazon Web Services Signature Version 4",
    "license": "MIT",
    "web": "https://github.com/disruptek/sigv4"
  },
  {
    "name": "openapi",
    "url": "https://github.com/disruptek/openapi",
    "method": "git",
    "tags": [
      "api",
      "openapi",
      "rest",
      "cloud"
    ],
    "description": "OpenAPI Code Generator",
    "license": "MIT",
    "web": "https://github.com/disruptek/openapi"
  },
  {
    "name": "atoz",
    "url": "https://github.com/disruptek/atoz",
    "method": "git",
    "tags": [
      "aws",
      "api",
      "cloud",
      "amazon"
    ],
    "description": "Amazon Web Services (AWS) APIs",
    "license": "MIT",
    "web": "https://github.com/disruptek/atoz"
  },
  {
    "name": "nimga",
    "url": "https://github.com/toshikiohnogi/nimga",
    "method": "git",
    "tags": [
      "GeneticAlgorithm",
      "nimga"
    ],
    "description": "Genetic Algorithm Library for Nim.",
    "license": "MIT",
    "web": "https://github.com/toshikiohnogi/nimga"
  },
  {
    "name": "foreach",
    "url": "https://github.com/disruptek/foreach",
    "method": "git",
    "tags": [
      "macro",
      "syntax",
      "sugar"
    ],
    "description": "A sugary for loop with syntax for typechecking loop variables",
    "license": "MIT",
    "web": "https://github.com/disruptek/foreach"
  },
  {
    "name": "monit",
    "url": "https://github.com/jiro4989/monit",
    "method": "git",
    "tags": [
      "cli",
      "task-runner",
      "developer-tools",
      "automation"
    ],
    "description": "A simple task runner. Run tasks and watch file changes with custom paths.",
    "license": "MIT",
    "web": "https://github.com/jiro4989/monit"
  },
  {
    "name": "termnovel",
    "url": "https://github.com/jiro4989/termnovel",
    "method": "git",
    "tags": [
      "cli",
      "novel",
      "tui"
    ],
    "description": "A command that to read novel on terminal",
    "license": "MIT",
    "web": "https://github.com/jiro4989/termnovel"
  },
  {
    "name": "htmlview",
    "url": "https://github.com/yuchunzhou/htmlview",
    "method": "git",
    "tags": [
      "html",
      "browser"
    ],
    "description": "View the offline or online html page in browser",
    "license": "MIT",
    "web": "https://github.com/yuchunzhou/htmlview"
  },
  {
    "name": "tcping",
    "url": "https://github.com/pdrb/tcping",
    "method": "git",
    "tags": [
      "ping,",
      "tcp,",
      "tcping"
    ],
    "description": "Ping hosts using tcp packets",
    "license": "MIT",
    "web": "https://github.com/pdrb/tcping"
  },
  {
    "name": "pcgbasic",
    "url": "https://github.com/rockcavera/pcgbasic",
    "method": "git",
    "tags": [
      "pcg",
      "rng",
      "prng",
      "random"
    ],
    "description": "Permuted Congruential Generator (PCG) Random Number Generation (RNG) for Nim.",
    "license": "MIT",
    "web": "https://github.com/rockcavera/pcgbasic"
  },
  {
    "name": "funchook",
    "url": "https://github.com/ba0f3/funchook.nim",
    "method": "git",
    "tags": [
      "hook,",
      "hooking"
    ],
    "description": "funchook wrapper",
    "license": "GPLv2",
    "web": "https://github.com/ba0f3/funchook.nim"
  },
  {
    "name": "sunvox",
    "url": "https://github.com/exelotl/nim-sunvox",
    "method": "git",
    "tags": [
      "music",
      "audio",
      "sound",
      "synthesizer"
    ],
    "description": "Bindings for SunVox modular synthesizer",
    "license": "0BSD",
    "web": "https://github.com/exelotl/nim-sunvox"
  },
  {
    "name": "gcplat",
    "url": "https://github.com/disruptek/gcplat",
    "method": "git",
    "tags": [
      "google",
      "cloud",
      "platform",
      "api",
      "rest",
      "openapi",
      "web"
    ],
    "description": "Google Cloud Platform (GCP) APIs",
    "license": "MIT",
    "web": "https://github.com/disruptek/gcplat"
  },
  {
    "name": "bluu",
    "url": "https://github.com/disruptek/bluu",
    "method": "git",
    "tags": [
      "microsoft",
      "azure",
      "cloud",
      "api",
      "rest",
      "openapi",
      "web"
    ],
    "description": "Microsoft Azure Cloud Computing Platform and Services (MAC) APIs",
    "license": "MIT",
    "web": "https://github.com/disruptek/bluu"
  },
  {
    "name": "the_nim_alliance",
    "url": "https://github.com/tervay/the-nim-alliance",
    "method": "git",
    "tags": [
      "FRC",
      "FIRST",
      "the-blue-alliance",
      "TBA"
    ],
    "description": "A Nim wrapper for TheBlueAlliance",
    "license": "MIT",
    "web": "https://github.com/tervay/the-nim-alliance"
  },
  {
    "name": "passgen",
    "url": "https://github.com/rustomax/nim-passgen",
    "method": "git",
    "tags": [
      "password-generator"
    ],
    "description": "Password generation library in Nim",
    "license": "MIT",
    "web": "https://github.com/rustomax/nim-passgen"
  },
  {
    "name": "PPM",
    "url": "https://github.com/LemonHX/PPM-Nim",
    "method": "git",
    "tags": [
      "graphics",
      "image"
    ],
    "description": "lib for ppm image",
    "license": "LXXSDT-MIT",
    "web": "https://github.com/LemonHX/PPM-Nim"
  },
  {
    "name": "fwrite",
    "url": "https://github.com/pdrb/nim-fwrite",
    "method": "git",
    "tags": [
      "create,",
      "file,",
      "write,",
      "fwrite"
    ],
    "description": "Create files of the desired size",
    "license": "MIT",
    "web": "https://github.com/pdrb/nim-fwrite"
  },
  {
    "name": "simplediff",
    "url": "https://git.sr.ht/~reesmichael1/nim-simplediff",
    "method": "git",
    "tags": [
      "diff",
      "simplediff",
      ""
    ],
    "description": "A library for straightforward diff calculation",
    "license": "GPL-3.0",
    "web": "https://git.sr.ht/~reesmichael1/nim-simplediff"
  },
  {
    "name": "xcm",
    "url": "https://github.com/SolitudeSF/xcm",
    "method": "git",
    "tags": [
      "color",
      "x11"
    ],
    "description": "Color management utility for X",
    "license": "MIT",
    "web": "https://github.com/SolitudeSF/xcm"
  },
  {
    "name": "bearssl",
    "url": "https://github.com/status-im/nim-bearssl",
    "method": "git",
    "tags": [
      "crypto",
      "hashes",
      "ciphers",
      "ssl",
      "tls"
    ],
    "description": "Bindings to BearSSL library",
    "license": "Apache License 2.0",
    "web": "https://github.com/status-im/nim-bearssl"
  },
  {
    "name": "schedules",
    "url": "https://github.com/soasme/nim-schedules",
    "method": "git",
    "tags": [
      "scheduler",
      "schedules",
      "job",
      "task",
      "cron",
      "interval"
    ],
    "description": "A Nim scheduler library that lets you kick off jobs at regular intervals.",
    "license": "MIT",
    "web": "https://github.com/soasme/nim-schedules"
  },
  {
    "name": "nimlevenshtein",
    "url": "https://github.com/oswjk/nimlevenshtein",
    "method": "git",
    "tags": [
      "levenshtein",
      "similarity",
      "string"
    ],
    "description": "The Levenshtein Nim module contains functions for fast computation of Levenshtein distance and string similarity.",
    "license": "GPLv2"
  },
  {
    "name": "randpw",
    "url": "https://github.com/pdrb/nim-randpw",
    "method": "git",
    "tags": [
      "random",
      "password",
      "passphrase",
      "randpw"
    ],
    "description": "Random password and passphrase generator",
    "license": "MIT",
    "web": "https://github.com/pdrb/nim-randpw"
  },
  {
    "name": "timeit",
    "url": "https://github.com/xflywind/timeit",
    "method": "git",
    "tags": [
      "timeit",
      "bench"
    ],
    "description": "measuring execution times written in nim.",
    "license": "MIT",
    "web": "https://github.com/xflywind/timeit"
  },
  {
    "name": "manu",
    "url": "https://github.com/b3liever/manu",
    "method": "git",
    "tags": [
      "matrix",
      "linear-algebra",
      "scientific"
    ],
    "description": "Nim Matrix library",
    "license": "MIT",
    "web": "https://github.com/b3liever/manu"
  },
  {
    "name": "jscanvas",
    "url": "https://github.com/b3liever/jscanvas",
    "method": "git",
    "tags": [
      "html5",
      "canvas",
      "drawing",
      "graphics",
      "rendering",
      "browser",
      "javascript"
    ],
    "description": "A Nim wrapper for the Canvas API",
    "license": "MIT",
    "web": "https://github.com/b3liever/jscanvas"
  },
  {
    "name": "looper",
    "url": "https://github.com/b3liever/looper",
    "method": "git",
    "tags": [
      "loop",
      "iterator",
      "zip",
      "enumerate"
    ],
    "description": "For loop macros for Nim",
    "license": "MIT",
    "web": "https://github.com/b3liever/looper"
  },
  {
    "name": "protocoled",
    "url": "https://github.com/b3liever/protocoled",
    "method": "git",
    "tags": [
      "interface"
    ],
    "description": "An interface macro for Nim",
    "license": "MIT",
    "web": "https://github.com/b3liever/protocoled"
  },
  {
    "name": "eminim",
    "url": "https://github.com/b3liever/eminim",
    "method": "git",
    "tags": [
      "json",
      "marshal",
      "deserialize"
    ],
    "description": "JSON deserialization macro for Nim",
    "license": "MIT",
    "web": "https://github.com/b3liever/eminim"
  },
  {
    "name": "golden",
    "url": "https://github.com/disruptek/golden",
    "method": "git",
    "tags": [
      "benchmark",
      "profile",
      "golden",
      "runtime",
      "run",
      "profiling",
      "bench",
      "speed"
    ],
    "description": "a benchmark tool",
    "license": "MIT",
    "web": "https://github.com/disruptek/golden"
  },
  {
    "name": "nimgit2",
    "url": "https://github.com/genotrance/nimgit2",
    "method": "git",
    "tags": [
      "git",
      "wrapper",
      "libgit2",
      "binding"
    ],
    "description": "libgit2 wrapper for Nim",
    "license": "MIT",
    "web": "https://github.com/genotrance/nimgit2"
  },
  {
    "name": "rainbow",
    "url": "https://github.com/thebigbaron/rainbow",
    "method": "git",
    "tags": [
      "library",
      "256-colors",
      "cli"
    ],
    "description": "256 colors for shell",
    "license": "MIT",
    "web": "https://github.com/thebigbaron/rainbow"
  },
  {
    "name": "rtree",
    "url": "https://github.com/stefansalewski/RTree",
    "method": "git",
    "tags": [
      "library"
    ],
    "description": "R-Tree",
    "license": "MIT",
    "web": "https://github.com/stefansalewski/RTree"
  },
  {
    "name": "winversion",
    "url": "https://github.com/rockcavera/winversion",
    "method": "git",
    "tags": [
      "windows",
      "version"
    ],
    "description": "This package allows you to determine the running version of the Windows operating system.",
    "license": "MIT",
    "web": "https://github.com/rockcavera/winversion"
  },
  {
    "name": "npg",
    "url": "https://github.com/rustomax/npg",
    "method": "git",
    "tags": [
      "password-generator",
      "password",
      "cli"
    ],
    "description": "Password generator in Nim",
    "license": "MIT",
    "web": "https://github.com/rustomax/npg"
  },
  {
    "name": "nimodpi",
    "url": "https://github.com/mikra01/nimodpi",
    "method": "git",
    "tags": [
      "oracle",
      "odpi-c",
      "wrapper"
    ],
    "description": "oracle odpi-c wrapper for Nim",
    "license": "MIT",
    "web": "https://github.com/mikra01/nimodpi"
  },
  {
    "name": "bump",
    "url": "https://github.com/disruptek/bump",
    "method": "git",
    "tags": [
      "nimble",
      "bump",
      "release",
      "tag",
      "package",
      "tool"
    ],
    "description": "a tiny tool to bump nimble versions",
    "license": "MIT",
    "web": "https://github.com/disruptek/bump"
  },
  {
    "name": "swayipc",
    "url": "https://github.com/disruptek/swayipc",
    "method": "git",
    "tags": [
      "wayland",
      "sway",
      "i3",
      "ipc",
      "i3ipc",
      "swaymsg",
      "x11",
      "swaywm"
    ],
    "description": "IPC interface to sway (or i3) compositors",
    "license": "MIT",
    "web": "https://github.com/disruptek/swayipc"
  },
  {
    "name": "nimpmda",
    "url": "https://github.com/jasonk000/nimpmda",
    "method": "git",
    "tags": [
      "pcp",
      "pmda",
      "performance",
      "libpcp",
      "libpmda"
    ],
    "description": "PCP PMDA module bindings",
    "license": "MIT",
    "web": "https://github.com/jasonk000/nimpmda"
  },
  {
    "name": "nimbpf",
    "url": "https://github.com/jasonk000/nimbpf",
    "method": "git",
    "tags": [
      "libbpf",
      "ebpf",
      "bpf"
    ],
    "description": "libbpf for nim",
    "license": "MIT",
    "web": "https://github.com/jasonk000/nimbpf"
  },
  {
    "name": "pine",
    "url": "https://github.com/thebigbaron/pine",
    "method": "git",
    "tags": [
      "static",
      "site",
      "generator"
    ],
    "description": "Nim Static Blog & Site Generator",
    "license": "MIT",
    "web": "https://github.com/thebigbaron/pine"
  },
  {
    "name": "ginger",
    "url": "https://github.com/Vindaar/ginger",
    "method": "git",
    "tags": [
      "library",
      "cairo",
      "graphics",
      "plotting"
    ],
    "description": "A Grid (R) like package in Nim",
    "license": "MIT",
    "web": "https://github.com/Vindaar/ginger"
  },
  {
    "name": "ggplotnim",
    "url": "https://github.com/Vindaar/ggplotnim",
    "method": "git",
    "tags": [
      "library",
      "grammar of graphics",
      "gog",
      "ggplot2",
      "plotting",
      "graphics",
      "dataframe"
    ],
    "description": "A port of ggplot2 for Nim",
    "license": "MIT",
    "web": "https://github.com/Vindaar/ggplotnim"
  },
  {
    "name": "owo",
    "url": "https://github.com/lmariscal/owo",
    "method": "git",
    "tags": [
      "fun",
      "utility"
    ],
    "description": "OwO text convewtew fow Nim",
    "license": "MIT",
    "web": "https://github.com/lmariscal/owo"
  },
  {
    "name": "NimTacToe",
    "url": "https://github.com/JesterOrNot/Nim-Tac-Toe",
    "method": "git",
    "tags": [
      "no"
    ],
    "description": "A new awesome nimble package",
    "license": "MIT",
    "web": "https://github.com/JesterOrNot/Nim-Tac-Toe"
  },
  {
    "name": "nimagehide",
    "url": "https://github.com/MnlPhlp/nimagehide",
    "method": "git",
    "tags": [
      "library",
      "cli",
      "staganography",
      "image",
      "hide",
      "secret"
    ],
    "description": "A library to hide data in images. Usable as library or cli tool.",
    "license": "MIT",
    "web": "https://github.com/MnlPhlp/nimagehide"
  },
  {
    "name": "srv",
    "url": "https://github.com/me7/srv",
    "method": "git",
    "tags": [
      "web-server"
    ],
    "description": "A tiny static file web server.",
    "license": "MIT",
    "web": "https://github.com/me7/srv"
  },
  {
    "name": "autotyper",
    "url": "https://github.com/kijowski/autotyper",
    "method": "git",
    "tags": [
      "terminal",
      "cli",
      "typing-emulator"
    ],
    "description": "Keyboard typing emulator",
    "license": "MIT",
    "web": "https://github.com/kijowski/autotyper"
  },
  {
    "name": "dnsprotec",
    "url": "https://github.com/juancarlospaco/nim-dnsprotec",
    "method": "git",
    "tags": [
      "dns",
      "hosts"
    ],
    "description": "DNS /etc/hosts file manager, Block 1 Million malicious domains with 1 command",
    "license": "MIT",
    "web": "https://github.com/juancarlospaco/nim-dnsprotec"
  },
  {
    "name": "nimgraphql",
    "url": "https://github.com/genotrance/nimgraphql",
    "method": "git",
    "tags": [
      "graphql"
    ],
    "description": "libgraphqlparser wrapper for Nim",
    "license": "MIT",
    "web": "https://github.com/genotrance/nimgraphql"
  },
  {
    "name": "fastcgi",
    "url": "https://github.com/ba0f3/fastcgi.nim",
    "method": "git",
    "tags": [
      "fastcgi",
      "fcgi",
      "cgi"
    ],
    "description": "FastCGI library for Nim",
    "license": "MIT",
    "web": "https://github.com/ba0f3/fastcgi.nim"
  },
  {
    "name": "chonker",
    "url": "https://github.com/juancarlospaco/nim-chonker",
    "method": "git",
    "tags": [
      "arch",
      "linux",
      "pacman"
    ],
    "description": "Arch Linux Pacman Optimizer",
    "license": "MIT",
    "web": "https://github.com/juancarlospaco/nim-chonker"
  },
  {
    "name": "maze",
    "url": "https://github.com/jiro4989/maze",
    "method": "git",
    "tags": [
      "maze",
      "cli",
      "library",
      "algorithm"
    ],
    "description": "A command and library to generate mazes",
    "license": "MIT",
    "web": "https://github.com/jiro4989/maze"
  },
  {
    "name": "monocypher",
    "url": "https://github.com/markspanbroek/monocypher.nim",
    "method": "git",
    "tags": [
      "monocypher",
      "crypto"
    ],
    "description": "Monocypher",
    "license": "MIT",
    "web": "https://github.com/markspanbroek/monocypher.nim"
  },
  {
    "name": "cli_menu",
    "url": "https://github.com/MnlPhlp/cli_menu",
    "method": "git",
    "tags": [
      "menu",
      "library",
      "cli",
      "interactive",
      "userinput"
    ],
    "description": "A library to create interactive commandline menus without writing boilerplate code.",
    "license": "MIT",
    "web": "https://github.com/MnlPhlp/cli_menu"
  },
  {
    "name": "libu2f",
    "url": "https://github.com/FedericoCeratto/nim-libu2f",
    "method": "git",
    "tags": [
      "u2f",
      "library",
      "security",
      "authentication",
      "fido"
    ],
    "description": "A wrapper for libu2f, a library for FIDO/U2F",
    "license": "LGPLv3",
    "web": "https://github.com/FedericoCeratto/nim-libu2f"
  },
  {
    "name": "sim",
    "url": "https://github.com/ba0f3/sim.nim",
    "method": "git",
    "tags": [
      "config",
      "parser",
      "parsing"
    ],
    "description": "Parse config by defining an object",
    "license": "MIT",
    "web": "https://github.com/ba0f3/sim.nim"
  },
  {
    "name": "redpool",
    "url": "https://github.com/zedeus/redpool",
    "method": "git",
    "tags": [
      "redis",
      "pool"
    ],
    "description": "Redis connection pool",
    "license": "MIT",
    "web": "https://github.com/zedeus/redpool"
  },
  {
    "name": "bson",
    "url": "https://github.com/JohnAD/bson",
    "method": "git",
    "tags": [
      "bson",
      "serialize",
      "parser",
      "json"
    ],
    "description": "BSON Binary JSON Serialization",
    "license": "MIT",
    "web": "https://github.com/JohnAD/bson"
  },
  {
    "name": "mongopool",
    "url": "https://github.com/JohnAD/mongopool",
    "method": "git",
    "tags": [
      "mongodb",
      "mongo",
      "database",
      "driver",
      "client",
      "nosql"
    ],
    "description": "MongoDb pooled driver",
    "license": "MIT",
    "web": "https://github.com/JohnAD/mongopool"
  },
  {
    "name": "euwren",
    "url": "https://github.com/liquid600pgm/euwren",
    "method": "git",
    "tags": [
      "wren",
      "embedded",
      "scripting",
      "language",
      "wrapper"
    ],
    "description": "High-level Wren wrapper",
    "license": "MIT",
    "web": "https://github.com/liquid600pgm/euwren"
  },
  {
    "name": "leveldb",
    "url": "https://github.com/zielmicha/leveldb.nim",
    "method": "git",
    "tags": [
      "leveldb",
      "database"
    ],
    "description": "LevelDB bindings",
    "license": "MIT",
    "web": "https://github.com/zielmicha/leveldb.nim"
  },
  {
    "name": "requirementstxt",
    "url": "https://github.com/juancarlospaco/nim-requirementstxt",
    "method": "git",
    "tags": [
      "python",
      "pip",
      "requirements"
    ],
    "description": "Python requirements.txt generic parser for Nim",
    "license": "MIT",
    "web": "https://github.com/juancarlospaco/nim-requirementstxt"
  },
  {
    "name": "edens",
    "url": "https://github.com/jiro4989/edens",
    "method": "git",
    "tags": [
      "cli",
      "command",
      "encode",
      "decode",
      "joke"
    ],
    "description": "A command to encode / decode text with your dictionary",
    "license": "MIT",
    "web": "https://github.com/jiro4989/edens"
  },
  {
    "name": "argon2",
    "url": "https://github.com/Ahrotahn/argon2",
    "method": "git",
    "tags": [
      "argon2",
      "crypto",
      "hash",
      "library",
      "password",
      "wrapper"
    ],
    "description": "A nim wrapper for the Argon2 hashing library",
    "license": "MIT",
    "web": "https://github.com/Ahrotahn/argon2"
  },
  {
    "name": "nap",
    "url": "https://github.com/madprops/nap",
    "method": "git",
    "tags": [
      "arguments",
      "parser",
      "opts",
      "library"
    ],
    "description": "Argument parser",
    "license": "MIT",
    "web": "https://github.com/madprops/nap"
  },
  {
    "name": "illwill_unsafe",
    "url": "https://github.com/matthewjcavalier/illwill_unsafe",
    "method": "git",
    "tags": [
      "illWill_fork",
      "terminal",
      "ncurses"
    ],
    "description": "A fork of John Novak (john@johnnovak.net)'s illwill package that is less safe numbers wise",
    "license": "WTFPL",
    "web": "https://github.com/matthewjcavalier/illwill_unsafe"
  },
  {
    "name": "sparkline",
    "url": "https://github.com/aquilax/sparkline-nim",
    "method": "git",
    "tags": [
      "library",
      "sparkline",
      "console"
    ],
    "description": "Sparkline library",
    "license": "MIT",
    "web": "https://github.com/aquilax/sparkline-nim"
  },
  {
    "name": "readfq",
    "url": "https://github.com/andreas-wilm/nimreadfq",
    "method": "git",
    "tags": [
      "fasta",
      "fastq",
      "parser",
      "kseq",
      "readfq"
    ],
    "description": "Wrapper for Heng Li's kseq",
    "license": "MIT",
    "web": "https://github.com/andreas-wilm/nimreadfq"
  },
  {
    "name": "googlesearch",
    "url": "https://github.com/xyb/googlesearch.nim",
    "method": "git",
    "tags": [
      "google",
      "search"
    ],
    "description": "library for scraping google search results",
    "license": "MIT",
    "web": "https://github.com/xyb/googlesearch.nim"
  },
  {
    "name": "rdgui",
    "url": "https://github.com/liquid600pgm/rdgui",
    "method": "git",
    "tags": [
      "modular",
      "retained",
      "gui",
      "toolkit"
    ],
    "description": "A modular GUI toolkit for rapid",
    "license": "MIT",
    "web": "https://github.com/liquid600pgm/rdgui"
  },
  {
    "name": "asciitype",
    "url": "https://github.com/chocobo333/asciitype",
    "method": "git",
    "tags": [
      "library"
    ],
    "description": "This module performs character tests.",
    "license": "MIT",
    "web": "https://github.com/chocobo333/asciitype"
  },
  {
    "name": "gen",
    "url": "https://github.com/Adeohluwa/gen",
    "method": "git",
    "tags": [
      "library",
      "jester",
      "boilerplate",
      "generator"
    ],
    "description": "Boilerplate generator for Jester web framework",
    "license": "MIT",
    "web": "https://github.com/Adeohluwa/gen"
  },
  {
    "name": "chronopipe",
    "url": "https://github.com/williamd1k0/chrono",
    "method": "git",
    "tags": [
      "cli",
      "timer",
      "pipe"
    ],
    "description": "Show start/end datetime and duration of a command-line process using pipe.",
    "license": "MIT",
    "web": "https://github.com/williamd1k0/chrono"
  },
  {
    "name": "simple_parseopt",
    "url": "https://github.com/onelivesleft/simple_parseopt",
    "method": "git",
    "tags": [
      "parseopt",
      "command",
      "line",
      "simple",
      "option",
      "argument",
      "parameter",
      "options",
      "arguments",
      "parameters",
      "library"
    ],
    "description": "Nim module which provides clean, zero-effort command line parsing.",
    "license": "MIT",
    "web": "https://github.com/onelivesleft/simple_parseopt"
  },
  {
    "name": "github",
    "url": "https://github.com/disruptek/github",
    "method": "git",
    "tags": [
      "github",
      "api",
      "rest",
      "openapi",
      "client",
      "http",
      "library"
    ],
    "description": "github api",
    "license": "MIT",
    "web": "https://github.com/disruptek/github"
  },
  {
    "name": "nimnoise",
    "url": "https://github.com/blakeanedved/nimnoise",
    "method": "git",
    "tags": [
      "nimnoise",
      "noise",
      "coherent",
      "libnoise",
      "library"
    ],
    "description": "A port of libnoise into pure nim, heavily inspired by Libnoise.Unity, but true to the original Libnoise",
    "license": "MIT",
    "web": "https://github.com/blakeanedved/nimnoise",
    "doc": "https://lib-nimnoise.web.app/"
  },
  {
    "name": "mcmurry",
    "url": "https://github.com/chocobo333/mcmurry",
    "method": "git",
    "tags": [
      "parser",
      "parsergenerator",
      "library",
      "lexer"
    ],
    "description": "A module for generating lexer/parser.",
    "license": "MIT",
    "web": "https://github.com/chocobo333/mcmurry"
  },
  {
    "name": "stones",
    "url": "https://github.com/binhonglee/stones",
    "method": "git",
    "tags": [
      "library",
      "tools",
      "string",
      "hashset",
      "table",
      "log"
    ],
    "description": "A library of useful functions and tools for nim.",
    "license": "MIT",
    "web": "https://github.com/binhonglee/stones"
  },
  {
    "name": "kaitai_struct_nim_runtime",
    "url": "https://github.com/kaitai-io/kaitai_struct_nim_runtime",
    "method": "git",
    "tags": [
      "library"
    ],
    "description": "Kaitai Struct runtime library for Nim",
    "license": "MIT",
    "web": "https://github.com/kaitai-io/kaitai_struct_nim_runtime"
  },
  {
    "name": "docx",
    "url": "https://github.com/xflywind/docx",
    "method": "git",
    "tags": [
      "docx",
      "reader"
    ],
    "description": "A simple docx reader.",
    "license": "MIT",
    "web": "https://github.com/xflywind/docx"
  },
  {
    "name": "word2vec",
    "url": "https://github.com/treeform/word2vec",
    "method": "git",
    "tags": [
      "nlp",
      "natural-language-processing"
    ],
    "description": "Word2vec implemented in nim.",
    "license": "MIT",
    "web": "https://github.com/treeform/word2vec"
  },
  {
    "name": "steganography",
    "url": "https://github.com/treeform/steganography",
    "method": "git",
    "tags": [
      "images",
      "cryptography"
    ],
    "description": "Steganography - hide data inside an image.",
    "license": "MIT",
    "web": "https://github.com/treeform/steganography"
  },
  {
    "name": "mpeg",
    "url": "https://github.com/treeform/mpeg",
    "method": "git",
    "tags": [
      "video",
      "formats",
      "file"
    ],
    "description": "Nim wrapper for pl_mpeg single header mpeg library.",
    "license": "MIT",
    "web": "https://github.com/treeform/mpeg"
  },
  {
    "name": "mddoc",
    "url": "https://github.com/treeform/mddoc",
    "method": "git",
    "tags": [
      "documentation",
      "markdown"
    ],
    "description": "Generated Nim's API docs in markdown for github's README.md files. Great for small libraries with simple APIs.",
    "license": "MIT",
    "web": "https://github.com/treeform/mddoc"
  },
  {
    "name": "digitalocean",
    "url": "https://github.com/treeform/digitalocean",
    "method": "git",
    "tags": [
      "digitalocean",
      "servers",
      "api"
    ],
    "description": "Wrapper for DigitalOcean HTTP API.",
    "license": "MIT",
    "web": "https://github.com/treeform/digitalocean"
  },
  {
    "name": "synthesis",
    "url": "https://github.com/mratsim/Synthesis",
    "method": "git",
    "tags": [
      "finite-state-machine",
      "state-machine",
      "fsm",
      "event-driven",
      "reactive-programming",
      "embedded",
      "actor"
    ],
    "description": "A compile-time, compact, fast, without allocation, state-machine generator.",
    "license": "MIT or Apache License 2.0",
    "web": "https://github.com/mratsim/Synthesis"
  },
  {
    "name": "weave",
    "url": "https://github.com/mratsim/weave",
    "method": "git",
    "tags": [
      "multithreading",
      "parallelism",
      "task-scheduler",
      "scheduler",
      "runtime",
      "task-parallelism",
      "data-parallelism",
      "threadpool"
    ],
    "description": "a state-of-the-art ùultithreading runtime",
    "license": "MIT or Apache License 2.0",
    "web": "https://github.com/mratsim/weave"
  },
  {
    "name": "anycase",
    "url": "https://github.com/lamartire/anycase",
    "method": "git",
    "tags": [
      "camelcase",
      "kebabcase",
      "snakecase",
      "case"
    ],
    "description": "Convert strings to any case",
    "license": "MIT",
    "web": "https://github.com/lamartire/anycase"
  },
  {
    "name": "libbacktrace",
    "url": "https://github.com/status-im/nim-libbacktrace",
    "method": "git",
    "tags": [
      "library",
      "wrapper"
    ],
    "description": "Nim wrapper for libbacktrace",
    "license": "Apache License 2.0 or MIT",
    "web": "https://github.com/status-im/nim-libbacktrace"
  },
  {
    "name": "gdbmc",
    "url": "https://github.com/vycb/gdbmc.nim",
    "method": "git",
    "tags": [
      "gdbm",
      "key-value",
      "nosql",
      "library",
      "wrapper"
    ],
    "description": "This library is a wrapper to C GDBM library",
    "license": "MIT",
    "web": "https://github.com/vycb/gdbmc.nim"
  },
  {
    "name": "diff",
    "url": "https://github.com/mark-summerfield/diff",
    "method": "git",
    "tags": [
      "diff",
      "sequencematcher"
    ],
    "description": "Library for finding the differences between two sequences",
    "license": "Apache-2.0",
    "web": "https://github.com/mark-summerfield/diff"
  },
  {
    "name": "diffoutput",
    "url": "https://github.com/JohnAD/diffoutput",
    "method": "git",
    "tags": [
      "diff",
      "stringification",
      "reversal"
    ],
    "description": "Collection of Diff stringifications (and reversals)",
    "license": "MIT",
    "web": "https://github.com/JohnAD/diffoutput"
  },
  {
    "name": "importc_helpers",
    "url": "https://github.com/couven92/nim-importc-helpers.git",
    "method": "git",
    "tags": [
      "import",
      "c",
      "helper"
    ],
    "description": "Helpers for supporting and simplifying import of symbols from C into Nim",
    "license": "MIT",
    "web": "https://github.com/couven92/nim-importc-helpers"
  },
  {
    "name": "taps",
    "url": "https://git.sr.ht/~ehmry/nim_taps",
    "method": "git",
    "tags": [
      "networking",
      "udp",
      "tcp",
      "sctp"
    ],
    "description": "Transport Services Interface",
    "license": "BSD-3-Clause",
    "web": "https://datatracker.ietf.org/wg/taps/about/"
  },
  {
    "name": "validator",
    "url": "https://github.com/Adeohluwa/validator",
    "method": "git",
    "tags": [
      "strings",
      "validation",
      "types"
    ],
    "description": "Functions for string validation",
    "license": "MIT",
    "web": "https://github.com/Adeohluwa/validator"
  },
  {
    "name": "simhash",
    "url": "https://github.com/bung87/simhash-nim",
    "method": "git",
    "tags": [
      "simhash",
      "algoritim"
    ],
    "description": "Nim implementation of simhash algoritim",
    "license": "MIT",
    "web": "https://github.com/bung87/simhash-nim"
  },
  {
    "name": "minhash",
    "url": "https://github.com/bung87/minhash",
    "method": "git",
    "tags": [
      "minhash",
      "algoritim"
    ],
    "description": "Nim implementation of minhash algoritim",
    "license": "MIT",
    "web": "https://github.com/bung87/minhash"
  },
  {
    "name": "fasttext",
    "url": "https://github.com/bung87/fastText",
    "method": "git",
    "tags": [
      "nlp,text",
      "process,text",
      "classification"
    ],
    "description": "fastText porting in Nim",
    "license": "MIT",
    "web": "https://github.com/bung87/fastText"
  },
  {
    "name": "woocommerce-api-nim",
    "url": "https://github.com/mrhdias/woocommerce-api-nim",
    "method": "git",
    "tags": [
      "e-commerce",
      "woocommerce",
      "rest-api",
      "wrapper"
    ],
    "description": "A Nim wrapper for the WooCommerce REST API",
    "license": "MIT",
    "web": "https://github.com/mrhdias/woocommerce-api-nim"
  },
  {
    "name": "lq",
    "url": "https://github.com/madprops/lq",
    "method": "git",
    "tags": [
      "directory",
      "file",
      "listing",
      "ls",
      "tree",
      "stats"
    ],
    "description": "Directory listing tool",
    "license": "GPL-2.0",
    "web": "https://github.com/madprops/lq"
  },
  {
    "name": "xlsx",
    "url": "https://github.com/xflywind/xlsx",
    "method": "git",
    "tags": [
      "xlsx",
      "excel",
      "reader"
    ],
    "description": "Read and parse Excel files",
    "license": "MIT",
    "web": "https://github.com/xflywind/xlsx"
  },
  {
    "name": "faker",
    "url": "https://github.com/jiro4989/faker",
    "method": "git",
    "tags": [
      "faker",
      "library",
      "cli",
      "generator",
      "fakedata"
    ],
    "description": "faker is a Nim package that generates fake data for you.",
    "license": "MIT",
    "web": "https://github.com/jiro4989/faker"
  },
  {
    "name": "gyaric",
    "url": "https://github.com/jiro4989/gyaric",
    "method": "git",
    "tags": [
      "joke",
      "library",
      "cli",
      "gyaru",
      "encoder",
      "text"
    ],
    "description": "gyaric is a module to encode/decode text to unreadable gyaru's text.",
    "license": "MIT",
    "web": "https://github.com/jiro4989/gyaric"
  },
  {
    "name": "patgraph",
    "url": "https://github.com/b3liever/patgraph",
    "method": "git",
    "tags": [
      "datastructures",
      "library"
    ],
    "description": "Graph data structure library",
    "license": "MIT",
    "web": "https://github.com/b3liever/patgraph"
  },
  {
    "name": "skbintext",
    "url": "https://github.com/skrylar/skbintext",
    "method": "git",
    "tags": [
      "hexdigest",
      "hexadecimal",
      "binary"
    ],
    "description": "Binary <-> text conversion.",
    "license": "MPL",
    "web": "https://github.com/Skrylar/skbintext"
  },
  {
    "name": "skyhash",
    "url": "https://github.com/Skrylar/skyhash",
    "method": "git",
    "tags": [
      "blake2b",
      "blake2s",
      "spookyhash"
    ],
    "description": "Collection of hash algorithms ported to Nim",
    "license": "CC0",
    "web": "https://github.com/Skrylar/skyhash"
  },
  {
    "name": "gimei",
    "url": "https://github.com/mkanenobu/nim-gimei",
    "method": "git",
    "tags": [
      "japanese",
      "library",
      "unit-testing"
    ],
    "description": "random Japanese name and address generator",
    "license": "MIT",
    "web": "https://github.com/mkanenobu/nim-gimei"
  },
  {
    "name": "envconfig",
    "url": "https://github.com/jiro4989/envconfig",
    "method": "git",
    "tags": [
      "library",
      "config",
      "environment-variables"
    ],
    "description": "envconfig provides a function to get config objects from environment variables.",
    "license": "MIT",
    "web": "https://github.com/jiro4989/envconfig"
  },
  {
    "name": "cache",
    "url": "https://github.com/planety/cached",
    "method": "git",
    "tags": [
      "cache"
    ],
    "description": "A cache library.",
    "license": "MIT",
    "web": "https://github.com/planety/cached"
  },
  {
    "name": "basedOn",
    "url": "https://github.com/KaceCottam/basedOn",
    "method": "git",
    "tags": [
      "nim",
      "object-oriented",
      "tuple",
      "object",
      "functional",
      "syntax",
      "macro",
      "nimble",
      "package"
    ],
    "description": "A library for cleanly creating an object or tuple based on another object or tuple",
    "license": "MIT",
    "web": "https://github.com/KaceCottam/basedOn"
  },
  {
    "name": "onedrive",
    "url": "https://github.com/ThomasTJdev/nim_onedrive",
    "method": "git",
    "tags": [
      "onedrive",
      "cloud"
    ],
    "description": "Get information on files and folders in OneDrive",
    "license": "MIT",
    "web": "https://github.com/ThomasTJdev/nim_onedrive"
  },
  {
    "name": "webdavclient",
    "url": "https://github.com/beshrkayali/webdavclient",
    "method": "git",
    "tags": [
      "webdav",
      "library",
      "async"
    ],
    "description": "WebDAV Client for Nim",
    "license": "MIT",
    "web": "https://github.com/beshrkayali/webdavclient"
  },
  {
    "name": "bcra",
    "url": "https://github.com/juancarlospaco/nim-bcra",
    "method": "git",
    "tags": [
      "argentina",
      "bank",
      "api"
    ],
    "description": "Central Bank of Argentina Gov API Client with debtor corporations info",
    "license": "MIT",
    "web": "https://github.com/juancarlospaco/nim-bcra"
  },
  {
    "name": "socks",
    "url": "https://github.com/FedericoCeratto/nim-socks5",
    "method": "git",
    "tags": [
      "socks",
      "library",
      "networking",
      "socks5"
    ],
    "description": "Socks5 client and server library",
    "license": "MPLv2",
    "web": "https://github.com/FedericoCeratto/nim-socks5"
  },
  {
    "name": "metar",
    "url": "https://github.com/flenniken/metar",
    "method": "git",
    "tags": [
      "metadata",
      "image",
      "python",
      "cli",
      "terminal",
      "library"
    ],
    "description": "Read metadata from jpeg and tiff images.",
    "license": "MIT",
    "web": "https://github.com/flenniken/metar"
  },
  {
    "name": "smnar",
    "url": "https://github.com/juancarlospaco/nim-smnar",
    "method": "git",
    "tags": [
      "argentina",
      "weather",
      "api"
    ],
    "description": "Servicio Meteorologico Nacional Argentina API Client",
    "license": "MIT",
    "web": "https://github.com/juancarlospaco/nim-smnar"
  },
  {
    "name": "saya",
    "alias": "shizuka",
    "url": "https://github.com/Ethosa/saya_nim",
    "method": "git",
    "tags": [
      "abandoned"
    ],
    "description": "Nim framework for VK",
    "license": "LGPLv3",
    "web": "https://github.com/Ethosa/saya_nim"
  },
  {
    "name": "phoon",
    "url": "https://github.com/ducdetronquito/phoon",
    "method": "git",
    "tags": [
      "web",
      "framework",
      "http"
    ],
    "description": "A web framework inspired by ExpressJS 🐇⚡",
    "license": "Public Domain",
    "web": "https://github.com/ducdetronquito/phoon"
  },
  {
    "name": "choosenim",
    "url": "https://github.com/dom96/choosenim",
    "method": "git",
    "tags": [
      "install",
      "multiple",
      "multiplexer",
      "pyenv",
      "rustup",
      "toolchain"
    ],
    "description": "The Nim toolchain installer.",
    "license": "MIT",
    "web": "https://github.com/dom96/choosenim"
  },
  {
    "name": "nimlist",
    "url": "https://github.com/flenniken/nimlist",
    "method": "git",
    "tags": [
      "cli",
      "terminal",
      "html"
    ],
    "description": "View nim packages in your browser.",
    "license": "MIT",
    "web": "https://github.com/flenniken/nimlist"
  },
  {
    "name": "grim",
    "url": "https://github.com/ebran/grim",
    "method": "git",
    "tags": [
      "graph",
      "data",
      "library"
    ],
    "description": "Graphs in nim!",
    "license": "MIT",
    "web": "https://github.com/ebran/grim"
  },
  {
    "name": "retranslator",
    "url": "https://github.com/linksplatform/RegularExpressions.Transformer",
    "method": "git",
    "tags": [
      "regular",
      "expressions",
      "transformer"
    ],
    "description": "Transformer",
    "license": "LGPLv3",
    "web": "https://github.com/linksplatform/RegularExpressions.Transformer"
  },
  {
    "name": "barcode",
    "url": "https://github.com/bunkford/barcode",
    "method": "git",
    "tags": [
      "barcode"
    ],
    "description": "Nim barcode library",
    "license": "MIT",
    "web": "https://github.com/bunkford/barcode",
    "doc": "https://bunkford.github.io/barcode/barcode.html"
  },
  {
    "name": "quickjwt",
    "url": "https://github.com/treeform/quickjwt",
    "method": "git",
    "tags": [
      "crypto",
      "hash"
    ],
    "description": "JSON Web Tokens for Nim",
    "license": "MIT",
    "web": "https://github.com/treeform/quickjwt"
  },
  {
    "name": "staticglfw",
    "url": "https://github.com/treeform/staticglfw",
    "method": "git",
    "tags": [
      "glfw",
      "opengl",
      "windowing",
      "game"
    ],
    "description": "Static GLFW for nim",
    "license": "MIT",
    "web": "https://github.com/treeform/staticglfw"
  },
  {
    "name": "pg_util",
    "url": "https://github.com/hiteshjasani/nim-pg-util.git",
    "method": "git",
    "tags": [
      "postgresql",
      "postgres",
      "pg"
    ],
    "description": "Postgres utility functions",
    "license": "MIT",
    "web": "https://github.com/hiteshjasani/nim-pg-util"
  },
  {
    "name": "googleapi",
    "url": "https://github.com/treeform/googleapi",
    "method": "git",
    "tags": [
      "jwt",
      "google"
    ],
    "description": "Google API for nim",
    "license": "MIT",
    "web": "https://github.com/treeform/googleapi"
  },
  {
    "name": "fidget",
    "url": "https://github.com/treeform/fidget",
    "method": "git",
    "tags": [
      "ui",
      "glfw",
      "opengl",
      "js",
      "android",
      "ios"
    ],
    "description": "Figma based UI library for nim, with HTML and OpenGL backends.",
    "license": "MIT",
    "web": "https://github.com/treeform/fidget"
  },
  {
    "name": "allographer",
    "url": "https://github.com/itsumura-h/nim-allographer",
    "method": "git",
    "tags": [
      "database",
      "sqlite",
      "mysql",
      "postgres",
      "rdb",
      "query_builder",
      "orm"
    ],
    "description": "A Nim query builder library inspired by Laravel/PHP and Orator/Python",
    "license": "MIT",
    "web": "https://github.com/itsumura-h/nim-allographer"
  },
  {
    "name": "euphony",
    "url": "https://github.com/treeform/euphony",
    "method": "git",
    "tags": [
      "sound",
      "OpenAL"
    ],
    "description": "A 3d sound API for nim.",
    "license": "MIT",
    "web": "https://github.com/treeform/euphony"
  },
  {
    "name": "steamworks",
    "url": "https://github.com/treeform/steamworks",
    "method": "git",
    "tags": [
      "steamworks",
      "game"
    ],
    "description": "Steamworks SDK API for shipping games on Steam.",
    "license": "MIT",
    "web": "https://github.com/treeform/steamworks"
  },
  {
    "name": "sysinfo",
    "url": "https://github.com/treeform/sysinfo",
    "method": "git",
    "tags": [
      "system",
      "cpu",
      "gpu",
      "net"
    ],
    "description": "Cross platform system information.",
    "license": "MIT",
    "web": "https://github.com/treeform/sysinfo"
  },
  {
    "name": "ptest",
    "url": "https://github.com/treeform/ptest",
    "method": "git",
    "tags": [
      "tests",
      "unit-testing",
      "integration-testing"
    ],
    "description": "Print-testing for nim.",
    "license": "MIT",
    "web": "https://github.com/treeform/ptest"
  },
  {
    "name": "oaitools",
    "url": "https://github.com/markpbaggett/oaitools.nim",
    "method": "git",
    "tags": [
      "metadata",
      "harvester",
      "oai-pmh"
    ],
    "description": "A high-level OAI-PMH library.",
    "license": "GPL-3.0",
    "doc": "https://markpbaggett.github.io/oaitools.nim/",
    "web": "https://github.com/markpbaggett/oaitools.nim"
  },
  {
    "name": "pych",
    "url": "https://github.com/rburmorrison/pych",
    "method": "git",
    "tags": [
      "python",
      "monitor"
    ],
    "description": "A tool that watches Python files and re-runs them on change.",
    "license": "MIT",
    "web": "https://github.com/rburmorrison/pych"
  },
  {
    "name": "adb",
    "url": "https://github.com/Yardanico/nim-adb",
    "method": "git",
    "tags": [
      "adb",
      "protocol",
      "android"
    ],
    "description": "ADB protocol implementation in Nim",
    "license": "MIT",
    "web": "https://github.com/Yardanico/nim-adb"
  },
  {
    "name": "z3nim",
    "url": "https://github.com/Double-oxygeN/z3nim",
    "method": "git",
    "tags": [
      "z3",
      "smt",
      "wrapper",
      "library"
    ],
    "description": "Z3 binding for Nim",
    "license": "MIT",
    "web": "https://github.com/Double-oxygeN/z3nim"
  },
  {
    "name": "wave",
    "url": "https://github.com/jiro4989/wave",
    "method": "git",
    "tags": [
      "library",
      "sound",
      "media",
      "parser",
      "wave"
    ],
    "description": "wave is a tiny WAV sound module",
    "license": "MIT",
    "web": "https://github.com/jiro4989/wave"
  },
  {
    "name": "kslog",
    "url": "https://github.com/c-blake/kslog.git",
    "method": "git",
    "tags": [
      "command-line",
      "logging",
      "syslog",
      "syslogd",
      "klogd"
    ],
    "description": "Minimalistic Kernel-Syslogd For Linux in Nim",
    "license": "MIT",
    "web": "https://github.com/c-blake/kslog"
  },
  {
    "name": "nregex",
    "url": "https://github.com/nitely/nregex",
    "method": "git",
    "tags": [
      "regex"
    ],
    "description": "A DFA based regex engine",
    "license": "MIT",
    "web": "https://github.com/nitely/nregex"
  },
  {
    "name": "delight",
    "url": "https://github.com/liquid600pgm/delight",
    "method": "git",
    "tags": [
      "raycasting",
      "math",
      "light",
      "library"
    ],
    "description": "Engine-agnostic library for computing 2D raycasted lights",
    "license": "MIT",
    "web": "https://github.com/liquid600pgm/delight"
  },
  {
    "name": "nimsuite",
    "url": "https://github.com/c6h4clch3/NimSuite",
    "method": "git",
    "tags": [
      "unittest"
    ],
    "description": "a simple test framework for nim.",
    "license": "MIT",
    "web": "https://github.com/c6h4clch3/NimSuite"
  },
  {
    "name": "prologue",
    "url": "https://github.com/planety/Prologue",
    "method": "git",
    "tags": [
      "web",
      "prologue",
      "starlight",
      "jester"
    ],
    "description": "Another micro web framework.",
    "license": "MIT",
    "web": "https://github.com/planety/Prologue"
  },
  {
    "name": "mort",
    "url": "https://github.com/jyapayne/mort",
    "method": "git",
    "tags": [
      "macro",
      "library",
      "deadcode",
      "dead",
      "code"
    ],
    "description": "A dead code locator for Nim",
    "license": "MIT",
    "web": "https://github.com/jyapayne/mort"
  },
  {
    "name": "gungnir",
    "url": "https://github.com/planety/gungnir",
    "method": "git",
    "tags": [
      "web",
      "starlight",
      "prologue",
      "signing",
      "Cryptographic"
    ],
    "description": "Cryptographic signing for Nim.",
    "license": "BSD-3-Clause",
    "web": "https://github.com/planety/gungnir"
  },
  {
    "name": "segmentation",
    "url": "https://github.com/nitely/nim-segmentation",
    "method": "git",
    "tags": [
      "unicode",
      "text-segmentation"
    ],
    "description": "Unicode text segmentation tr29",
    "license": "MIT",
    "web": "https://github.com/nitely/nim-segmentation"
  },
  {
    "name": "anonimongo",
    "url": "https://github.com/mashingan/anonimongo",
    "method": "git",
    "tags": [
      "mongo",
      "mongodb",
      "driver",
      "pure",
      "library",
      "bson"
    ],
    "description": "ANOther pure NIm MONGO driver.",
    "license": "MIT",
    "web": "https://mashingan.github.io/anonimongo/src/htmldocs/anonimongo.html"
  },
  {
    "name": "paranim",
    "url": "https://github.com/paranim/paranim",
    "method": "git",
    "tags": [
      "games",
      "opengl"
    ],
    "description": "A game library",
    "license": "Public Domain"
  },
  {
    "name": "pararules",
    "url": "https://github.com/paranim/pararules",
    "method": "git",
    "tags": [
      "rules",
      "rete"
    ],
    "description": "A rules engine",
    "license": "Public Domain"
  },
  {
    "name": "paratext",
    "url": "https://github.com/paranim/paratext",
    "method": "git",
    "tags": [
      "text",
      "opengl"
    ],
    "description": "A library for rendering text with paranim",
    "license": "Public Domain"
  },
  {
    "name": "pvim",
    "url": "https://github.com/paranim/pvim",
    "method": "git",
    "tags": [
      "editor",
      "vim"
    ],
    "description": "A vim-based editor",
    "license": "Public Domain"
  },
  {
    "name": "sqlite3_abi",
    "url": "https://github.com/arnetheduck/nim-sqlite3-abi",
    "method": "git",
    "tags": [
      "sqlite",
      "sqlite3",
      "database"
    ],
    "description": "A wrapper for SQLite",
    "license": "Apache License 2.0 or MIT",
    "web": "https://github.com/arnetheduck/nim-sqlite3-abi"
  },
  {
    "name": "anime",
    "url": "https://github.com/ethosa/anime",
    "method": "git",
    "tags": [
      "tracemoe",
      "framework"
    ],
    "description": "The Nim wrapper for tracemoe.",
    "license": "AGPLv3",
    "web": "https://github.com/ethosa/anime"
  },
  {
    "name": "shizuka",
    "url": "https://github.com/ethosa/shizuka",
    "method": "git",
    "tags": [
      "vk",
      "api",
      "framework"
    ],
    "description": "The Nim framework for VK API.",
    "license": "AGPLv3",
    "web": "https://github.com/ethosa/shizuka"
  },
  {
    "name": "qr",
    "url": "https://github.com/ThomasTJdev/nim_qr",
    "method": "git",
    "tags": [
      "qr",
      "qrcode",
      "svg"
    ],
    "description": "Create SVG-files with QR-codes from strings.",
    "license": "MIT",
    "web": "https://github.com/ThomasTJdev/nim_qr"
  },
  {
    "name": "uri3",
    "url": "https://github.com/zendbit/nim.uri3",
    "method": "git",
    "tags": [
      "uri",
      "url",
      "library"
    ],
    "description": "nim.uri3 is a Nim module that provides improved way for working with URIs. It is based on the uri module in the Nim standard library and fork from nim-uri2",
    "license": "MIT",
    "web": "https://github.com/zendbit/nim.uri3"
  },
  {
    "name": "triplets",
    "url": "https://github.com/linksplatform/Data.Triplets",
    "method": "git",
    "tags": [
      "triplets",
      "database",
      "C",
      "bindings"
    ],
    "description": "The Nim bindings for linksplatform/Data.Triplets.Kernel.",
    "license": "AGPLv3",
    "web": "https://github.com/linksplatform/Data.Triplets"
  },
  {
    "name": "badgemaker",
    "url": "https://github.com/ethosa/badgemaker",
    "method": "git",
    "tags": [
      "badge",
      "badge-generator",
      "tool"
    ],
    "description": "The Nim badgemaker tool.",
    "license": "AGPLv3",
    "web": "https://github.com/ethosa/badgemaker"
  },
  {
    "name": "osdialog",
    "url": "https://github.com/johnnovak/nim-osdialog",
    "method": "git",
    "tags": [
      "ui,",
      "gui,",
      "dialog,",
      "wrapper,",
      "cross-platform,",
      "windows,",
      "mac,",
      "osx,",
      "linux,",
      "gtk,",
      "gtk2,",
      "gtk3,",
      "zenity,",
      "file"
    ],
    "description": "Nim wrapper for the osdialog library",
    "license": "WTFPL",
    "web": "https://github.com/johnnovak/nim-osdialog"
  },
  {
    "name": "kview",
    "url": "https://github.com/planety/kview",
    "method": "git",
    "tags": [
      "prologue",
      "starlight",
      "karax",
      "web"
    ],
    "description": "For karax html preview.",
    "license": "BSD-3-Clause",
    "web": "https://github.com/planety/kview"
  },
  {
    "name": "loki",
    "url": "https://github.com/beshrkayali/loki",
    "method": "git",
    "tags": [
      "cmd",
      "shell",
      "cli",
      "interpreter"
    ],
    "description": "A small library for writing cli programs in Nim.",
    "license": "Zlib",
    "web": "https://github.com/beshrkayali/loki"
  },
  {
    "name": "yukiko",
    "url": "https://github.com/ethosa/yukiko",
    "method": "git",
    "tags": [
      "gui",
      "async",
      "framework",
      "sdl2"
    ],
    "description": "The Nim GUI asynchronous framework based on SDL2.",
    "license": "AGPLv3",
    "web": "https://github.com/ethosa/yukiko"
  },
  {
    "name": "luhny",
    "url": "https://github.com/sigmapie8/luhny",
    "method": "git",
    "tags": [
      "library",
      "algorithm"
    ],
    "description": "Luhn's Algorithm implementation in Nim",
    "license": "MIT",
    "web": "https://github.com/sigmapie8/luhny"
  },
  {
    "name": "nimwebp",
    "url": "https://github.com/tormund/nimwebp",
    "method": "git",
    "tags": [
      "webp",
      "encoder",
      "decoder"
    ],
    "description": "Webp encoder and decoder bindings for Nim",
    "license": "MIT",
    "web": "https://github.com/tormund/nimwebp"
  },
  {
    "name": "svgo",
    "url": "https://github.com/jiro4989/svgo",
    "method": "git",
    "tags": [
      "svg",
      "cli",
      "awk",
      "jo",
      "shell"
    ],
    "description": "SVG output from a shell.",
    "license": "MIT",
    "web": "https://github.com/jiro4989/svgo"
  },
  {
    "name": "winserial",
    "url": "https://github.com/bunkford/winserial",
    "method": "git",
    "tags": [
      "windows",
      "serial"
    ],
    "description": "Serial library for Windows.",
    "license": "MIT",
    "web": "https://github.com/bunkford/winserial",
    "doc": "https://bunkford.github.io/winserial/winserial.html"
  },
  {
    "name": "nimbler",
    "url": "https://github.com/paul-nameless/nimbler",
    "method": "git",
    "tags": [
      "web",
      "http",
      "rest",
      "api",
      "library"
    ],
    "description": "A library to help you write rest APIs",
    "license": "MIT",
    "web": "https://github.com/paul-nameless/nimbler"
  },
  {
    "name": "plugins",
    "url": "https://github.com/genotrance/plugins",
    "method": "git",
    "tags": [
      "plugin",
      "shared"
    ],
    "description": "Plugin system for Nim",
    "license": "MIT",
    "web": "https://github.com/genotrance/plugins"
  },
  {
    "name": "libfswatch",
    "url": "https://github.com/paul-nameless/nim-fswatch",
    "method": "git",
    "tags": [
      "fswatch",
      "libfswatch",
      "inotify",
      "fs"
    ],
    "description": "Nim binding to libfswatch",
    "license": "MIT",
    "web": "https://github.com/paul-nameless/nim-fswatch"
  },
  {
    "name": "zfcore",
    "url": "https://github.com/zendbit/nim.zfcore",
    "method": "git",
    "tags": [
      "web",
      "http",
      "framework",
      "api",
      "asynchttpserver"
    ],
    "description": "zfcore is high performance asynchttpserver and web framework for nim lang",
    "license": "BSD",
    "web": "https://github.com/zendbit/nim.zfcore"
  },
  {
    "name": "nimpress",
    "url": "https://github.com/mpinese/nimpress",
    "method": "git",
    "tags": [
      "dna",
      "genetics",
      "genomics",
      "gwas",
      "polygenic",
      "risk",
      "vcf"
    ],
    "description": "Fast and simple calculation of polygenic scores",
    "license": "MIT",
    "web": "https://github.com/mpinese/nimpress/"
  },
  {
    "name": "weightedgraph",
    "url": "https://github.com/AzamShafiul/weighted_graph",
    "method": "git",
    "tags": [
      "graph",
      "weighted",
      "weighted_graph",
      "adjacency list"
    ],
    "description": "Graph With Weight Libary",
    "license": "MIT",
    "web": "https://github.com/AzamShafiul/weighted_graph"
  },
  {
    "name": "norman",
    "url": "https://github.com/moigagoo/norman",
    "method": "git",
    "tags": [
      "orm",
      "migration",
      "norm",
      "sqlite",
      "postgres"
    ],
    "description": "Migration manager for Norm.",
    "license": "MIT",
    "web": "https://github.com/moigagoo/norman"
  },
  {
    "name": "nimfm",
    "url": "https://github.com/neonnnnn/nimfm",
    "method": "git",
    "tags": [
      "machine-learning",
      "factorization-machine"
    ],
    "description": "A library for factorization machines in Nim.",
    "license": "MIT",
    "web": "https://github.com/neonnnnn/nimfm"
  },
  {
    "name": "zfblast",
    "url": "https://github.com/zendbit/nim.zfblast",
    "method": "git",
    "tags": [
      "web",
      "http",
      "server",
      "asynchttpserver"
    ],
    "description": "High performance http server (https://tools.ietf.org/html/rfc2616) with persistent connection for nim language.",
    "license": "BSD",
    "web": "https://github.com/zendbit/nim.zfblast"
  },
  {
    "name": "paravim",
    "url": "https://github.com/paranim/paravim",
    "method": "git",
    "tags": [
      "editor",
      "games"
    ],
    "description": "An embedded text editor for paranim games",
    "license": "Public Domain"
  },
  {
    "name": "akane",
    "url": "https://github.com/ethosa/akane",
    "method": "git",
    "tags": [
      "async",
      "web",
      "framework"
    ],
    "description": "The Nim asynchronous web framework.",
    "license": "MIT",
    "web": "https://github.com/ethosa/akane"
  },
  {
    "name": "roots",
    "url": "https://github.com/BarrOff/roots",
    "method": "git",
    "tags": [
      "math",
      "numerical",
      "scientific",
      "root"
    ],
    "description": "Root finding functions for Nim",
    "license": "MIT",
    "web": "https://github.com/BarrOff/roots"
  },
  {
    "name": "nmqtt",
    "url": "https://github.com/zevv/nmqtt",
    "method": "git",
    "tags": [
      "MQTT",
      "IoT",
      "MQTT3"
    ],
    "description": "Native MQTT client library",
    "license": "MIT",
    "web": "https://github.com/zevv/nmqtt"
  },
  {
    "name": "sss",
    "url": "https://github.com/markspanbroek/sss.nim",
    "method": "git",
    "tags": [
      "shamir",
      "secret",
      "sharing"
    ],
    "description": "Shamir secret sharing",
    "license": "MIT",
    "web": "https://github.com/markspanbroek/sss.nim"
  },
  {
    "name": "testify",
    "url": "https://github.com/sealmove/testify",
    "method": "git",
    "tags": [
      "testing"
    ],
    "description": "File-based unit testing system",
    "license": "MIT",
    "web": "https://github.com/sealmove/testify"
  },
  {
    "name": "libarchibi",
    "url": "https://github.com/juancarlospaco/libarchibi",
    "method": "git",
    "tags": [
      "zip",
      "libarchive"
    ],
    "description": "Libarchive at compile-time, Libarchive Chibi Edition",
    "license": "MIT",
    "web": "https://github.com/juancarlospaco/libarchibi"
  },
  {
    "name": "mnemonic",
    "url": "https://github.com/markspanbroek/mnemonic",
    "method": "git",
    "tags": [
      "mnemonic",
      "bip-39"
    ],
    "description": "Create memorable sentences from byte sequences.",
    "license": "MIT",
    "web": "https://github.com/markspanbroek/mnemonic"
  },
  {
    "name": "eloverblik",
    "url": "https://github.com/ThomasTJdev/nim_eloverblik_api",
    "method": "git",
    "tags": [
      "api",
      "elforbrug",
      "eloverblik"
    ],
    "description": "API for www.eloverblik.dk",
    "license": "MIT",
    "web": "https://github.com/ThomasTJdev/nim_eloverblik_api"
  },
  {
    "name": "nimbug",
    "url": "https://github.com/juancarlospaco/nimbug",
    "method": "git",
    "tags": [
      "bug"
    ],
    "description": "Nim Semi-Auto Bug Report Tool",
    "license": "MIT",
    "web": "https://github.com/juancarlospaco/nimbug"
  },
  {
    "name": "nordnet",
    "url": "https://github.com/ThomasTJdev/nim_nordnet_api",
    "method": "git",
    "tags": [
      "nordnet",
      "stocks",
      "scrape"
    ],
    "description": "Scraping API for www.nordnet.dk ready to integrate with Home Assistant (Hassio)",
    "license": "MIT",
    "web": "https://github.com/ThomasTJdev/nim_nordnet_api"
  },
  {
    "name": "pomTimer",
    "url": "https://github.com/MnlPhlp/pomTimer",
    "method": "git",
    "tags": [
      "timer",
      "pomodoro",
      "pomodoro-technique",
      "pomodoro-timer",
      "cli",
      "pomodoro-cli"
    ],
    "description": "A simple pomodoro timer for the comandline with cli-output and notifications.",
    "license": "MIT",
    "web": "https://github.com/MnlPhlp/pomTimer"
  },
  {
    "name": "alut",
    "url": "https://github.com/rmt/alut",
    "method": "git",
    "tags": [
      "alut",
      "openal",
      "audio",
      "sound"
    ],
    "description": "OpenAL Utility Toolkit (ALUT)",
    "license": "LGPL-2.1",
    "web": "https://github.com/rmt/alut"
  },
  {
    "name": "rena",
    "url": "https://github.com/jiro4989/rena",
    "method": "git",
    "tags": [
      "cli",
      "command",
      "rename"
    ],
    "description": "rena is a tiny fire/directory renaming command.",
    "license": "MIT",
    "web": "https://github.com/jiro4989/rena"
  },
  {
    "name": "libvlc",
    "url": "https://github.com/Yardanico/nim-libvlc",
    "method": "git",
    "tags": [
      "vlc",
      "libvlc",
      "music",
      "video",
      "audio",
      "media",
      "wrapper"
    ],
    "description": "libvlc bindings for Nim",
    "license": "MIT",
    "web": "https://github.com/Yardanico/nim-libvlc"
  },
  {
    "name": "nimcoon",
    "url": "https://njoseph.me/gitweb/nimcoon.git",
    "method": "git",
    "tags": [
      "cli",
      "youtube",
      "streaming",
      "downloader",
      "magnet"
    ],
    "description": "A command-line YouTube player and more",
    "license": "GPL-3.0",
    "web": "https://gitlab.com/njoseph/nimcoon"
  },
  {
    "name": "nimage",
    "url": "https://github.com/ethosa/nimage",
    "method": "git",
    "tags": [
      "image"
    ],
    "description": "The image management library written in Nim.",
    "license": "MIT",
    "web": "https://github.com/ethosa/nimage"
  },
  {
    "name": "adix",
    "url": "https://github.com/c-blake/adix",
    "method": "git",
    "tags": [
      "library",
      "dictionary",
      "hash tables",
      "data structures",
      "hash",
      "compact",
      "Fenwick tree",
      "BIST",
      "binary trees",
      "B-Tree"
    ],
    "description": "An Adaptive Index Library For Nim",
    "license": "MIT",
    "web": "https://github.com/c-blake/adix"
  },
  {
<<<<<<< HEAD
    "name": "origin",
    "url": "https://github.com/mfiano/origin.nim",
    "method": "git",
    "tags": [
      "math"
    ],
    "description": "A graphics math library",
    "license": "MIT"
=======
    "name": "nimoji",
    "url": "https://github.com/pietroppeter/nimoji",
    "method": "git",
    "tags": [
      "emoji",
      "library",
      "binary"
    ],
    "description": "🍕🍺 emoji support for Nim 👑 and the world 🌍",
    "license": "MIT",
    "web": "https://github.com/pietroppeter/nimoji"
>>>>>>> 0d11b7a5
  }
]<|MERGE_RESOLUTION|>--- conflicted
+++ resolved
@@ -17210,27 +17210,31 @@
     "web": "https://github.com/c-blake/adix"
   },
   {
-<<<<<<< HEAD
+    "name": "nimoji",
+    "url": "https://github.com/pietroppeter/nimoji",
+    "method": "git",
+    "tags": [
+      "emoji",
+      "library",
+      "binary"
+    ],
+    "description": "🍕🍺 emoji support for Nim 👑 and the world 🌍",
+    "license": "MIT",
+    "web": "https://github.com/pietroppeter/nimoji"
+  },
+  {
     "name": "origin",
     "url": "https://github.com/mfiano/origin.nim",
     "method": "git",
     "tags": [
-      "math"
+      "gamedev",
+      "library",
+      "math",
+      "matrix",
+      "vector"
     ],
     "description": "A graphics math library",
-    "license": "MIT"
-=======
-    "name": "nimoji",
-    "url": "https://github.com/pietroppeter/nimoji",
-    "method": "git",
-    "tags": [
-      "emoji",
-      "library",
-      "binary"
-    ],
-    "description": "🍕🍺 emoji support for Nim 👑 and the world 🌍",
-    "license": "MIT",
-    "web": "https://github.com/pietroppeter/nimoji"
->>>>>>> 0d11b7a5
+    "license": "MIT",
+    "web": "https://github.com/mfiano/origin"
   }
 ]