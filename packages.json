[
  {
    "name": "nimrun",
    "url": "https://github.com/lee-b/nimrun",
    "method": "git",
    "tags": [
      "shebang",
      "unix",
      "linux",
      "bsd",
      "mac",
      "shell",
      "script",
      "nimble",
      "nimcr",
      "compile",
      "run",
      "standalone"
    ],
    "description": "Shebang frontend for running nim code as scripts. Does not require .nim extensions.",
    "license": "MIT",
    "web": "https://github.com/lee-b/nimrun"
  },
  {
    "name": "sequtils2",
    "url": "https://github.com/Michedev/sequtils2",
    "method": "git",
    "tags": [
      "library",
      "sequence",
      "string",
      "openArray",
      "functional"
    ],
    "description": "Additional functions for sequences that are not present in sequtils",
    "license": "MIT",
    "web": "http://htmlpreview.github.io/?https://github.com/Michedev/sequtils2/blob/master/sequtils2.html"
  },
  {
    "name": "github_api",
    "url": "https://github.com/watzon/github-api-nim",
    "method": "git",
    "tags": [
      "library",
      "api",
      "github",
      "client"
    ],
    "description": "Nim wrapper for the GitHub API",
    "license": "WTFPL",
    "web": "https://github.com/watzon/github-api-nim"
  },
  {
    "name": "extensions",
    "url": "https://github.com/jyapayne/nim-extensions",
    "method": "git",
    "tags": [
      "library",
      "extensions",
      "addons"
    ],
    "description": "A library that will add useful tools to Nim's arsenal.",
    "license": "MIT",
    "web": "https://github.com/jyapayne/nim-extensions"
  },
  {
    "name": "nimates",
    "url": "https://github.com/jamesalbert/nimates",
    "method": "git",
    "tags": [
      "library",
      "postmates",
      "delivery"
    ],
    "description": "Client library for the Postmates API",
    "license": "Apache",
    "web": "https://github.com/jamesalbert/nimates"
  },
  {
    "name": "discordnim",
    "url": "https://github.com/Krognol/discordnim",
    "method": "git",
    "tags": [
      "library",
      "discord"
    ],
    "description": "Discord library for Nim",
    "license": "MIT",
    "web": "https://github.com/Krognol/discordnim"
  },
  {
    "name": "argument_parser",
    "url": "https://github.com/Xe/argument_parser/",
    "method": "git",
    "tags": [
      "library",
      "commandline",
      "arguments",
      "switches",
      "parsing"
    ],
    "description": "Provides a complex commandline parser",
    "license": "MIT",
    "web": "https://github.com/Xe/argument_parser"
  },
  {
    "name": "genieos",
    "url": "https://github.com/Araq/genieos/",
    "method": "git",
    "tags": [
      "library",
      "commandline",
      "sound",
      "recycle",
      "os"
    ],
    "description": "Too awesome procs to be included in nimrod.os module",
    "license": "MIT",
    "web": "http://github.com/Araq/genieos/"
  },
  {
    "name": "jester",
    "url": "https://github.com/dom96/jester/",
    "method": "git",
    "tags": [
      "web",
      "http",
      "framework",
      "dsl"
    ],
    "description": "A sinatra-like web framework for Nim.",
    "license": "MIT",
    "web": "https://github.com/dom96/jester"
  },
  {
    "name": "templates",
    "url": "https://github.com/onionhammer/nim-templates.git",
    "method": "git",
    "tags": [
      "web",
      "html",
      "template"
    ],
    "description": "A simple string templating library for Nim.",
    "license": "BSD",
    "web": "https://github.com/onionhammer/nim-templates"
  },
  {
    "name": "murmur",
    "url": "https://github.com/olahol/nimrod-murmur/",
    "method": "git",
    "tags": [
      "hash",
      "murmur"
    ],
    "description": "MurmurHash in pure Nim.",
    "license": "MIT",
    "web": "https://github.com/olahol/nimrod-murmur"
  },
  {
    "name": "libtcod_nim",
    "url": "https://github.com/Vladar4/libtcod_nim/",
    "method": "git",
    "tags": [
      "roguelike",
      "game",
      "library",
      "engine",
      "sdl",
      "opengl",
      "glsl"
    ],
    "description": "Wrapper of the libtcod library for the Nim language.",
    "license": "zlib",
    "web": "https://github.com/Vladar4/libtcod_nim"
  },
  {
    "name": "nimgame",
    "url": "https://github.com/Vladar4/nimgame/",
    "method": "git",
    "tags": [
      "deprecated",
      "game",
      "engine",
      "sdl"
    ],
    "description": "A simple 2D game engine for Nim language. Deprecated, use nimgame2 instead.",
    "license": "MIT",
    "web": "https://github.com/Vladar4/nimgame"
  },
  {
    "name": "nimgame2",
    "url": "https://github.com/Vladar4/nimgame2/",
    "method": "git",
    "tags": [
      "game",
      "engine",
      "sdl",
      "sdl2"
    ],
    "description": "A simple 2D game engine for Nim language.",
    "license": "MIT",
    "web": "https://github.com/Vladar4/nimgame2"
  },
  {
    "name": "sfml",
    "url": "https://github.com/fowlmouth/nimrod-sfml/",
    "method": "git",
    "tags": [
      "game",
      "library",
      "opengl"
    ],
    "description": "High level OpenGL-based Game Library",
    "license": "MIT",
    "web": "https://github.com/fowlmouth/nimrod-sfml"
  },
  {
    "name": "enet",
    "url": "https://github.com/fowlmouth/nimrod-enet/",
    "method": "git",
    "tags": [
      "game",
      "networking",
      "udp"
    ],
    "description": "Wrapper for ENet UDP networking library",
    "license": "MIT",
    "web": "https://github.com/fowlmouth/nimrod-enet"
  },
  {
    "name": "nim-locale",
    "url": "https://github.com/Amrykid/nim-locale/",
    "method": "git",
    "tags": [
      "library",
      "locale",
      "i18n",
      "localization",
      "localisation",
      "globalization"
    ],
    "description": "A simple library for localizing Nim applications.",
    "license": "MIT",
    "web": "https://github.com/Amrykid/nim-locale"
  },
  {
    "name": "fowltek",
    "url": "https://github.com/fowlmouth/nimlibs/",
    "method": "git",
    "tags": [
      "game",
      "opengl",
      "wrappers",
      "library",
      "assorted"
    ],
    "description": "A collection of reusable modules and wrappers.",
    "license": "MIT",
    "web": "https://github.com/fowlmouth/nimlibs"
  },
  {
    "name": "nake",
    "url": "https://github.com/fowlmouth/nake/",
    "method": "git",
    "tags": [
      "build",
      "automation",
      "sortof"
    ],
    "description": "make-like for Nim. Describe your builds as tasks!",
    "license": "MIT",
    "web": "https://github.com/fowlmouth/nake"
  },
  {
    "name": "nimrod-glfw",
    "url": "https://github.com/rafaelvasco/nimrod-glfw/",
    "method": "git",
    "tags": [
      "library",
      "glfw",
      "opengl",
      "windowing",
      "game"
    ],
    "description": "Nim bindings for GLFW library.",
    "license": "MIT",
    "web": "https://github.com/rafaelvasco/nimrod-glfw"
  },
  {
    "name": "chipmunk",
    "url": "https://github.com/fowlmouth/nimrod-chipmunk/",
    "method": "git",
    "tags": [
      "library",
      "physics",
      "game"
    ],
    "description": "Bindings for Chipmunk2D 6.x physics library (for backwards compatibility)",
    "license": "MIT",
    "web": "https://github.com/fowlmouth/nimrod-chipmunk"
  },
  {
    "name": "chipmunk6",
    "url": "https://github.com/fowlmouth/nimrod-chipmunk/",
    "method": "git",
    "tags": [
      "library",
      "physics",
      "game"
    ],
    "description": "Bindings for Chipmunk2D 6.x physics library",
    "license": "MIT",
    "web": "https://github.com/fowlmouth/nimrod-chipmunk"
  },
  {
    "name": "chipmunk7_demos",
    "url": "https://github.com/matkuki/chipmunk7_demos/",
    "method": "git",
    "tags": [
      "demos",
      "physics",
      "game"
    ],
    "description": "Chipmunk7 demos for Nim",
    "license": "MIT",
    "web": "https://github.com/matkuki/chipmunk7_demos"
  },
  {
    "name": "nim-glfw",
    "alias": "glfw"
  },
  {
    "name": "glfw",
    "url": "https://github.com/ephja/nim-glfw",
    "method": "git",
    "tags": [
      "library",
      "glfw",
      "opengl",
      "windowing",
      "game"
    ],
    "description": "A high-level GLFW 3 wrapper",
    "license": "MIT",
    "web": "https://github.com/ephja/nim-glfw"
  },
  {
    "name": "nim-ao",
    "url": "https://github.com/ephja/nim-ao",
    "method": "git",
    "tags": [
      "library",
      "audio"
    ],
    "description": "A high-level libao wrapper",
    "license": "MIT",
    "web": "https://github.com/ephja/nim-ao"
  },
  {
    "name": "termbox",
    "url": "https://github.com/fowlmouth/nim-termbox",
    "method": "git",
    "tags": [
      "library",
      "terminal",
      "io"
    ],
    "description": "Termbox wrapper.",
    "license": "MIT",
    "web": "https://github.com/fowlmouth/nim-termbox"
  },
  {
    "name": "linagl",
    "url": "https://bitbucket.org/BitPuffin/linagl",
    "method": "hg",
    "tags": [
      "library",
      "opengl",
      "math",
      "game"
    ],
    "description": "OpenGL math library",
    "license": "CC0",
    "web": "https://bitbucket.org/BitPuffin/linagl"
  },
  {
    "name": "kwin",
    "url": "https://github.com/reactormonk/nim-kwin",
    "method": "git",
    "tags": [
      "library",
      "javascript",
      "kde"
    ],
    "description": "KWin JavaScript API wrapper",
    "license": "MIT",
    "web": "https://github.com/reactormonk/nim-kwin"
  },
  {
    "name": "opencv",
    "url": "https://github.com/dom96/nim-opencv",
    "method": "git",
    "tags": [
      "library",
      "wrapper",
      "opencv",
      "image",
      "processing"
    ],
    "description": "OpenCV wrapper",
    "license": "MIT",
    "web": "https://github.com/dom96/nim-opencv"
  },
  {
    "name": "nimble",
    "url": "https://github.com/nim-lang/nimble",
    "method": "git",
    "tags": [
      "app",
      "binary",
      "package",
      "manager"
    ],
    "description": "Nimble package manager",
    "license": "BSD",
    "web": "https://github.com/nim-lang/nimble"
  },
  {
    "name": "libnx",
    "url": "https://github.com/jyapayne/nim-libnx",
    "method": "git",
    "tags": [
      "switch",
      "nintendo",
      "libnx",
      "nx"
    ],
    "description": "A port of libnx to Nim",
    "license": "The Unlicense",
    "web": "https://github.com/jyapayne/nim-libnx"
  },
  {
    "name": "switch_build",
    "url": "https://github.com/jyapayne/switch-build",
    "method": "git",
    "tags": [
      "switch",
      "nintendo",
      "build",
      "builder"
    ],
    "description": "An easy way to build homebrew files for the Nintendo Switch",
    "license": "MIT",
    "web": "https://github.com/jyapayne/switch-build"
  },
  {
    "name": "aporia",
    "url": "https://github.com/nim-lang/Aporia",
    "method": "git",
    "tags": [
      "app",
      "binary",
      "ide",
      "gtk"
    ],
    "description": "A Nim IDE.",
    "license": "GPLv2",
    "web": "https://github.com/nim-lang/Aporia"
  },
  {
    "name": "c2nim",
    "url": "https://github.com/nim-lang/c2nim",
    "method": "git",
    "tags": [
      "app",
      "binary",
      "tool",
      "header",
      "C"
    ],
    "description": "c2nim is a tool to translate Ansi C code to Nim.",
    "license": "MIT",
    "web": "https://github.com/nim-lang/c2nim"
  },
  {
    "name": "pas2nim",
    "url": "https://github.com/nim-lang/pas2nim",
    "method": "git",
    "tags": [
      "app",
      "binary",
      "tool",
      "Pascal"
    ],
    "description": "pas2nim is a tool to translate Pascal code to Nim.",
    "license": "MIT",
    "web": "https://github.com/nim-lang/pas2nim"
  },
  {
    "name": "ipsumgenera",
    "url": "https://github.com/dom96/ipsumgenera",
    "method": "git",
    "tags": [
      "app",
      "binary",
      "blog",
      "static",
      "generator"
    ],
    "description": "Static blog generator ala Jekyll.",
    "license": "MIT",
    "web": "https://github.com/dom96/ipsumgenera"
  },
  {
    "name": "clibpp",
    "url": "https://github.com/onionhammer/clibpp.git",
    "method": "git",
    "tags": [
      "import",
      "C++",
      "library",
      "wrap"
    ],
    "description": "Easy way to 'Mock' C++ interface",
    "license": "MIT",
    "web": "https://github.com/onionhammer/clibpp"
  },
  {
    "name": "pastebin",
    "url": "https://github.com/achesak/nim-pastebin",
    "method": "git",
    "tags": [
      "library",
      "wrapper",
      "pastebin"
    ],
    "description": "Pastebin API wrapper",
    "license": "MIT",
    "web": "https://github.com/achesak/nim-pastebin"
  },
  {
    "name": "yahooweather",
    "url": "https://github.com/achesak/nim-yahooweather",
    "method": "git",
    "tags": [
      "library",
      "wrapper",
      "weather"
    ],
    "description": "Yahoo! Weather API wrapper",
    "license": "MIT",
    "web": "https://github.com/achesak/nim-yahooweather"
  },
  {
    "name": "noaa",
    "url": "https://github.com/achesak/nim-noaa",
    "method": "git",
    "tags": [
      "library",
      "wrapper",
      "weather"
    ],
    "description": "NOAA weather API wrapper",
    "license": "MIT",
    "web": "https://github.com/achesak/nim-noaa"
  },
  {
    "name": "rss",
    "url": "https://github.com/achesak/nim-rss",
    "method": "git",
    "tags": [
      "library",
      "rss",
      "xml",
      "syndication"
    ],
    "description": "RSS library",
    "license": "MIT",
    "web": "https://github.com/achesak/nim-rss"
  },
  {
    "name": "extmath",
    "url": "https://github.com/achesak/extmath.nim",
    "method": "git",
    "tags": [
      "library",
      "math",
      "trigonometry"
    ],
    "description": "Nim math library",
    "license": "MIT",
    "web": "https://github.com/achesak/extmath.nim"
  },
  {
    "name": "gtk2",
    "url": "https://github.com/nim-lang/gtk2",
    "method": "git",
    "tags": [
      "wrapper",
      "gui",
      "gtk"
    ],
    "description": "Wrapper for gtk2, a feature rich toolkit for creating graphical user interfaces",
    "license": "MIT",
    "web": "https://github.com/nim-lang/gtk2"
  },
  {
    "name": "cairo",
    "url": "https://github.com/nim-lang/cairo",
    "method": "git",
    "tags": [
      "wrapper"
    ],
    "description": "Wrapper for cairo, a vector graphics library with display and print output",
    "license": "MIT",
    "web": "https://github.com/nim-lang/cairo"
  },
  {
    "name": "x11",
    "url": "https://github.com/nim-lang/x11",
    "method": "git",
    "tags": [
      "wrapper"
    ],
    "description": "Wrapper for X11",
    "license": "MIT",
    "web": "https://github.com/nim-lang/x11"
  },
  {
    "name": "opengl",
    "url": "https://github.com/nim-lang/opengl",
    "method": "git",
    "tags": [
      "wrapper"
    ],
    "description": "High-level and low-level wrapper for OpenGL",
    "license": "MIT",
    "web": "https://github.com/nim-lang/opengl"
  },
  {
    "name": "lua",
    "url": "https://github.com/nim-lang/lua",
    "method": "git",
    "tags": [
      "wrapper"
    ],
    "description": "Wrapper to interface with the Lua interpreter",
    "license": "MIT",
    "web": "https://github.com/nim-lang/lua"
  },
  {
    "name": "tcl",
    "url": "https://github.com/nim-lang/tcl",
    "method": "git",
    "tags": [
      "wrapper"
    ],
    "description": "Wrapper for the TCL programming language",
    "license": "MIT",
    "web": "https://github.com/nim-lang/tcl"
  },
  {
    "name": "glm",
    "url": "https://github.com/stavenko/nim-glm",
    "method": "git",
    "tags": [
      "opengl",
      "math",
      "matrix",
      "vector",
      "glsl"
    ],
    "description": "Port of c++ glm library with shader-like syntax",
    "license": "MIT",
    "web": "https://github.com/stavenko/nim-glm"
  },
  {
    "name": "python",
    "url": "https://github.com/nim-lang/python",
    "method": "git",
    "tags": [
      "wrapper"
    ],
    "description": "Wrapper to interface with Python interpreter",
    "license": "MIT",
    "web": "https://github.com/nim-lang/python"
  },
  {
    "name": "NimBorg",
    "url": "https://github.com/micklat/NimBorg",
    "method": "git",
    "tags": [
      "wrapper"
    ],
    "description": "High-level and low-level interfaces to python and lua",
    "license": "MIT",
    "web": "https://github.com/micklat/NimBorg"
  },
  {
    "name": "sha1",
    "url": "https://github.com/onionhammer/sha1",
    "method": "git",
    "tags": [
      "port",
      "hash",
      "sha1"
    ],
    "description": "SHA-1 produces a 160-bit (20-byte) hash value from arbitrary input",
    "license": "BSD"
  },
  {
    "name": "dropbox_filename_sanitizer",
    "url": "https://github.com/Araq/dropbox_filename_sanitizer/",
    "method": "git",
    "tags": [
      "dropbox"
    ],
    "description": "Tool to clean up filenames shared on Dropbox",
    "license": "MIT",
    "web": "https://github.com/Araq/dropbox_filename_sanitizer/"
  },
  {
    "name": "csv",
    "url": "https://github.com/achesak/nim-csv",
    "method": "git",
    "tags": [
      "csv",
      "parsing",
      "stringify",
      "library"
    ],
    "description": "Library for parsing, stringifying, reading, and writing CSV (comma separated value) files",
    "license": "MIT",
    "web": "https://github.com/achesak/nim-csv"
  },
  {
    "name": "geonames",
    "url": "https://github.com/achesak/nim-geonames",
    "method": "git",
    "tags": [
      "library",
      "wrapper",
      "geography"
    ],
    "description": "GeoNames API wrapper",
    "license": "MIT",
    "web": "https://github.com/achesak/nim-geonames"
  },
  {
    "name": "gravatar",
    "url": "https://github.com/achesak/nim-gravatar",
    "method": "git",
    "tags": [
      "library",
      "wrapper",
      "gravatar"
    ],
    "description": "Gravatar API wrapper",
    "license": "MIT",
    "web": "https://github.com/achesak/nim-gravatar"
  },
  {
    "name": "coverartarchive",
    "url": "https://github.com/achesak/nim-coverartarchive",
    "method": "git",
    "tags": [
      "library",
      "wrapper",
      "cover art",
      "music",
      "metadata"
    ],
    "description": "Cover Art Archive API wrapper",
    "license": "MIT",
    "web": "http://github.com/achesak/nim-coverartarchive"
  },
  {
    "name": "nim-ogg",
    "url": "https://bitbucket.org/BitPuffin/nim-ogg",
    "method": "hg",
    "tags": [
      "library",
      "wrapper",
      "binding",
      "audio",
      "sound",
      "video",
      "metadata",
      "media"
    ],
    "description": "Binding to libogg",
    "license": "CC0"
  },
  {
    "name": "ogg",
    "url": "https://bitbucket.org/BitPuffin/nim-ogg",
    "method": "hg",
    "tags": [
      "library",
      "wrapper",
      "binding",
      "audio",
      "sound",
      "video",
      "metadata",
      "media"
    ],
    "description": "Binding to libogg",
    "license": "CC0"
  },
  {
    "name": "nim-vorbis",
    "url": "https://bitbucket.org/BitPuffin/nim-vorbis",
    "method": "hg",
    "tags": [
      "library",
      "wrapper",
      "binding",
      "audio",
      "sound",
      "metadata",
      "media"
    ],
    "description": "Binding to libvorbis",
    "license": "CC0"
  },
  {
    "name": "vorbis",
    "url": "https://bitbucket.org/BitPuffin/nim-vorbis",
    "method": "hg",
    "tags": [
      "library",
      "wrapper",
      "binding",
      "audio",
      "sound",
      "metadata",
      "media"
    ],
    "description": "Binding to libvorbis",
    "license": "CC0"
  },
  {
    "name": "nim-portaudio",
    "url": "https://bitbucket.org/BitPuffin/nim-portaudio",
    "method": "hg",
    "tags": [
      "library",
      "wrapper",
      "binding",
      "audio",
      "sound",
      "media",
      "io"
    ],
    "description": "Binding to portaudio",
    "license": "CC0"
  },
  {
    "name": "portaudio",
    "url": "https://bitbucket.org/BitPuffin/nim-portaudio",
    "method": "hg",
    "tags": [
      "library",
      "wrapper",
      "binding",
      "audio",
      "sound",
      "media",
      "io"
    ],
    "description": "Binding to portaudio",
    "license": "CC0"
  },
  {
    "name": "commandeer",
    "url": "https://github.com/fenekku/commandeer",
    "method": "git",
    "tags": [
      "library",
      "commandline",
      "arguments",
      "switches",
      "parsing",
      "options"
    ],
    "description": "Provides a small command line parsing DSL (domain specific language)",
    "license": "MIT",
    "web": "https://github.com/fenekku/commandeer"
  },
  {
    "name": "scrypt.nim",
    "url": "https://bitbucket.org/BitPuffin/scrypt.nim",
    "method": "hg",
    "tags": [
      "library",
      "wrapper",
      "binding",
      "crypto",
      "cryptography",
      "hash",
      "password",
      "security"
    ],
    "description": "Binding and utilities for scrypt",
    "license": "CC0"
  },
  {
    "name": "bloom",
    "url": "https://github.com/boydgreenfield/nimrod-bloom",
    "method": "git",
    "tags": [
      "bloom-filter",
      "bloom",
      "probabilistic",
      "data structure",
      "set membership",
      "MurmurHash",
      "MurmurHash3"
    ],
    "description": "Efficient Bloom filter implementation in Nim using MurmurHash3.",
    "license": "MIT",
    "web": "https://www.github.com/boydgreenfield/nimrod-bloom"
  },
  {
    "name": "awesome_rmdir",
    "url": "https://github.com/Araq/awesome_rmdir/",
    "method": "git",
    "tags": [
      "rmdir",
      "awesome",
      "commandline"
    ],
    "description": "Command to remove acceptably empty directories.",
    "license": "MIT",
    "web": "https://github.com/Araq/awesome_rmdir/"
  },
  {
    "name": "nimalpm",
    "url": "https://github.com/barcharcraz/nimalpm/",
    "method": "git",
    "tags": [
      "alpm",
      "wrapper",
      "binding",
      "library"
    ],
    "description": "A nimrod wrapper for libalpm",
    "license": "GPLv2",
    "web": "https://www.github.com/barcharcraz/nimalpm/"
  },
  {
    "name": "png",
    "url": "https://github.com/barcharcraz/nimlibpng",
    "method": "git",
    "tags": [
      "png",
      "wrapper",
      "library",
      "libpng",
      "image"
    ],
    "description": "Nim wrapper for the libpng library",
    "license": "libpng",
    "web": "https://github.com/barcharcraz/nimlibpng"
  },
  {
    "name": "nimlibpng",
    "alias": "png"
  },
  {
    "name": "sdl2",
    "url": "https://github.com/nim-lang/sdl2",
    "method": "git",
    "tags": [
      "wrapper",
      "media",
      "audio",
      "video"
    ],
    "description": "Wrapper for SDL 2.x",
    "license": "MIT",
    "web": "https://github.com/nim-lang/sdl2"
  },
  {
    "name": "gamelib",
    "url": "https://github.com/PMunch/SDLGamelib",
    "method": "git",
    "tags": [
      "sdl",
      "game",
      "library"
    ],
    "description": "A library of functions to make creating games using Nim and SDL2 easier. This does not intend to be a full blown engine and tries to keep all the components loosely coupled so that individual parts can be used separately.",
    "license": "MIT",
    "web": "https://github.com/PMunch/SDLGamelib"
  },
  {
    "name": "nimcr",
    "url": "https://github.com/PMunch/nimcr",
    "method": "git",
    "tags": [
      "shebang",
      "utility"
    ],
    "description": "A small program to make Nim shebang-able without the overhead of compiling each time",
    "license": "MIT",
    "web": "https://github.com/PMunch/nimcr"
  },
  {
    "name": "gtkgenui",
    "url": "https://github.com/PMunch/gtkgenui",
    "method": "git",
    "tags": [
      "gtk2",
      "utility"
    ],
    "description": "This module provides the genui macro for the Gtk2 toolkit. Genui is a way to specify graphical interfaces in a hierarchical way to more clearly show the structure of the interface as well as simplifying the code.",
    "license": "MIT",
    "web": "https://github.com/PMunch/gtkgenui"
  },
  {
    "name": "persvector",
    "url": "https://github.com/PMunch/nim-persistent-vector",
    "method": "git",
    "tags": [
      "datastructures",
      "immutable",
      "persistent"
    ],
    "description": "This is an implementation of Clojures persistent vectors in Nim.",
    "license": "MIT",
    "web": "https://github.com/PMunch/nim-persistent-vector"
  },
  {
    "name": "pcap",
    "url": "https://github.com/PMunch/nim-pcap",
    "method": "git",
    "tags": [
      "pcap",
      "fileformats"
    ],
    "description": "Tiny pure Nim library to read PCAP files used by TcpDump/WinDump/Wireshark.",
    "license": "MIT",
    "web": "https://github.com/PMunch/nim-pcap"
  },
  {
    "name": "drawille",
    "url": "https://github.com/PMunch/drawille-nim",
    "method": "git",
    "tags": [
      "drawile",
      "terminal",
      "graphics"
    ],
    "description": "Drawing in terminal with Unicode Braille characters.",
    "license": "MIT",
    "web": "https://github.com/PMunch/drawille-nim"
  },
  {
    "name": "binaryparse",
    "url": "https://github.com/PMunch/binaryparse",
    "method": "git",
    "tags": [
      "parsing",
      "binary"
    ],
    "description": "Binary parser (and writer) in pure Nim. Generates efficient parsing procedures that handle many commonly seen patterns seen in binary files and does sub-byte field reading.",
    "license": "MIT",
    "web": "https://github.com/PMunch/binaryparse"
  },
  {
    "name": "libkeepass",
    "url": "https://github.com/PMunch/libkeepass",
    "method": "git",
    "tags": [
      "keepass",
      "password",
      "library"
    ],
    "description": "Library for reading KeePass files and decrypt the passwords within it",
    "license": "MIT",
    "web": "https://github.com/PMunch/libkeepass"
  },
  {
    "name": "zhsh",
    "url": "https://github.com/PMunch/zhangshasha",
    "method": "git",
    "tags": [
      "algorithm",
      "edit-distance"
    ],
    "description": "This module is a port of the Java implementation of the Zhang-Shasha algorithm for tree edit distance",
    "license": "MIT",
    "web": "https://github.com/PMunch/zhangshasha"
  },
  {
    "name": "termstyle",
    "url": "https://github.com/PMunch/termstyle",
    "method": "git",
    "tags": [
      "terminal",
      "colour",
      "style"
    ],
    "description": "Easy to use styles for terminal output",
    "license": "MIT",
    "web": "https://github.com/PMunch/termstyle"
  },
  {
    "name": "combparser",
    "url": "https://github.com/PMunch/combparser",
    "method": "git",
    "tags": [
      "parser",
      "combinator"
    ],
    "description": "A parser combinator library for easy generation of complex parsers",
    "license": "MIT",
    "web": "https://github.com/PMunch/combparser"
  },
  {
    "name": "protobuf",
    "url": "https://github.com/PMunch/protobuf-nim",
    "method": "git",
    "tags": [
      "protobuf",
      "serialization"
    ],
    "description": "Protobuf implementation in pure Nim that leverages the power of the macro system to not depend on any external tools",
    "license": "MIT",
    "web": "https://github.com/PMunch/protobuf-nim"
  },
  {
    "name": "strslice",
    "url": "https://github.com/PMunch/strslice",
    "method": "git",
    "tags": [
      "optimization",
      "strings",
      "library"
    ],
    "description": "Simple implementation of string slices with some of the strutils ported or wrapped to work on them. String slices offer a performance enhancement when working with large amounts of slices from one base string",
    "license": "MIT",
    "web": "https://github.com/PMunch/strslice"
  },
  {
    "name": "jsonschema",
    "url": "https://github.com/PMunch/jsonschema",
    "method": "git",
    "tags": [
      "json",
      "schema",
      "library",
      "validation"
    ],
    "description": "JSON schema validation and creation.",
    "license": "MIT",
    "web": "https://github.com/PMunch/jsonschema"
  },
  {
    "name": "sdl2_nim",
    "url": "https://github.com/Vladar4/sdl2_nim",
    "method": "git",
    "tags": [
      "library",
      "wrapper",
      "sdl2",
      "game",
      "video",
      "image",
      "audio",
      "network",
      "ttf"
    ],
    "description": "Wrapper of the SDL 2 library for the Nim language.",
    "license": "zlib",
    "web": "https://github.com/Vladar4/sdl2_nim"
  },
  {
    "name": "assimp",
    "url": "https://github.com/barcharcraz/nim-assimp",
    "method": "git",
    "tags": [
      "wrapper",
      "media",
      "mesh",
      "import",
      "game"
    ],
    "description": "Wrapper for the assimp library",
    "license": "MIT",
    "web": "https://github.com/barcharcraz/nim-assimp"
  },
  {
    "name": "freeimage",
    "url": "https://github.com/barcharcraz/nim-freeimage",
    "method": "git",
    "tags": [
      "wrapper",
      "media",
      "image",
      "import",
      "game"
    ],
    "description": "Wrapper for the FreeImage library",
    "license": "MIT",
    "web": "https://github.com/barcharcraz/nim-freeimage"
  },
  {
    "name": "bcrypt",
    "url": "https://github.com/ithkuil/bcryptnim/",
    "method": "git",
    "tags": [
      "hash",
      "crypto",
      "password",
      "bcrypt",
      "library"
    ],
    "description": "Wraps the bcrypt (blowfish) library for creating encrypted hashes (useful for passwords)",
    "license": "BSD",
    "web": "https://www.github.com/ithkuil/bcryptnim/"
  },
  {
    "name": "opencl",
    "url": "https://github.com/nim-lang/opencl",
    "method": "git",
    "tags": [
      "library"
    ],
    "description": "Low-level wrapper for OpenCL",
    "license": "MIT",
    "web": "https://github.com/nim-lang/opencl"
  },
  {
    "name": "DevIL",
    "url": "https://github.com/Varriount/DevIL",
    "method": "git",
    "tags": [
      "image",
      "library",
      "graphics",
      "wrapper"
    ],
    "description": "Wrapper for the DevIL image library",
    "license": "MIT",
    "web": "https://github.com/Varriount/DevIL"
  },
  {
    "name": "signals",
    "url": "https://github.com/fowlmouth/signals.nim",
    "method": "git",
    "tags": [
      "event-based",
      "observer pattern",
      "library"
    ],
    "description": "Signals/slots library.",
    "license": "MIT",
    "web": "https://github.com/fowlmouth/signals.nim"
  },
  {
    "name": "sling",
    "url": "https://github.com/Druage/sling",
    "method": "git",
    "tags": [
      "signal",
      "slots",
      "eventloop",
      "callback"
    ],
    "description": "Signal and Slot library for Nim.",
    "license": "unlicense",
    "web": "https://github.com/Druage/sling"
  },
  {
    "name": "number_files",
    "url": "https://github.com/Araq/number_files/",
    "method": "git",
    "tags": [
      "rename",
      "filename",
      "finder"
    ],
    "description": "Command to add counter suffix/prefix to a list of files.",
    "license": "MIT",
    "web": "https://github.com/Araq/number_files/"
  },
  {
    "name": "redissessions",
    "url": "https://github.com/ithkuil/redissessions/",
    "method": "git",
    "tags": [
      "jester",
      "sessions",
      "redis"
    ],
    "description": "Redis-backed sessions for jester",
    "license": "MIT",
    "web": "https://github.com/ithkuil/redissessions/"
  },
  {
    "name": "horde3d",
    "url": "https://github.com/fowlmouth/horde3d",
    "method": "git",
    "tags": [
      "graphics",
      "3d",
      "rendering",
      "wrapper"
    ],
    "description": "Wrapper for Horde3D, a small open source 3D rendering engine.",
    "license": "WTFPL",
    "web": "https://github.com/fowlmouth/horde3d"
  },
  {
    "name": "mongo",
    "url": "https://github.com/nim-lang/mongo",
    "method": "git",
    "tags": [
      "library",
      "wrapper",
      "database"
    ],
    "description": "Bindings and a high-level interface for MongoDB",
    "license": "MIT",
    "web": "https://github.com/nim-lang/mongo"
  },
  {
    "name": "allegro5",
    "url": "https://github.com/fowlmouth/allegro5",
    "method": "git",
    "tags": [
      "wrapper",
      "graphics",
      "games",
      "opengl",
      "audio"
    ],
    "description": "Wrapper for Allegro version 5.X",
    "license": "MIT",
    "web": "https://github.com/fowlmouth/allegro5"
  },
  {
    "name": "physfs",
    "url": "https://github.com/fowlmouth/physfs",
    "method": "git",
    "tags": [
      "wrapper",
      "filesystem",
      "archives"
    ],
    "description": "A library to provide abstract access to various archives.",
    "license": "WTFPL",
    "web": "https://github.com/fowlmouth/physfs"
  },
  {
    "name": "shoco",
    "url": "https://github.com/onionhammer/shoconim.git",
    "method": "git",
    "tags": [
      "compression",
      "shoco"
    ],
    "description": "A fast compressor for short strings",
    "license": "MIT",
    "web": "https://github.com/onionhammer/shoconim"
  },
  {
    "name": "murmur3",
    "url": "https://github.com/boydgreenfield/nimrod-murmur",
    "method": "git",
    "tags": [
      "MurmurHash",
      "MurmurHash3",
      "murmur",
      "hash",
      "hashing"
    ],
    "description": "A simple MurmurHash3 wrapper for Nim",
    "license": "MIT",
    "web": "https://github.com/boydgreenfield/nimrod-murmur"
  },
  {
    "name": "hex",
    "url": "https://github.com/esbullington/nimrod-hex",
    "method": "git",
    "tags": [
      "hex",
      "encoding"
    ],
    "description": "A simple hex package for Nim",
    "license": "MIT",
    "web": "https://github.com/esbullington/nimrod-hex"
  },
  {
    "name": "strfmt",
    "url": "https://bitbucket.org/lyro/strfmt",
    "method": "hg",
    "tags": [
      "library"
    ],
    "description": "A string formatting library inspired by Python's `format`.",
    "license": "MIT",
    "web": "https://lyro.bitbucket.org/strfmt"
  },
  {
    "name": "jade-nim",
    "url": "https://github.com/idlewan/jade-nim",
    "method": "git",
    "tags": [
      "template",
      "jade",
      "web",
      "dsl",
      "html"
    ],
    "description": "Compiles jade templates to Nim procedures.",
    "license": "MIT",
    "web": "https://github.com/idlewan/jade-nim"
  },
  {
    "name": "gh_nimrod_doc_pages",
    "url": "https://github.com/Araq/gh_nimrod_doc_pages",
    "method": "git",
    "tags": [
      "commandline",
      "web",
      "automation",
      "documentation"
    ],
    "description": "Generates a GitHub documentation website for Nim projects.",
    "license": "MIT",
    "web": "https://github.com/Araq/gh_nimrod_doc_pages"
  },
  {
    "name": "midnight_dynamite",
    "url": "https://github.com/Araq/midnight_dynamite",
    "method": "git",
    "tags": [
      "wrapper",
      "library",
      "html",
      "markdown",
      "md"
    ],
    "description": "Wrapper for the markdown rendering hoedown library",
    "license": "MIT",
    "web": "https://github.com/Araq/midnight_dynamite"
  },
  {
    "name": "rsvg",
    "url": "https://github.com/def-/rsvg",
    "method": "git",
    "tags": [
      "wrapper",
      "library",
      "graphics"
    ],
    "description": "Wrapper for librsvg, a Scalable Vector Graphics (SVG) rendering library",
    "license": "MIT",
    "web": "https://github.com/def-/rsvg"
  },
  {
    "name": "emerald",
    "url": "https://github.com/flyx/emerald",
    "method": "git",
    "tags": [
      "dsl",
      "html",
      "template",
      "web"
    ],
    "description": "macro-based HTML templating engine",
    "license": "WTFPL",
    "web": "https://flyx.github.io/emerald/"
  },
  {
    "name": "niminst",
    "url": "https://github.com/nim-lang/niminst",
    "method": "git",
    "tags": [
      "app",
      "binary",
      "tool",
      "installation",
      "generator"
    ],
    "description": "tool to generate installers for Nim programs",
    "license": "MIT",
    "web": "https://github.com/nim-lang/niminst"
  },
  {
    "name": "redis",
    "url": "https://github.com/nim-lang/redis",
    "method": "git",
    "tags": [
      "redis",
      "client",
      "library"
    ],
    "description": "official redis client for Nim",
    "license": "MIT",
    "web": "https://github.com/nim-lang/redis"
  },
  {
    "name": "dialogs",
    "url": "https://github.com/nim-lang/dialogs",
    "method": "git",
    "tags": [
      "library",
      "ui",
      "gui",
      "dialog",
      "file"
    ],
    "description": "wraps GTK+ or Windows' open file dialogs",
    "license": "MIT",
    "web": "https://github.com/nim-lang/dialogs"
  },
  {
    "name": "vectors",
    "url": "https://github.com/blamestross/nimrod-vectors",
    "method": "git",
    "tags": [
      "math",
      "vectors",
      "library"
    ],
    "description": "Simple multidimensional vector math",
    "license": "MIT",
    "web": "https://github.com/blamestross/nimrod-vectors"
  },
  {
    "name": "bitarray",
    "url": "https://github.com/onecodex/nim-bitarray",
    "method": "git",
    "tags": [
      "Bit arrays",
      "Bit sets",
      "Bit vectors",
      "Data structures"
    ],
    "description": "mmap-backed bitarray implementation in Nim.",
    "license": "MIT",
    "web": "https://www.github.com/onecodex/nim-bitarray"
  },
  {
    "name": "appdirs",
    "url": "https://github.com/MrJohz/appdirs",
    "method": "git",
    "tags": [
      "utility",
      "filesystem"
    ],
    "description": "A utility library to find the directory you need to app in.",
    "license": "MIT",
    "web": "https://github.com/MrJohz/appdirs"
  },
  {
    "name": "sndfile",
    "url": "https://github.com/julienaubert/nim-sndfile",
    "method": "git",
    "tags": [
      "audio",
      "wav",
      "wrapper",
      "libsndfile"
    ],
    "description": "A wrapper of libsndfile",
    "license": "MIT",
    "web": "https://github.com/julienaubert/nim-sndfile"
  },
  {
    "name": "nim-sndfile",
    "alias": "sndfile"
  },
  {
    "name": "bigints",
    "url": "https://github.com/def-/bigints",
    "method": "git",
    "tags": [
      "math",
      "library",
      "numbers"
    ],
    "description": "Arbitrary-precision integers",
    "license": "MIT",
    "web": "https://github.com/def-/bigints"
  },
  {
    "name": "iterutils",
    "url": "https://github.com/def-/iterutils",
    "method": "git",
    "tags": [
      "library",
      "iterators"
    ],
    "description": "Functional operations for iterators and slices, similar to sequtils",
    "license": "MIT",
    "web": "https://github.com/def-/iterutils"
  },
  {
    "name": "hastyscribe",
    "url": "https://github.com/h3rald/hastyscribe",
    "method": "git",
    "tags": [
      "markdown",
      "html",
      "publishing"
    ],
    "description": "Self-contained markdown compiler generating self-contained HTML documents",
    "license": "MIT",
    "web": "https://h3rald.com/hastyscribe"
  },
  {
    "name": "nanomsg",
    "url": "https://github.com/def-/nim-nanomsg",
    "method": "git",
    "tags": [
      "library",
      "wrapper",
      "networking"
    ],
    "description": "Wrapper for the nanomsg socket library that provides several common communication patterns",
    "license": "MIT",
    "web": "https://github.com/def-/nim-nanomsg"
  },
  {
    "name": "directnimrod",
    "url": "https://bitbucket.org/barcharcraz/directnimrod",
    "method": "git",
    "tags": [
      "library",
      "wrapper",
      "graphics",
      "windows"
    ],
    "description": "Wrapper for microsoft's DirectX libraries",
    "license": "MS-PL",
    "web": "https://bitbucket.org/barcharcraz/directnimrod"
  },
  {
    "name": "imghdr",
    "url": "https://github.com/achesak/nim-imghdr",
    "method": "git",
    "tags": [
      "image",
      "formats",
      "files"
    ],
    "description": "Library for detecting the format of an image",
    "license": "MIT",
    "web": "https://github.com/achesak/nim-imghdr"
  },
  {
    "name": "csv2json",
    "url": "https://github.com/achesak/nim-csv2json",
    "method": "git",
    "tags": [
      "csv",
      "json"
    ],
    "description": "Convert CSV files to JSON",
    "license": "MIT",
    "web": "https://github.com/achesak/nim-csv2json"
  },
  {
    "name": "vecmath",
    "url": "https://github.com/barcharcraz/vecmath",
    "method": "git",
    "tags": [
      "library",
      "math",
      "vector"
    ],
    "description": "various vector maths utils for nimrod",
    "license": "MIT",
    "web": "https://github.com/barcharcraz/vecmath"
  },
  {
    "name": "lazy_rest",
    "url": "https://github.com/Araq/lazy_rest",
    "method": "git",
    "tags": [
      "library",
      "rst",
      "rest",
      "text",
      "html"
    ],
    "description": "Simple reST HTML generation with some extras.",
    "license": "MIT",
    "web": "https://github.com/Araq/lazy_rest"
  },
  {
    "name": "Phosphor",
    "url": "https://github.com/barcharcraz/Phosphor",
    "method": "git",
    "tags": [
      "library",
      "opengl",
      "graphics"
    ],
    "description": "eaiser use of OpenGL and GLSL shaders",
    "license": "MIT",
    "web": "https://github.com/barcharcraz/Phosphor"
  },
  {
    "name": "colorsys",
    "url": "https://github.com/achesak/nim-colorsys",
    "method": "git",
    "tags": [
      "library",
      "colors",
      "rgb",
      "yiq",
      "hls",
      "hsv"
    ],
    "description": "Convert between RGB, YIQ, HLS, and HSV color systems.",
    "license": "MIT",
    "web": "https://github.com/achesak/nim-colorsys"
  },
  {
    "name": "pythonfile",
    "url": "https://github.com/achesak/nim-pythonfile",
    "method": "git",
    "tags": [
      "library",
      "python",
      "files",
      "file"
    ],
    "description": "Wrapper of the file procedures to provide an interface as similar as possible to that of Python",
    "license": "MIT",
    "web": "https://github.com/achesak/nim-pythonfile"
  },
  {
    "name": "sndhdr",
    "url": "https://github.com/achesak/nim-sndhdr",
    "method": "git",
    "tags": [
      "library",
      "formats",
      "files",
      "sound",
      "audio"
    ],
    "description": "Library for detecting the format of a sound file",
    "license": "MIT",
    "web": "https://github.com/achesak/nim-sndhdr"
  },
  {
    "name": "irc",
    "url": "https://github.com/nim-lang/irc",
    "method": "git",
    "tags": [
      "library",
      "irc",
      "network"
    ],
    "description": "Implements a simple IRC client.",
    "license": "MIT",
    "web": "https://github.com/nim-lang/irc"
  },
  {
    "name": "random",
    "url": "https://github.com/oprypin/nim-random",
    "method": "git",
    "tags": [
      "library",
      "algorithms",
      "random"
    ],
    "description": "Pseudo-random number generation library inspired by Python",
    "license": "MIT",
    "web": "https://github.com/oprypin/nim-random"
  },
  {
    "name": "zmq",
    "url": "https://github.com/nim-lang/nim-zmq",
    "method": "git",
    "tags": [
      "library",
      "wrapper",
      "zeromq",
      "messaging",
      "queue"
    ],
    "description": "ZeroMQ 4 wrapper",
    "license": "MIT",
    "web": "https://github.com/nim-lang/nim-zmq"
  },
  {
    "name": "uuid",
    "url": "https://github.com/idlewan/nim-uuid",
    "method": "git",
    "tags": [
      "library",
      "wrapper",
      "uuid"
    ],
    "description": "UUID wrapper",
    "license": "MIT",
    "web": "https://github.com/idlewan/nim-uuid"
  },
  {
    "name": "robotparser",
    "url": "https://github.com/achesak/nim-robotparser",
    "method": "git",
    "tags": [
      "library",
      "useragent",
      "robots",
      "robot.txt"
    ],
    "description": "Determine if a useragent can access a URL using robots.txt",
    "license": "MIT",
    "web": "https://github.com/achesak/nim-robotparser"
  },
  {
    "name": "epub",
    "url": "https://github.com/achesak/nim-epub",
    "method": "git",
    "tags": [
      "library",
      "epub",
      "e-book"
    ],
    "description": "Module for working with EPUB e-book files",
    "license": "MIT",
    "web": "https://github.com/achesak/nim-epub"
  },
  {
    "name": "hashids",
    "url": "https://github.com/achesak/nim-hashids",
    "method": "git",
    "tags": [
      "library",
      "hashids"
    ],
    "description": "Nim implementation of Hashids",
    "license": "MIT",
    "web": "https://github.com/achesak/nim-hashids"
  },
  {
    "name": "openssl_evp",
    "url": "https://github.com/cowboy-coders/nim-openssl-evp",
    "method": "git",
    "tags": [
      "library",
      "crypto",
      "openssl"
    ],
    "description": "Wrapper for OpenSSL's EVP interface",
    "license": "OpenSSL License and SSLeay License",
    "web": "https://github.com/cowboy-coders/nim-openssl-evp"
  },
  {
    "name": "monad",
    "alias": "maybe"
  },
  {
    "name": "maybe",
    "url": "https://github.com/superfunc/maybe",
    "method": "git",
    "tags": [
      "library",
      "functional",
      "optional",
      "monad"
    ],
    "description": "basic monadic maybe type for Nim",
    "license": "BSD3",
    "web": "https://github.com/superfunc/maybe"
  },
  {
    "name": "eternity",
    "url": "https://github.com/hiteshjasani/nim-eternity",
    "method": "git",
    "tags": [
      "library",
      "time",
      "format"
    ],
    "description": "Humanize elapsed time",
    "license": "MIT",
    "web": "https://github.com/hiteshjasani/nim-eternity"
  },
  {
    "name": "gmp",
    "url": "https://github.com/subsetpark/nim-gmp",
    "method": "git",
    "tags": [
      "library",
      "bignum",
      "numbers",
      "math"
    ],
    "description": "wrapper for the GNU multiple precision arithmetic library (GMP)",
    "license": "LGPLv3 or GPLv2",
    "web": "https://github.com/subsetpark/nim-gmp"
  },
  {
    "name": "ludens",
    "url": "https://github.com/rnentjes/nim-ludens",
    "method": "git",
    "tags": [
      "library",
      "game",
      "opengl",
      "sfml"
    ],
    "description": "Little game library using opengl and sfml",
    "license": "MIT",
    "web": "https://github.com/rnentjes/nim-ludens"
  },
  {
    "name": "ffbookmarks",
    "url": "https://github.com/achesak/nim-ffbookmarks",
    "method": "git",
    "tags": [
      "firefox",
      "bookmarks",
      "library"
    ],
    "description": "Nim module for working with Firefox bookmarks",
    "license": "MIT",
    "web": "https://github.com/achesak/nim-ffbookmarks"
  },
  {
    "name": "moustachu",
    "url": "https://github.com/fenekku/moustachu.git",
    "method": "git",
    "tags": [
      "web",
      "html",
      "template",
      "mustache"
    ],
    "description": "Mustache templating for Nim.",
    "license": "MIT",
    "web": "https://github.com/fenekku/moustachu"
  },
  {
    "name": "easy-bcrypt",
    "url": "https://github.com/flaviut/easy-bcrypt.git",
    "method": "git",
    "tags": [
      "hash",
      "crypto",
      "password",
      "bcrypt"
    ],
    "description": "simple wrapper providing a convenient interface for the bcrypt password hashing algorithm",
    "license": "CC0",
    "web": "https://github.com/flaviut/easy-bcrypt/blob/master/easy-bcrypt.nimble"
  },
  {
    "name": "libclang",
    "url": "https://github.com/cowboy-coders/nim-libclang.git",
    "method": "git",
    "tags": [
      "wrapper",
      "bindings",
      "clang"
    ],
    "description": "wrapper for libclang (the C-interface of the clang LLVM frontend)",
    "license": "MIT",
    "web": "https://github.com/cowboy-coders/nim-libclang"
  },
  {
    "name": "nim-libclang",
    "url": "https://github.com/cowboy-coders/nim-libclang.git",
    "method": "git",
    "tags": [
      "wrapper",
      "bindings",
      "clang"
    ],
    "description": "Please use libclang instead.",
    "license": "MIT",
    "web": "https://github.com/cowboy-coders/nim-libclang"
  },
  {
    "name": "nimqml",
    "url": "https://github.com/filcuc/nimqml",
    "method": "git",
    "tags": [
      "Qt",
      "Qml",
      "UI",
      "GUI"
    ],
    "description": "Qt Qml bindings",
    "license": "GPLv3",
    "web": "https://github.com/filcuc/nimqml"
  },
  {
    "name": "XPLM-Nim",
    "url": "https://github.com/jpoirier/XPLM-Nim",
    "method": "git",
    "tags": [
      "X-Plane",
      "XPLM",
      "Plugin",
      "SDK"
    ],
    "description": "X-Plane XPLM SDK wrapper",
    "license": "BSD",
    "web": "https://github.com/jpoirier/XPLM-Nim"
  },
  {
    "name": "csfml",
    "url": "https://github.com/oprypin/nim-csfml",
    "method": "git",
    "tags": [
      "sfml",
      "binding",
      "game",
      "media",
      "library",
      "opengl"
    ],
    "description": "Bindings for Simple and Fast Multimedia Library (through CSFML)",
    "license": "zlib",
    "web": "https://github.com/oprypin/nim-csfml"
  },
  {
    "name": "optional_t",
    "url": "https://github.com/flaviut/optional_t",
    "method": "git",
    "tags": [
      "option",
      "functional"
    ],
    "description": "Basic Option[T] library",
    "license": "MIT",
    "web": "https://github.com/flaviut/optional_t"
  },
  {
    "name": "nimrtlsdr",
    "url": "https://github.com/jpoirier/nimrtlsdr",
    "method": "git",
    "tags": [
      "rtl-sdr",
      "wrapper",
      "bindings",
      "rtlsdr"
    ],
    "description": "A Nim wrapper for librtlsdr",
    "license": "BSD",
    "web": "https://github.com/jpoirier/nimrtlsdr"
  },
  {
    "name": "lapp",
    "url": "https://gitlab.3dicc.com/gokr/lapp.git",
    "method": "git",
    "tags": [
      "args",
      "cmd",
      "opt",
      "parse",
      "parsing"
    ],
    "description": "Opt parser using synopsis as specification, ported from Lua.",
    "license": "MIT",
    "web": "https://gitlab.3dicc.com/gokr/lapp"
  },
  {
    "name": "blimp",
    "url": "https://gitlab.3dicc.com/gokr/blimp.git",
    "method": "git",
    "tags": [
      "app",
      "binary",
      "utility",
      "git",
      "git-fat"
    ],
    "description": "Utility that helps with big files in git, very similar to git-fat, s3annnex etc.",
    "license": "MIT",
    "web": "https://gitlab.3dicc.com/gokr/blimp"
  },
  {
    "name": "parsetoml",
    "url": "https://github.com/NimParsers/parsetoml.git",
    "method": "git",
    "tags": [
      "library",
      "parse"
    ],
    "description": "Library for parsing TOML files.",
    "license": "MIT",
    "web": "https://github.com/NimParsers/parsetoml"
  },
  {
    "name": "compiler",
    "url": "https://github.com/nim-lang/Nim.git",
    "method": "git",
    "tags": [
      "library"
    ],
    "description": "Compiler package providing the compiler sources as a library.",
    "license": "MIT",
    "web": "https://github.com/nim-lang/Nim"
  },
  {
    "name": "nre",
    "url": "https://github.com/flaviut/nre.git",
    "method": "git",
    "tags": [
      "library",
      "pcre",
      "regex"
    ],
    "description": "A better regular expression library",
    "license": "MIT",
    "web": "https://github.com/flaviut/nre"
  },
  {
    "name": "docopt",
    "url": "https://github.com/docopt/docopt.nim",
    "method": "git",
    "tags": [
      "commandline",
      "arguments",
      "parsing",
      "library"
    ],
    "description": "Command-line args parser based on Usage message",
    "license": "MIT",
    "web": "https://github.com/docopt/docopt.nim"
  },
  {
    "name": "bpg",
    "url": "https://github.com/def-/nim-bpg.git",
    "method": "git",
    "tags": [
      "image",
      "library",
      "wrapper"
    ],
    "description": "BPG (Better Portable Graphics) for Nim",
    "license": "MIT",
    "web": "https://github.com/def-/nim-bpg"
  },
  {
    "name": "io-spacenav",
    "url": "https://github.com/nimious/io-spacenav.git",
    "method": "git",
    "tags": [
      "binding",
      "3dx",
      "3dconnexion",
      "libspnav",
      "spacenav",
      "spacemouse",
      "spacepilot",
      "spacenavigator"
    ],
    "description": "Obsolete - please use spacenav instead!",
    "license": "MIT",
    "web": "https://github.com/nimious/io-spacenav"
  },
  {
    "name": "optionals",
    "url": "https://github.com/MasonMcGill/optionals.git",
    "method": "git",
    "tags": [
      "library",
      "option",
      "optional",
      "maybe"
    ],
    "description": "Option types",
    "license": "MIT",
    "web": "https://github.com/MasonMcGill/optionals"
  },
  {
    "name": "tuples",
    "url": "https://github.com/MasonMcGill/tuples.git",
    "method": "git",
    "tags": [
      "library",
      "tuple",
      "metaprogramming"
    ],
    "description": "Tuple manipulation utilities",
    "license": "MIT",
    "web": "https://github.com/MasonMcGill/tuples"
  },
  {
    "name": "fuse",
    "url": "https://github.com/akiradeveloper/nim-fuse.git",
    "method": "git",
    "tags": [
      "fuse",
      "library",
      "wrapper"
    ],
    "description": "A FUSE binding for Nim",
    "license": "MIT",
    "web": "https://github.com/akiradeveloper/nim-fuse"
  },
  {
    "name": "brainfuck",
    "url": "https://github.com/def-/nim-brainfuck.git",
    "method": "git",
    "tags": [
      "library",
      "binary",
      "app",
      "interpreter",
      "compiler",
      "language"
    ],
    "description": "A brainfuck interpreter and compiler",
    "license": "MIT",
    "web": "https://github.com/def-/nim-brainfuck"
  },
  {
    "name": "nimsuggest",
    "url": "https://github.com/nim-lang/nimsuggest.git",
    "method": "git",
    "tags": [
      "binary",
      "app",
      "suggest",
      "compiler",
      "autocomplete"
    ],
    "description": "Tool for providing auto completion data for Nim source code.",
    "license": "MIT",
    "web": "https://github.com/nim-lang/nimsuggest"
  },
  {
    "name": "jwt",
    "url": "https://github.com/yglukhov/nim-jwt.git",
    "method": "git",
    "tags": [
      "library",
      "crypto",
      "hash"
    ],
    "description": "JSON Web Tokens for Nim",
    "license": "MIT",
    "web": "https://github.com/yglukhov/nim-jwt"
  },
  {
    "name": "pythonpathlib",
    "url": "https://github.com/achesak/nim-pythonpathlib.git",
    "method": "git",
    "tags": [
      "path",
      "directory",
      "python",
      "library"
    ],
    "description": "Module for working with paths that is as similar as possible to Python's pathlib",
    "license": "MIT",
    "web": "https://github.com/achesak/nim-pythonpathlib"
  },
  {
    "name": "RingBuffer",
    "url": "git@github.com:megawac/RingBuffer.nim.git",
    "method": "git",
    "tags": [
      "sequence",
      "seq",
      "circular",
      "ring",
      "buffer"
    ],
    "description": "Circular buffer implementation",
    "license": "MIT",
    "web": "https://github.com/megawac/RingBuffer.nim"
  },
  {
    "name": "nimrat",
    "url": "https://github.com/apense/nimrat",
    "method": "git",
    "tags": [
      "library",
      "math",
      "numbers"
    ],
    "description": "Module for working with rational numbers (fractions)",
    "license": "MIT",
    "web": "https://github.com/apense/nimrat"
  },
  {
    "name": "io-isense",
    "url": "https://github.com/nimious/io-isense.git",
    "method": "git",
    "tags": [
      "binding",
      "isense",
      "intersense",
      "inertiacube",
      "intertrax",
      "microtrax",
      "thales",
      "tracking",
      "sensor"
    ],
    "description": "Obsolete - please use isense instead!",
    "license": "MIT",
    "web": "https://github.com/nimious/io-isense"
  },
  {
    "name": "io-usb",
    "url": "https://github.com/nimious/io-usb.git",
    "method": "git",
    "tags": [
      "binding",
      "usb",
      "libusb"
    ],
    "description": "Obsolete - please use libusb instead!",
    "license": "MIT",
    "web": "https://github.com/nimious/io-usb"
  },
  {
    "name": "nimcfitsio",
    "url": "https://github.com/ziotom78/nimcfitsio.git",
    "method": "git",
    "tags": [
      "library",
      "binding",
      "cfitsio",
      "fits",
      "io"
    ],
    "description": "Bindings for CFITSIO, a library to read/write FITSIO images and tables.",
    "license": "MIT",
    "web": "https://github.com/ziotom78/nimcfitsio"
  },
  {
    "name": "glossolalia",
    "url": "https://github.com/fowlmouth/glossolalia",
    "method": "git",
    "tags": [
      "parser",
      "peg"
    ],
    "description": "A DSL for quickly writing parsers",
    "license": "CC0",
    "web": "https://github.com/fowlmouth/glossolalia"
  },
  {
    "name": "entoody",
    "url": "https://bitbucket.org/fowlmouth/entoody",
    "method": "git",
    "tags": [
      "component",
      "entity",
      "composition"
    ],
    "description": "A component/entity system",
    "license": "CC0",
    "web": "https://bitbucket.org/fowlmouth/entoody"
  },
  {
    "name": "msgpack",
    "url": "https://github.com/akiradeveloper/msgpack-nim.git",
    "method": "git",
    "tags": [
      "msgpack",
      "library",
      "serialization"
    ],
    "description": "A MessagePack binding for Nim",
    "license": "MIT",
    "web": "https://github.com/akiradeveloper/msgpack-nim"
  },
  {
    "name": "osinfo",
    "url": "https://github.com/nim-lang/osinfo.git",
    "method": "git",
    "tags": [
      "os",
      "library",
      "info"
    ],
    "description": "Modules providing information about the OS.",
    "license": "MIT",
    "web": "https://github.com/nim-lang/osinfo"
  },
  {
    "name": "io-myo",
    "url": "https://github.com/nimious/io-myo.git",
    "method": "git",
    "tags": [
      "binding",
      "myo",
      "thalmic",
      "armband",
      "gesture"
    ],
    "description": "Obsolete - please use myo instead!",
    "license": "MIT",
    "web": "https://github.com/nimious/io-myo"
  },
  {
    "name": "io-oculus",
    "url": "https://github.com/nimious/io-oculus.git",
    "method": "git",
    "tags": [
      "binding",
      "oculus",
      "rift",
      "vr",
      "libovr",
      "ovr",
      "dk1",
      "dk2",
      "gearvr"
    ],
    "description": "Obsolete - please use oculus instead!",
    "license": "MIT",
    "web": "https://github.com/nimious/io-oculus"
  },
  {
    "name": "closure_compiler",
    "url": "https://github.com/yglukhov/closure_compiler.git",
    "method": "git",
    "tags": [
      "binding",
      "closure",
      "compiler",
      "javascript"
    ],
    "description": "Bindings for Closure Compiler web API.",
    "license": "MIT",
    "web": "https://github.com/yglukhov/closure_compiler"
  },
  {
    "name": "io-serialport",
    "url": "https://github.com/nimious/io-serialport.git",
    "method": "git",
    "tags": [
      "binding",
      "libserialport",
      "serial",
      "communication"
    ],
    "description": "Obsolete - please use serialport instead!",
    "license": "MIT",
    "web": "https://github.com/nimious/io-serialport"
  },
  {
    "name": "beanstalkd",
    "url": "https://github.com/tormaroe/beanstalkd.nim.git",
    "method": "git",
    "tags": [
      "library",
      "queue",
      "messaging"
    ],
    "description": "A beanstalkd work queue client library.",
    "license": "MIT",
    "web": "https://github.com/tormaroe/beanstalkd.nim"
  },
  {
    "name": "wiki2text",
    "url": "https://github.com/rspeer/wiki2text.git",
    "method": "git",
    "tags": [
      "nlp",
      "wiki",
      "xml",
      "text"
    ],
    "description": "Quickly extracts natural-language text from a MediaWiki XML file.",
    "license": "MIT",
    "web": "https://github.com/rspeer/wiki2text"
  },
  {
    "name": "qt5_qtsql",
    "url": "https://github.com/philip-wernersbach/nim-qt5_qtsql.git",
    "method": "git",
    "tags": [
      "library",
      "wrapper",
      "database",
      "qt",
      "qt5",
      "qtsql",
      "sqlite",
      "postgres",
      "mysql"
    ],
    "description": "Binding for Qt 5's Qt SQL library that integrates with the features of the Nim language. Uses one API for multiple database engines.",
    "license": "MIT",
    "web": "https://github.com/philip-wernersbach/nim-qt5_qtsql"
  },
  {
    "name": "orient",
    "url": "https://github.com/philip-wernersbach/nim-orient",
    "method": "git",
    "tags": [
      "library",
      "wrapper",
      "database",
      "orientdb",
      "pure"
    ],
    "description": "OrientDB driver written in pure Nim, uses the OrientDB 2.0 Binary Protocol with Binary Serialization.",
    "license": "MPL",
    "web": "https://github.com/philip-wernersbach/nim-orient"
  },
  {
    "name": "syslog",
    "url": "https://github.com/FedericoCeratto/nim-syslog",
    "method": "git",
    "tags": [
      "library",
      "pure"
    ],
    "description": "Syslog module.",
    "license": "LGPLv3",
    "web": "https://github.com/FedericoCeratto/nim-syslog"
  },
  {
    "name": "nimes",
    "url": "https://github.com/def-/nimes",
    "method": "git",
    "tags": [
      "emulator",
      "nes",
      "game",
      "sdl",
      "javascript"
    ],
    "description": "NES emulator using SDL2, also compiles to JavaScript with emscripten.",
    "license": "MPL",
    "web": "https://github.com/def-/nimes"
  },
  {
    "name": "syscall",
    "url": "https://github.com/def-/nim-syscall",
    "method": "git",
    "tags": [
      "library"
    ],
    "description": "Raw system calls for Nim",
    "license": "MPL",
    "web": "https://github.com/def-/nim-syscall"
  },
  {
    "name": "jnim",
    "url": "https://github.com/yglukhov/jnim",
    "method": "git",
    "tags": [
      "library",
      "java",
      "jvm",
      "bridge",
      "bindings"
    ],
    "description": "Nim - Java bridge",
    "license": "MIT",
    "web": "https://github.com/yglukhov/jnim"
  },
  {
    "name": "nimPDF",
    "url": "https://github.com/jangko/nimpdf",
    "method": "git",
    "tags": [
      "library",
      "PDF",
      "document"
    ],
    "description": "library for generating PDF files",
    "license": "MIT",
    "web": "https://github.com/jangko/nimpdf"
  },
  {
    "name": "LLVM",
    "url": "https://github.com/FedeOmoto/llvm",
    "method": "git",
    "tags": [
      "LLVM",
      "bindings",
      "wrapper"
    ],
    "description": "LLVM bindings for the Nim language.",
    "license": "MIT",
    "web": "https://github.com/FedeOmoto/llvm"
  },
  {
    "name": "nshout",
    "url": "https://github.com/Senketsu/nshout",
    "method": "git",
    "tags": [
      "library",
      "shouter",
      "libshout",
      "wrapper",
      "bindings",
      "audio",
      "web"
    ],
    "description": "Nim bindings for libshout",
    "license": "MIT",
    "web": "https://github.com/Senketsu/nshout"
  },
  {
    "name": "nsu",
    "url": "https://github.com/Senketsu/nsu",
    "method": "git",
    "tags": [
      "library",
      "tool",
      "utility",
      "screenshot"
    ],
    "description": "Simple screenshot library & cli tool made in Nim",
    "license": "MIT",
    "web": "https://github.com/Senketsu/nsu"
  },
  {
    "name": "nuuid",
    "url": "https://github.com/yglukhov/nim-only-uuid",
    "method": "git",
    "tags": [
      "library",
      "uuid",
      "guid"
    ],
    "description": "A Nim source only UUID generator",
    "license": "MIT",
    "web": "https://github.com/yglukhov/nim-only-uuid"
  },
  {
    "name": "fftw3",
    "url": "https://github.com/ziotom78/nimfftw3",
    "method": "git",
    "tags": [
      "library",
      "math",
      "fft"
    ],
    "description": "Bindings to the FFTW library",
    "license": "MIT",
    "web": "https://github.com/ziotom78/nimfftw3"
  },
  {
    "name": "nrpl",
    "url": "https://github.com/vegansk/nrpl",
    "method": "git",
    "tags": [
      "REPL",
      "application"
    ],
    "description": "A rudimentary Nim REPL",
    "license": "MIT",
    "web": "https://github.com/vegansk/nrpl"
  },
  {
    "name": "nim-geocoding",
    "url": "https://github.com/saratchandra92/nim-geocoding",
    "method": "git",
    "tags": [
      "library",
      "geocoding",
      "maps"
    ],
    "description": "A simple library for Google Maps Geocoding API",
    "license": "MIT",
    "web": "https://github.com/saratchandra92/nim-geocoding"
  },
  {
    "name": "io-gles",
    "url": "https://github.com/nimious/io-gles.git",
    "method": "git",
    "tags": [
      "binding",
      "khronos",
      "gles",
      "opengl es"
    ],
    "description": "Obsolete - please use gles instead!",
    "license": "MIT",
    "web": "https://github.com/nimious/io-gles"
  },
  {
    "name": "io-egl",
    "url": "https://github.com/nimious/io-egl.git",
    "method": "git",
    "tags": [
      "binding",
      "khronos",
      "egl",
      "opengl",
      "opengl es",
      "openvg"
    ],
    "description": "Obsolete - please use egl instead!",
    "license": "MIT",
    "web": "https://github.com/nimious/io-egl"
  },
  {
    "name": "io-sixense",
    "url": "https://github.com/nimious/io-sixense.git",
    "method": "git",
    "tags": [
      "binding",
      "sixense",
      "razer hydra",
      "stem system",
      "vr"
    ],
    "description": "Obsolete - please use sixense instead!",
    "license": "MIT",
    "web": "https://github.com/nimious/io-sixense"
  },
  {
    "name": "tnetstring",
    "url": "https://mahlon@bitbucket.org/mahlon/nim-tnetstring",
    "method": "hg",
    "tags": [
      "tnetstring",
      "library",
      "serialization"
    ],
    "description": "Parsing and serializing for the TNetstring format.",
    "license": "MIT",
    "web": "http://bitbucket.org/mahlon/nim-tnetstring"
  },
  {
    "name": "msgpack4nim",
    "url": "https://github.com/jangko/msgpack4nim",
    "method": "git",
    "tags": [
      "msgpack",
      "library",
      "serialization",
      "deserialization"
    ],
    "description": "Another MessagePack implementation written in pure nim",
    "license": "MIT",
    "web": "https://github.com/jangko/msgpack4nim"
  },
  {
    "name": "binaryheap",
    "url": "https://github.com/bluenote10/nim-heap",
    "method": "git",
    "tags": [
      "heap",
      "priority queue"
    ],
    "description": "Simple binary heap implementation",
    "license": "MIT",
    "web": "https://github.com/bluenote10/nim-heap"
  },
  {
    "name": "stringinterpolation",
    "url": "https://github.com/bluenote10/nim-stringinterpolation",
    "method": "git",
    "tags": [
      "string formatting",
      "string interpolation"
    ],
    "description": "String interpolation with printf syntax",
    "license": "MIT",
    "web": "https://github.com/bluenote10/nim-stringinterpolation"
  },
  {
    "name": "libovr",
    "url": "https://github.com/bluenote10/nim-ovr",
    "method": "git",
    "tags": [
      "Oculus Rift",
      "virtual reality"
    ],
    "description": "Nim bindings for libOVR (Oculus Rift)",
    "license": "MIT",
    "web": "https://github.com/bluenote10/nim-ovr"
  },
  {
    "name": "delaunay",
    "url": "https://github.com/Nycto/DelaunayNim",
    "method": "git",
    "tags": [
      "delaunay",
      "library",
      "algorithms",
      "graph"
    ],
    "description": "2D Delaunay triangulations",
    "license": "MIT",
    "web": "https://github.com/Nycto/DelaunayNim"
  },
  {
    "name": "linenoise",
    "url": "https://github.com/fallingduck/linenoise-nim",
    "method": "git",
    "tags": [
      "linenoise",
      "library",
      "wrapper",
      "commandline"
    ],
    "description": "Wrapper for linenoise, a free, self-contained alternative to GNU readline.",
    "license": "BSD",
    "web": "https://github.com/fallingduck/linenoise-nim"
  },
  {
    "name": "struct",
    "url": "https://github.com/OpenSystemsLab/struct.nim",
    "method": "git",
    "tags": [
      "struct",
      "library",
      "python",
      "pack",
      "unpack"
    ],
    "description": "Python-like 'struct' for Nim",
    "license": "MIT",
    "web": "https://github.com/OpenSystemsLab/struct.nim"
  },
  {
    "name": "uri2",
    "url": "https://github.com/achesak/nim-uri2",
    "method": "git",
    "tags": [
      "uri",
      "url",
      "library"
    ],
    "description": "Nim module for better URI handling",
    "license": "MIT",
    "web": "https://github.com/achesak/nim-uri2"
  },
  {
    "name": "hmac",
    "url": "https://github.com/OpenSystemsLab/hmac.nim",
    "method": "git",
    "tags": [
      "hmac",
      "authentication",
      "hash",
      "sha1",
      "md5"
    ],
    "description": "HMAC-SHA1 and HMAC-MD5 hashing in Nim",
    "license": "MIT",
    "web": "https://github.com/OpenSystemsLab/hmac.nim"
  },
  {
    "name": "mongrel2",
    "url": "https://mahlon@bitbucket.org/mahlon/nim-mongrel2",
    "method": "hg",
    "tags": [
      "mongrel2",
      "library",
      "www"
    ],
    "description": "Handler framework for the Mongrel2 web server.",
    "license": "MIT",
    "web": "http://bitbucket.org/mahlon/nim-mongrel2"
  },
  {
    "name": "shimsham",
    "url": "https://github.com/apense/shimsham",
    "method": "git",
    "tags": [
      "crypto",
      "hash",
      "hashing",
      "digest"
    ],
    "description": "Hashing/Digest collection in pure Nim",
    "license": "MIT",
    "web": "https://github.com/apense/shimsham"
  },
  {
    "name": "base32",
    "url": "https://github.com/OpenSystemsLab/base32.nim",
    "method": "git",
    "tags": [
      "base32",
      "encode",
      "decode"
    ],
    "description": "Base32 library for Nim",
    "license": "MIT",
    "web": "https://github.com/OpenSystemsLab/base32.nim"
  },
  {
    "name": "otp",
    "url": "https://github.com/OpenSystemsLab/otp.nim",
    "method": "git",
    "tags": [
      "otp",
      "hotp",
      "totp",
      "time",
      "password",
      "one",
      "google",
      "authenticator"
    ],
    "description": "One Time Password library for Nim",
    "license": "MIT",
    "web": "https://github.com/OpenSystemsLab/otp.nim"
  },
  {
    "name": "q",
    "url": "https://github.com/OpenSystemsLab/q.nim",
    "method": "git",
    "tags": [
      "css",
      "selector",
      "query",
      "match",
      "find",
      "html",
      "xml",
      "jquery"
    ],
    "description": "Simple package for query HTML/XML elements using a CSS3 or jQuery-like selector syntax",
    "license": "MIT",
    "web": "https://github.com/OpenSystemsLab/q.nim"
  },
  {
    "name": "bignum",
    "url": "https://github.com/FedeOmoto/bignum",
    "method": "git",
    "tags": [
      "bignum",
      "gmp",
      "wrapper"
    ],
    "description": "Wrapper around the GMP bindings for the Nim language.",
    "license": "MIT",
    "web": "https://github.com/FedeOmoto/bignum"
  },
  {
    "name": "rbtree",
    "url": "https://github.com/Nycto/RBTreeNim",
    "method": "git",
    "tags": [
      "tree",
      "binary search tree",
      "rbtree",
      "red black tree"
    ],
    "description": "Red/Black Trees",
    "license": "MIT",
    "web": "https://github.com/Nycto/RBTreeNim"
  },
  {
    "name": "anybar",
    "url": "https://github.com/ba0f3/anybar.nim",
    "method": "git",
    "tags": [
      "anybar",
      "menubar",
      "status",
      "indicator"
    ],
    "description": "Control AnyBar instances with Nim",
    "license": "MIT",
    "web": "https://github.com/ba0f3/anybar.nim"
  },
  {
    "name": "astar",
    "url": "https://github.com/Nycto/AStarNim",
    "method": "git",
    "tags": [
      "astar",
      "A*",
      "pathfinding",
      "algorithm"
    ],
    "description": "A* Pathfinding",
    "license": "MIT",
    "web": "https://github.com/Nycto/AStarNim"
  },
  {
    "name": "lazy",
    "url": "https://github.com/petermora/nimLazy/",
    "method": "git",
    "tags": [
      "library",
      "iterator",
      "lazy list"
    ],
    "description": "Iterator library for Nim",
    "license": "MIT",
    "web": "https://github.com/petermora/nimLazy"
  },
  {
    "name": "asyncpythonfile",
    "url": "https://github.com/fallingduck/asyncpythonfile-nim",
    "method": "git",
    "tags": [
      "async",
      "asynchronous",
      "library",
      "python",
      "file",
      "files"
    ],
    "description": "High level, asynchronous file API mimicking Python's file interface.",
    "license": "ISC",
    "web": "https://github.com/fallingduck/asyncpythonfile-nim"
  },
  {
    "name": "nimfuzz",
    "url": "https://github.com/apense/nimfuzz",
    "method": "git",
    "tags": [
      "fuzzing",
      "testing",
      "hacking",
      "security"
    ],
    "description": "Simple and compact fuzzing",
    "license": "Apache License 2.0",
    "web": "https://apense.github.io/nimfuzz"
  },
  {
    "name": "linalg",
    "url": "https://github.com/unicredit/linear-algebra",
    "method": "git",
    "tags": [
      "vector",
      "matrix",
      "linear-algebra",
      "BLAS",
      "LAPACK"
    ],
    "description": "Linear algebra for Nim",
    "license": "Apache License 2.0",
    "web": "https://github.com/unicredit/linear-algebra"
  },
  {
    "name": "sequester",
    "url": "https://github.com/fallingduck/sequester",
    "method": "git",
    "tags": [
      "library",
      "seq",
      "sequence",
      "strings",
      "iterators",
      "php"
    ],
    "description": "Library for converting sequences to strings. Also has PHP-inspired explode and implode procs.",
    "license": "ISC",
    "web": "https://github.com/fallingduck/sequester"
  },
  {
    "name": "options",
    "url": "https://github.com/fallingduck/options-nim",
    "method": "git",
    "tags": [
      "library",
      "option",
      "optionals",
      "maybe"
    ],
    "description": "Temporary package to fix broken code in 0.11.2 stable.",
    "license": "MIT",
    "web": "https://github.com/fallingduck/options-nim"
  },
  {
    "name": "oldwinapi",
    "url": "https://github.com/nim-lang/oldwinapi",
    "method": "git",
    "tags": [
      "library",
      "windows",
      "api"
    ],
    "description": "Old Win API library for Nim",
    "license": "LGPL with static linking exception",
    "web": "https://github.com/nim-lang/oldwinapi"
  },
  {
    "name": "nimx",
    "url": "https://github.com/yglukhov/nimx",
    "method": "git",
    "tags": [
      "gui",
      "ui",
      "library"
    ],
    "description": "Cross-platform GUI framework",
    "license": "MIT",
    "web": "https://github.com/yglukhov/nimx"
  },
  {
    "name": "webview",
    "url": "https://github.com/oskca/webview",
    "method": "git",
    "tags": [
      "gui",
      "ui",
      "webview",
      "cross",
      "web",
      "library"
    ],
    "description": "Nim bindings for https://github.com/zserge/webview, a cross platform single header webview library",
    "license": "MIT",
    "web": "https://github.com/oskca/webview"
  },
  {
    "name": "memo",
    "url": "https://github.com/andreaferretti/memo",
    "method": "git",
    "tags": [
      "memo",
      "memoization",
      "memoize",
      "cache"
    ],
    "description": "Memoize Nim functions",
    "license": "Apache License 2.0",
    "web": "https://github.com/andreaferretti/memo"
  },
  {
    "name": "base62",
    "url": "https://github.com/singularperturbation/base62-encode",
    "method": "git",
    "tags": [
      "base62",
      "encode",
      "decode"
    ],
    "description": "Arbitrary base encoding-decoding functions, defaulting to Base-62.",
    "license": "MIT",
    "web": "https://github.com/singularperturbation/base62-encode"
  },
  {
    "name": "telebot",
    "url": "https://github.com/ba0f3/telebot.nim",
    "method": "git",
    "tags": [
      "telebot",
      "telegram",
      "bot",
      "api",
      "client",
      "async"
    ],
    "description": "Async Telegram Bot API Client",
    "license": "MIT",
    "web": "https://github.com/ba0f3/telebot.nim"
  },
  {
    "name": "tempfile",
    "url": "https://github.com/OpenSystemsLab/tempfile.nim",
    "method": "git",
    "tags": [
      "temp",
      "mktemp",
      "make",
      "mk",
      "mkstemp",
      "mkdtemp"
    ],
    "description": "Temporary files and directories",
    "license": "MIT",
    "web": "https://github.com/OpenSystemsLab/tempfile.nim"
  },
  {
    "name": "AstroNimy",
    "url": "https://github.com/super-massive-black-holes/AstroNimy",
    "method": "git",
    "tags": [
      "science",
      "astronomy",
      "library"
    ],
    "description": "Astronomical library for Nim",
    "license": "MIT",
    "web": "https://github.com/super-massive-black-holes/AstroNimy"
  },
  {
    "name": "patty",
    "url": "https://github.com/andreaferretti/patty",
    "method": "git",
    "tags": [
      "pattern",
      "adt",
      "variant",
      "pattern matching",
      "algebraic data type"
    ],
    "description": "Algebraic data types and pattern matching",
    "license": "Apache License 2.0",
    "web": "https://github.com/andreaferretti/patty"
  },
  {
    "name": "einheit",
    "url": "https://github.com/jyapayne/einheit",
    "method": "git",
    "tags": [
      "unit",
      "tests",
      "unittest",
      "unit tests",
      "unit test macro"
    ],
    "description": "Pretty looking, full featured, Python-inspired unit test library.",
    "license": "MIT",
    "web": "https://github.com/jyapayne/einheit"
  },
  {
    "name": "plists",
    "url": "https://github.com/yglukhov/plists",
    "method": "git",
    "tags": [
      "plist",
      "property",
      "list"
    ],
    "description": "Generate and parse Mac OS X .plist files in Nim.",
    "license": "MIT",
    "web": "https://github.com/yglukhov/plists"
  },
  {
    "name": "ncurses",
    "url": "https://github.com/rnowley/nim-ncurses/",
    "method": "git",
    "tags": [
      "library",
      "terminal",
      "graphics",
      "wrapper"
    ],
    "description": "A wrapper for NCurses",
    "license": "MIT",
    "web": "https://github.com/rnowley/nim-ncurses"
  },
  {
    "name": "nanovg.nim",
    "url": "https://github.com/fowlmouth/nanovg.nim",
    "method": "git",
    "tags": [
      "wrapper",
      "GUI",
      "vector graphics",
      "opengl"
    ],
    "description": "A wrapper for NanoVG vector graphics rendering",
    "license": "MIT",
    "web": "https://github.com/fowlmouth/nanovg.nim"
  },
  {
    "name": "pwd",
    "url": "https://github.com/achesak/nim-pwd",
    "method": "git",
    "tags": [
      "library",
      "unix",
      "pwd",
      "password"
    ],
    "description": "Nim port of Python's pwd module for working with the UNIX password file",
    "license": "MIT",
    "web": "https://github.com/achesak/nim-pwd"
  },
  {
    "name": "spwd",
    "url": "https://github.com/achesak/nim-spwd",
    "method": "git",
    "tags": [
      "library",
      "unix",
      "spwd",
      "password",
      "shadow"
    ],
    "description": "Nim port of Python's spwd module for working with the UNIX shadow password file",
    "license": "MIT",
    "web": "https://github.com/achesak/nim-spwd"
  },
  {
    "name": "grp",
    "url": "https://github.com/achesak/nim-grp",
    "method": "git",
    "tags": [
      "library",
      "unix",
      "grp",
      "group"
    ],
    "description": "Nim port of Python's grp module for working with the UNIX group database file",
    "license": "MIT",
    "web": "https://github.com/achesak/nim-grp"
  },
  {
    "name": "stopwatch",
    "url": "https://gitlab.com/define-private-public/stopwatch",
    "method": "git",
    "tags": [
      "timer",
      "timing",
      "benchmarking",
      "watch",
      "clock"
    ],
    "description": "A simple timing library for benchmarking code and other things.",
    "license": "MIT",
    "web": "https://gitlab.com/define-private-public/stopwatch"
  },
  {
    "name": "nimFinLib",
    "url": "https://github.com/qqtop/NimFinLib",
    "method": "git",
    "tags": [
      "financial"
    ],
    "description": "Financial Library for Nim",
    "license": "MIT",
    "web": "https://github.com/qqtop/NimFinLib"
  },
  {
    "name": "libssh2",
    "url": "https://github.com/ba0f3/libssh2.nim",
    "method": "git",
    "tags": [
      "lib",
      "ssh",
      "ssh2",
      "openssh",
      "client",
      "sftp",
      "scp"
    ],
    "description": "Nim wrapper for libssh2",
    "license": "MIT",
    "web": "https://github.com/ba0f3/libssh2.nim"
  },
  {
    "name": "rethinkdb",
    "url": "https://github.com/OpenSystemsLab/rethinkdb.nim",
    "method": "git",
    "tags": [
      "rethinkdb",
      "driver",
      "client",
      "json"
    ],
    "description": "RethinkDB driver for Nim",
    "license": "MIT",
    "web": "https://github.com/OpenSystemsLab/rethinkdb.nim"
  },
  {
    "name": "dbus",
    "url": "https://github.com/zielmicha/nim-dbus",
    "method": "git",
    "tags": [
      "dbus"
    ],
    "description": "dbus bindings for Nim",
    "license": "MIT",
    "web": "https://github.com/zielmicha/nim-dbus"
  },
  {
    "name": "lmdb",
    "url": "https://github.com/fowlmouth/lmdb.nim",
    "method": "git",
    "tags": [
      "wrapper",
      "lmdb"
    ],
    "description": "A wrapper for LMDB the Lightning Memory-Mapped Database",
    "license": "MIT",
    "web": "https://github.com/fowlmouth/lmdb.nim"
  },
  {
    "name": "zip",
    "url": "https://github.com/nim-lang/zip",
    "method": "git",
    "tags": [
      "wrapper",
      "zip"
    ],
    "description": "A wrapper for the zip library",
    "license": "MIT",
    "web": "https://github.com/nim-lang/zip"
  },
  {
    "name": "csvtools",
    "url": "https://github.com/unicredit/csvtools",
    "method": "git",
    "tags": [
      "CSV",
      "comma separated values",
      "TSV"
    ],
    "description": "Manage CSV files",
    "license": "Apache License 2.0",
    "web": "https://github.com/unicredit/csvtools"
  },
  {
    "name": "httpform",
    "url": "https://github.com/tulayang/httpform",
    "method": "git",
    "tags": [
      "request parser",
      "upload",
      "html5 file"
    ],
    "description": "Http request form parser",
    "license": "MIT",
    "web": "https://github.com/tulayang/httpform"
  },
  {
    "name": "vardene",
    "url": "https://github.com/Xe/vardene",
    "method": "git",
    "tags": [
      "command line",
      "tool",
      "compiler"
    ],
    "description": "A simple tool to manage multiple installs of Nim.",
    "license": "MIT",
    "web": "https://christine.website/projects/Vardene"
  },
  {
    "name": "quadtree",
    "url": "https://github.com/Nycto/QuadtreeNim",
    "method": "git",
    "tags": [
      "quadtree",
      "algorithm"
    ],
    "description": "A Quadtree implementation",
    "license": "MIT",
    "web": "https://github.com/Nycto/QuadtreeNim"
  },
  {
    "name": "expat",
    "url": "https://github.com/nim-lang/expat",
    "method": "git",
    "tags": [
      "expat",
      "xml",
      "parsing"
    ],
    "description": "Expat wrapper for Nim",
    "license": "MIT",
    "web": "https://github.com/nim-lang/expat"
  },
  {
    "name": "sphinx",
    "url": "https://github.com/Araq/sphinx",
    "method": "git",
    "tags": [
      "sphinx",
      "wrapper",
      "search",
      "engine"
    ],
    "description": "Sphinx wrapper for Nim",
    "license": "LGPL",
    "web": "https://github.com/Araq/sphinx"
  },
  {
    "name": "sdl1",
    "url": "https://github.com/nim-lang/sdl1",
    "method": "git",
    "tags": [
      "graphics",
      "library",
      "multi-media",
      "input",
      "sound",
      "joystick"
    ],
    "description": "SDL 1.2 wrapper for Nim.",
    "license": "LGPL",
    "web": "https://github.com/nim-lang/sdl1"
  },
  {
    "name": "graphics",
    "url": "https://github.com/nim-lang/graphics",
    "method": "git",
    "tags": [
      "library",
      "SDL"
    ],
    "description": "Graphics module for Nim.",
    "license": "MIT",
    "web": "https://github.com/nim-lang/graphics"
  },
  {
    "name": "libffi",
    "url": "https://github.com/Araq/libffi",
    "method": "git",
    "tags": [
      "ffi",
      "library",
      "C",
      "calling",
      "convention"
    ],
    "description": "libffi wrapper for Nim.",
    "license": "MIT",
    "web": "https://github.com/Araq/libffi"
  },
  {
    "name": "libcurl",
    "url": "https://github.com/Araq/libcurl",
    "method": "git",
    "tags": [
      "curl",
      "web",
      "http",
      "download"
    ],
    "description": "Nim wrapper for libcurl.",
    "license": "MIT",
    "web": "https://github.com/Araq/libcurl"
  },
  {
    "name": "perlin",
    "url": "https://github.com/Nycto/PerlinNim",
    "method": "git",
    "tags": [
      "perlin",
      "simplex",
      "noise"
    ],
    "description": "Perlin noise and Simplex noise generation",
    "license": "MIT",
    "web": "https://github.com/Nycto/PerlinNim"
  },
  {
    "name": "pfring",
    "url": "https://github.com/ba0f3/pfring.nim",
    "method": "git",
    "tags": [
      "pf_ring",
      "packet",
      "sniff",
      "pcap",
      "pfring",
      "network",
      "capture",
      "socket"
    ],
    "description": "PF_RING wrapper for Nim",
    "license": "MIT",
    "web": "https://github.com/ba0f3/pfring.nim"
  },
  {
    "name": "xxtea",
    "url": "https://github.com/xxtea/xxtea-nim",
    "method": "git",
    "tags": [
      "xxtea",
      "encrypt",
      "decrypt",
      "crypto"
    ],
    "description": "XXTEA encryption algorithm library written in pure Nim.",
    "license": "MIT",
    "web": "https://github.com/xxtea/xxtea-nim"
  },
  {
    "name": "xxhash",
    "url": "https://github.com/OpenSystemsLab/xxhash.nim",
    "method": "git",
    "tags": [
      "fast",
      "hash",
      "algorithm"
    ],
    "description": "xxhash wrapper for Nim",
    "license": "MIT",
    "web": "https://github.com/OpenSystemsLab/xxhash.nim"
  },
  {
    "name": "libipset",
    "url": "https://github.com/ba0f3/libipset.nim",
    "method": "git",
    "tags": [
      "ipset",
      "firewall",
      "netfilter",
      "mac",
      "ip",
      "network",
      "collection",
      "rule",
      "set"
    ],
    "description": "libipset wrapper for Nim",
    "license": "MIT",
    "web": "https://github.com/ba0f3/libipset.nim"
  },
  {
    "name": "pop3",
    "url": "https://github.com/FedericoCeratto/nim-pop3",
    "method": "git",
    "tags": [
      "network",
      "pop3",
      "email"
    ],
    "description": "POP3 client library",
    "license": "LGPLv3",
    "web": "https://github.com/FedericoCeratto/nim-pop3"
  },
  {
    "name": "nimrpc",
    "url": "https://github.com/rogercloud/nim-rpc",
    "method": "git",
    "tags": [
      "msgpack",
      "library",
      "rpc",
      "nimrpc"
    ],
    "description": "RPC implementation for Nim based on msgpack4nim",
    "license": "MIT",
    "web": "https://github.com/rogercloud/nim-rpc"
  },
  {
    "name": "nimrpc_milis",
    "url": "https://github.com/milisarge/nimrpc_milis",
    "method": "git",
    "tags": [
      "msgpack",
      "library",
      "rpc",
      "nimrpc"
    ],
    "description": "RPC implementation for Nim based on msgpack4nim",
    "license": "MIT",
    "web": "https://github.com/milisarge/nimrpc_milis"
  },
  {
    "name": "asyncevents",
    "url": "https://github.com/tulayang/asyncevents",
    "method": "git",
    "tags": [
      "event",
      "future",
      "asyncdispatch"
    ],
    "description": "Asynchronous event loop for progaming with MVC",
    "license": "MIT",
    "web": "https://github.com/tulayang/asyncevents"
  },
  {
    "name": "nimSHA2",
    "url": "https://github.com/jangko/nimSHA2",
    "method": "git",
    "tags": [
      "hash",
      "crypto",
      "library",
      "sha256",
      "sha224",
      "sha384",
      "sha512"
    ],
    "description": "Secure Hash Algorithm - 2, [224, 256, 384, and 512 bits]",
    "license": "MIT",
    "web": "https://github.com/jangko/nimSHA2"
  },
  {
    "name": "nimAES",
    "url": "https://github.com/jangko/nimAES",
    "method": "git",
    "tags": [
      "crypto",
      "library",
      "aes",
      "encryption",
      "rijndael"
    ],
    "description": "Advanced Encryption Standard, Rijndael Algorithm",
    "license": "MIT",
    "web": "https://github.com/jangko/nimAES"
  },
  {
    "name": "nimeverything",
    "url": "https://github.com/xland/nimeverything/",
    "method": "git",
    "tags": [
      "everything",
      "voidtools",
      "Everything Search Engine"
    ],
    "description": "everything  search engine wrapper",
    "license": "MIT",
    "web": "https://github.com/xland/nimeverything"
  },
  {
    "name": "vidhdr",
    "url": "https://github.com/achesak/nim-vidhdr",
    "method": "git",
    "tags": [
      "video",
      "formats",
      "file"
    ],
    "description": "Library for detecting the format of an video file",
    "license": "MIT",
    "web": "https://github.com/achesak/nim-vidhdr"
  },
  {
    "name": "gitapi",
    "url": "https://github.com/achesak/nim-gitapi",
    "method": "git",
    "tags": [
      "git",
      "version control",
      "library"
    ],
    "description": "Nim wrapper around the git version control software",
    "license": "MIT",
    "web": "https://github.com/achesak/nim-gitapi"
  },
  {
    "name": "ptrace",
    "url": "https://github.com/ba0f3/ptrace.nim",
    "method": "git",
    "tags": [
      "ptrace",
      "trace",
      "process",
      "syscal",
      "system",
      "call"
    ],
    "description": "ptrace wrapper for Nim",
    "license": "MIT",
    "web": "https://github.com/ba0f3/ptrace.nim"
  },
  {
    "name": "ndbex",
    "url": "https://github.com/Senketsu/nim-db-ex",
    "method": "git",
    "tags": [
      "extension",
      "database",
      "convenience",
      "db",
      "mysql",
      "postgres",
      "sqlite"
    ],
    "description": "extension modules for Nim's 'db_*' modules",
    "license": "MIT",
    "web": "https://github.com/Senketsu/nim-db-ex"
  },
  {
    "name": "spry",
    "url": "https://github.com/gokr/spry",
    "method": "git",
    "tags": [
      "language",
      "library",
      "scripting"
    ],
    "description": "A Smalltalk and Rebol inspired language implemented as an AST interpreter",
    "license": "MIT",
    "web": "https://github.com/gokr/spry"
  },
  {
    "name": "nimBMP",
    "url": "https://github.com/jangko/nimBMP",
    "method": "git",
    "tags": [
      "graphics",
      "library",
      "BMP"
    ],
    "description": "BMP encoder and decoder",
    "license": "MIT",
    "web": "https://github.com/jangko/nimBMP"
  },
  {
    "name": "nimPNG",
    "url": "https://github.com/jangko/nimPNG",
    "method": "git",
    "tags": [
      "graphics",
      "library",
      "PNG"
    ],
    "description": "PNG(Portable Network Graphics) encoder and decoder",
    "license": "MIT",
    "web": "https://github.com/jangko/nimPNG"
  },
  {
    "name": "litestore",
    "url": "https://github.com/h3rald/litestore",
    "method": "git",
    "tags": [
      "database",
      "rest",
      "sqlite"
    ],
    "description": "A lightweight, self-contained, RESTful, searchable, multi-format NoSQL document store",
    "license": "MIT",
    "web": "https://h3rald.com/litestore"
  },
  {
    "name": "parseFixed",
    "url": "https://github.com/jlp765/parsefixed",
    "method": "git",
    "tags": [
      "parse",
      "fixed",
      "width",
      "parser",
      "text"
    ],
    "description": "Parse fixed-width fields within lines of text (complementary to parsecsv)",
    "license": "MIT",
    "web": "https://github.com/jlp765/parsefixed"
  },
  {
    "name": "playlists",
    "url": "https://github.com/achesak/nim-playlists",
    "method": "git",
    "tags": [
      "library",
      "playlists",
      "M3U",
      "PLS",
      "XSPF"
    ],
    "description": "Nim library for parsing PLS, M3U, and XSPF playlist files",
    "license": "MIT",
    "web": "https://github.com/achesak/nim-playlists"
  },
  {
    "name": "seqmath",
    "url": "https://github.com/jlp765/seqmath",
    "method": "git",
    "tags": [
      "math",
      "seq",
      "sequence",
      "array",
      "nested",
      "algebra",
      "statistics",
      "lifted",
      "financial"
    ],
    "description": "Nim math library for sequences and nested sequences (extends math library)",
    "license": "MIT",
    "web": "https://github.com/jlp765/seqmath"
  },
  {
    "name": "daemonize",
    "url": "https://github.com/OpenSystemsLab/daemonize.nim",
    "method": "git",
    "tags": [
      "daemonize",
      "background",
      "fork",
      "unix",
      "linux",
      "process"
    ],
    "description": "This library makes your code run as a daemon process on Unix-like systems",
    "license": "MIT",
    "web": "https://github.com/OpenSystemsLab/daemonize.nim"
  },
  {
    "name": "tnim",
    "url": "https://github.com/jlp765/tnim",
    "method": "git",
    "tags": [
      "REPL",
      "sandbox",
      "interactive",
      "compiler",
      "code",
      "language"
    ],
    "description": "tnim is a Nim REPL - an interactive sandbox for testing Nim code",
    "license": "MIT",
    "web": "https://github.com/jlp765/tnim"
  },
  {
    "name": "ris",
    "url": "https://github.com/achesak/nim-ris",
    "method": "git",
    "tags": [
      "RIS",
      "citation",
      "library"
    ],
    "description": "Module for working with RIS citation files",
    "license": "MIT",
    "web": "https://github.com/achesak/nim-ris"
  },
  {
    "name": "geoip",
    "url": "https://github.com/achesak/nim-geoip",
    "method": "git",
    "tags": [
      "IP",
      "address",
      "location",
      "geolocation"
    ],
    "description": "Retrieve info about a location from an IP address",
    "license": "MIT",
    "web": "https://github.com/achesak/nim-geoip"
  },
  {
    "name": "freegeoip",
    "url": "https://github.com/achesak/nim-freegeoip",
    "method": "git",
    "tags": [
      "IP",
      "address",
      "location",
      "geolocation"
    ],
    "description": "Retrieve info about a location from an IP address",
    "license": "MIT",
    "web": "https://github.com/achesak/nim-freegeoip"
  },
  {
    "name": "nimroutine",
    "url": "https://github.com/rogercloud/nim-routine",
    "method": "git",
    "tags": [
      "goroutine",
      "routine",
      "lightweight",
      "thread"
    ],
    "description": "A go routine like nim implementation",
    "license": "MIT",
    "web": "https://github.com/rogercloud/nim-routine"
  },
  {
    "name": "coverage",
    "url": "https://github.com/yglukhov/coverage",
    "method": "git",
    "tags": [
      "code",
      "coverage"
    ],
    "description": "Code coverage library",
    "license": "MIT",
    "web": "https://github.com/yglukhov/coverage"
  },
  {
    "name": "golib",
    "url": "https://github.com/stefantalpalaru/golib-nim",
    "method": "git",
    "tags": [
      "library",
      "wrapper"
    ],
    "description": "Bindings for golib - a library that (ab)uses gccgo to bring Go's channels and goroutines to the rest of the world",
    "license": "BSD",
    "web": "https://github.com/stefantalpalaru/golib-nim"
  },
  {
    "name": "libnotify",
    "url": "https://github.com/FedericoCeratto/nim-libnotify.git",
    "method": "git",
    "tags": [
      "library",
      "wrapper",
      "desktop"
    ],
    "description": "Minimalistic libnotify wrapper for desktop notifications",
    "license": "LGPLv3",
    "web": "https://github.com/FedericoCeratto/nim-libnotify"
  },
  {
    "name": "nimcat",
    "url": "https://github.com/shakna-israel/nimcat",
    "method": "git",
    "tags": [
      "cat",
      "cli"
    ],
    "description": "An implementation of cat in Nim",
    "license": "MIT",
    "web": "https://github.com/shakna-israel/nimcat"
  },
  {
    "name": "sections",
    "url": "https://github.com/c0ffeeartc/nim-sections",
    "method": "git",
    "tags": [
      "BDD",
      "test"
    ],
    "description": "`Section` macro with BDD aliases for testing",
    "license": "MIT",
    "web": "https://github.com/c0ffeeartc/nim-sections"
  },
  {
    "name": "nimfp",
    "url": "https://github.com/vegansk/nimfp",
    "method": "git",
    "tags": [
      "functional",
      "library"
    ],
    "description": "Nim functional programming library",
    "license": "MIT",
    "web": "https://github.com/vegansk/nimfp"
  },
  {
    "name": "nhsl",
    "url": "https://github.com/twist-vector/nhsl.git",
    "method": "git",
    "tags": [
      "library",
      "serialization",
      "pure"
    ],
    "description": "Nim Hessian Serialization Library encodes/decodes data into the Hessian binary protocol",
    "license": "LGPL",
    "web": "https://github.com/twist-vector/nhsl"
  },
  {
    "name": "nimstopwatch",
    "url": "https://github.com/twist-vector/nim-stopwatch.git",
    "method": "git",
    "tags": [
      "app",
      "timer"
    ],
    "description": "A Nim-based, non-graphical application designed to measure the amount of time elapsed from its activation to deactivation, includes total elapsed time, lap, and split times.",
    "license": "LGPL",
    "web": "https://github.com/twist-vector/nim-stopwatch"
  },
  {
    "name": "playground",
    "url": "https://github.com/theduke/nim-playground",
    "method": "git",
    "tags": [
      "webapp",
      "execution",
      "code",
      "sandbox"
    ],
    "description": "Web-based playground for testing Nim code.",
    "license": "MIT",
    "web": "https://github.com/theduke/nim-playground"
  },
  {
    "name": "nimsl",
    "url": "https://github.com/yglukhov/nimsl",
    "method": "git",
    "tags": [
      "shader",
      "opengl",
      "glsl"
    ],
    "description": "Shaders in Nim.",
    "license": "MIT",
    "web": "https://github.com/yglukhov/nimsl"
  },
  {
    "name": "omnilog",
    "url": "https://github.com/nim-appkit/omnilog",
    "method": "git",
    "tags": [
      "library",
      "logging",
      "logs"
    ],
    "description": "Advanced logging library for Nim with structured logging, formatters, filters and writers.",
    "license": "MIT",
    "web": "https://github.com/nim-appkit/omnilog"
  },
  {
    "name": "values",
    "url": "https://github.com/nim-appkit/values",
    "method": "git",
    "tags": [
      "library",
      "values",
      "datastructures"
    ],
    "description": "Library for working with arbitrary values + a map data structure.",
    "license": "MIT",
    "web": "https://github.com/nim-appkit/values"
  },
  {
    "name": "geohash",
    "url": "https://github.com/twist-vector/nim-geohash.git",
    "method": "git",
    "tags": [
      "library",
      "geocoding",
      "pure"
    ],
    "description": "Nim implementation of the geohash latitude/longitude geocode system",
    "license": "Apache License 2.0",
    "web": "https://github.com/twist-vector/nim-geohash"
  },
  {
    "name": "bped",
    "url": "https://github.com/twist-vector/nim-bped.git",
    "method": "git",
    "tags": [
      "library",
      "serialization",
      "pure"
    ],
    "description": "Nim implementation of the Bittorrent ascii serialization protocol",
    "license": "Apache License 2.0",
    "web": "https://github.com/twist-vector/nim-bped"
  },
  {
    "name": "ctrulib",
    "url": "https://github.com/skyforce77/ctrulib-nim.git",
    "method": "git",
    "tags": [
      "library",
      "nintendo",
      "3ds"
    ],
    "description": "ctrulib wrapper",
    "license": "GPLv2",
    "web": "https://github.com/skyforce77/ctrulib-nim"
  },
  {
    "name": "nimrdkafka",
    "url": "https://github.com/dfdeshom/nimrdkafka.git",
    "method": "git",
    "tags": [
      "library",
      "wrapper",
      "kafka"
    ],
    "description": "Nim wrapper for librdkafka",
    "license": "Apache License 2.0",
    "web": "https://github.com/dfdeshom/nimrdkafka"
  },
  {
    "name": "utils",
    "url": "https://github.com/nim-appkit/utils",
    "method": "git",
    "tags": [
      "library",
      "utilities"
    ],
    "description": "Collection of string, parsing, pointer, ... utilities.",
    "license": "MIT",
    "web": "https://github.com/nim-appkit/utils"
  },
  {
    "name": "pymod",
    "url": "https://github.com/jboy/nim-pymod",
    "method": "git",
    "tags": [
      "wrapper",
      "python",
      "module",
      "numpy",
      "array",
      "matrix",
      "ndarray",
      "pyobject",
      "pyarrayobject",
      "iterator",
      "iterators",
      "docstring"
    ],
    "description": "Auto-generate a Python module that wraps a Nim module.",
    "license": "MIT",
    "web": "https://github.com/jboy/nim-pymod"
  },
  {
    "name": "db",
    "url": "https://github.com/jlp765/db",
    "method": "git",
    "tags": [
      "wrapper",
      "database",
      "module",
      "sqlite",
      "mysql",
      "postgres",
      "db_sqlite",
      "db_mysql",
      "db_postgres"
    ],
    "description": "Unified db access module, providing a single library module to access the db_sqlite, db_mysql and db_postgres modules.",
    "license": "MIT",
    "web": "https://github.com/jlp765/db"
  },
  {
    "name": "nimsnappy",
    "url": "https://github.com/dfdeshom/nimsnappy.git",
    "method": "git",
    "tags": [
      "wrapper",
      "compression"
    ],
    "description": "Nim wrapper for the snappy compression library. there is also a high-level API for easy use",
    "license": "BSD",
    "web": "https://github.com/dfdeshom/nimsnappy"
  },
  {
    "name": "nimLUA",
    "url": "https://github.com/jangko/nimLUA",
    "method": "git",
    "tags": [
      "lua",
      "library",
      "bind",
      "glue",
      "macros"
    ],
    "description": "glue code generator to bind Nim and Lua together using Nim's powerful macro",
    "license": "MIT",
    "web": "https://github.com/jangko/nimLUA"
  },
  {
    "name": "sound",
    "url": "https://github.com/yglukhov/sound.git",
    "method": "git",
    "tags": [
      "sound",
      "ogg"
    ],
    "description": "Cross-platform sound mixer library",
    "license": "MIT",
    "web": "https://github.com/yglukhov/sound"
  },
  {
    "name": "nimi3status",
    "url": "https://github.com/FedericoCeratto/nimi3status",
    "method": "git",
    "tags": [
      "i3",
      "i3status"
    ],
    "description": "Lightweight i3 status bar.",
    "license": "GPLv3",
    "web": "https://github.com/FedericoCeratto/nimi3status"
  },
  {
    "name": "native_dialogs",
    "url": "https://github.com/SSPkrolik/nim-native-dialogs.git",
    "method": "git",
    "tags": [
      "ui",
      "gui",
      "cross-platform",
      "library"
    ],
    "description": "Implements framework-agnostic native operating system dialogs calls",
    "license": "MIT",
    "web": "https://github.com/SSPkrolik/nim-native-dialogs"
  },
  {
    "name": "variant",
    "url": "https://github.com/yglukhov/variant.git",
    "method": "git",
    "tags": [
      "variant"
    ],
    "description": "Variant type and type matching",
    "license": "MIT",
    "web": "https://github.com/yglukhov/variant"
  },
  {
    "name": "pythonmath",
    "url": "https://github.com/achesak/nim-pythonmath",
    "method": "git",
    "tags": [
      "library",
      "python",
      "math"
    ],
    "description": "Module to provide an interface as similar as possible to Python's math libary",
    "license": "MIT",
    "web": "https://github.com/achesak/nim-pythonmath"
  },
  {
    "name": "nimlz4",
    "url": "https://github.com/dfdeshom/nimlz4.git",
    "method": "git",
    "tags": [
      "wrapper",
      "compression",
      "lzo",
      "lz4"
    ],
    "description": "Nim wrapper for the LZ4 library. There is also a high-level API for easy use",
    "license": "BSD",
    "web": "https://github.com/dfdeshom/nimlz4"
  },
  {
    "name": "pythonize",
    "url": "https://github.com/marcoapintoo/nim-pythonize.git",
    "method": "git",
    "tags": [
      "python",
      "wrapper"
    ],
    "description": "A higher-level wrapper for the Python Programing Language",
    "license": "MIT",
    "web": "https://github.com/marcoapintoo/nim-pythonize"
  },
  {
    "name": "cligen",
    "url": "https://github.com/c-blake/cligen.git",
    "method": "git",
    "tags": [
      "library",
      "commandline",
      "arguments",
      "switches",
      "parsing",
      "options"
    ],
    "description": "Infer & generate command-line interace/option/argument parsers",
    "license": "MIT",
    "web": "https://github.com/c-blake/cligen"
  },
  {
    "name": "fnmatch",
    "url": "https://github.com/achesak/nim-fnmatch",
    "method": "git",
    "tags": [
      "library",
      "unix",
      "files",
      "matching"
    ],
    "description": "Nim module for filename matching with UNIX shell patterns",
    "license": "MIT",
    "web": "https://github.com/achesak/nim-fnmatch"
  },
  {
    "name": "shorturl",
    "url": "https://github.com/achesak/nim-shorturl",
    "method": "git",
    "tags": [
      "library",
      "url",
      "uid"
    ],
    "description": "Nim module for generating URL identifiers for Tiny URL and bit.ly-like URLs",
    "license": "MIT",
    "web": "https://github.com/achesak/nim-shorturl"
  },
  {
    "name": "teafiles",
    "url": "git@github.com:unicredit/nim-teafiles.git",
    "method": "git",
    "tags": [
      "teafiles",
      "mmap",
      "timeseries"
    ],
    "description": "TeaFiles provide fast read/write access to time series data",
    "license": "Apache2",
    "web": "https://github.com/unicredit/nim-teafiles"
  },
  {
    "name": "emmy",
    "url": "git@github.com:unicredit/emmy.git",
    "method": "git",
    "tags": [
      "algebra",
      "polynomials",
      "primes",
      "ring",
      "quotients"
    ],
    "description": "Algebraic structures and related operations for Nim",
    "license": "Apache2",
    "web": "https://github.com/unicredit/emmy"
  },
  {
    "name": "impulse_engine",
    "url": "https://github.com/matkuki/Nim-Impulse-Engine",
    "method": "git",
    "tags": [
      "physics",
      "engine",
      "2D"
    ],
    "description": "Nim port of a simple 2D physics engine",
    "license": "zlib",
    "web": "https://github.com/matkuki/Nim-Impulse-Engine"
  },
  {
    "name": "notifications",
    "url": "https://github.com/dom96/notifications",
    "method": "git",
    "tags": [
      "notifications",
      "alerts",
      "gui",
      "toasts",
      "macosx",
      "cocoa"
    ],
    "description": "Library for displaying notifications on the desktop",
    "license": "MIT",
    "web": "https://github.com/dom96/notifications"
  },
  {
    "name": "reactor",
    "url": "https://github.com/zielmicha/reactor.nim",
    "method": "git",
    "tags": [
      "async",
      "libuv",
      "http",
      "tcp"
    ],
    "description": "Asynchronous networking engine for Nim",
    "license": "MIT",
    "web": "https://networkos.net/nim/reactor.nim"
  },
  {
    "name": "asynctools",
    "url": "https://github.com/cheatfate/asynctools",
    "method": "git",
    "tags": [
      "async",
      "pipes",
      "processes",
      "ipc",
      "synchronization",
      "dns",
      "pty"
    ],
    "description": "Various asynchronous tools for Nim",
    "license": "MIT",
    "web": "https://github.com/cheatfate/asynctools"
  },
  {
    "name": "nimcrypto",
    "url": "https://github.com/cheatfate/nimcrypto",
    "method": "git",
    "tags": [
      "crypto",
      "hashes",
      "ciphers",
      "keccak",
      "sha3",
      "blowfish",
      "twofish",
      "rijndael",
      "csprng",
      "hmac",
      "ripemd"
    ],
    "description": "Nim cryptographic library",
    "license": "MIT",
    "web": "https://github.com/cheatfate/nimcrypto"
  },
  {
    "name": "collections",
    "url": "https://github.com/zielmicha/collections.nim",
    "method": "git",
    "tags": [
      "iterator",
      "functional"
    ],
    "description": "Various collections and utilities",
    "license": "MIT",
    "web": "https://github.com/zielmicha/collections.nim"
  },
  {
    "name": "capnp",
    "url": "https://github.com/zielmicha/capnp.nim",
    "method": "git",
    "tags": [
      "capnp",
      "serialization",
      "protocol",
      "rpc"
    ],
    "description": "Cap'n Proto implementation for Nim",
    "license": "MIT",
    "web": "https://github.com/zielmicha/capnp.nim"
  },
  {
    "name": "biscuits",
    "url": "https://github.com/achesak/nim-biscuits",
    "method": "git",
    "tags": [
      "cookie",
      "persistence"
    ],
    "description": "better cookie handling",
    "license": "MIT",
    "web": "https://github.com/achesak/nim-biscuits"
  },
  {
    "name": "pari",
    "url": "https://github.com/lompik/pari.nim",
    "method": "git",
    "tags": [
      "number theory",
      "computer algebra system"
    ],
    "description": "Pari/GP C library wrapper",
    "license": "MIT",
    "web": "https://github.com/lompik/pari.nim"
  },
  {
    "name": "spacenav",
    "url": "https://github.com/nimious/spacenav.git",
    "method": "git",
    "tags": [
      "binding",
      "3dx",
      "3dconnexion",
      "libspnav",
      "spacenav",
      "spacemouse",
      "spacepilot",
      "spacenavigator"
    ],
    "description": "Bindings for libspnav, the free 3Dconnexion device driver",
    "license": "MIT",
    "web": "https://github.com/nimious/spacenav"
  },
  {
    "name": "isense",
    "url": "https://github.com/nimious/isense.git",
    "method": "git",
    "tags": [
      "binding",
      "isense",
      "intersense",
      "inertiacube",
      "intertrax",
      "microtrax",
      "thales",
      "tracking",
      "sensor"
    ],
    "description": "Bindings for the InterSense SDK",
    "license": "MIT",
    "web": "https://github.com/nimious/isense"
  },
  {
    "name": "libusb",
    "url": "https://github.com/nimious/libusb.git",
    "method": "git",
    "tags": [
      "binding",
      "usb",
      "libusb"
    ],
    "description": "Bindings for libusb, the cross-platform user library to access USB devices.",
    "license": "MIT",
    "web": "https://github.com/nimious/libusb"
  },
  {
    "name": "myo",
    "url": "https://github.com/nimious/myo.git",
    "method": "git",
    "tags": [
      "binding",
      "myo",
      "thalmic",
      "armband",
      "gesture"
    ],
    "description": "Bindings for the Thalmic Labs Myo gesture control armband SDK.",
    "license": "MIT",
    "web": "https://github.com/nimious/myo"
  },
  {
    "name": "oculus",
    "url": "https://github.com/nimious/oculus.git",
    "method": "git",
    "tags": [
      "binding",
      "oculus",
      "rift",
      "vr",
      "libovr",
      "ovr",
      "dk1",
      "dk2",
      "gearvr"
    ],
    "description": "Bindings for the Oculus VR SDK.",
    "license": "MIT",
    "web": "https://github.com/nimious/oculus"
  },
  {
    "name": "serialport",
    "url": "https://github.com/nimious/serialport.git",
    "method": "git",
    "tags": [
      "binding",
      "libserialport",
      "serial",
      "communication"
    ],
    "description": "Bindings for libserialport, the cross-platform serial communication library.",
    "license": "MIT",
    "web": "https://github.com/nimious/serialport"
  },
  {
    "name": "gles",
    "url": "https://github.com/nimious/gles.git",
    "method": "git",
    "tags": [
      "binding",
      "khronos",
      "gles",
      "opengl es"
    ],
    "description": "Bindings for OpenGL ES, the embedded 3D graphics library.",
    "license": "MIT",
    "web": "https://github.com/nimious/gles"
  },
  {
    "name": "egl",
    "url": "https://github.com/nimious/egl.git",
    "method": "git",
    "tags": [
      "binding",
      "khronos",
      "egl",
      "opengl",
      "opengl es",
      "openvg"
    ],
    "description": "Bindings for EGL, the native platform interface for rendering APIs.",
    "license": "MIT",
    "web": "https://github.com/nimious/egl"
  },
  {
    "name": "sixense",
    "url": "https://github.com/nimious/sixense.git",
    "method": "git",
    "tags": [
      "binding",
      "sixense",
      "razer hydra",
      "stem system",
      "vr"
    ],
    "description": "Bindings for the Sixense Core API.",
    "license": "MIT",
    "web": "https://github.com/nimious/sixense"
  },
  {
    "name": "listsv",
    "url": "https://github.com/srwiley/listsv.git",
    "method": "git",
    "tags": [
      "singly linked list",
      "doubly linked list"
    ],
    "description": "Basic operations on singly and doubly linked lists.",
    "license": "MIT",
    "web": "https://github.com/srwiley/listsv"
  },
  {
    "name": "kissfft",
    "url": "https://github.com/m13253/nim-kissfft",
    "method": "git",
    "tags": [
      "fft",
      "dsp",
      "signal"
    ],
    "description": "Nim binding for KissFFT Fast Fourier Transform library",
    "license": "BSD",
    "web": "https://github.com/m13253/nim-kissfft"
  },
  {
    "name": "nimbench",
    "url": "https://github.com/ivankoster/nimbench.git",
    "method": "git",
    "tags": [
      "benchmark",
      "micro benchmark",
      "timer"
    ],
    "description": "Micro benchmarking tool to measure speed of code, with the goal of optimizing it.",
    "license": "Apache License, Version 2.0",
    "web": "https://github.com/ivankoster/nimbench"
  },
  {
    "name": "nest",
    "url": "https://github.com/kedean/nest.git",
    "method": "git",
    "tags": [
      "library",
      "api",
      "router",
      "web"
    ],
    "description": "RESTful URI router",
    "license": "MIT",
    "web": "https://github.com/kedean/nest"
  },
  {
    "name": "nimbluez",
    "url": "https://github.com/Electric-Blue/NimBluez.git",
    "method": "git",
    "tags": [
      "bluetooth",
      "library",
      "wrapper",
      "sockets"
    ],
    "description": "Nim modules for access to system Bluetooth resources.",
    "license": "BSD",
    "web": "https://github.com/Electric-Blue/NimBluez"
  },
  {
    "name": "yaml",
    "url": "https://github.com/flyx/NimYAML",
    "method": "git",
    "tags": [
      "serialization",
      "parsing",
      "library",
      "yaml"
    ],
    "description": "YAML 1.2 implementation for Nim",
    "license": "MIT",
    "web": "http://flyx.github.io/NimYAML/"
  },
  {
    "name": "nimyaml",
    "url": "https://github.com/flyx/NimYAML",
    "method": "git",
    "tags": [
      "serialization",
      "parsing",
      "library",
      "yaml"
    ],
    "description": "YAML 1.2 implementation for Nim",
    "license": "MIT",
    "web": "http://flyx.github.io/NimYAML/"
  },
  {
    "name": "jsmn",
    "url": "https://github.com/OpenSystemsLab/jsmn.nim",
    "method": "git",
    "tags": [
      "json",
      "token",
      "tokenizer",
      "parser",
      "jsmn"
    ],
    "description": "Jsmn - a world fastest JSON parser - in pure Nim",
    "license": "MIT",
    "web": "https://github.com/OpenSystemsLab/jsmn.nim"
  },
  {
    "name": "mangle",
    "url": "https://github.com/baabelfish/mangle",
    "method": "git",
    "tags": [
      "functional",
      "iterators",
      "lazy",
      "library"
    ],
    "description": "Yet another iterator library",
    "license": "MIT",
    "web": "https://github.com/baabelfish/mangle"
  },
  {
    "name": "nimshell",
    "url": "https://github.com/vegansk/nimshell",
    "method": "git",
    "tags": [
      "shell",
      "utility"
    ],
    "description": "Library for shell scripting in nim",
    "license": "MIT",
    "web": "https://github.com/vegansk/nimshell"
  },
  {
    "name": "rosencrantz",
    "url": "https://github.com/andreaferretti/rosencrantz",
    "method": "git",
    "tags": [
      "web",
      "server",
      "DSL",
      "combinators"
    ],
    "description": "A web DSL for Nim",
    "license": "MIT",
    "web": "https://github.com/andreaferretti/rosencrantz"
  },
  {
    "name": "sam",
    "url": "https://github.com/OpenSystemsLab/sam.nim",
    "method": "git",
    "tags": [
      "json",
      "binding",
      "map",
      "dump",
      "load"
    ],
    "description": "Fast and just works JSON-Binding for Nim",
    "license": "MIT",
    "web": "https://github.com/OpenSystemsLab/sam.nim"
  },
  {
    "name": "twitter",
    "url": "https://github.com/kubo39/twitter",
    "method": "git",
    "tags": [
      "library",
      "wrapper",
      "twitter"
    ],
    "description": "Low-level twitter API wrapper library for Nim.",
    "license": "MIT",
    "web": "https://github.com/kubo39/twitter"
  },
  {
    "name": "stomp",
    "url": "https://bitbucket.org/mahlon/nim-stomp",
    "method": "hg",
    "tags": [
      "stomp",
      "library",
      "messaging",
      "events"
    ],
    "description": "A pure-nim implementation of the STOMP protocol for machine messaging.",
    "license": "MIT",
    "web": "http://bitbucket.org/mahlon/nim-stomp"
  },
  {
    "name": "srt",
    "url": "https://github.com/achesak/nim-srt",
    "method": "git",
    "tags": [
      "srt",
      "subrip",
      "subtitle"
    ],
    "description": "Nim module for parsing SRT (SubRip) subtitle files",
    "license": "MIT",
    "web": "https://github.com/achesak/nim-srt"
  },
  {
    "name": "subviewer",
    "url": "https://github.com/achesak/nim-subviewer",
    "method": "git",
    "tags": [
      "subviewer",
      "subtitle"
    ],
    "description": "Nim module for parsing SubViewer subtitle files",
    "license": "MIT",
    "web": "https://github.com/achesak/nim-subviewer"
  },
  {
    "name": "Kinto",
    "url": "https://github.com/OpenSystemsLab/kinto.nim",
    "method": "git",
    "tags": [
      "mozilla",
      "kinto",
      "json",
      "storage",
      "server",
      "client"
    ],
    "description": "Kinto Client for Nim",
    "license": "MIT",
    "web": "https://github.com/OpenSystemsLab/kinto.nim"
  },
  {
    "name": "xmltools",
    "url": "https://github.com/vegansk/xmltools",
    "method": "git",
    "tags": [
      "xml",
      "functional",
      "library",
      "parsing"
    ],
    "description": "High level xml library for Nim",
    "license": "MIT",
    "web": "https://github.com/vegansk/xmltools"
  },
  {
    "name": "nimongo",
    "url": "https://github.com/SSPkrolik/nimongo",
    "method": "git",
    "tags": [
      "mongo",
      "mongodb",
      "database",
      "server",
      "driver",
      "storage"
    ],
    "description": "MongoDB driver in pure Nim language with synchronous and asynchronous I/O support",
    "license": "MIT",
    "web": "https://github.com/SSPkrolik/nimongo"
  },
  {
    "name": "nimboost",
    "url": "https://github.com/vegansk/nimboost",
    "method": "git",
    "tags": [
      "stdlib",
      "library",
      "utility"
    ],
    "description": "Additions to the Nim's standard library, like boost for C++",
    "license": "MIT",
    "web": "http://vegansk.github.io/nimboost/"
  },
  {
    "name": "asyncdocker",
    "url": "https://github.com/tulayang/asyncdocker",
    "method": "git",
    "tags": [
      "async",
      "docker"
    ],
    "description": "Asynchronous docker client written by Nim-lang",
    "license": "MIT",
    "web": "http://tulayang.github.io/asyncdocker.html"
  },
  {
    "name": "python3",
    "url": "https://github.com/matkuki/python3",
    "method": "git",
    "tags": [
      "python",
      "wrapper"
    ],
    "description": "Wrapper to interface with the Python 3 interpreter",
    "license": "MIT",
    "web": "https://github.com/matkuki/python3"
  },
  {
    "name": "jser",
    "url": "https://github.com/niv/jser.nim",
    "method": "git",
    "tags": [
      "json",
      "serialize",
      "tuple"
    ],
    "description": "json de/serializer for tuples and more",
    "license": "MIT",
    "web": "https://github.com/niv/jser.nim"
  },
  {
    "name": "pledge",
    "url": "https://github.com/euantorano/pledge.nim",
    "method": "git",
    "tags": [
      "pledge",
      "openbsd"
    ],
    "description": "OpenBSDs pledge(2) for Nim.",
    "license": "BSD3",
    "web": "https://github.com/euantorano/pledge.nim"
  },
  {
    "name": "sophia",
    "url": "https://github.com/gokr/nim-sophia",
    "method": "git",
    "tags": [
      "library",
      "wrapper",
      "database"
    ],
    "description": "Nim wrapper of the Sophia key/value store",
    "license": "MIT",
    "web": "https://github.com/gokr/nim-sophia"
  },
  {
    "name": "progress",
    "url": "https://github.com/euantorano/progress.nim",
    "method": "git",
    "tags": [
      "progress",
      "bar",
      "terminal",
      "ui"
    ],
    "description": "A simple progress bar for Nim.",
    "license": "BSD3",
    "web": "https://github.com/euantorano/progress.nim"
  },
  {
    "name": "websocket",
    "url": "https://github.com/niv/websocket.nim",
    "method": "git",
    "tags": [
      "http",
      "websockets",
      "async",
      "client",
      "server"
    ],
    "description": "websockets for nim",
    "license": "MIT",
    "web": "https://github.com/niv/websocket.nim"
  },
  {
    "name": "cucumber",
    "url": "https://github.com/shaunc/cucumber_nim",
    "method": "git",
    "tags": [
      "testing",
      "cucumber",
      "bdd"
    ],
    "description": "implements the cucumber BDD framework in the nim language",
    "license": "MIT",
    "web": "https://github.com/shaunc/cucumber_nim"
  },
  {
    "name": "libmpdclient",
    "url": "https://github.com/lompik/libmpdclient.nim",
    "method": "git",
    "tags": [
      "MPD",
      "Music Player Daemon"
    ],
    "description": "Bindings for the Music Player Daemon C client library",
    "license": "BSD",
    "web": "https://github.com/lompik/libmpdclient.nim"
  },
  {
    "name": "awk",
    "url": "https://github.com/greencardamom/awk",
    "method": "git",
    "tags": [
      "awk"
    ],
    "description": "Nim for awk programmers",
    "license": "MIT",
    "web": "https://github.com/greencardamom/awk"
  },
  {
    "name": "dotenv",
    "url": "https://github.com/euantorano/dotenv.nim",
    "method": "git",
    "tags": [
      "env",
      "dotenv",
      "configuration",
      "environment"
    ],
    "description": "Loads environment variables from `.env`.",
    "license": "BSD3",
    "web": "https://github.com/euantorano/dotenv.nim"
  },
  {
    "name": "sph",
    "url": "https://github.com/aidansteele/sph",
    "method": "git",
    "tags": [
      "crypto",
      "hashes",
      "md5",
      "sha"
    ],
    "description": "Large number of cryptographic hashes for Nim",
    "license": "MIT",
    "web": "https://github.com/aidansteele/sph"
  },
  {
    "name": "libsodium",
    "url": "https://github.com/FedericoCeratto/nim-libsodium",
    "method": "git",
    "tags": [
      "wrapper",
      "library",
      "security",
      "crypto"
    ],
    "description": "libsodium wrapper",
    "license": "LGPLv3",
    "web": "https://github.com/FedericoCeratto/nim-libsodium"
  },
  {
    "name": "aws_sdk",
    "url": "https://github.com/aidansteele/aws_sdk.nim",
    "method": "git",
    "tags": [
      "aws",
      "amazon"
    ],
    "description": "Library for interacting with Amazon Web Services (AWS)",
    "license": "MIT",
    "web": "https://github.com/aidansteele/aws_sdk.nim"
  },
  {
    "name": "i18n",
    "url": "https://github.com/Parashurama/nim-i18n",
    "method": "git",
    "tags": [
      "gettext",
      "i18n",
      "internationalisation"
    ],
    "description": "Bring a gettext-like internationalisation module to Nim",
    "license": "MIT",
    "web": "https://github.com/Parashurama/nim-i18n"
  },
  {
    "name": "persistent_enums",
    "url": "https://github.com/yglukhov/persistent_enums",
    "method": "git",
    "tags": [
      "enum",
      "binary",
      "protocol"
    ],
    "description": "Define enums which values preserve their binary representation upon inserting or reordering",
    "license": "MIT",
    "web": "https://github.com/yglukhov/persistent_enums"
  },
  {
    "name": "nimcl",
    "url": "https://github.com/unicredit/nimcl",
    "method": "git",
    "tags": [
      "OpenCL",
      "GPU"
    ],
    "description": "High level wrapper over OpenCL",
    "license": "Apache License 2.0",
    "web": "https://github.com/unicredit/nimcl"
  },
  {
    "name": "nimblas",
    "url": "https://github.com/unicredit/nimblas",
    "method": "git",
    "tags": [
      "BLAS",
      "linear algebra",
      "vector",
      "matrix"
    ],
    "description": "BLAS for Nim",
    "license": "Apache License 2.0",
    "web": "https://github.com/unicredit/nimblas"
  },
  {
    "name": "fixmath",
    "url": "https://github.com/Jeff-Ciesielski/fixmath",
    "method": "git",
    "tags": [
      "math"
    ],
    "description": "LibFixMath 16:16 fixed point support for nim",
    "license": "MIT",
    "web": "https://github.com/Jeff-Ciesielski/fixmath"
  },
  {
    "name": "nimzend",
    "url": "https://github.com/metatexx/nimzend",
    "method": "git",
    "tags": [
      "zend",
      "php",
      "binding",
      "extension"
    ],
    "description": "Native Nim Zend API glue for easy PHP extension development.",
    "license": "MIT",
    "web": "https://github.com/metatexx/nimzend"
  },
  {
    "name": "spills",
    "url": "https://github.com/andreaferretti/spills",
    "method": "git",
    "tags": [
      "disk-based",
      "sequence",
      "memory-mapping"
    ],
    "description": "Disk-based sequences",
    "license": "Apache License 2.0",
    "web": "https://github.com/andreaferretti/spills"
  },
  {
    "name": "platformer",
    "url": "https://github.com/def-/nim-platformer",
    "method": "git",
    "tags": [
      "game",
      "sdl",
      "2d"
    ],
    "description": "Writing a 2D Platform Game in Nim with SDL2",
    "license": "MIT",
    "web": "https://github.com/def-/nim-platformer"
  },
  {
    "name": "nimCEF",
    "url": "https://github.com/jangko/nimCEF",
    "method": "git",
    "tags": [
      "chromium",
      "embedded",
      "framework",
      "cef",
      "wrapper"
    ],
    "description": "Nim wrapper for the Chromium Embedded Framework",
    "license": "MIT",
    "web": "https://github.com/jangko/nimCEF"
  },
  {
    "name": "migrate",
    "url": "https://github.com/euantorano/migrate.nim",
    "method": "git",
    "tags": [
      "migrate",
      "database",
      "db"
    ],
    "description": "A simple database migration utility for Nim.",
    "license": "BSD3",
    "web": "https://github.com/euantorano/migrate.nim"
  },
  {
    "name": "subfield",
    "url": "https://github.com/jyapayne/subfield",
    "method": "git",
    "tags": [
      "subfield",
      "macros"
    ],
    "description": "Override the dot operator to access nested subfields of a Nim object.",
    "license": "MIT",
    "web": "https://github.com/jyapayne/subfield"
  },
  {
    "name": "semver",
    "url": "https://github.com/euantorano/semver.nim",
    "method": "git",
    "tags": [
      "semver",
      "version",
      "parser"
    ],
    "description": "Semantic versioning parser for Nim. Allows the parsing of version strings into objects and the comparing of version objects.",
    "license": "BSD3",
    "web": "https://github.com/euantorano/semver.nim"
  },
  {
    "name": "ad",
    "tags": [
      "calculator",
      "rpn"
    ],
    "method": "git",
    "license": "MIT",
    "web": "https://github.com/subsetpark/ad",
    "url": "https://github.com/subsetpark/ad",
    "description": "A simple RPN calculator"
  },
  {
    "name": "asyncpg",
    "url": "https://github.com/cheatfate/asyncpg",
    "method": "git",
    "tags": [
      "async",
      "database",
      "postgres",
      "postgresql",
      "asyncdispatch",
      "asynchronous",
      "library"
    ],
    "description": "Asynchronous PostgreSQL driver for Nim Language.",
    "license": "MIT",
    "web": "https://github.com/cheatfate/asyncpg"
  },
  {
    "name": "winregistry",
    "description": "Deal with Windows Registry from Nim.",
    "tags": [
      "registry",
      "windows",
      "library"
    ],
    "url": "https://github.com/miere43/nim-registry",
    "web": "https://github.com/miere43/nim-registry",
    "license": "MIT",
    "method": "git"
  },
  {
    "name": "luna",
    "description": "Lua convenience library for nim",
    "tags": [
      "lua",
      "scripting"
    ],
    "url": "https://github.com/smallfx/luna.nim",
    "web": "https://github.com/smallfx/luna.nim",
    "license": "MIT",
    "method": "git"
  },
  {
    "name": "qrcode",
    "description": "module for creating and reading QR codes using http://goqr.me/",
    "tags": [
      "qr",
      "qrcode",
      "api"
    ],
    "url": "https://github.com/achesak/nim-qrcode",
    "web": "https://github.com/achesak/nim-qrcode",
    "license": "MIT",
    "method": "git"
  },
  {
    "name": "circleci_client",
    "tags": [
      "circleci",
      "client"
    ],
    "method": "git",
    "license": "LGPLv3",
    "web": "https://github.com/FedericoCeratto/nim-circleci",
    "url": "https://github.com/FedericoCeratto/nim-circleci",
    "description": "CircleCI API client"
  },
  {
    "name": "iup",
    "description": "Bindings for the IUP widget toolkit",
    "tags": [
      "GUI",
      "IUP"
    ],
    "url": "https://github.com/nim-lang/iup",
    "web": "https://github.com/nim-lang/iup",
    "license": "MIT",
    "method": "git"
  },
  {
    "name": "barbarus",
    "tags": [
      "i18n",
      "internationalization"
    ],
    "method": "git",
    "license": "MIT",
    "web": "https://github.com/cjxgm/barbarus",
    "url": "https://github.com/cjxgm/barbarus",
    "description": "A simple extensible i18n engine."
  },
  {
    "name": "jsonob",
    "tags": [
      "json",
      "object",
      "marshal"
    ],
    "method": "git",
    "license": "MIT",
    "web": "https://github.com/cjxgm/jsonob",
    "url": "https://github.com/cjxgm/jsonob",
    "description": "JSON / Object mapper"
  },
  {
    "name": "autome",
    "description": "Write GUI automation scripts with Nim",
    "tags": [
      "gui",
      "automation",
      "windows"
    ],
    "license": "MIT",
    "web": "https://github.com/miere43/autome",
    "url": "https://github.com/miere43/autome",
    "method": "git"
  },
  {
    "name": "wox",
    "description": "Helper library for writing Wox plugins in Nim",
    "tags": [
      "wox",
      "plugins"
    ],
    "license": "MIT",
    "web": "https://github.com/roose/nim-wox",
    "url": "https://github.com/roose/nim-wox",
    "method": "git"
  },
  {
    "name": "seccomp",
    "description": "Linux Seccomp sandbox library",
    "tags": [
      "linux",
      "security",
      "sandbox",
      "seccomp"
    ],
    "license": "LGPLv2.1",
    "web": "https://github.com/FedericoCeratto/nim-seccomp",
    "url": "https://github.com/FedericoCeratto/nim-seccomp",
    "method": "git"
  },
  {
    "name": "AntTweakBar",
    "tags": [
      "gui",
      "opengl",
      "rendering"
    ],
    "method": "git",
    "license": "MIT",
    "web": "https://github.com/krux02/nimAntTweakBar",
    "url": "https://github.com/krux02/nimAntTweakBar",
    "description": "nim wrapper around the AntTweakBar c library"
  },
  {
    "name": "slimdown",
    "tags": [
      "markdown",
      "parser",
      "library"
    ],
    "method": "git",
    "license": "MIT",
    "web": "https://github.com/ruivieira/nim-slimdown",
    "url": "https://github.com/ruivieira/nim-slimdown",
    "description": "Nim module that converts Markdown text to HTML using only regular expressions. Based on jbroadway's Slimdown."
  },
  {
    "name": "taglib",
    "description": "TagLib Audio Meta-Data Library wrapper",
    "license": "MIT",
    "tags": [
      "audio",
      "metadata",
      "tags",
      "library",
      "wrapper"
    ],
    "url": "https://github.com/alex-laskin/nim-taglib",
    "web": "https://github.com/alex-laskin/nim-taglib",
    "method": "git"
  },
  {
    "name": "des",
    "description": "3DES native library for Nim",
    "tags": [
      "library",
      "encryption",
      "crypto"
    ],
    "license": "MIT",
    "web": "https://github.com/LucaWolf/des.nim",
    "url": "https://github.com/LucaWolf/des.nim",
    "method": "git"
  },
  {
    "name": "bgfx",
    "url": "https://github.com/Halsys/nim-bgfx",
    "method": "git",
    "tags": [
      "wrapper",
      "media",
      "graphics",
      "3d",
      "rendering",
      "opengl"
    ],
    "description": "BGFX wrapper for the nim programming language.",
    "license": "BSD2",
    "web": "https://github.com/Halsys/nim-bgfx"
  },
  {
    "name": "json_builder",
    "tags": [
      "json",
      "generator",
      "builder"
    ],
    "method": "git",
    "license": "MIT",
    "web": "https://github.com/undecided/json_builder",
    "url": "https://github.com/undecided/json_builder",
    "description": "Easy and fast generator for valid json in nim"
  },
  {
    "name": "mapbits",
    "tags": [
      "map",
      "bits",
      "byte",
      "word",
      "binary"
    ],
    "method": "git",
    "license": "MIT",
    "description": "Access bit mapped portions of bytes in binary data as int variables",
    "web": "https://github.com/jlp765/mapbits",
    "url": "https://github.com/jlp765/mapbits"
  },
  {
    "name": "faststack",
    "tags": [
      "collection"
    ],
    "method": "git",
    "license": "MIT",
    "description": "Dynamically resizable data structure optimized for fast iteration.",
    "web": "https://github.com/Vladar4/FastStack",
    "url": "https://github.com/Vladar4/FastStack"
  },
  {
    "name": "gpx",
    "tags": [
      "GPX",
      "GPS",
      "waypoint",
      "route"
    ],
    "method": "git",
    "license": "MIT",
    "description": "Nim module for parsing GPX (GPS Exchange format) files",
    "web": "https://github.com/achesak/nim-gpx",
    "url": "https://github.com/achesak/nim-gpx"
  },
  {
    "name": "itn",
    "tags": [
      "GPS",
      "intinerary",
      "tomtom",
      "ITN"
    ],
    "method": "git",
    "license": "MIT",
    "description": "Nim module for parsing ITN (TomTom intinerary) files",
    "web": "https://github.com/achesak/nim-itn",
    "url": "https://github.com/achesak/nim-itn"
  },
  {
    "name": "foliant",
    "tags": [
      "foliant",
      "docs",
      "pdf",
      "docx",
      "word",
      "latex",
      "tex",
      "pandoc",
      "markdown",
      "md",
      "restream"
    ],
    "method": "git",
    "license": "MIT",
    "web": "https://github.com/foliant-docs/foliant-nim",
    "url": "https://github.com/foliant-docs/foliant-nim",
    "description": "Documentation generator that produces pdf and docx from Markdown. Uses Pandoc and LaTeX behind the scenes."
  },
  {
    "name": "gemf",
    "url": "https://bitbucket.org/abudden/gemf.nim",
    "method": "hg",
    "license": "MIT",
    "description": "Library for reading GEMF map tile stores",
    "web": "http://www.cgtk.co.uk/gemf",
    "tags": [
      "maps",
      "gemf",
      "parser"
    ]
  },
  {
    "name": "Remotery",
    "url": "https://github.com/Halsys/Nim-Remotery",
    "method": "git",
    "tags": [
      "wrapper",
      "opengl",
      "direct3d",
      "cuda",
      "profiler"
    ],
    "description": "Nim wrapper for (and with) Celtoys's Remotery",
    "license": "Apache License 2.0",
    "web": "https://github.com/Halsys/Nim-Remotery"
  },
  {
    "name": "picohttpparser",
    "tags": [
      "web",
      "http"
    ],
    "method": "git",
    "license": "MIT",
    "description": "Bindings for picohttpparser.",
    "web": "https://github.com/philip-wernersbach/nim-picohttpparser",
    "url": "https://github.com/philip-wernersbach/nim-picohttpparser"
  },
  {
    "name": "microasynchttpserver",
    "tags": [
      "web",
      "http",
      "async",
      "server"
    ],
    "method": "git",
    "license": "MIT",
    "description": "A thin asynchronous HTTP server library, API compatible with Nim's built-in asynchttpserver.",
    "web": "https://github.com/philip-wernersbach/microasynchttpserver",
    "url": "https://github.com/philip-wernersbach/microasynchttpserver"
  },
  {
    "name": "react",
    "url": "https://github.com/andreaferretti/react.nim",
    "method": "git",
    "tags": [
      "js",
      "react",
      "frontend",
      "ui",
      "single page application"
    ],
    "description": "React.js bindings for Nim",
    "license": "Apache License 2.0",
    "web": "https://github.com/andreaferretti/react.nim"
  },
  {
    "name": "oauth",
    "url": "https://github.com/CORDEA/oauth",
    "method": "git",
    "tags": [
      "library",
      "oauth",
      "oauth2",
      "authorization"
    ],
    "description": "OAuth library for nim",
    "license": "Apache License 2.0",
    "web": "http://cordea.github.io/oauth"
  },
  {
    "name": "jsbind",
    "url": "https://github.com/yglukhov/jsbind",
    "method": "git",
    "tags": [
      "bindings",
      "emscripten",
      "javascript"
    ],
    "description": "Define bindings to JavaScript and Emscripten",
    "license": "MIT",
    "web": "https://github.com/yglukhov/jsbind"
  },
  {
    "name": "uuids",
    "url": "https://github.com/pragmagic/uuids/",
    "method": "git",
    "tags": [
      "library",
      "uuid",
      "id"
    ],
    "description": "UUID library for Nim",
    "license": "MIT",
    "web": "https://github.com/pragmagic/uuids/"
  },
  {
    "name": "isaac",
    "url": "https://github.com/pragmagic/isaac/",
    "method": "git",
    "tags": [
      "library",
      "algorithms",
      "random",
      "crypto"
    ],
    "description": "ISAAC PRNG implementation on Nim",
    "license": "MIT",
    "web": "https://github.com/pragmagic/isaac/"
  },
  {
    "name": "SDF",
    "url": "https://github.com/Halsys/SDF.nim",
    "method": "git",
    "tags": [
      "sdf",
      "text",
      "contour",
      "texture",
      "signed",
      "distance",
      "transform"
    ],
    "description": "Signed Distance Field builder for contour texturing in Nim",
    "license": "MIT",
    "web": "https://github.com/Halsys/SDF.nim"
  },
  {
    "name": "WebGL",
    "url": "https://github.com/stisa/webgl",
    "method": "git",
    "tags": [
      "webgl",
      "graphic",
      "js",
      "javascript",
      "wrapper",
      "3D",
      "2D"
    ],
    "description": "Experimental wrapper to webgl for Nim",
    "license": "MIT",
    "web": "http://stisa.space/webgl/"
  },
  {
    "name": "fileinput",
    "url": "https://github.com/achesak/nim-fileinput",
    "method": "git",
    "tags": [
      "file",
      "io",
      "input"
    ],
    "description": "iterate through files and lines",
    "license": "MIT",
    "web": "https://github.com/achesak/nim-fileinput"
  },
  {
    "name": "classy",
    "url": "https://github.com/nigredo-tori/classy",
    "method": "git",
    "tags": [
      "library",
      "typeclasses",
      "macros"
    ],
    "description": "typeclasses for Nim",
    "license": "Unlicense",
    "web": "https://github.com/nigredo-tori/classy"
  },
  {
    "name": "MiNiM",
    "url": "https://github.com/h3rald/minim",
    "method": "git",
    "tags": [
      "concatenative",
      "language",
      "shell"
    ],
    "description": "A tiny concatenative programming language and shell.",
    "license": "MIT",
    "web": "https://h3rald.com/minim"
  },
  {
    "name": "boneIO",
    "url": "https://github.com/xyz32/boneIO",
    "method": "git",
    "tags": [
      "library",
      "GPIO",
      "BeagleBone"
    ],
    "description": "A low level GPIO library for the BeagleBone board family",
    "license": "MIT",
    "web": "https://github.com/xyz32/boneIO"
  },
  {
    "name": "ui",
    "url": "https://github.com/nim-lang/ui",
    "method": "git",
    "tags": [
      "library",
      "GUI",
      "libui",
      "toolkit"
    ],
    "description": "A wrapper for libui",
    "license": "MIT",
    "web": "https://github.com/nim-lang/ui"
  },
  {
    "name": "mmgeoip",
    "url": "https://github.com/FedericoCeratto/nim-mmgeoip",
    "method": "git",
    "tags": [
      "geoip"
    ],
    "description": "MaxMind GeoIP library",
    "license": "LGPLv2.1",
    "web": "https://github.com/FedericoCeratto/nim-mmgeoip"
  },
  {
    "name": "libjwt",
    "url": "https://github.com/nimscale/nim-libjwt",
    "method": "git",
    "tags": [
      "jwt",
      "libjwt"
    ],
    "description": "Bindings for libjwt",
    "license": "LGPLv2.1",
    "web": "https://github.com/nimscale/nim-libjwt"
  },
  {
    "name": "forestdb",
    "url": "https://github.com/nimscale/forestdb",
    "method": "git",
    "tags": [
      "library",
      "bTree",
      "HB+-Trie",
      "db",
      "forestdb"
    ],
    "description": "ForestDB is fast key-value storage engine that is based on a Hierarchical B+-Tree based Trie, or HB+-Trie.",
    "license": "Apache License 2.0",
    "web": "https://github.com/nimscale/forestdb"
  },
  {
    "name": "nimbox",
    "url": "https://github.com/dom96/nimbox",
    "method": "git",
    "tags": [
      "library",
      "wrapper",
      "termbox",
      "commandline",
      "ui",
      "tui",
      "gui"
    ],
    "description": "A Rustbox-inspired termbox wrapper",
    "license": "MIT",
    "web": "https://github.com/dom96/nimbox"
  },
  {
    "name": "psutil",
    "url": "https://github.com/juancarlospaco/psutil-nim",
    "method": "git",
    "tags": [
      "psutil",
      "process",
      "network",
      "system",
      "disk",
      "cpu"
    ],
    "description": "psutil is a cross-platform library for retrieving information on running processes and system utilization (CPU, memory, disks, network). Since 2018 maintained by Juan Carlos because was abandoned.",
    "license": "BSD",
    "web": "https://github.com/johnscillieri/psutil-nim"
  },
  {
    "name": "gapbuffer",
    "url": "https://notabug.org/vktec/nim-gapbuffer.git",
    "method": "git",
    "tags": [
      "buffer",
      "seq",
      "sequence",
      "string",
      "gapbuffer"
    ],
    "description": "A simple gap buffer implementation",
    "license": "MIT",
    "web": "https://notabug.org/vktec/nim-gapbuffer"
  },
  {
    "name": "pudge",
    "url": "https://github.com/recoilme/pudge.git",
    "method": "git",
    "tags": [
      "wrapper",
      "database",
      "sophia"
    ],
    "description": "Pudge Db - it's modern key/value storage with memcached protocol support. Pudge Db implements a high-level cross-platform sockets interface to sophia db.",
    "license": "MIT",
    "web": "https://github.com/recoilme/pudge"
  },
  {
    "name": "etcd_client",
    "url": "https://github.com/FedericoCeratto/nim-etcd-client",
    "method": "git",
    "tags": [
      "library",
      "etcd"
    ],
    "description": "etcd client library",
    "license": "LGPLv3",
    "web": "https://github.com/FedericoCeratto/nim-etcd-client"
  },
  {
    "name": "package_visible_types",
    "url": "https://github.com/zah/nim-package-visible-types",
    "method": "git",
    "tags": [
      "library",
      "packages",
      "visibility"
    ],
    "description": "A hacky helper lib for authoring Nim packages with package-level visiblity",
    "license": "MIT",
    "web": "https://github.com/zah/nim-package-visible-types"
  },
  {
    "name": "ranges",
    "url": "https://github.com/status-im/nim-ranges",
    "method": "git",
    "tags": [
      "library",
      "ranges"
    ],
    "description": "Exploration of various implementations of memory range types",
    "license": "Apache License 2.0",
    "web": "https://github.com/status-im/nim-ranges"
  },
  {
    "name": "json_rpc",
    "url": "https://github.com/status-im/nim-json-rpc",
    "method": "git",
    "tags": [
      "library",
      "json-rpc",
      "server",
      "client",
      "rpc",
      "json"
    ],
    "description": "Nim library for implementing JSON-RPC clients and servers",
    "license": "Apache License 2.0",
    "web": "https://github.com/status-im/nim-json-rpc"
  },
  {
    "name": "asyncdispatch2",
    "url": "https://github.com/status-im/nim-asyncdispatch2",
    "method": "git",
    "tags": [
      "library",
      "networking",
      "async",
      "asynchronous",
      "eventloop",
      "timers",
      "sendfile",
      "tcp",
      "udp"
    ],
    "description": "Experimental fork of Nim's asyncdispatch",
    "license": "Apache License 2.0",
    "web": "https://github.com/status-im/nim-asyncdispatch2"
  },
  {
    "name": "rlp",
    "url": "https://github.com/status-im/nim-rlp",
    "method": "git",
    "tags": [
      "library",
      "ethereum",
      "rlp"
    ],
    "description": "RLP serialization library for Nim",
    "license": "Apache License 2.0",
    "web": "https://github.com/status-im/nim-rlp"
  },
  {
    "name": "eth_keys",
    "url": "https://github.com/status-im/nim-eth-keys",
    "method": "git",
    "tags": [
      "library",
      "ethereum",
      "cryptography"
    ],
    "description": "A reimplementation in pure Nim of eth-keys, the common API for Ethereum key operations.",
    "license": "Apache License 2.0",
    "web": "https://github.com/status-im/nim-eth-keys"
  },
  {
    "name": "eth_common",
    "url": "https://github.com/status-im/nim-eth-common",
    "method": "git",
    "tags": [
      "library",
      "ethereum"
    ],
    "description": "Definitions of various data structures used in the Ethereum eco-system",
    "license": "Apache License 2.0",
    "web": "https://github.com/status-im/nim-eth-common"
  },
  {
    "name": "ethash",
    "url": "https://github.com/status-im/nim-ethash",
    "method": "git",
    "tags": [
      "library",
      "ethereum",
      "ethash",
      "cryptography",
      "proof-of-work"
    ],
    "description": "A Nim implementation of Ethash, the ethereum proof-of-work hashing function",
    "license": "Apache License 2.0",
    "web": "https://github.com/status-im/nim-ethash"
  },
  {
    "name": "eth_bloom",
    "url": "https://github.com/status-im/nim-eth-bloom",
    "method": "git",
    "tags": [
      "library",
      "ethereum",
      "bloom",
      "bloom-filter"
    ],
    "description": "Ethereum bloom filter",
    "license": "Apache License 2.0",
    "web": "https://github.com/status-im/nim-eth-bloom"
  },
  {
    "name": "evmjit",
    "url": "https://github.com/status-im/nim-evmjit",
    "method": "git",
    "tags": [
      "library",
      "ethereum",
      "evm",
      "jit",
      "wrapper"
    ],
    "description": "A wrapper for the The Ethereum EVM JIT library",
    "license": "Apache License 2.0",
    "web": "https://github.com/status-im/nim-evmjit"
  },
  {
    "name": "keccak_tiny",
    "url": "https://github.com/status-im/nim-keccak-tiny",
    "method": "git",
    "tags": [
      "library",
      "sha3",
      "keccak",
      "cryptography"
    ],
    "description": "A wrapper for the keccak-tiny C library",
    "license": "Apache License 2.0",
    "web": "https://github.com/status-im/nim-keccak-tiny"
  },
  {
    "name": "httputils",
    "url": "https://github.com/status-im/nim-http-utils",
    "method": "git",
    "tags": [
      "http",
      "parsers",
      "protocols"
    ],
    "description": "Common utilities for implementing HTTP servers",
    "license": "Apache License 2.0",
    "web": "https://github.com/status-im/nim-http-utils"
  },
  {
    "name": "rocksdb",
    "url": "https://github.com/status-im/nim-rocksdb",
    "method": "git",
    "tags": [
      "library",
      "wrapper",
      "database"
    ],
    "description": "A wrapper for Facebook's RocksDB, an embeddable, persistent key-value store for fast storage",
    "license": "Apache License 2.0 or GPLv2",
    "web": "https://github.com/status-im/nim-rocksdb"
  },
  {
    "name": "secp256k1",
    "url": "https://github.com/status-im/nim-secp256k1",
    "method": "git",
    "tags": [
      "library",
      "cryptography",
      "secp256k1"
    ],
    "description": "A wrapper for the libsecp256k1 C library",
    "license": "Apache License 2.0",
    "web": "https://github.com/status-im/nim-secp256k1"
  },
  {
    "name": "eth_trie",
    "url": "https://github.com/status-im/nim-eth-trie",
    "method": "git",
    "tags": [
      "library",
      "ethereum",
      "trie",
      "patricia-trie"
    ],
    "description": "Merkle Patricia Tries as specified by Ethereum",
    "license": "Apache License 2.0",
    "web": "https://github.com/status-im/nim-eth-trie"
  },
  {
    "name": "eth_p2p",
    "url": "https://github.com/status-im/nim-eth-p2p",
    "method": "git",
    "tags": [
      "library",
      "ethereum",
      "p2p",
      "devp2p",
      "rplx",
      "networking",
      "whisper",
      "swarm"
    ],
    "description": "Implementation of the Ethereum suite of P2P protocols",
    "license": "Apache License 2.0",
    "web": "https://github.com/status-im/nim-eth-p2p"
  },
  {
    "name": "eth_keyfile",
    "url": "https://github.com/status-im/nim-eth-keyfile",
    "method": "git",
    "tags": [
      "library",
      "ethereum",
      "keyfile",
      "wallet"
    ],
    "description": "Library for handling Ethereum private keys and wallets",
    "license": "Apache License 2.0",
    "web": "https://github.com/status-im/nim-eth-keyfile"
  },
  {
    "name": "byteutils",
    "url": "https://github.com/status-im/nim-byteutils",
    "method": "git",
    "tags": [
      "library",
      "blobs",
      "hex-dump"
    ],
    "description": "Useful utilities for manipulating and visualizing byte blobs",
    "license": "Apache License 2.0",
    "web": "https://github.com/status-im/nim-byteutils"
  },
  {
    "name": "ttmath",
    "url": "https://github.com/status-im/nim-ttmath",
    "method": "git",
    "tags": [
      "library",
      "math",
      "numbers"
    ],
    "description": "A Nim wrapper for ttmath: big numbers with fixed size",
    "license": "Apache License 2.0",
    "web": "https://github.com/status-im/nim-ttmath"
  },
  {
    "name": "nimbus",
    "url": "https://github.com/status-im/nimbus",
    "method": "git",
    "tags": [
      "ethereum"
    ],
    "description": "An Ethereum 2.0 Sharding Client for Resource-Restricted Devices",
    "license": "Apache License 2.0",
    "web": "https://github.com/status-im/nimbus"
  },
  {
    "name": "stint",
    "url": "https://github.com/status-im/nim-stint",
    "method": "git",
    "tags": [
      "library",
      "math",
      "numbers"
    ],
    "description": "Stack-based arbitrary-precision integers - Fast and portable with natural syntax for resource-restricted devices",
    "license": "Apache License 2.0",
    "web": "https://github.com/status-im/nim-stint"
  },
  {
    "name": "daemon",
    "url": "https://github.com/status-im/nim-daemon",
    "method": "git",
    "tags": [
      "servers",
      "daemonization"
    ],
    "description": "Cross-platform process daemonization library",
    "license": "Apache License 2.0",
    "web": "https://github.com/status-im/nim-daemon"
  },
  {
    "name": "chronicles",
    "url": "https://github.com/status-im/nim-chronicles",
    "method": "git",
    "tags": [
      "logging",
      "json"
    ],
    "description": "A crafty implementation of structured logging for Nim",
    "license": "Apache License 2.0",
    "web": "https://github.com/status-im/nim-chronicles"
  },
  {
    "name": "stb_image",
    "url": "https://gitlab.com/define-private-public/stb_image-Nim",
    "method": "git",
    "tags": [
      "stb",
      "image",
      "graphics",
      "io",
      "wrapper"
    ],
    "description": "A wrapper for stb_image and stb_image_write.",
    "license": "Unlicense (Public Domain)",
    "web": "https://gitlab.com/define-private-public/stb_image-Nim"
  },
  {
    "name": "mutableseqs",
    "url": "https://github.com/iourinski/mutableseqs",
    "method": "git",
    "tags": [
      "sequences",
      "mapreduce"
    ],
    "description": "utilities for transforming sequences",
    "license": "MIT",
    "web": "https://github.com/iourinski/mutableseqs"
  },
  {
    "name": "stor",
    "url": "https://github.com/nimscale/stor",
    "method": "git",
    "tags": [
      "storage",
      "io"
    ],
    "description": "Efficient object storage system",
    "license": "MIT",
    "web": "https://github.com/nimscale/stor"
  },
  {
    "name": "linuxfb",
    "url": "https://github.com/luked99/linuxfb.nim",
    "method": "git",
    "tags": [
      "wrapper",
      "graphics",
      "linux"
    ],
    "description": "Wrapper around the Linux framebuffer driver ioctl API",
    "license": "MIT",
    "web": "https://github.com/luked99/linuxfb.nim"
  },
  {
    "name": "nimactors",
    "url": "https://github.com/vegansk/nimactors",
    "method": "git",
    "tags": [
      "actors",
      "library"
    ],
    "description": "Actors library for Nim inspired by akka-actors",
    "license": "MIT",
    "web": "https://github.com/vegansk/nimactors"
  },
  {
    "name": "porter",
    "url": "https://github.com/iourinski/porter",
    "method": "git",
    "tags": [
      "stemmer",
      "multilanguage",
      "snowball"
    ],
    "description": "Simple extensible implementation of Porter stemmer algorithm",
    "license": "MIT",
    "web": "https://github.com/iourinski/porter"
  },
  {
    "name": "kiwi",
    "url": "https://github.com/yglukhov/kiwi",
    "method": "git",
    "tags": [
      "cassowary",
      "constraint",
      "solving"
    ],
    "description": "Cassowary constraint solving",
    "license": "MIT",
    "web": "https://github.com/yglukhov/kiwi"
  },
  {
    "name": "ArrayFireNim",
    "url": "https://github.com/bitstormGER/ArrayFire-Nim",
    "method": "git",
    "tags": [
      "array",
      "linear",
      "algebra",
      "scientific",
      "computing"
    ],
    "description": "A nim wrapper for ArrayFire",
    "license": "BSD",
    "web": "https://github.com/bitstormGER/ArrayFire-Nim"
  },
  {
    "name": "statsd_client",
    "url": "https://github.com/FedericoCeratto/nim-statsd-client",
    "method": "git",
    "tags": [
      "library",
      "statsd",
      "client",
      "statistics",
      "metrics"
    ],
    "description": "A simple, stateless StatsD client library",
    "license": "LGPLv3",
    "web": "https://github.com/FedericoCeratto/nim-statsd-client"
  },
  {
    "name": "html5_canvas",
    "url": "https://gitlab.com/define-private-public/HTML5-Canvas-Nim",
    "method": "git",
    "tags": [
      "html5",
      "canvas",
      "drawing",
      "graphics",
      "rendering",
      "browser",
      "javascript"
    ],
    "description": "HTML5 Canvas and drawing for the JavaScript backend.",
    "license": "MIT",
    "web": "https://gitlab.com/define-private-public/HTML5-Canvas-Nim"
  },
  {
    "name": "alea",
    "url": "https://github.com/unicredit/alea",
    "method": "git",
    "tags": [
      "random variables",
      "distributions",
      "probability",
      "gaussian",
      "sampling"
    ],
    "description": "Define and compose random variables",
    "license": "Apache License 2.0",
    "web": "https://github.com/unicredit/alea"
  },
  {
    "name": "winim",
    "url": "https://github.com/khchen/winim",
    "method": "git",
    "tags": [
      "library",
      "windows",
      "api",
      "com"
    ],
    "description": "Nim's Windows API and COM Library",
    "license": "MIT",
    "web": "https://github.com/khchen/winim"
  },
  {
    "name": "ed25519",
    "url": "https://github.com/niv/ed25519.nim",
    "method": "git",
    "tags": [
      "ed25519",
      "cryptography",
      "crypto",
      "publickey",
      "privatekey",
      "signing",
      "keyexchange",
      "native"
    ],
    "description": "ed25519 key crypto bindings",
    "license": "MIT",
    "web": "https://github.com/niv/ed25519.nim"
  },
  {
    "name": "libevdev",
    "url": "https://github.com/luked99/libevdev.nim",
    "method": "git",
    "tags": [
      "wrapper",
      "os",
      "linux"
    ],
    "description": "Wrapper for libevdev, Linux input device processing library",
    "license": "MIT",
    "web": "https://github.com/luked99/libevdev.nim"
  },
  {
    "name": "nesm",
    "url": "https://gitlab.com/xomachine/NESM.git",
    "method": "git",
    "tags": [
      "metaprogramming",
      "parser",
      "pure",
      "serialization"
    ],
    "description": "A macro for generating [de]serializers for given objects",
    "license": "MIT",
    "web": "https://xomachine.gitlab.io/NESM/"
  },
  {
    "name": "sdnotify",
    "url": "https://github.com/FedericoCeratto/nim-sdnotify",
    "method": "git",
    "tags": [
      "os",
      "linux",
      "systemd",
      "sdnotify"
    ],
    "description": "Systemd service notification helper",
    "license": "MIT",
    "web": "https://github.com/FedericoCeratto/nim-sdnotify"
  },
  {
    "name": "cmd",
    "url": "https://github.com/samdmarshall/cmd.nim",
    "method": "git",
    "tags": [
      "cmd",
      "command",
      "prompt",
      "interactive"
    ],
    "description": "interactive command prompt",
    "license": "BSD 3-Clause",
    "web": "https://github.com/samdmarshall/cmd.nim"
  },
  {
    "name": "csvtable",
    "url": "https://github.com/apahl/csvtable",
    "method": "git",
    "tags": [
      "csv",
      "table"
    ],
    "description": "tools for handling CSV files (comma or tab-separated) with an API similar to Python's CSVDictReader and -Writer.",
    "license": "MIT",
    "web": "https://github.com/apahl/csvtable"
  },
  {
    "name": "plotly",
    "url": "https://github.com/brentp/nim-plotly",
    "method": "git",
    "tags": [
      "plot",
      "graphing",
      "chart",
      "data"
    ],
    "description": "Nim interface to plotly",
    "license": "MIT",
    "web": "https://github.com/brentp/nim-plotly"
  },
  {
    "name": "gnuplot",
    "url": "https://github.com/dvolk/gnuplot.nim",
    "method": "git",
    "tags": [
      "plot",
      "graphing",
      "data"
    ],
    "description": "Nim interface to gnuplot",
    "license": "MIT",
    "web": "https://github.com/dvolk/gnuplot.nim"
  },
  {
    "name": "ustring",
    "url": "https://github.com/rokups/nim-ustring",
    "method": "git",
    "tags": [
      "string",
      "text",
      "unicode",
      "uft8",
      "utf-8"
    ],
    "description": "utf-8 string",
    "license": "MIT",
    "web": "https://github.com/rokups/nim-ustring"
  },
  {
    "name": "imap",
    "url": "https://github.com/ehmry/imap",
    "method": "git",
    "tags": [
      "imap",
      "email"
    ],
    "description": "IMAP client library",
    "license": "GPL2",
    "web": "https://github.com/ehmry/imap"
  },
  {
    "name": "isa",
    "url": "https://github.com/nimscale/isa",
    "method": "git",
    "tags": [
      "erasure",
      "hash",
      "crypto",
      "compression"
    ],
    "description": "Binding for Intel Storage Acceleration library",
    "license": "Apache License 2.0",
    "web": "https://github.com/nimscale/isa"
  },
  {
    "name": "untar",
    "url": "https://github.com/dom96/untar",
    "method": "git",
    "tags": [
      "library",
      "tar",
      "gz",
      "compression",
      "archive",
      "decompression"
    ],
    "description": "Library for decompressing tar.gz files.",
    "license": "MIT",
    "web": "https://github.com/dom96/untar"
  },
  {
    "name": "nimcx",
    "url": "https://github.com/qqtop/nimcx",
    "method": "git",
    "tags": [
      "library",
      "linux"
    ],
    "description": "Color and utilities library for linux terminal.",
    "license": "MIT",
    "web": "https://github.com/qqtop/nimcx"
  },
  {
    "name": "dpdk",
    "url": "https://github.com/nimscale/dpdk",
    "method": "git",
    "tags": [
      "library",
      "dpdk",
      "packet",
      "processing"
    ],
    "description": "Library for fast packet processing",
    "license": "Apache License 2.0",
    "web": "http://dpdk.org/"
  },
  {
    "name": "libserialport",
    "alias": "serial"
  },
  {
    "name": "serial",
    "url": "https://github.com/euantorano/serial.nim",
    "method": "git",
    "tags": [
      "serial",
      "rs232",
      "io",
      "serialport"
    ],
    "description": "A library to operate serial ports using pure Nim.",
    "license": "BSD3",
    "web": "https://github.com/euantorano/serial.nim"
  },
  {
    "name": "spdk",
    "url": "https://github.com/nimscale/spdk.git",
    "method": "git",
    "tags": [
      "library",
      "SSD",
      "NVME",
      "io",
      "storage"
    ],
    "description": "The Storage Performance Development Kit(SPDK) provides a set of tools and libraries for writing high performance, scalable, user-mode storage applications.",
    "license": "MIT",
    "web": "https://github.com/nimscale/spdk.git"
  },
  {
    "name": "NimData",
    "url": "https://github.com/bluenote10/NimData",
    "method": "git",
    "tags": [
      "library",
      "dataframe"
    ],
    "description": "DataFrame API enabling fast out-of-core data analytics",
    "license": "MIT",
    "web": "https://github.com/bluenote10/NimData"
  },
  {
    "name": "testrunner",
    "url": "https://github.com/FedericoCeratto/nim-testrunner",
    "method": "git",
    "tags": [
      "test",
      "tests",
      "unittest",
      "utility",
      "tdd"
    ],
    "description": "Test runner with file monitoring and desktop notification capabilities",
    "license": "GPLv3",
    "web": "https://github.com/FedericoCeratto/nim-testrunner"
  },
  {
    "name": "reactorfuse",
    "url": "https://github.com/zielmicha/reactorfuse",
    "method": "git",
    "tags": [
      "filesystem",
      "fuse"
    ],
    "description": "Filesystem in userspace (FUSE) for Nim (for reactor.nim library)",
    "license": "MIT",
    "web": "https://github.com/zielmicha/reactorfuse"
  },
  {
    "name": "nimr",
    "url": "https://github.com/Jeff-Ciesielski/nimr",
    "method": "git",
    "tags": [
      "script",
      "utils"
    ],
    "description": "Helper to run nim code like a script",
    "license": "MIT",
    "web": "https://github.com/Jeff-Ciesielski/nimr"
  },
  {
    "name": "neverwinter",
    "url": "https://github.com/niv/neverwinter.nim",
    "method": "git",
    "tags": [
      "nwn",
      "neverwinternights",
      "neverwinter",
      "game",
      "bioware",
      "fileformats",
      "reader",
      "writer"
    ],
    "description": "Neverwinter Nights 1 data accessor library",
    "license": "MIT",
    "web": "https://github.com/niv/neverwinter.nim"
  },
  {
    "name": "snail",
    "url": "https://github.com/stisa/snail",
    "method": "git",
    "tags": [
      "js",
      "matrix",
      "linear algebra"
    ],
    "description": "Simple linear algebra for nim. Js too.",
    "license": "MIT",
    "web": "http://stisa.space/snail/"
  },
  {
    "name": "jswebsockets",
    "url": "https://github.com/stisa/jswebsockets",
    "method": "git",
    "tags": [
      "js",
      "javascripts",
      "ws",
      "websockets"
    ],
    "description": "Websockets wrapper for nim js backend.",
    "license": "MIT",
    "web": "http://stisa.space/jswebsockets/"
  },
  {
    "name": "morelogging",
    "url": "https://github.com/FedericoCeratto/nim-morelogging",
    "method": "git",
    "tags": [
      "log",
      "logging",
      "library",
      "systemd",
      "journald"
    ],
    "description": "Logging library with support for async IO, multithreading, Journald.",
    "license": "LGPLv3",
    "web": "https://github.com/FedericoCeratto/nim-morelogging"
  },
  {
    "name": "ajax",
    "url": "https://github.com/stisa/ajax",
    "method": "git",
    "tags": [
      "js",
      "javascripts",
      "ajax",
      "xmlhttprequest"
    ],
    "description": "AJAX wrapper for nim js backend.",
    "license": "MIT",
    "web": "http://stisa.space/ajax/"
  },
  {
    "name": "recaptcha",
    "url": "https://github.com/euantorano/recaptcha.nim",
    "method": "git",
    "tags": [
      "recaptcha",
      "captcha"
    ],
    "description": "reCAPTCHA support for Nim, supporting rendering a capctcha and verifying a user's response.",
    "license": "BSD3",
    "web": "https://github.com/euantorano/recaptcha.nim"
  },
  {
    "name": "influx",
    "url": "https://github.com/samdmarshall/influx.nim",
    "method": "git",
    "tags": [
      "influx",
      "influxdb"
    ],
    "description": "wrapper for communicating with InfluxDB over the REST interface",
    "license": "BSD 3-Clause",
    "web": "https://github.com/samdmarshall/influx.nim"
  },
  {
    "name": "gamelight",
    "url": "https://github.com/dom96/gamelight",
    "method": "git",
    "tags": [
      "js",
      "library",
      "graphics",
      "collision",
      "2d"
    ],
    "description": "A set of simple modules for writing a JavaScript 2D game.",
    "license": "MIT",
    "web": "https://github.com/dom96/gamelight"
  },
  {
    "name": "storage",
    "url": "https://bitbucket.org/moigagoo/storage/",
    "method": "hg",
    "tags": [
      "JavaScript",
      "Storage",
      "localStorage",
      "sessionStorage"
    ],
    "description": "Storage, localStorage, and sessionStorage bindigs for Nim's JavaScript backend.",
    "license": "MIT",
    "web": "https://bitbucket.org/moigagoo/storage/"
  },
  {
    "name": "fontconfig",
    "url": "https://github.com/Parashurama/fontconfig",
    "method": "git",
    "tags": [
      "fontconfig",
      "font"
    ],
    "description": "Low level wrapper for the fontconfig library.",
    "license": "Fontconfig License",
    "web": "https://github.com/Parashurama/fontconfig"
  },
  {
    "name": "sysrandom",
    "url": "https://github.com/euantorano/sysrandom.nim",
    "method": "git",
    "tags": [
      "random",
      "RNG",
      "PRNG"
    ],
    "description": "A simple library to generate random data, using the system's PRNG.",
    "license": "BSD3",
    "web": "https://github.com/euantorano/sysrandom.nim"
  },
  {
    "name": "colorize",
    "url": "https://github.com/molnarmark/colorize",
    "method": "git",
    "tags": [
      "color",
      "colors",
      "colorize"
    ],
    "description": "A simple and lightweight terminal coloring library.",
    "license": "MIT",
    "web": "https://github.com/molnarmark/colorize"
  },
  {
    "name": "cello",
    "url": "https://github.com/unicredit/cello",
    "method": "git",
    "tags": [
      "string",
      "succinct-data-structure",
      "rank",
      "select",
      "Burrows-Wheeler",
      "FM-index",
      "wavelet-tree"
    ],
    "description": "String algorithms with succinct data structures",
    "license": "Apache2",
    "web": "https://unicredit.github.io/cello/"
  },
  {
    "name": "notmuch",
    "url": "https://github.com/samdmarshall/notmuch.nim",
    "method": "git",
    "tags": [
      "notmuch",
      "wrapper",
      "email",
      "tagging"
    ],
    "description": "wrapper for the notmuch mail library",
    "license": "BSD 3-Clause",
    "web": "https://github.com/samdmarshall/notmuch.nim"
  },
  {
    "name": "pluginmanager",
    "url": "https://github.com/samdmarshall/plugin-manager",
    "method": "git",
    "tags": [
      "plugin",
      "dylib",
      "manager"
    ],
    "description": "Simple plugin implementation",
    "license": "BSD 3-Clause",
    "web": "https://github.com/samdmarshall/plugin-manager"
  },
  {
    "name": "node",
    "url": "https://github.com/tulayang/nimnode",
    "method": "git",
    "tags": [
      "async",
      "io",
      "socket",
      "net",
      "tcp",
      "http",
      "libuv"
    ],
    "description": "Library for async programming and communication. This Library uses a future/promise, non-blocking I/O model based on libuv.",
    "license": "MIT",
    "web": "http://tulayang.github.io/node/"
  },
  {
    "name": "tempdir",
    "url": "https://github.com/euantorano/tempdir.nim",
    "method": "git",
    "tags": [
      "temp",
      "io",
      "tmp"
    ],
    "description": "A Nim library to create and manage temporary directories.",
    "license": "BSD3",
    "web": "https://github.com/euantorano/tempdir.nim"
  },
  {
    "name": "mathexpr",
    "url": "https://github.com/Yardanico/nim-mathexpr",
    "method": "git",
    "tags": [
      "math",
      "mathparser",
      "tinyexpr"
    ],
    "description": "MathExpr - pure-Nim mathematical expression evaluator library",
    "license": "MIT",
    "web": "https://github.com/Yardanico/nim-mathexpr"
  },
  {
    "name": "frag",
    "url": "https://github.com/fragworks/frag",
    "method": "git",
    "tags": [
      "game",
      "game-dev",
      "2d",
      "3d"
    ],
    "description": "A 2D|3D game engine",
    "license": "MIT",
    "web": "https://github.com/fragworks/frag"
  },
  {
    "name": "freetype",
    "url": "https://github.com/jangko/freetype",
    "method": "git",
    "tags": [
      "font",
      "renderint",
      "library"
    ],
    "description": "wrapper for FreeType2 library",
    "license": "MIT",
    "web": "https://github.com/jangko/freetype"
  },
  {
    "name": "polyBool",
    "url": "https://github.com/jangko/polyBool",
    "method": "git",
    "tags": [
      "polygon",
      "clipper",
      "library"
    ],
    "description": "Polygon Clipper Library (Martinez Algorithm)",
    "license": "MIT",
    "web": "https://github.com/jangko/polyBool"
  },
  {
    "name": "nimAGG",
    "url": "https://github.com/jangko/nimAGG",
    "method": "git",
    "tags": [
      "renderer",
      "rasterizer",
      "library",
      "2D",
      "graphics"
    ],
    "description": "Hi Fidelity Rendering Engine",
    "license": "MIT",
    "web": "https://github.com/jangko/nimAGG"
  },
  {
    "name": "primme",
    "url": "https://github.com/jxy/primme",
    "method": "git",
    "tags": [
      "library",
      "eigenvalues",
      "high-performance",
      "singular-value-decomposition"
    ],
    "description": "Nim interface for PRIMME: PReconditioned Iterative MultiMethod Eigensolver",
    "license": "MIT",
    "web": "https://github.com/jxy/primme"
  },
  {
    "name": "sitmo",
    "url": "https://github.com/jxy/sitmo",
    "method": "git",
    "tags": [
      "RNG",
      "Sitmo",
      "high-performance",
      "random"
    ],
    "description": "Sitmo parallel random number generator in Nim",
    "license": "MIT",
    "web": "https://github.com/jxy/sitmo"
  },
  {
    "name": "webaudio",
    "url": "https://github.com/ftsf/nim-webaudio",
    "method": "git",
    "tags": [
      "javascript",
      "js",
      "web",
      "audio",
      "sound",
      "music"
    ],
    "description": "API for Web Audio (JS)",
    "license": "MIT",
    "web": "https://github.com/ftsf/nim-webaudio"
  },
  {
    "name": "nimcuda",
    "url": "https://github.com/unicredit/nimcuda",
    "method": "git",
    "tags": [
      "CUDA",
      "GPU"
    ],
    "description": "CUDA bindings",
    "license": "Apache2",
    "web": "https://github.com/unicredit/nimcuda"
  },
  {
    "name": "gifwriter",
    "url": "https://github.com/rxi/gifwriter",
    "method": "git",
    "tags": [
      "gif",
      "image",
      "library"
    ],
    "description": "Animated GIF writing library based on jo_gif",
    "license": "MIT",
    "web": "https://github.com/rxi/gifwriter"
  },
  {
    "name": "libplist",
    "url": "https://github.com/samdmarshall/libplist.nim",
    "method": "git",
    "tags": [
      "libplist",
      "property",
      "list",
      "property-list",
      "parsing",
      "binary",
      "xml",
      "format"
    ],
    "description": "wrapper around libplist https://github.com/libimobiledevice/libplist",
    "license": "MIT",
    "web": "https://github.com/samdmarshall/libplist.nim"
  },
  {
    "name": "getch",
    "url": "https://github.com/6A/getch",
    "method": "git",
    "tags": [
      "getch",
      "char"
    ],
    "description": "getch() for Windows and Unix",
    "license": "MIT",
    "web": "https://github.com/6A/getch"
  },
  {
    "name": "gifenc",
    "url": "https://github.com/ftsf/gifenc",
    "method": "git",
    "tags": [
      "gif",
      "encoder"
    ],
    "description": "Gif Encoder",
    "license": "Public Domain",
    "web": "https://github.com/ftsf/gifenc"
  },
  {
    "name": "nimlapack",
    "url": "https://github.com/unicredit/nimlapack",
    "method": "git",
    "tags": [
      "LAPACK",
      "linear-algebra"
    ],
    "description": "LAPACK bindings",
    "license": "Apache2",
    "web": "https://github.com/unicredit/nimlapack"
  },
  {
    "name": "jack",
    "url": "https://github.com/Skrylar/nim-jack",
    "method": "git",
    "tags": [
      "jack",
      "audio",
      "binding",
      "wrapper"
    ],
    "description": "Shiny bindings to the JACK Audio Connection Kit.",
    "license": "MIT",
    "web": "https://github.com/Skrylar/nim-jack"
  },
  {
    "name": "serializetools",
    "url": "https://github.com/JeffersonLab/serializetools",
    "method": "git",
    "tags": [
      "serialization",
      "xml"
    ],
    "description": "Support for serialization of objects",
    "license": "MIT",
    "web": "https://github.com/JeffersonLab/serializetools"
  },
  {
    "name": "neo",
    "url": "https://github.com/unicredit/neo",
    "method": "git",
    "tags": [
      "vector",
      "matrix",
      "linear-algebra",
      "BLAS",
      "LAPACK",
      "CUDA"
    ],
    "description": "Linear algebra for Nim",
    "license": "Apache License 2.0",
    "web": "https://unicredit.github.io/neo/"
  },
  {
    "name": "httpkit",
    "url": "https://github.com/tulayang/httpkit",
    "method": "git",
    "tags": [
      "http",
      "request",
      "response",
      "stream",
      "bigfile",
      "async"
    ],
    "description": "An efficient HTTP tool suite written in pure nim. Help you to write HTTP services or clients via TCP, UDP, or even Unix Domain socket, etc.",
    "license": "MIT",
    "web": "https://github.com/tulayang/httpkit"
  },
  {
    "name": "ulid",
    "url": "https://github.com/adelq/ulid",
    "method": "git",
    "tags": [
      "library",
      "id",
      "ulid",
      "uuid",
      "guid"
    ],
    "description": "Universally Unique Lexicographically Sortable Identifier",
    "license": "MIT",
    "web": "https://github.com/adelq/ulid"
  },
  {
    "name": "osureplay",
    "url": "https://github.com/Yardanico/nim-osureplay",
    "method": "git",
    "tags": [
      "library",
      "osu!",
      "parser",
      "osugame",
      "replay"
    ],
    "description": "osu! replay parser",
    "license": "MIT",
    "web": "https://github.com/Yardanico/nim-osureplay"
  },
  {
    "name": "tiger",
    "url": "https://github.com/ehmry/tiger",
    "method": "git",
    "tags": [
      "hash"
    ],
    "description": "Tiger hash function",
    "license": "MIT",
    "web": "https://github.com/ehmry/tiger"
  },
  {
    "name": "pipe",
    "url": "https://github.com/5paceToast/pipe",
    "method": "git",
    "tags": [
      "pipe",
      "macro",
      "operator",
      "functional"
    ],
    "description": "Pipe operator for nim.",
    "license": "MIT",
    "web": "https://github.com/5paceToast/pipe"
  },
  {
    "name": "flatdb",
    "url": "https://github.com/enthus1ast/flatdb",
    "method": "git",
    "tags": [
      "database",
      "json",
      "pure"
    ],
    "description": "small/tiny, flatfile, jsonl based, inprogress database for nim",
    "license": "MIT",
    "web": "https://github.com/enthus1ast/flatdb"
  },
  {
    "name": "nwt",
    "url": "https://github.com/enthus1ast/nimWebTemplates",
    "method": "git",
    "tags": [
      "template",
      "html",
      "pure",
      "jinja"
    ],
    "description": "experiment to build a jinja like template parser",
    "license": "MIT",
    "web": "https://github.com/enthus1ast/nimWebTemplates"
  },
  {
    "name": "cmixer",
    "url": "https://github.com/rxi/cmixer-nim",
    "method": "git",
    "tags": [
      "library",
      "audio",
      "mixer",
      "sound",
      "wav",
      "ogg"
    ],
    "description": "Lightweight audio mixer for games",
    "license": "MIT",
    "web": "https://github.com/rxi/cmixer-nim"
  },
  {
    "name": "cmixer_sdl2",
    "url": "https://github.com/rxi/cmixer_sdl2-nim",
    "method": "git",
    "tags": [
      "library",
      "audio",
      "mixer",
      "sound",
      "wav",
      "ogg"
    ],
    "description": "Lightweight audio mixer for SDL2",
    "license": "MIT",
    "web": "https://github.com/rxi/cmixer_sdl2-nim"
  },
  {
    "name": "chebyshev",
    "url": "https://github.com/jxy/chebyshev",
    "method": "git",
    "tags": [
      "math",
      "approximation",
      "numerical"
    ],
    "description": "Chebyshev approximation.",
    "license": "MIT",
    "web": "https://github.com/jxy/chebyshev"
  },
  {
    "name": "scram",
    "url": "https://github.com/rgv151/scram",
    "method": "git",
    "tags": [
      "scram",
      "sasl",
      "authentication",
      "salted",
      "challenge",
      "response"
    ],
    "description": "Salted Challenge Response Authentication Mechanism (SCRAM) ",
    "license": "MIT",
    "web": "https://github.com/rgv151/scram"
  },
  {
    "name": "blake2",
    "url": "https://bitbucket.org/mihailp/blake2/",
    "method": "hg",
    "tags": [
      "crypto",
      "cryptography",
      "hash",
      "security"
    ],
    "description": "blake2 - cryptographic hash function",
    "license": "CC0",
    "web": "https://bitbucket.org/mihailp/blake2/"
  },
  {
    "name": "spinny",
    "url": "https://github.com/molnarmark/spinny",
    "method": "git",
    "tags": [
      "terminal",
      "spinner",
      "spinny",
      "load"
    ],
    "description": "Spinny is a tiny terminal spinner package for the Nim Programming Language.",
    "license": "MIT",
    "web": "https://github.com/molnarmark/spinny"
  },
  {
    "name": "nigui",
    "url": "https://github.com/trustable-code/NiGui",
    "method": "git",
    "tags": [
      "gui",
      "windows",
      "gtk"
    ],
    "description": "NiGui is a cross-platform, desktop GUI toolkit using native widgets.",
    "license": "MIT",
    "web": "https://github.com/trustable-code/NiGui"
  },
  {
    "name": "currying",
    "url": "https://github.com/t8m8/currying",
    "method": "git",
    "tags": [
      "library",
      "functional",
      "currying"
    ],
    "description": "Currying library for Nim",
    "license": "MIT",
    "web": "https://github.com/t8m8/currying"
  },
  {
    "name": "rect_packer",
    "url": "https://github.com/yglukhov/rect_packer",
    "method": "git",
    "tags": [
      "library",
      "geometry",
      "packing"
    ],
    "description": "Pack rects into bigger rect",
    "license": "MIT",
    "web": "https://github.com/yglukhov/rect_packer"
  },
  {
    "name": "gintro",
    "url": "https://github.com/stefansalewski/gintro",
    "method": "git",
    "tags": [
      "library",
      "gtk",
      "wrapper",
      "gui"
    ],
    "description": "High level GObject-Introspection based GTK3 bindings",
    "license": "MIT",
    "web": "https://github.com/stefansalewski/gintro"
  },
  {
    "name": "arraymancer",
    "url": "https://github.com/mratsim/Arraymancer",
    "method": "git",
    "tags": [
      "vector",
      "matrix",
      "array",
      "ndarray",
      "multidimensional-array",
      "linear-algebra",
      "tensor"
    ],
    "description": "A tensor (multidimensional array) library for Nim",
    "license": "Apache License 2.0",
    "web": "https://mratsim.github.io/Arraymancer/"
  },
  {
    "name": "sha3",
    "url": "https://bitbucket.org/mihailp/sha3/",
    "method": "hg",
    "tags": [
      "crypto",
      "cryptography",
      "hash",
      "security"
    ],
    "description": "sha3 - cryptographic hash function",
    "license": "CC0",
    "web": "https://bitbucket.org/mihailp/sha3/"
  },
  {
    "name": "coalesce",
    "url": "https://github.com/piedar/coalesce",
    "method": "git",
    "tags": [
      "nil",
      "null",
      "options",
      "operator"
    ],
    "description": "A nil coalescing operator ?? for Nim",
    "license": "MIT",
    "web": "https://github.com/piedar/coalesce"
  },
  {
    "name": "asyncmysql",
    "url": "https://github.com/tulayang/asyncmysql",
    "method": "git",
    "tags": [
      "mysql",
      "async",
      "asynchronous"
    ],
    "description": "Asynchronous MySQL connector written in pure Nim",
    "license": "MIT",
    "web": "https://github.com/tulayang/asyncmysql"
  },
  {
    "name": "cassandra",
    "url": "https://github.com/yglukhov/cassandra",
    "method": "git",
    "tags": [
      "cassandra",
      "database",
      "wrapper",
      "bindings",
      "driver"
    ],
    "description": "Bindings to Cassandra DB driver",
    "license": "MIT",
    "web": "https://github.com/yglukhov/cassandra"
  },
  {
    "name": "tf2plug",
    "url": "https://gitlab.com/waylon531/tf2plug",
    "method": "git",
    "tags": [
      "app",
      "binary",
      "tool",
      "tf2"
    ],
    "description": "A mod manager for TF2",
    "license": "GPLv3",
    "web": "https://gitlab.com/waylon531/tf2plug"
  },
  {
    "name": "oldgtk3",
    "url": "https://github.com/stefansalewski/oldgtk3",
    "method": "git",
    "tags": [
      "library",
      "gtk",
      "wrapper",
      "gui"
    ],
    "description": "Low level bindings for GTK3 related libraries",
    "license": "MIT",
    "web": "https://github.com/stefansalewski/oldgtk3"
  },
  {
    "name": "godot",
    "url": "https://github.com/pragmagic/godot-nim",
    "method": "git",
    "tags": [
      "game",
      "engine",
      "2d",
      "3d"
    ],
    "description": "Nim bindings for Godot Engine",
    "license": "MIT",
    "web": "https://github.com/pragmagic/godot-nim"
  },
  {
    "name": "vkapi",
    "url": "https://github.com/Yardanico/nimvkapi",
    "method": "git",
    "tags": [
      "wrapper",
      "vkontakte",
      "vk",
      "library",
      "api"
    ],
    "description": "A wrapper for the vk.com API (russian social network)",
    "license": "MIT",
    "web": "https://github.com/Yardanico/nimvkapi"
  },
  {
    "name": "slacklib",
    "url": "https://github.com/ThomasTJdev/nim_slacklib",
    "method": "git",
    "tags": [
      "library",
      "wrapper",
      "slack",
      "slackapp",
      "api"
    ],
    "description": "Library for working with a slack app or sending messages to a slack channel (slack.com)",
    "license": "MIT",
    "web": "https://github.com/ThomasTJdev/nim_slacklib"
  },
  {
    "name": "wiringPiNim",
    "url": "https://github.com/ThomasTJdev/nim_wiringPiNim",
    "method": "git",
    "tags": [
      "wrapper",
      "raspberry",
      "rpi",
      "wiringpi",
      "pi"
    ],
    "description": "Wrapper that implements some of wiringPi's function for controlling a Raspberry Pi",
    "license": "MIT",
    "web": "https://github.com/ThomasTJdev/nim_wiringPiNim"
  },
  {
    "name": "redux",
    "url": "https://github.com/pragmagic/redux.nim",
    "method": "git",
    "tags": [
      "redux"
    ],
    "description": "Predictable state container.",
    "license": "MIT",
    "web": "https://github.com/pragmagic/redux.nim"
  },
  {
    "name": "skEasing",
    "url": "https://github.com/Skrylar/skEasing",
    "method": "git",
    "tags": [
      "math",
      "curves",
      "animation"
    ],
    "description": "A collection of easing curves for animation purposes.",
    "license": "BSD",
    "web": "https://github.com/Skrylar/skEasing"
  },
  {
    "name": "nimquery",
    "url": "https://github.com/GULPF/nimquery",
    "method": "git",
    "tags": [
      "html",
      "scraping",
      "web"
    ],
    "description": "Library for querying HTML using CSS-selectors, like JavaScripts document.querySelector",
    "license": "MIT",
    "web": "https://github.com/GULPF/nimquery"
  },
  {
    "name": "usha",
    "url": "https://github.com/subsetpark/untitled-shell-history-application",
    "method": "git",
    "tags": [
      "shell",
      "utility"
    ],
    "description": "untitled shell history application",
    "license": "MIT",
    "web": "https://github.com/subsetpark/untitled-shell-history-application"
  },
  {
    "name": "libgit2",
    "url": "https://github.com/barcharcraz/libgit2-nim",
    "method": "git",
    "tags": [
      "git",
      "libgit",
      "libgit2",
      "vcs",
      "wrapper"
    ],
    "description": "Libgit2 low level wrapper",
    "license": "MIT",
    "web": "https://github.com/barcharcraz/libgit2-nim"
  },
  {
    "name": "multicast",
    "url": "https://github.com/enthus1ast/nimMulticast",
    "method": "git",
    "tags": [
      "multicast",
      "udp",
      "socket",
      "net"
    ],
    "description": "proc to join (and leave) a multicast group",
    "license": "MIT",
    "web": "https://github.com/enthus1ast/nimMulticast"
  },
  {
    "name": "mysqlparser",
    "url": "https://github.com/tulayang/mysqlparser.git",
    "method": "git",
    "tags": [
      "mysql",
      "protocol",
      "parser"
    ],
    "description": "An efficient packet parser for MySQL Client/Server Protocol. Help you to write Mysql communication in either BLOCKIONG-IO or NON-BLOCKING-IO.",
    "license": "MIT",
    "web": "https://github.com/tulayang/mysqlparser"
  },
  {
    "name": "fugitive",
    "url": "https://github.com/citycide/fugitive",
    "method": "git",
    "tags": [
      "git",
      "github",
      "cli",
      "extras",
      "utility",
      "tool"
    ],
    "description": "Simple command line tool to make git more intuitive, along with useful GitHub addons.",
    "license": "MIT",
    "web": "https://github.com/citycide/fugitive"
  },
  {
    "name": "dbg",
    "url": "https://github.com/enthus1ast/nimDbg",
    "method": "git",
    "tags": [
      "template",
      "echo",
      "dbg",
      "debug"
    ],
    "description": "dbg template; in debug echo",
    "license": "MIT",
    "web": "https://github.com/enthus1ast/nimDbg"
  },
  {
    "name": "pylib",
    "url": "https://github.com/Yardanico/nimpylib",
    "method": "git",
    "tags": [
      "python",
      "compatibility",
      "library",
      "pure"
    ],
    "description": "Nim library with python-like functions and operators",
    "license": "MIT",
    "web": "https://github.com/Yardanico/nimpylib"
  },
  {
    "name": "graphemes",
    "url": "https://github.com/nitely/nim-graphemes",
    "method": "git",
    "tags": [
      "graphemes",
      "grapheme-cluster",
      "unicode"
    ],
    "description": "Grapheme aware string handling (Unicode tr29)",
    "license": "MIT",
    "web": "https://github.com/nitely/nim-graphemes"
  },
  {
    "name": "rfc3339",
    "url": "https://github.com/Skrylar/rfc3339",
    "method": "git",
    "tags": [
      "rfc3339",
      "datetime"
    ],
    "description": "RFC3339 (dates and times) implementation for Nim.",
    "license": "BSD",
    "web": "https://github.com/Skrylar/rfc3339"
  },
  {
    "name": "db_presto",
    "url": "https://github.com/Bennyelg/nimPresto",
    "method": "git",
    "tags": [
      "prestodb",
      "connector",
      "database"
    ],
    "description": "prestodb simple connector",
    "license": "MIT",
    "web": "https://github.com/Bennyelg/nimPresto"
  },
  {
    "name": "nimbomb",
    "url": "https://github.com/Tyler-Yocolano/nimbomb",
    "method": "git",
    "tags": [
      "giant",
      "bomb",
      "wiki",
      "api"
    ],
    "description": "A GiantBomb-wiki wrapper for nim",
    "license": "MIT",
    "web": "https://github.com/Tyler-Yocolano/nimbomb"
  },
  {
    "name": "csvql",
    "url": "https://github.com/Bennyelg/csvql",
    "method": "git",
    "tags": [
      "csv",
      "read",
      "ansisql",
      "query",
      "database",
      "files"
    ],
    "description": "csvql.",
    "license": "MIT",
    "web": "https://github.com/Bennyelg/csvql"
  },
  {
    "name": "contracts",
    "url": "https://github.com/Udiknedormin/NimContracts",
    "method": "git",
    "tags": [
      "library",
      "pure",
      "contract",
      "contracts",
      "DbC",
      "utility",
      "automation",
      "documentation",
      "safety",
      "test",
      "tests",
      "testing",
      "unittest"
    ],
    "description": "Design by Contract (DbC) library with minimal runtime.",
    "license": "MIT",
    "web": "https://github.com/Udiknedormin/NimContracts"
  },
  {
    "name": "syphus",
    "url": "https://github.com/makingspace/syphus",
    "method": "git",
    "tags": [
      "optimization",
      "tabu"
    ],
    "description": "An implementation of the tabu search heuristic in Nim.",
    "license": "BSD-3",
    "web": "https://github.com/makingspace/syphus-nim"
  },
  {
    "name": "analytics",
    "url": "https://github.com/dom96/analytics",
    "method": "git",
    "tags": [
      "google",
      "telemetry",
      "statistics"
    ],
    "description": "Allows statistics to be sent to and recorded in Google Analytics.",
    "license": "MIT",
    "web": "https://github.com/dom96/analytics"
  },
  {
    "name": "arraymancer_vision",
    "url": "https://github.com/edubart/arraymancer-vision",
    "method": "git",
    "tags": [
      "arraymancer",
      "image",
      "vision"
    ],
    "description": "Image transformation and visualization utilities for arraymancer",
    "license": "Apache License 2.0",
    "web": "https://github.com/edubart/arraymancer-vision"
  },
  {
    "name": "genoiser",
    "url": "https://github.com/brentp/genoiser",
    "method": "git",
    "tags": [
      "bam",
      "cram",
      "vcf",
      "genomics"
    ],
    "description": "functions to tracks for genomics data files",
    "license": "MIT"
  },
  {
    "name": "hts",
    "url": "https://github.com/brentp/hts-nim",
    "method": "git",
    "tags": [
      "kmer",
      "dna",
      "sequence",
      "bam",
      "vcf",
      "genomics"
    ],
    "description": "htslib wrapper for nim",
    "license": "MIT",
    "web": "https://brentp.github.io/hts-nim/"
  },
  {
    "name": "kmer",
    "url": "https://github.com/brentp/nim-kmer",
    "method": "git",
    "tags": [
      "kmer",
      "dna",
      "sequence"
    ],
    "description": "encoded kmer library for fast operations on kmers up to 31",
    "license": "MIT",
    "web": "https://github.com/brentp/nim-kmer"
  },
  {
    "name": "kexpr",
    "url": "https://github.com/brentp/kexpr-nim",
    "method": "git",
    "tags": [
      "math",
      "expression",
      "evalute"
    ],
    "description": "wrapper for kexpr math expression evaluation library",
    "license": "MIT",
    "web": "https://github.com/brentp/kexpr-nim"
  },
  {
    "name": "lapper",
    "url": "https://github.com/brentp/nim-lapper",
    "method": "git",
    "tags": [
      "interval"
    ],
    "description": "fast interval overlaps",
    "license": "MIT",
    "web": "https://github.com/brentp/nim-lapper"
  },
  {
    "name": "gplay",
    "url": "https://github.com/yglukhov/gplay",
    "method": "git",
    "tags": [
      "google",
      "play",
      "apk",
      "publish",
      "upload"
    ],
    "description": "Google Play APK Uploader",
    "license": "MIT",
    "web": "https://github.com/yglukhov/gplay"
  },
  {
    "name": "huenim",
    "url": "https://github.com/IoTone/huenim",
    "method": "git",
    "tags": [
      "hue",
      "iot",
      "lighting",
      "philips",
      "library"
    ],
    "description": "Huenim",
    "license": "MIT",
    "web": "https://github.com/IoTone/huenim"
  },
  {
    "name": "drand48",
    "url": "https://github.com/JeffersonLab/drand48",
    "method": "git",
    "tags": [
      "random",
      "number",
      "generator"
    ],
    "description": "Nim implementation of the standard unix drand48 pseudo random number generator",
    "license": "BSD3",
    "web": "https://github.com/JeffersonLab/drand48"
  },
  {
    "name": "ensem",
    "url": "https://github.com/JeffersonLab/ensem",
    "method": "git",
    "tags": [
      "jackknife",
      "statistics"
    ],
    "description": "Support for ensemble file format and arithmetic using jackknife/bootstrap propagation of errors",
    "license": "BSD3",
    "web": "https://github.com/JeffersonLab/ensem"
  },
  {
    "name": "basic2d",
    "url": "https://github.com/nim-lang/basic2d",
    "method": "git",
    "tags": [
      "deprecated",
      "vector",
      "stdlib",
      "library"
    ],
    "description": "Deprecated module for vector/matrices operations.",
    "license": "MIT",
    "web": "https://github.com/nim-lang/basic2d"
  },
  {
    "name": "basic3d",
    "url": "https://github.com/nim-lang/basic3d",
    "method": "git",
    "tags": [
      "deprecated",
      "vector",
      "stdlib",
      "library"
    ],
    "description": "Deprecated module for vector/matrices operations.",
    "license": "MIT",
    "web": "https://github.com/nim-lang/basic3d"
  },
  {
    "name": "shiori",
    "url": "https://github.com/Narazaka/shiori-nim",
    "method": "git",
    "tags": [
      "ukagaka",
      "shiori",
      "protocol"
    ],
    "description": "SHIORI Protocol Parser/Builder",
    "license": "MIT",
    "web": "https://github.com/Narazaka/shiori-nim"
  },
  {
    "name": "shioridll",
    "url": "https://github.com/Narazaka/shioridll-nim",
    "method": "git",
    "tags": [
      "shiori",
      "ukagaka"
    ],
    "description": "The SHIORI DLL interface",
    "license": "MIT",
    "web": "https://github.com/Narazaka/shioridll-nim"
  },
  {
    "name": "httpauth",
    "url": "https://github.com/FedericoCeratto/nim-httpauth",
    "method": "git",
    "tags": [
      "http",
      "authentication",
      "authorization",
      "library",
      "security"
    ],
    "description": "HTTP Authentication and Authorization",
    "license": "LGPLv3",
    "web": "https://github.com/FedericoCeratto/nim-httpauth"
  },
  {
    "name": "cbor",
    "url": "https://github.com/ehmry/nim-cbor",
    "method": "git",
    "tags": [
      "library",
      "cbor",
      "binary",
      "encoding"
    ],
    "description": "Concise Binary Object Representation decoder (RFC7049).",
    "license": "MIT",
    "web": "https://github.com/ehmry/nim-cbor"
  },
  {
    "name": "base58",
    "url": "https://github.com/ehmry/nim-base58",
    "method": "git",
    "tags": [
      "base58",
      "bitcoin",
      "cryptonote",
      "monero",
      "encoding",
      "library"
    ],
    "description": "Base58 encoders and decoders for Bitcoin and CryptoNote addresses.",
    "license": "MIT",
    "web": "https://github.com/ehmry/nim-base58"
  },
  {
    "name": "webdriver",
    "url": "https://github.com/dom96/webdriver",
    "method": "git",
    "tags": [
      "webdriver",
      "selenium",
      "library",
      "firefox"
    ],
    "description": "Implementation of the WebDriver w3c spec.",
    "license": "MIT",
    "web": "https://github.com/dom96/webdriver"
  },
  {
    "name": "interfaced",
    "url": "https://github.com/andreaferretti/interfaced",
    "method": "git",
    "tags": [
      "interface"
    ],
    "description": "Go-like interfaces",
    "license": "Apache License 2.0",
    "web": "https://github.com/andreaferretti/interfaced"
  },
  {
    "name": "vla",
    "url": "https://github.com/bpr/vla",
    "method": "git",
    "tags": [
      "vla",
      "alloca"
    ],
    "description": "Variable length arrays for Nim",
    "license": "MIT",
    "web": "https://github.com/bpr/vla"
  },
  {
    "name": "metatools",
    "url": "https://github.com/jxy/metatools",
    "method": "git",
    "tags": [
      "macros",
      "metaprogramming"
    ],
    "description": "Metaprogramming tools for Nim",
    "license": "MIT",
    "web": "https://github.com/jxy/metatools"
  },
  {
    "name": "pdcurses",
    "url": "https://github.com/lcrees/pdcurses",
    "method": "git",
    "tags": [
      "pdcurses",
      "curses",
      "console",
      "gui"
    ],
    "description": "Nim wrapper for PDCurses",
    "license": "MIT",
    "web": "https://github.com/lcrees/pdcurses"
  },
  {
    "name": "libuv",
    "url": "https://github.com/lcrees/libuv",
    "method": "git",
    "tags": [
      "libuv",
      "wrapper",
      "node",
      "networking"
    ],
    "description": "libuv bindings for Nim",
    "license": "MIT",
    "web": "https://github.com/lcrees/libuv"
  },
  {
    "name": "romans",
    "url": "https://github.com/lcrees/romans",
    "method": "git",
    "tags": [
      "roman",
      "numerals"
    ],
    "description": "Conversion between integers and Roman numerals",
    "license": "MIT",
    "web": "https://github.com/lcrees/romans"
  },
  {
    "name": "simpleAST",
    "url": "https://github.com/lguzzon-NIM/simpleAST",
    "method": "git",
    "tags": [
      "ast"
    ],
    "description": "Simple AST in NIM",
    "license": "MIT",
    "web": "https://github.com/lguzzon-NIM/simpleAST"
  },
  {
    "name": "timerpool",
    "url": "https://github.com/mikra01/timerpool/",
    "method": "git",
    "tags": [
      "timer",
      "pool",
      "events",
      "thread"
    ],
    "description": "threadsafe timerpool implementation for event purpose",
    "license": "MIT",
    "web": "https://github.com/mikra01/timerpool"
  },
  {
    "name": "zero_functional",
    "url": "https://github.com/zero-functional/zero-functional",
    "method": "git",
    "tags": [
      "functional",
      "dsl",
      "chaining",
      "seq"
    ],
    "description": "A library providing zero-cost chaining for functional abstractions in Nim",
    "license": "MIT",
    "web": "https://github.com/zero-functional/zero-functional"
  },
  {
    "name": "ormin",
    "url": "https://github.com/Araq/ormin",
    "method": "git",
    "tags": [
      "ORM",
      "SQL",
      "db",
      "database"
    ],
    "description": "Prepared SQL statement generator. A lightweight ORM.",
    "license": "MIT",
    "web": "https://github.com/Araq/ormin"
  },
  {
    "name": "karax",
    "url": "https://github.com/pragmagic/karax",
    "method": "git",
    "tags": [
      "browser",
      "DOM",
      "virtual-DOM",
      "UI"
    ],
    "description": "Karax is a framework for developing single page applications in Nim.",
    "license": "MIT",
    "web": "https://github.com/pragmagic/karax"
  },
  {
    "name": "cascade",
    "url": "https://github.com/citycide/cascade",
    "method": "git",
    "tags": [
      "macro",
      "cascade",
      "operator",
      "dart",
      "with"
    ],
    "description": "Method & assignment cascades for Nim, inspired by Smalltalk & Dart.",
    "license": "MIT",
    "web": "https://github.com/citycide/cascade"
  },
  {
    "name": "chrono",
    "url": "https://github.com/treeform/chrono",
    "method": "git",
    "tags": [
      "library",
      "timestamp",
      "calendar",
      "timezone"
    ],
    "description": "Calendars, Timestamps and Timezones utilities.",
    "license": "MIT",
    "web": "https://github.com/treeform/chrono"
  },
  {
    "name": "dbschema",
    "url": "https://github.com/vegansk/dbschema",
    "method": "git",
    "tags": [
      "library",
      "database",
      "db"
    ],
    "description": "Database schema migration library for Nim language.",
    "license": "MIT",
    "web": "https://github.com/vegansk/dbschema"
  },
  {
    "name": "gentabs",
    "url": "https://github.com/lcrees/gentabs",
    "method": "git",
    "tags": [
      "table",
      "string",
      "key",
      "value"
    ],
    "description": "Efficient hash table that is a key-value mapping (removed from stdlib)",
    "license": "MIT",
    "web": "https://github.com/lcrees/gentabs"
  },
  {
    "name": "libgraph",
    "url": "https://github.com/Mnenmenth/libgraphnim",
    "method": "git",
    "tags": [
      "graph",
      "math",
      "conversion",
      "pixels",
      "coordinates"
    ],
    "description": "Converts 2D linear graph coordinates to pixels on screen",
    "license": "MIT",
    "web": "https://github.com/Mnenmenth/libgraphnim"
  },
  {
    "name": "polynumeric",
    "url": "https://github.com/lcrees/polynumeric",
    "method": "git",
    "tags": [
      "polynomial",
      "numeric"
    ],
    "description": "Polynomial operations",
    "license": "MIT",
    "web": "https://github.com/lcrees/polynumeric"
  },
  {
    "name": "unicodedb",
    "url": "https://github.com/nitely/nim-unicodedb",
    "method": "git",
    "tags": [
      "unicode",
      "UCD",
      "unicodedata"
    ],
    "description": "Unicode Character Database (UCD) access for Nim",
    "license": "MIT",
    "web": "https://github.com/nitely/nim-unicodedb"
  },
  {
    "name": "normalize",
    "url": "https://github.com/nitely/nim-normalize",
    "method": "git",
    "tags": [
      "unicode",
      "normalization",
      "nfc",
      "nfd"
    ],
    "description": "Unicode normalization forms (tr15)",
    "license": "MIT",
    "web": "https://github.com/nitely/nim-normalize"
  },
  {
    "name": "nico",
    "url": "https://github.com/ftsf/nico",
    "method": "git",
    "tags": [
      "pico-8",
      "game",
      "library",
      "ludum",
      "dare"
    ],
    "description": "Nico game engine",
    "license": "MIT",
    "web": "https://github.com/ftsf/nico"
  },
  {
    "name": "os_files",
    "url": "https://github.com/tormund/os_files",
    "method": "git",
    "tags": [
      "dialogs",
      "file",
      "icon"
    ],
    "description": "Crossplatform (x11, windows, osx) native file dialogs; sytem file/folder icons in any resolution; open file with default application",
    "license": "MIT",
    "web": "https://github.com/tormund/os_files"
  },
  {
    "name": "sprymicro",
    "url": "https://github.com/gokr/sprymicro",
    "method": "git",
    "tags": [
      "spry",
      "demo"
    ],
    "description": "Small demo Spry interpreters",
    "license": "MIT",
    "web": "https://github.com/gokr/sprymicro"
  },
  {
    "name": "spryvm",
    "url": "https://github.com/gokr/spryvm",
    "method": "git",
    "tags": [
      "interpreter",
      "language",
      "spry"
    ],
    "description": "Homoiconic dynamic language interpreter in Nim",
    "license": "MIT",
    "web": "https://github.com/gokr/spryvm"
  },
  {
    "name": "netpbm",
    "url": "https://github.com/barcharcraz/nim-netpbm",
    "method": "git",
    "tags": [
      "pbm",
      "image",
      "wrapper",
      "netpbm"
    ],
    "description": "Wrapper for libnetpbm",
    "license": "MIT",
    "web": "https://github.com/barcharcraz/nim-netpbm"
  },
  {
    "name": "nimgen",
    "url": "https://github.com/genotrance/nimgen",
    "method": "git",
    "tags": [
      "c2nim",
      "library",
      "wrapper",
      "c",
      "c++"
    ],
    "description": "C2nim helper to simplify and automate wrapping C libraries",
    "license": "MIT",
    "web": "https://github.com/genotrance/nimgen"
  },
  {
    "name": "sksbox",
    "url": "https://github.com/Skrylar/sksbox",
    "method": "git",
    "tags": [
      "sbox",
      "binary",
      "binaryformat",
      "nothings",
      "container"
    ],
    "description": "A native-nim implementaton of the sBOX generic container format.",
    "license": "MIT",
    "web": "https://github.com/Skrylar/sksbox"
  },
  {
    "name": "avbin",
    "url": "https://github.com/Vladar4/avbin",
    "method": "git",
    "tags": [
      "audio",
      "video",
      "media",
      "library",
      "wrapper"
    ],
    "description": "Wrapper of the AVbin library for the Nim language.",
    "license": "LGPL",
    "web": "https://github.com/Vladar4/avbin"
  },
  {
    "name": "fsm",
    "url": "https://github.com/ba0f3/fsm.nim",
    "method": "git",
    "tags": [
      "fsm",
      "finite",
      "state",
      "machine"
    ],
    "description": "A simple finite-state machine for @nim-lang",
    "license": "MIT",
    "web": "https://github.com/ba0f3/fsm.nim"
  },
  {
    "name": "timezones",
    "url": "https://github.com/GULPF/timezones",
    "method": "git",
    "tags": [
      "timezone",
      "time",
      "tzdata"
    ],
    "description": "Timezone library compatible with the standard library. ",
    "license": "MIT",
    "web": "https://github.com/GULPF/timezones"
  },
  {
    "name": "ndf",
    "url": "https://github.com/rustomax/ndf",
    "method": "git",
    "tags": [
      "app",
      "binary",
      "duplicates",
      "utility",
      "filesystem"
    ],
    "description": "Duplicate files finder",
    "license": "MIT",
    "web": "https://github.com/rustomax/ndf"
  },
  {
    "name": "unicodeplus",
    "url": "https://github.com/nitely/nim-unicodeplus",
    "method": "git",
    "tags": [
      "unicode",
      "isdigit",
      "isalpha"
    ],
    "description": "Common unicode operations",
    "license": "MIT",
    "web": "https://github.com/nitely/nim-unicodeplus"
  },
  {
    "name": "libsvm",
    "url": "https://github.com/genotrance/libsvm",
    "method": "git",
    "tags": [
      "scientific",
      "svm",
      "vector"
    ],
    "description": "libsvm wrapper for Nim",
    "license": "MIT",
    "web": "https://github.com/genotrance/libsvm"
  },
  {
    "name": "lilt",
    "url": "https://github.com/quelklef/lilt",
    "method": "git",
    "tags": [
      "language",
      "parser",
      "parsing"
    ],
    "description": "Parsing language",
    "license": "MIT",
    "web": "https://github.com/quelklef/lilt"
  },
  {
    "name": "shiori_charset_convert",
    "url": "https://github.com/Narazaka/shiori_charset_convert-nim",
    "method": "git",
    "tags": [
      "shiori",
      "ukagaka"
    ],
    "description": "The SHIORI Message charset convert utility",
    "license": "MIT",
    "web": "https://github.com/Narazaka/shiori_charset_convert-nim"
  },
  {
    "name": "grafanim",
    "url": "https://github.com/jamesalbert/grafanim",
    "method": "git",
    "tags": [
      "library",
      "grafana",
      "dashboards"
    ],
    "description": "Grafana module for Nim",
    "license": "GPL",
    "web": "https://github.com/jamesalbert/grafanim"
  },
  {
    "name": "nimpy",
    "url": "https://github.com/yglukhov/nimpy",
    "method": "git",
    "tags": [
      "python",
      "bridge"
    ],
    "description": "Nim - Python bridge",
    "license": "MIT",
    "web": "https://github.com/yglukhov/nimpy"
  },
  {
    "name": "simple_graph",
    "url": "https://github.com/erhlee-bird/simple_graph",
    "method": "git",
    "tags": [
      "datastructures",
      "library"
    ],
    "description": "Simple Graph Library",
    "license": "MIT",
    "web": "https://github.com/erhlee-bird/simple_graph"
  },
  {
    "name": "controlStructures",
    "url": "https://github.com/TakeYourFreedom/Additional-Control-Structures-for-Nim",
    "method": "git",
    "tags": [
      "library",
      "control",
      "structure"
    ],
    "description": "Additional control structures",
    "license": "MIT",
    "web": "http://htmlpreview.github.io/?https://github.com/TakeYourFreedom/Additional-Control-Structures-for-Nim/blob/master/controlStructures.html"
  },
  {
    "name": "notetxt",
    "url": "https://github.com/mrshu/nim-notetxt",
    "method": "git",
    "tags": [
      "notetxt,",
      "note",
      "taking"
    ],
    "description": "A library that implements the note.txt specification for note taking.",
    "license": "MIT",
    "web": "https://github.com/mrshu/nim-notetxt"
  },
  {
    "name": "breeze",
    "url": "https://github.com/alehander42/breeze",
    "method": "git",
    "tags": [
      "dsl",
      "macro",
      "metaprogramming"
    ],
    "description": "A dsl for writing macros in Nim",
    "license": "MIT",
    "web": "https://github.com/alehander42/breeze"
  },
  {
    "name": "joyent_http_parser",
    "url": "https://github.com/nim-lang/joyent_http_parser",
    "method": "git",
    "tags": [
      "wrapper",
      "library",
      "parsing"
    ],
    "description": "Wrapper for high performance HTTP parsing library.",
    "license": "MIT",
    "web": "https://github.com/nim-lang/joyent_http_parser"
  },
  {
    "name": "libsvm_legacy",
    "url": "https://github.com/nim-lang/libsvm_legacy",
    "method": "git",
    "tags": [
      "wrapper",
      "library",
      "scientific"
    ],
    "description": "Wrapper for libsvm.",
    "license": "MIT",
    "web": "https://github.com/nim-lang/libsvm_legacy"
  },
  {
    "name": "clblast",
    "url": "https://github.com/numforge/nim-clblast",
    "method": "git",
    "tags": [
      "BLAS",
      "linear",
      "algebra",
      "vector",
      "matrix",
      "opencl",
      "high",
      "performance",
      "computing",
      "GPU",
      "wrapper"
    ],
    "description": "Wrapper for CLBlast, an OpenCL BLAS library",
    "license": "Apache License 2.0",
    "web": "https://github.com/numforge/nim-clblast"
  },
  {
    "name": "nimp5",
    "url": "https://github.com/Foldover/nim-p5",
    "method": "git",
    "tags": [
      "p5",
      "javascript",
      "creative",
      "coding",
      "processing",
      "library"
    ],
    "description": "Nim bindings for p5.js.",
    "license": "MIT",
    "web": "https://github.com/Foldover/nim-p5"
  },
  {
    "name": "names",
    "url": "https://github.com/pragmagic/names",
    "method": "git",
    "tags": [
      "strings"
    ],
    "description": "String interning library",
    "license": "MIT",
    "web": "https://github.com/pragmagic/names"
  },
  {
    "name": "sha1ext",
    "url": "https://github.com/CORDEA/sha1ext",
    "method": "git",
    "tags": [
      "sha1",
      "extension"
    ],
    "description": "std / sha1 extension",
    "license": "Apache License 2.0",
    "web": "https://github.com/CORDEA/sha1ext"
  },
  {
    "name": "libsha",
    "url": "https://github.com/forlan-ua/nim-libsha",
    "method": "git",
    "tags": [
      "sha1",
      "sha224",
      "sha256",
      "sha384",
      "sha512"
    ],
    "description": "Sha1 and Sha2 implementations",
    "license": "MIT",
    "web": "https://github.com/forlan-ua/nim-libsha"
  },
  {
    "name": "pwned",
    "url": "https://github.com/dom96/pwned",
    "method": "git",
    "tags": [
      "application",
      "passwords",
      "security",
      "binary"
    ],
    "description": "A client for the Pwned passwords API.",
    "license": "MIT",
    "web": "https://github.com/dom96/pwned"
  },
  {
    "name": "suffer",
    "url": "https://github.com/emekoi/suffer",
    "method": "git",
    "tags": [
      "graphics",
      "font",
      "software"
    ],
    "description": "a nim library for drawing 2d shapes, text, and images to 32bit software pixel buffers",
    "license": "MIT",
    "web": "https://github.com/emekoi/suffer"
  },
  {
    "name": "metric",
    "url": "https://github.com/mjendrusch/metric",
    "method": "git",
    "tags": [
      "library",
      "units",
      "scientific",
      "dimensional-analysis"
    ],
    "description": "Dimensionful types and dimensional analysis.",
    "license": "MIT",
    "web": "https://github.com/mjendrusch/metric"
  },
  {
    "name": "useragents",
    "url": "https://github.com/treeform/useragents",
    "method": "git",
    "tags": [
      "library",
      "useragent"
    ],
    "description": "User Agent parser for nim.",
    "license": "MIT",
    "web": "https://github.com/treeform/useragents"
  },
  {
    "name": "nimna",
    "url": "https://github.com/mjendrusch/nimna",
    "method": "git",
    "tags": [
      "library",
      "nucleic-acid-folding",
      "scientific",
      "biology"
    ],
    "description": "Nucleic acid folding and design.",
    "license": "MIT",
    "web": "https://github.com/mjendrusch/nimna"
  },
  {
    "name": "bencode",
    "url": "https://github.com/FedericoCeratto/nim-bencode",
    "method": "git",
    "tags": [
      "library",
      "bencode"
    ],
    "description": "Bencode serialization/deserialization library",
    "license": "LGPLv3",
    "web": "https://github.com/FedericoCeratto/nim-bencode"
  },
  {
    "name": "i3ipc",
    "url": "https://github.com/FedericoCeratto/nim-i3ipc",
    "method": "git",
    "tags": [
      "library",
      "i3"
    ],
    "description": "i3 IPC client library",
    "license": "LGPLv3",
    "web": "https://github.com/FedericoCeratto/nim-i3ipc"
  },
  {
    "name": "chroma",
    "url": "https://github.com/treeform/chroma",
    "method": "git",
    "tags": [
      "colors",
      "cmyk",
      "hsl",
      "hsv"
    ],
    "description": "Everything you want to do with colors.",
    "license": "MIT",
    "web": "https://github.com/treeform/chroma"
  },
  {
    "name": "nimrax",
    "url": "https://github.com/genotrance/nimrax",
    "method": "git",
    "tags": [
      "rax",
      "radix",
      "tree",
      "data",
      "structure"
    ],
    "description": "Radix tree wrapper for Nim",
    "license": "MIT",
    "web": "https://github.com/genotrance/nimrax"
  },
  {
    "name": "nimbass",
    "url": "https://github.com/genotrance/nimbass",
    "method": "git",
    "tags": [
      "bass",
      "audio",
      "wrapper"
    ],
    "description": "Bass wrapper for Nim",
    "license": "MIT",
    "web": "https://github.com/genotrance/nimbass"
  },
  {
    "name": "nimkerberos",
    "url": "https://github.com/genotrance/nimkerberos",
    "method": "git",
    "tags": [
      "kerberos",
      "ntlm",
      "authentication",
      "auth",
      "sspi"
    ],
    "description": "WinKerberos wrapper for Nim",
    "license": "MIT",
    "web": "https://github.com/genotrance/nimkerberos"
  },
  {
    "name": "nimssh2",
    "url": "https://github.com/genotrance/nimssh2",
    "method": "git",
    "tags": [
      "ssh",
      "library",
      "wrapper"
    ],
    "description": "libssh2 wrapper for Nim",
    "license": "MIT",
    "web": "https://github.com/genotrance/nimssh2"
  },
  {
    "name": "nimssl",
    "url": "https://github.com/genotrance/nimssl",
    "method": "git",
    "tags": [
      "openssl",
      "sha",
      "sha1",
      "hash",
      "sha256",
      "sha512"
    ],
    "description": "OpenSSL wrapper for Nim",
    "license": "MIT",
    "web": "https://github.com/genotrance/nimssl"
  },
  {
    "name": "snip",
    "url": "https://github.com/genotrance/snip",
    "method": "git",
    "tags": [
      "console",
      "editor",
      "text",
      "cli"
    ],
    "description": "Text editor to speed up testing code snippets",
    "license": "MIT",
    "web": "https://github.com/genotrance/snip"
  },
  {
    "name": "moduleinit",
    "url": "https://github.com/skunkiferous/moduleinit",
    "method": "git",
    "tags": [
      "library",
      "parallelism",
      "threads"
    ],
    "description": "Nim module/thread initialisation ordering library",
    "license": "MIT",
    "web": "https://github.com/skunkiferous/moduleinit"
  },
  {
    "name": "mofuw",
    "url": "https://github.com/2vg/mofuw",
    "method": "git",
    "tags": [
      "web",
      "http",
      "framework"
    ],
    "description": "mofuw is *MO*re *F*aster, *U*ltra *W*ebserver",
    "license": "MIT",
    "web": "https://github.com/2vg/mofuw"
  },
  {
    "name": "scnim",
    "url": "https://github.com/capocasa/scnim",
    "method": "git",
    "tags": [
      "music",
      "synthesizer",
      "realtime",
      "supercollider",
      "ugen",
      "plugin",
      "binding",
      "audio"
    ],
    "description": "Develop SuperCollider UGens in Nim",
    "license": "MIT",
    "web": "https://github.com/capocasa/scnim"
  },
  {
    "name": "nimgl",
    "url": "https://github.com/cavariux/nimgl",
    "method": "git",
    "tags": [
      "glfw",
      "glew",
      "math",
      "opengl",
      "bindings",
      "gl"
    ],
    "description": "Nim Game Library",
    "license": "MIT",
    "web": "https://github.com/cavariux/nimgl"
  },
  {
    "name": "inim",
    "url": "https://github.com/AndreiRegiani/INim",
    "method": "git",
    "tags": [
      "repl",
      "playground",
      "shell"
    ],
    "description": "Interactive Nim Shell",
    "license": "MIT",
    "web": "https://github.com/AndreiRegiani/INim"
  },
  {
    "name": "nimbigwig",
    "url": "https://github.com/genotrance/nimbigwig",
    "method": "git",
    "tags": [
      "bigwig",
      "bigbend",
      "genome"
    ],
    "description": "libBigWig wrapper for Nim",
    "license": "MIT",
    "web": "https://github.com/genotrance/nimbigwig"
  },
  {
    "name": "regex",
    "url": "https://github.com/nitely/nim-regex",
    "method": "git",
    "tags": [
      "regex"
    ],
    "description": "Linear time regex matching",
    "license": "MIT",
    "web": "https://github.com/nitely/nim-regex"
  },
  {
    "name": "tsundoku",
    "url": "https://github.com/FedericoCeratto/tsundoku",
    "method": "git",
    "tags": [
      "OPDS",
      "ebook",
      "server"
    ],
    "description": "Simple and lightweight OPDS ebook server",
    "license": "GPLv3",
    "web": "https://github.com/FedericoCeratto/tsundoku"
  },
  {
    "name": "nim_exodus",
    "url": "https://github.com/shinriyo/nim_exodus",
    "method": "git",
    "tags": [
      "web",
      "html",
      "template"
    ],
    "description": "Template generator for gester",
    "license": "MIT",
    "web": "https://github.com/shinriyo/nim_exodus"
  },
  {
    "name": "nimlibxlsxwriter",
    "url": "https://github.com/KeepCoolWithCoolidge/nimlibxlsxwriter",
    "method": "git",
    "tags": [
      "Excel",
      "wrapper",
      "xlsx"
    ],
    "description": "libxslxwriter wrapper for Nim",
    "license": "MIT",
    "web": "https://github.com/KeepCoolWithCoolidge/nimlibxlsxwriter"
  },
  {
    "name": "msqueue",
    "url": "https://github.com/2vg/MSQueue",
    "method": "git",
    "tags": [
      "algorithm",
      "queue",
      "MichaelScott",
      "fast",
      "concurrent"
    ],
    "description": "Michael-Scott queue implemented in Nim",
    "license": "MIT",
    "web": "https://github.com/2vg/MSQueue"
  },
  {
    "name": "nimclutter",
    "url": "https://github.com/KeepCoolWithCoolidge/nimclutter",
    "method": "git",
    "tags": [
      "clutter",
      "gtk",
      "gui"
    ],
    "description": "Nim bindings for Clutter toolkit.",
    "license": "LGPLv2.1",
    "web": "https://github.com/KeepCoolWithCoolidge/nimclutter"
  },
  {
    "name": "nimhdf5",
    "url": "https://github.com/Vindaar/nimhdf5",
    "method": "git",
    "tags": [
      "library",
      "wrapper",
      "binding",
      "libhdf5",
      "hdf5",
      "ndarray",
      "storage"
    ],
    "description": "Bindings for the HDF5 data format C library",
    "license": "MIT",
    "web": "https://github.com/Vindaar/nimhdf5"
  },
  {
    "name": "mpfit",
    "url": "https://github.com/Vindaar/nim-mpfit",
    "method": "git",
    "tags": [
      "library",
      "wrapper",
      "binding",
      "nonlinear",
      "least-squares",
      "fitting",
      "levenberg-marquardt",
      "regression"
    ],
    "description": "A wrapper for the cMPFIT non-linear least squares fitting library",
    "license": "MIT",
    "web": "https://github.com/Vindaar/nim-mpfit"
  },
  {
    "name": "nlopt",
    "url": "https://github.com/Vindaar/nimnlopt",
    "method": "git",
    "tags": [
      "library",
      "wrapper",
      "binding",
      "nonlinear-optimization"
    ],
    "description": "A wrapper for the non-linear optimization C library Nlopt",
    "license": "MIT",
    "web": "https://github.com/Vindaar/nimnlopt"
  },
  {
    "name": "itertools",
    "url": "https://github.com/narimiran/itertools",
    "method": "git",
    "tags": [
      "itertools",
      "python",
      "iterators"
    ],
    "description": "Itertools for Nim",
    "license": "MIT",
    "web": "https://github.com/narimiran/itertools"
  },
  {
    "name": "typelists",
    "url": "https://github.com/yglukhov/typelists",
    "method": "git",
    "tags": [
      "metaprogramming"
    ],
    "description": "Typelists in Nim",
    "license": "MIT",
    "web": "https://github.com/yglukhov/typelists"
  },
  {
    "name": "sol",
    "url": "https://github.com/davidgarland/sol",
    "method": "git",
    "tags": [
      "c99",
      "c11",
      "c",
      "vector",
      "simd",
      "avx",
      "avx2",
      "neon"
    ],
    "description": "A SIMD-accelerated vector library written in C99 with Nim bindings.",
    "license": "MIT",
    "web": "https://github.com/davidgarland/sol"
  },
  {
    "name": "simdX86",
    "url": "https://github.com/nimlibs/simdX86",
    "method": "git",
    "tags": [
      "simd"
    ],
    "description": "Wrappers for X86 SIMD intrinsics",
    "license": "MIT",
    "web": "https://github.com/nimlibs/simdX86"
  },
  {
    "name": "loopfusion",
    "url": "https://github.com/numforge/loopfusion",
    "method": "git",
    "tags": [
      "loop",
      "iterator",
      "zip",
      "forEach",
      "variadic"
    ],
    "description": "Loop efficiently over a variadic number of containers",
    "license": "MIT or Apache License 2.0",
    "web": "https://github.com/numforge/loopfusion"
  },
  {
    "name": "tinamou",
    "url": "https://github.com/Double-oxygeN/tinamou",
    "method": "git",
    "tags": [
      "game",
      "sdl2"
    ],
    "description": "Game Library in Nim with SDL2",
    "license": "MIT",
    "web": "https://github.com/Double-oxygeN/tinamou"
  },
  {
    "name": "cittadino",
    "url": "https://github.com/makingspace/cittadino",
    "method": "git",
    "tags": [
      "pubsub",
      "stomp",
      "rabbitmq",
      "amqp"
    ],
    "description": "A simple PubSub framework using STOMP.",
    "license": "BSD2",
    "web": "https://github.com/makingspace/cittadino"
  },
  {
    "name": "consul",
    "url": "https://github.com/makingspace/nim_consul",
    "method": "git",
    "tags": [
      "consul"
    ],
    "description": "A simple interface to a running Consul agent.",
    "license": "BSD2",
    "web": "https://github.com/makingspace/nim_consul"
  },
  {
    "name": "keystone",
    "url": "https://github.com/6A/Keystone.nim",
    "method": "git",
    "tags": [
      "binding",
      "keystone",
      "asm",
      "assembler",
      "x86",
      "arm"
    ],
    "description": "Bindings to the Keystone Assembler.",
    "license": "MIT",
    "web": "https://github.com/6A/Keystone.nim"
  },
  {
    "name": "units",
    "url": "https://github.com/Udiknedormin/NimUnits",
    "method": "git",
    "tags": [
      "library",
      "pure",
      "units",
      "physics",
      "science",
      "documentation",
      "safety"
    ],
    "description": " Statically-typed quantity units.",
    "license": "MIT",
    "web": "https://github.com/Udiknedormin/NimUnits"
  },
  {
    "name": "ast_pattern_matching",
    "url": "https://github.com/krux02/ast-pattern-matching",
    "method": "git",
    "tags": [
      "macros",
      "pattern-matching",
      "ast"
    ],
    "description": "a general ast pattern matching library with a focus on correctness and good error messages",
    "license": "MIT",
    "web": "https://github.com/krux02/ast-pattern-matching"
  },
  {
    "name": "tissue",
    "url": "https://github.com/genotrance/tissue",
    "method": "git",
    "tags": [
      "github",
      "issue",
      "debug",
      "test",
      "testament"
    ],
    "description": "Test failing snippets from Nim's issues",
    "license": "MIT",
    "web": "https://github.com/genotrance/tissue"
  },
  {
    "name": "sphincs",
    "url": "https://github.com/ehmry/nim-sphincs",
    "method": "git",
    "tags": [
      "crypto",
      "pqcrypto",
      "signing"
    ],
    "description": "SPHINCS⁺ stateless hash-based signature scheme",
    "license": "MIT",
    "web": "https://github.com/ehmry/nim-sphincs"
  },
  {
    "name": "nimpb",
    "url": "https://github.com/oswjk/nimpb",
    "method": "git",
    "tags": [
      "serialization",
      "protocol-buffers",
      "protobuf",
      "library"
    ],
    "description": "A Protocol Buffers library for Nim",
    "license": "MIT",
    "web": "https://github.com/oswjk/nimpb"
  },
  {
    "name": "nimpb_protoc",
    "url": "https://github.com/oswjk/nimpb_protoc",
    "method": "git",
    "tags": [
      "serialization",
      "protocol-buffers",
      "protobuf"
    ],
    "description": "Protocol Buffers compiler support package for nimpb",
    "license": "MIT",
    "web": "https://github.com/oswjk/nimpb_protoc"
  },
  {
    "name": "strunicode",
    "url": "https://github.com/nitely/nim-strunicode",
    "method": "git",
    "tags": [
      "string",
      "unicode",
      "grapheme"
    ],
    "description": "Swift-like unicode string handling",
    "license": "MIT",
    "web": "https://github.com/nitely/nim-strunicode"
  },
  {
    "name": "turn_based_game",
    "url": "https://github.com/JohnAD/turn_based_game",
    "method": "git",
    "tags": [
      "rules-engine",
      "game",
      "turn-based"
    ],
    "description": "Game rules engine for simulating or playing turn-based games",
    "license": "MIT",
    "web": "https://github.com/JohnAD/turn_based_game/wiki"
  },
  {
    "name": "negamax",
    "url": "https://github.com/JohnAD/negamax",
    "method": "git",
    "tags": [
      "negamax",
      "minimax",
      "game",
      "ai",
      "turn-based"
    ],
    "description": "Negamax AI search-tree algorithm for two player games",
    "license": "MIT",
    "web": "https://github.com/JohnAD/negamax"
  },
  {
    "name": "translation",
    "url": "https://github.com/juancarlospaco/nim-tinyslation",
    "method": "git",
    "tags": [
      "translation",
      "tinyslation",
      "api",
      "strings",
      "minimalism"
    ],
    "description": "Text string translation from free online crowdsourced API. Tinyslation a tiny translation.",
    "license": "LGPLv3",
    "web": "https://github.com/juancarlospaco/nim-tinyslation"
  },
  {
    "name": "magic",
    "url": "https://github.com/xmonader/nim-magic",
    "method": "git",
    "tags": [
      "libmagic",
      "magic",
      "guessfile"
    ],
    "description": "libmagic for nim",
    "license": "MIT",
    "web": "https://github.com/xmonader/nim-magic"
  },
  {
    "name": "configparser",
    "url": "https://github.com/xmonader/nim-configparser",
    "method": "git",
    "tags": [
      "configparser",
      "ini",
      "parser"
    ],
    "description": "pure Ini configurations parser",
    "license": "MIT",
    "web": "https://github.com/xmonader/nim-configparser"
  },
  {
    "name": "random_font_color",
    "url": "https://github.com/juancarlospaco/nim-random-font-color",
    "method": "git",
    "tags": [
      "fonts",
      "colors",
      "pastel",
      "design",
      "random"
    ],
    "description": "Random curated Fonts and pastel Colors for your UI/UX design, design for non-designers.",
    "license": "LGPLv3",
    "web": "https://github.com/juancarlospaco/nim-random-font-color"
  },
  {
    "name": "bytes2human",
    "url": "https://github.com/juancarlospaco/nim-bytes2human",
    "method": "git",
    "tags": [
      "bytes",
      "human",
      "minimalism",
      "size"
    ],
    "description": "Convert bytes to kilobytes, megabytes, gigabytes, etc.",
    "license": "LGPLv3",
    "web": "https://github.com/juancarlospaco/nim-bytes2human"
  },
  {
    "name": "nimhttpd",
    "url": "https://github.com/h3rald/nimhttpd",
    "method": "git",
    "tags": [
      "web-server",
      "static-file-server",
      "server",
      "http"
    ],
    "description": "A tiny static file web server.",
    "license": "MIT",
    "web": "https://github.com/h3rald/nimhttpd"
  },
  {
    "name": "crc32",
    "url": "https://github.com/juancarlospaco/nim-crc32",
    "method": "git",
    "tags": [
      "crc32",
      "checksum",
      "minimalism"
    ],
    "description": "CRC32, 2 proc, copied from RosettaCode.",
    "license": "MIT",
    "web": "https://github.com/juancarlospaco/nim-crc32"
  },
  {
    "name": "httpbeast",
    "url": "https://github.com/dom96/httpbeast",
    "method": "git",
    "tags": [
      "http",
      "server",
      "parallel",
      "linux",
      "unix"
    ],
    "description": "A performant and scalable HTTP server.",
    "license": "MIT",
    "web": "https://github.com/dom96/httpbeast"
  },
  {
    "name": "datetime2human",
    "url": "https://github.com/juancarlospaco/nim-datetime2human",
    "method": "git",
    "tags": [
      "date",
      "time",
      "datetime",
      "ISO-8601",
      "human",
      "minimalism"
    ],
    "description": "Human friendly DateTime string representations, seconds to millenniums.",
    "license": "LGPLv3",
    "web": "https://github.com/juancarlospaco/nim-datetime2human"
  },
  {
    "name": "sass",
    "url": "https://github.com/dom96/sass",
    "method": "git",
    "tags": [
      "css",
      "compiler",
      "wrapper",
      "library",
      "scss",
      "web"
    ],
    "description": "A wrapper for the libsass library.",
    "license": "MIT",
    "web": "https://github.com/dom96/sass"
  },
  {
    "name": "osutil",
    "url": "https://github.com/juancarlospaco/nim-osutil",
    "method": "git",
    "tags": [
      "utils",
      "helpers",
      "minimalism",
      "process",
      "mobile",
      "battery"
    ],
    "description": "OS Utils for Nim, simple tiny but useful procs for OS. Turn Display OFF and set Process Name.",
    "license": "LGPLv3",
    "web": "https://github.com/juancarlospaco/nim-osutil"
  },
  {
    "name": "binance",
    "url": "https://github.com/Imperator26/binance",
    "method": "git",
    "tags": [
      "library",
      "api",
      "binance"
    ],
    "description": "A Nim library to access the Binance API.",
    "license": "Apache License 2.0",
    "web": "https://github.com/Imperator26/binance"
  },
  {
    "name": "jdec",
    "tags": [
      "json",
      "marshal",
      "helper",
      "utils"
    ],
    "method": "git",
    "license": "MIT",
    "web": "https://github.com/diegogub/jdec",
    "url": "https://github.com/diegogub/jdec",
    "description": "Flexible JSON manshal/unmarshal library for nim"
  },
  {
    "name": "nimsnappyc",
    "url": "https://github.com/NimCompression/nimsnappyc",
    "method": "git",
    "tags": [
      "snappy",
      "compression",
      "wrapper",
      "library"
    ],
    "description": "Wrapper for the Snappy-C compression library",
    "license": "MIT",
    "web": "https://github.com/NimCompression/nimsnappyc"
  },
  {
    "name": "websitecreator",
    "alias": "nimwc"
  },
  {
    "name": "nimwc",
    "url": "https://github.com/ThomasTJdev/nim_websitecreator",
    "method": "git",
    "tags": [
      "website",
      "webpage",
      "blog",
      "binary"
    ],
    "description": "A website management tool. Run the file and access your webpage.",
    "license": "GPLv3",
    "web": "https://nimwc.org/"
  },
  {
    "name": "shaname",
    "url": "https://github.com/Torro/nimble-packages?subdir=shaname",
    "method": "git",
    "tags": [
      "sha1",
      "commandline",
      "utilities"
    ],
    "description": "Rename files to their sha1sums",
    "license": "BSD",
    "web": "https://github.com/Torro/nimble-packages/tree/master/shaname"
  },
  {
    "name": "about",
    "url": "https://github.com/aleandros/about",
    "method": "git",
    "tags": [
      "cli",
      "tool"
    ],
    "description": "Executable for finding information about programs in PATH",
    "license": "MIT",
    "web": "https://github.com/aleandros/about"
  },
  {
    "name": "findtests",
    "url": "https://github.com/jackvandrunen/findtests",
    "method": "git",
    "tags": [
      "test",
      "tests",
      "testing",
      "unit"
    ],
    "description": "A helper module for writing unit tests in Nim with nake or similar build system.",
    "license": "ISC",
    "web": "https://github.com/jackvandrunen/findtests"
  },
  {
    "name": "packedjson",
    "url": "https://github.com/Araq/packedjson",
    "method": "git",
    "tags": [
      "json"
    ],
    "description": "packedjson is an alternative Nim implementation for JSON. The JSON is essentially kept as a single string in order to save memory over a more traditional tree representation.",
    "license": "MIT",
    "web": "https://github.com/Araq/packedjson"
  },
  {
    "name": "unicode_numbers",
    "url": "https://github.com/Aearnus/unicode_numbers",
    "method": "git",
    "tags": [
      "library",
      "string",
      "format",
      "unicode"
    ],
    "description": "Converts a number into a specially formatted Unicode string",
    "license": "MIT",
    "web": "https://github.com/Aearnus/unicode_numbers"
  },
  {
    "name": "glob",
    "url": "https://github.com/citycide/glob",
    "method": "git",
    "tags": [
      "glob",
      "pattern",
      "match",
      "walk",
      "filesystem",
      "pure"
    ],
    "description": "Pure library for matching file paths against Unix style glob patterns.",
    "license": "MIT",
    "web": "https://github.com/citycide/glob"
  },
  {
    "name": "lda",
    "url": "https://github.com/unicredit/lda",
    "method": "git",
    "tags": [
      "LDA",
      "topic-modeling",
      "text-clustering",
      "NLP"
    ],
    "description": "Latent Dirichlet Allocation",
    "license": "Apache License 2.0",
    "web": "https://github.com/unicredit/lda"
  },
  {
    "name": "mdevolve",
    "url": "https://github.com/jxy/MDevolve",
    "method": "git",
    "tags": [
      "MD",
      "integrator",
      "numerical",
      "evolution"
    ],
    "description": "Integrator framework for Molecular Dynamic evolutions",
    "license": "MIT",
    "web": "https://github.com/jxy/MDevolve"
  },
  {
    "name": "sctp",
    "url": "https://github.com/metacontainer/sctp.nim",
    "method": "git",
    "tags": [
      "sctp",
      "networking",
      "userspace"
    ],
    "description": "Userspace SCTP bindings",
    "license": "BSD",
    "web": "https://github.com/metacontainer/sctp.nim"
  },
  {
    "name": "sodium",
    "url": "https://github.com/zielmicha/libsodium.nim",
    "method": "git",
    "tags": [
      "crypto",
      "security",
      "sodium"
    ],
    "description": "High-level libsodium bindings",
    "license": "MIT",
    "web": "https://github.com/zielmicha/libsodium.nim"
  },
  {
    "name": "db_clickhouse",
    "url": "https://github.com/leonardoce/nim-clickhouse",
    "method": "git",
    "tags": [
      "wrapper",
      "database",
      "clickhouse"
    ],
    "description": "ClickHouse Nim interface",
    "license": "MIT",
    "web": "https://github.com/leonardoce/nim-clickhouse"
  },
  {
    "name": "webterminal",
    "url": "https://github.com/JohnAD/webterminal",
    "method": "git",
    "tags": [
      "javascript",
      "terminal",
      "tty"
    ],
    "description": "Very simple browser Javascript TTY web terminal",
    "license": "MIT",
    "web": "https://github.com/JohnAD/webterminal"
  },
  {
    "name": "hpack",
    "url": "https://github.com/nitely/nim-hpack",
    "method": "git",
    "tags": [
      "http2",
      "hpack"
    ],
    "description": "HPACK (Header Compression for HTTP/2)",
    "license": "MIT",
    "web": "https://github.com/nitely/nim-hpack"
  },
  {
    "name": "cobs",
    "url": "https://github.com/keyme/nim_cobs",
    "method": "git",
    "tags": [
      "serialization",
      "encoding",
      "wireline",
      "framing",
      "cobs"
    ],
    "description": "Consistent Overhead Byte Stuffing for Nim",
    "license": "MIT",
    "web": "https://github.com/keyme/nim_cobs"
  },
  {
    "name": "bitvec",
    "url": "https://github.com/keyme/nim_bitvec",
    "method": "git",
    "tags": [
      "serialization",
      "encoding",
      "wireline"
    ],
    "description": "Extensible bit vector integer encoding library",
    "license": "MIT",
    "web": "https://github.com/keyme/nim_bitvec"
  },
  {
    "name": "nimsvg",
    "url": "https://github.com/bluenote10/NimSvg",
    "method": "git",
    "tags": [
      "svg"
    ],
    "description": "Nim-based DSL allowing to generate SVG files and GIF animations.",
    "license": "MIT",
    "web": "https://github.com/bluenote10/NimSvg"
  },
  {
    "name": "validation",
    "url": "https://github.com/captainbland/nim-validation",
    "method": "git",
    "tags": [
      "validation",
      "library"
    ],
    "description": "Nim object validation using type field pragmas",
    "license": "GPLv3",
    "web": "https://github.com/captainbland/nim-validation"
  },
  {
    "name": "nimgraphviz",
    "url": "https://github.com/QuinnFreedman/nimgraphviz",
    "method": "git",
    "tags": [
      "graph",
      "viz",
      "graphviz",
      "dot",
      "pygraphviz"
    ],
    "description": "Nim bindings for the GraphViz tool and the DOT graph language",
    "license": "MIT",
    "web": "https://github.com/QuinnFreedman/nimgraphviz"
  },
  {
    "name": "fab",
    "url": "https://github.com/icyphox/fab",
    "method": "git",
    "tags": [
      "colors",
      "terminal",
      "formatting",
      "text",
      "fun"
    ],
    "description": "Print fabulously in your terminal",
    "license": "MIT",
    "web": "https://github.com/icyphox/fab"
  },
  {
    "name": "kdialog",
    "url": "https://github.com/juancarlospaco/nim-kdialog",
    "method": "git",
    "tags": [
      "kdialog",
      "qt5",
      "kde",
      "gui",
      "easy",
      "qt"
    ],
    "description": "KDialog Qt5 Wrapper, easy API, KISS design",
    "license": "LGPLv3",
    "web": "https://github.com/juancarlospaco/nim-kdialog"
  },
  {
    "name": "nim7z",
    "url": "https://github.com/genotrance/nim7z",
    "method": "git",
    "tags": [
      "7zip",
      "7z",
      "extract",
      "archive"
    ],
    "description": "7z extraction for Nim",
    "license": "MIT",
    "web": "https://github.com/genotrance/nim7z"
  },
  {
    "name": "nimarchive",
    "url": "https://github.com/genotrance/nimarchive",
    "method": "git",
    "tags": [
      "7z",
      "zip",
      "tar",
      "rar",
      "gz",
      "libarchive",
      "compress",
      "extract",
      "archive"
    ],
    "description": "libarchive wrapper for Nim",
    "license": "MIT",
    "web": "https://github.com/genotrance/nimarchive"
  },
  {
    "name": "nimpcre",
    "url": "https://github.com/genotrance/nimpcre",
    "method": "git",
    "tags": [
      "pcre",
      "regex"
    ],
    "description": "PCRE wrapper for Nim",
    "license": "MIT",
    "web": "https://github.com/genotrance/nimpcre"
  },
  {
    "name": "nimdeps",
    "url": "https://github.com/genotrance/nimdeps",
    "method": "git",
    "tags": [
      "dependency",
      "bundle",
      "installer",
      "package"
    ],
    "description": "Nim library to bundle dependency files into executable",
    "license": "MIT",
    "web": "https://github.com/genotrance/nimdeps"
  },
  {
    "name": "intel_hex",
    "url": "https://github.com/keyme/nim_intel_hex",
    "method": "git",
    "tags": [
      "utils",
      "parsing",
      "hex"
    ],
    "description": "Intel hex file utility library",
    "license": "MIT",
    "web": "https://github.com/keyme/nim_intel_hex"
  },
  {
    "name": "nimha",
    "url": "https://github.com/ThomasTJdev/nim_homeassistant",
    "method": "git",
    "tags": [
      "smarthome",
      "automation",
      "mqtt",
      "xiaomi"
    ],
    "description": "Nim Home Assistant (NimHA) is a hub for combining multiple home automation devices and automating jobs",
    "license": "GPLv3",
    "web": "https://github.com/ThomasTJdev/nim_homeassistant"
  },
  {
    "name": "fmod",
    "url": "https://github.com/johnnovak/nim-fmod",
    "method": "git",
    "tags": [
      "library",
      "fmod",
      "audio",
      "game",
      "sound"
    ],
    "description": "Nim wrapper for the FMOD Low Level C API",
    "license": "MIT",
    "web": "https://github.com/johnnovak/nim-fmod"
  },
  {
    "name": "figures",
    "url": "https://github.com/cavariux/figures",
    "method": "git",
    "tags": [
      "unicode",
      "cli",
      "figures"
    ],
    "description": "unicode symbols",
    "license": "MIT",
    "web": "https://github.com/cavariux/figures"
  },
  {
    "name": "ur",
    "url": "https://github.com/JohnAD/ur",
    "method": "git",
    "tags": [
      "library",
      "universal",
      "result",
      "return"
    ],
    "description": "A Universal Result macro/object that normalizes the information returned from a procedure",
    "license": "MIT",
    "web": "https://github.com/JohnAD/ur",
    "doc": "https://github.com/JohnAD/ur/blob/master/docs/ur.rst"
  },
  {
    "name": "blosc",
    "url": "https://github.com/Skrylar/nblosc",
    "method": "git",
    "tags": [
      "blosc",
      "wrapper",
      "compression"
    ],
    "description": "Bit Shuffling Block Compressor (C-Blosc)",
    "license": "BSD",
    "web": "https://github.com/Skrylar/nblosc"
  },
  {
    "name": "fltk",
    "url": "https://github.com/Skrylar/nfltk",
    "method": "git",
    "tags": [
      "gui",
      "fltk",
      "wrapper",
      "c++"
    ],
    "description": "The Fast-Light Tool Kit",
    "license": "LGPL",
    "web": "https://github.com/Skrylar/nfltk"
  },
  {
    "name": "nim_cexc",
    "url": "https://github.com/metasyn/nim-cexc-splunk",
    "method": "git",
    "tags": [
      "splunk",
      "command",
      "cexc",
      "chunked"
    ],
    "description": "A simple chunked external protocol interface for Splunk custom search commands.",
    "license": "Apache2",
    "web": "https://github.com/metasyn/nim-cexc-splunk"
  },
  {
    "name": "nimclipboard",
    "url": "https://github.com/genotrance/nimclipboard",
    "method": "git",
    "tags": [
      "clipboard",
      "wrapper",
      "clip",
      "copy",
      "paste",
      "nimgen"
    ],
    "description": "Nim wrapper for libclipboard",
    "license": "MIT",
    "web": "https://github.com/genotrance/nimclipboard"
  },
  {
    "name": "skinterpolate",
    "url": "https://github.com/Skrylar/skInterpolate",
    "method": "git",
    "tags": [
      "interpolation",
      "animation"
    ],
    "description": "Interpolation routines for data and animation.",
    "license": "MIT",
    "web": "https://github.com/Skrylar/skInterpolate"
  },
  {
    "name": "nimspice",
    "url": "https://github.com/CodeDoes/nimspice",
    "method": "git",
    "tags": [
      "macro",
      "template",
      "class",
      "collection"
    ],
    "description": "A bunch of macros. sugar if you would",
    "license": "MIT",
    "web": "https://github.com/CodeDoes/nimspice"
  },
  {
    "name": "BN",
    "url": "https://github.com/EmberCrypto/BN",
    "method": "git",
    "tags": [
      "bignumber",
      "multiprecision",
      "imath"
    ],
    "description": "A Nim Wrapper of the imath BigNumber library.",
    "license": "MIT"
  },
  {
    "name": "nimbioseq",
    "url": "https://github.com/jhbadger/nimbioseq",
    "method": "git",
    "tags": [
      "bioinformatics",
      "fasta",
      "fastq"
    ],
    "description": "Nim Library for sequence (protein/nucleotide) bioinformatics",
    "license": "BSD-3",
    "web": "https://github.com/jhbadger/nimbioseq"
  },
  {
    "name": "subhook",
    "url": "https://github.com/ba0f3/subhook.nim",
    "method": "git",
    "tags": [
      "hook",
      "hooking",
      "subhook",
      "x86",
      "windows",
      "linux",
      "unix",
      ""
    ],
    "description": "subhook wrapper",
    "license": "BSD2",
    "web": "https://github.com/ba0f3/subhook.nim"
  },
  {
    "name": "timecop",
    "url": "https://github.com/ba0f3/timecop.nim",
    "method": "git",
    "tags": [
      "time",
      "travel",
      "timecop"
    ],
    "description": "Time travelling for Nim",
    "license": "MIT",
    "web": "https://github.com/ba0f3/timecop.nim"
  },
  {
    "name": "openexchangerates",
    "url": "https://github.com/juancarlospaco/nim-openexchangerates",
    "method": "git",
    "tags": [
      "money",
      "exchange",
      "openexchangerates",
      "bitcoin",
      "gold",
      "dollar",
      "euro",
      "prices"
    ],
    "description": "OpenExchangeRates API Client for Nim. Works with/without SSL. Partially works with/without Free API Key.",
    "license": "MIT",
    "web": "https://github.com/juancarlospaco/nim-openexchangerates"
  },
  {
    "name": "clr",
    "url": "https://github.com/Calinou/clr",
    "method": "git",
    "tags": [
      "commandline",
      "color",
      "rgb",
      "hsl",
      "hsv"
    ],
    "description": "Get information about colors and convert them in the command line",
    "license": "MIT",
    "web": "https://github.com/Calinou/clr"
  },
  {
    "name": "duktape",
    "url": "https://github.com/manguluka/duktape-nim",
    "method": "git",
    "tags": [
      "js",
      "javascript",
      "scripting",
      "language",
      "interpreter"
    ],
    "description": "wrapper for the Duktape embeddable Javascript engine",
    "license": "MIT",
    "web": "https://github.com/manguluka/duktape-nim"
  },
  {
    "name": "polypbren",
    "url": "https://github.com/guibar64/polypbren",
    "method": "git",
    "tags": [
      "science",
      "equation"
    ],
    "description": "Renormalization of colloidal charges of polydipserse dispersions using the Poisson-Boltzmann equation",
    "license": "MIT",
    "web": "https://github.com/guibar64/polypbren"
  },
  {
    "name": "spdx_licenses",
    "url": "https://github.com/euantorano/spdx_licenses.nim",
    "method": "git",
    "tags": [
      "spdx",
      "license"
    ],
    "description": "A library to retrieve the list of commonly used licenses from the SPDX License List.",
    "license": "BSD3",
    "web": "https://github.com/euantorano/spdx_licenses.nim"
  },
  {
    "name": "texttospeech",
    "url": "https://github.com/dom96/texttospeech",
    "method": "git",
    "tags": [
      "tts",
      "text-to-speech",
      "google-cloud",
      "gcloud",
      "api"
    ],
    "description": "A client for the Google Cloud Text to Speech API.",
    "license": "MIT",
    "web": "https://github.com/dom96/texttospeech"
  },
  {
    "name": "nim_tiled",
    "url": "https://github.com/SkyVault/nim-tiled",
    "method": "git",
    "tags": [
      "tiled",
      "gamedev",
      "tmx",
      "indie"
    ],
    "description": "Tiled map loader for the Nim programming language",
    "license": "MIT",
    "web": "https://github.com/SkyVault/nim-tiled"
  },
  {
    "name": "fragments",
    "url": "https://github.com/fragcolor-xyz/fragments",
    "method": "git",
    "tags": [
      "ffi",
      "math",
      "threading",
      "dsl",
      "memory",
      "serialization",
      "cpp",
      "utilities"
    ],
    "description": "Our very personal collection of utilities",
    "license": "MIT",
    "web": "https://github.com/fragcolor-xyz/fragments"
  },
  {
    "name": "nim_telegram_bot",
    "url": "https://github.com/juancarlospaco/nim-telegram-bot",
    "method": "git",
    "tags": [
      "telegram",
      "bot",
      "telebot",
      "async",
      "multipurpose",
      "chat"
    ],
    "description": "Generic Configurable Telegram Bot for Nim, with builtin basic functionality and Plugins",
    "license": "MIT",
    "web": "https://github.com/juancarlospaco/nim-telegram-bot"
  },
  {
    "name": "xiaomi",
    "url": "https://github.com/ThomasTJdev/nim_xiaomi.git",
    "method": "git",
    "tags": [
      "xiaomi",
      "iot"
    ],
    "description": "Read and write to Xiaomi IOT devices.",
    "license": "MIT",
    "web": "https://github.com/ThomasTJdev/nim_xiaomi"
  },
  {
    "name": "vecio",
    "url": "https://github.com/emekoi/vecio.nim",
    "method": "git",
    "tags": [
      "writev",
      "readv",
      "scatter",
      "gather",
      "vectored",
      "vector",
      "io",
      "networking"
    ],
    "description": "vectored io for nim",
    "license": "MIT",
    "web": "https://github.com/emekoi/vecio.nim"
  },
  {
    "name": "nmiline",
    "url": "https://github.com/mzteruru52/NmiLine",
    "method": "git",
    "tags": [
      "graph"
    ],
    "description": "Plotting tool using NiGui",
    "license": "MIT",
    "web": "https://github.com/mzteruru52/NmiLine"
  },
  {
    "name": "c_alikes",
    "url": "https://github.com/ReneSac/c_alikes",
    "method": "git",
    "tags": [
      "library",
      "bitwise",
      "bitops",
      "pointers",
      "shallowCopy",
      "C"
    ],
    "description": "Operators, commands and functions more c-like, plus a few other utilities",
    "license": "MIT",
    "web": "https://github.com/ReneSac/c_alikes"
  },
  {
    "name": "memviews",
    "url": "https://github.com/ReneSac/memviews",
    "method": "git",
    "tags": [
      "library",
      "slice",
      "slicing",
      "shallow",
      "array",
      "vector"
    ],
    "description": "Unsafe in-place slicing",
    "license": "MIT",
    "web": "https://github.com/ReneSac/memviews"
  },
  {
    "name": "espeak",
    "url": "https://github.com/juancarlospaco/nim-espeak",
    "method": "git",
    "tags": [
      "espeak",
      "voice",
      "texttospeech"
    ],
    "description": "Nim Espeak NG wrapper, for super easy Voice and Text-To-Speech",
    "license": "MIT",
    "web": "https://github.com/juancarlospaco/nim-espeak"
  },
  {
    "name": "wstp",
    "url": "https://github.com/oskca/nim-wstp",
    "method": "git",
    "tags": [
      "wolfram",
      "mathematica",
      "bindings",
      "wstp"
    ],
    "description": "Nim bindings for WSTP",
    "license": "MIT",
    "web": "https://github.com/oskca/nim-wstp"
  },
  {
    "name": "uibuilder",
    "url": "https://github.com/ba0f3/uibuilder.nim",
    "method": "git",
    "tags": [
      "ui",
      "builder",
      "libui",
      "designer",
      "gtk",
      "gnome",
      "glade",
      "interface",
      "gui",
      "linux",
      "windows",
      "osx",
      "mac",
      "native",
      "generator"
    ],
    "description": "UI building with Gnome's Glade",
    "license": "MIT",
    "web": "https://github.com/ba0f3/uibuilder.nim"
  },
  {
    "name": "webp",
    "url": "https://github.com/juancarlospaco/nim-webp",
    "method": "git",
    "tags": [
      "webp"
    ],
    "description": "WebP Tools wrapper for Nim",
    "license": "MIT",
    "web": "https://github.com/juancarlospaco/nim-webp"
  },
  {
    "name": "print",
    "url": "https://github.com/treeform/print.git",
    "method": "git",
    "tags": [
      "pretty"
    ],
    "description": "Print is a set of pretty print macros, useful for print-debugging.",
    "license": "MIT",
    "web": "https://github.com/treeform/print"
  },
  {
    "name": "vmath",
    "url": "https://github.com/treeform/vmath.git",
    "method": "git",
    "tags": [
      "math",
      "graphics",
      "2d",
      "3d"
    ],
    "description": "Collection of math routines for 2d and 3d graphics.",
    "license": "MIT",
    "web": "https://github.com/treeform/vmath"
  },
  {
    "name": "flippy",
    "url": "https://github.com/treeform/flippy.git",
    "method": "git",
    "tags": [
      "image",
      "graphics",
      "2d"
    ],
    "description": "Flippy is a simple 2d image and drawing library.",
    "license": "MIT",
    "web": "https://github.com/treeform/flippy"
  },
  {
    "name": "typography",
    "url": "https://github.com/treeform/typography.git",
    "method": "git",
    "tags": [
      "font",
      "text",
      "2d"
    ],
    "description": "Fonts, Typesetting and Rasterization.",
    "license": "MIT",
    "web": "https://github.com/treeform/typography"
  },
  {
    "name": "xdo",
    "url": "https://github.com/juancarlospaco/nim-xdo",
    "method": "git",
    "tags": [
      "automation",
      "linux",
      "gui",
      "keyboard",
      "mouse",
      "typing",
      "clicker"
    ],
    "description": "Nim GUI Automation Linux, simulate user interaction, mouse and keyboard.",
    "license": "MIT",
    "web": "https://github.com/juancarlospaco/nim-xdo"
  },
  {
    "name": "nimblegui",
    "url": "https://github.com/ThomasTJdev/nim_nimble_gui",
    "method": "git",
    "tags": [
      "nimble",
      "gui",
      "packages"
    ],
    "description": "A simple GUI front for Nimble.",
    "license": "MIT",
    "web": "https://github.com/ThomasTJdev/nim_nimble_gui"
  },
  {
    "name": "xml",
    "url": "https://github.com/ba0f3/xml.nim",
    "method": "git",
    "tags": [
      "xml",
      "parser",
      "compile",
      "tokenizer",
      "html",
      "cdata"
    ],
    "description": "Pure Nim XML parser",
    "license": "MIT",
    "web": "https://github.com/ba0f3/xml.nim"
  },
  {
    "name": "soundio",
    "url": "https://github.com/ul/soundio",
    "method": "git",
    "tags": [
      "library",
      "wrapper",
      "binding",
      "audio",
      "sound",
      "media",
      "io"
    ],
    "description": "Bindings for libsoundio",
    "license": "MIT"
  },
  {
    "name": "miniz",
    "url": "https://github.com/treeform/miniz",
    "method": "git",
    "tags": [
      "zlib",
      "zip",
      "wrapper",
      "compression"
    ],
    "description": "Bindings for Miniz lib.",
    "license": "MIT"
  },
  {
    "name": "nim_cjson",
    "url": "https://github.com/muxueqz/nim_cjson",
    "method": "git",
    "tags": [
      "cjson",
      "json"
    ],
    "description": "cjson wrapper for Nim",
    "license": "MIT",
    "web": "https://github.com/muxueqz/nim_cjson"
  },
  {
    "name": "nimobserver",
    "url": "https://github.com/Tangdongle/nimobserver",
    "method": "git",
    "tags": [
      "observer",
      "patterns",
      "library"
    ],
    "description": "An implementation of the observer pattern",
    "license": "MIT",
    "web": "https://github.com/Tangdongle/nimobserver"
  },
  {
    "name": "nominatim",
    "url": "https://github.com/juancarlospaco/nim-nominatim",
    "method": "git",
    "tags": [
      "openstreetmap",
      "nominatim",
      "multisync",
      "async"
    ],
    "description": "OpenStreetMap Nominatim API Lib for Nim",
    "license": "MIT",
    "web": "https://github.com/juancarlospaco/nim-nominatim"
  },
  {
    "name": "systimes",
    "url": "https://github.com/GULPF/systimes",
    "method": "git",
    "tags": [
      "time",
      "timezone",
      "datetime"
    ],
    "description": "An alternative DateTime implementation",
    "license": "MIT",
    "web": "https://github.com/GULPF/systimes"
  },
  {
    "name": "overpass",
    "url": "https://github.com/juancarlospaco/nim-overpass",
    "method": "git",
    "tags": [
      "openstreetmap",
      "overpass",
      "multisync",
      "async"
    ],
    "description": "OpenStreetMap Overpass API Lib",
    "license": "MIT",
    "web": "https://github.com/juancarlospaco/nim-overpass"
  },
  {
    "name": "openstreetmap",
    "url": "https://github.com/juancarlospaco/nim-openstreetmap",
    "method": "git",
    "tags": [
      "openstreetmap",
      "multisync",
      "async",
      "geo",
      "map"
    ],
    "description": "OpenStreetMap API Lib for Nim",
    "license": "MIT",
    "web": "https://github.com/juancarlospaco/nim-openstreetmap"
  },
  {
    "name": "daemonim",
    "url": "https://github.com/bung87/daemon",
    "method": "git",
    "tags": [
      "unix",
      "library"
    ],
    "description": "daemonizer for Unix, Linux and OS X",
    "license": "MIT",
    "web": "https://github.com/bung87/daemon"
  },
  {
    "name": "nimtorch",
    "alias": "torch"
  },
  {
    "name": "torch",
    "url": "https://github.com/fragcolor-xyz/nimtorch",
    "method": "git",
    "tags": [
      "machine-learning",
      "nn",
      "neural",
      "networks",
      "cuda",
      "wasm",
      "pytorch",
      "torch"
    ],
    "description": "A nim flavor of pytorch",
    "license": "MIT",
    "web": "https://github.com/fragcolor-xyz/nimtorch"
  },
  {
    "name": "openweathermap",
    "url": "https://github.com/juancarlospaco/nim-openweathermap",
    "method": "git",
    "tags": [
      "OpenWeatherMap",
      "weather",
      "CreativeCommons",
      "OpenData",
      "multisync"
    ],
    "description": "OpenWeatherMap API Lib for Nim, Free world wide Creative Commons & Open Data Licensed Weather data",
    "license": "MIT",
    "web": "https://github.com/juancarlospaco/nim-openweathermap"
  },
  {
    "name": "finalseg",
    "url": "https://github.com/bung87/finalseg",
    "method": "git",
    "tags": [
      "library",
      "chinese",
      "words"
    ],
    "description": "jieba's finalseg port to nim",
    "license": "MIT",
    "web": "https://github.com/bung87/finalseg"
  },
  {
    "name": "openal",
    "url": "https://github.com/treeform/openal",
    "method": "git",
    "tags": [
      "sound",
      "OpenAL",
      "wrapper"
    ],
    "description": "An OpenAL wrapper.",
    "license": "MIT"
  },
  {
    "name": "ec_events",
    "url": "https://github.com/EmberCrypto/ec_events",
    "method": "git",
    "tags": [
      "events",
      "emitter"
    ],
    "description": "Event Based Programming for Nim.",
    "license": "MIT"
  },
  {
    "name": "wNim",
    "url": "https://github.com/khchen/wNim",
    "method": "git",
    "tags": [
      "library",
      "windows",
      "gui",
      "ui"
    ],
    "description": "Nim's Windows GUI Framework.",
    "license": "MIT",
    "web": "https://github.com/khchen/wNim",
    "doc": "https://khchen.github.io/wNim/wNim.html"
  },
  {
    "name": "redisparser",
    "url": "https://github.com/xmonader/nim-redisparser",
    "method": "git",
    "tags": [
      "redis",
      "resp",
      "parser",
      "protocol"
    ],
    "description": "RESP(REdis Serialization Protocol) Serialization for Nim",
    "license": "Apache2",
    "web": "https://github.com/xmonader/nim-redisparser"
  },
  {
    "name": "redisclient",
    "url": "https://github.com/xmonader/nim-redisclient",
    "method": "git",
    "tags": [
      "redis",
      "client",
      "protocol",
      "resp"
    ],
    "description": "Redis client for Nim",
    "license": "Apache2",
    "web": "https://github.com/xmonader/nim-redisclient"
  },
  {
    "name": "hackpad",
    "url": "https://github.com/juancarlospaco/nim-hackpad",
    "method": "git",
    "tags": [
      "web",
      "jester",
      "lan",
      "wifi",
      "hackathon",
      "hackatton",
      "pastebin",
      "crosscompilation",
      "teaching",
      "zip"
    ],
    "description": "Hackathon Web Scratchpad for teaching Nim on events using Wifi with limited or no Internet",
    "license": "MIT",
    "web": "https://github.com/juancarlospaco/nim-hackpad"
  },
  {
    "name": "redux_nim",
    "url": "https://github.com/M4RC3L05/redux-nim",
    "method": "git",
    "tags": [
      "",
      ""
    ],
    "description": "Redux Implementation in nim",
    "license": "MIT",
    "web": "https://github.com/M4RC3L05/redux-nim"
  },
  {
    "name": "simpledecimal",
    "url": "https://github.com/pigmej/nim-simple-decimal",
    "method": "git",
    "tags": [
      "decimal",
      "library"
    ],
    "description": "A simple decimal library",
    "license": "MIT",
    "web": "https://github.com/pigmej/nim-simple-decimal"
  },
  {
    "name": "calibre",
    "url": "https://github.com/juancarlospaco/nim-calibre",
    "method": "git",
    "tags": [
      "calibre",
      "ebook",
      "database"
    ],
    "description": "Calibre Database Lib for Nim",
    "license": "MIT",
    "web": "https://github.com/juancarlospaco/nim-calibre"
  },
  {
    "name": "nimcb",
    "url": "https://github.com/AdrianV/nimcb",
    "method": "git",
    "tags": [
      "c++-builder",
      "msbuild"
    ],
    "description": "Integrate nim projects in the C++Builder build process",
    "license": "MIT",
    "web": "https://github.com/AdrianV/nimcb"
  },
  {
    "name": "finals",
    "url": "https://github.com/quelklef/nim-finals",
    "method": "git",
    "tags": [
      "types"
    ],
    "description": "Transparently declare single-set attributes on types.",
    "license": "MIT",
    "web": "https://github.com/Quelklef/nim-finals"
  },
  {
    "name": "printdebug",
    "url": "https://github.com/juancarlospaco/nim-printdebug",
    "method": "git",
    "tags": [
      "debug",
      "print",
      "helper",
      "util"
    ],
    "description": "Print Debug for Nim, tiny 3 lines Lib, C Target",
    "license": "MIT",
    "web": "https://github.com/juancarlospaco/nim-printdebug"
  },
  {
    "name": "tinyfiledialogs",
    "url": "https://github.com/juancarlospaco/nim-tinyfiledialogs",
    "method": "git",
    "tags": [
      "gui",
      "wrapper",
      "gtk",
      "qt",
      "linux",
      "windows",
      "mac",
      "osx"
    ],
    "description": "TinyFileDialogs for Nim.",
    "license": "MIT",
    "web": "https://github.com/juancarlospaco/nim-tinyfiledialogs"
  },
  {
    "name": "spotify",
    "url": "https://github.com/CORDEA/spotify",
    "method": "git",
    "tags": [
      "spotify"
    ],
    "description": "A Nim wrapper for the Spotify Web API",
    "license": "Apache License 2.0",
    "web": "https://github.com/CORDEA/spotify"
  },
  {
    "name": "noise",
    "url": "https://github.com/jangko/nim-noise",
    "method": "git",
    "tags": [
      "linenoise",
      "commandline",
      "repl"
    ],
    "description": "Nim implementation of linenoise command line editor",
    "license": "MIT",
    "web": "https://github.com/jangko/nim-noise"
  },
  {
    "name": "proxyproto",
    "url": "https://github.com/ba0f3/libproxy.nim",
    "method": "git",
    "tags": [
      "proxy",
      "protocol",
      "proxy-protocol",
      "haproxy",
      "tcp",
      "ipv6",
      "ipv4",
      "linux",
      "unix",
      "hook",
      "load-balancer",
      "socket",
      "udp",
      "ipv6-support",
      "preload"
    ],
    "description": "PROXY Protocol enabler for aged programs",
    "license": "MIT",
    "web": "https://github.com/ba0f3/libproxy.nim"
  },
  {
    "name": "criterion",
    "url": "https://github.com/LemonBoy/criterion.nim",
    "method": "git",
    "tags": [
      "benchmark"
    ],
    "description": "Statistic-driven microbenchmark framework",
    "license": "MIT",
    "web": "https://github.com/LemonBoy/criterion.nim"
  },
  {
    "name": "nanoid",
    "url": "https://github.com/icyphox/nanoid.nim",
    "method": "git",
    "tags": [
      "nanoid",
      "random",
      "generator"
    ],
    "description": "The Nim implementation of NanoID",
    "license": "MIT",
    "web": "https://github.com/icyphox/nanoid.nim"
  },
  {
    "name": "ndb",
    "url": "https://github.com/xzfc/ndb.nim",
    "method": "git",
    "tags": [
      "binding",
      "database",
      "db",
      "library",
      "sqlite"
    ],
    "description": "A db_sqlite fork with a proper typing",
    "license": "MIT",
    "web": "https://github.com/xzfc/ndb.nim"
  },
  {
    "name": "github_release",
    "url": "https://github.com/kdheepak/github-release",
    "method": "git",
    "tags": [
      "github",
      "release",
      "upload",
      "create",
      "delete"
    ],
    "description": "github-release package",
    "license": "MIT",
    "web": "https://github.com/kdheepak/github-release"
  },
  {
    "name": "nimmonocypher",
    "url": "https://github.com/genotrance/nimmonocypher",
    "method": "git",
    "tags": [
      "monocypher",
      "crypto",
      "crypt",
      "hash",
      "sha512",
      "wrapper"
    ],
    "description": "monocypher wrapper for Nim",
    "license": "MIT",
    "web": "https://github.com/genotrance/nimmonocypher"
  },
  {
    "name": "dtoa",
    "url": "https://github.com/LemonBoy/dtoa.nim",
    "method": "git",
    "tags": [
      "algorithms",
      "serialization",
      "fast",
      "grisu",
      "dtoa",
      "double",
      "float",
      "string"
    ],
    "description": "Port of Milo Yip's fast dtoa() implementation",
    "license": "MIT",
    "web": "https://github.com/LemonBoy/dtoa.nim"
  },
  {
    "name": "ntangle",
    "url": "https://github.com/OrgTangle/ntangle",
    "method": "git",
    "tags": [
      "literate-programming",
      "org-mode",
      "org",
      "tangling",
      "emacs"
    ],
    "description": "Command-line utility for Tangling of Org mode documents",
    "license": "MIT",
    "web": "https://github.com/OrgTangle/ntangle"
  },
  {
    "name": "nimtess2",
    "url": "https://github.com/genotrance/nimtess2",
    "method": "git",
    "tags": [
      "glu",
      "tesselator",
      "libtess2",
      "opengl"
    ],
    "description": "Nim wrapper for libtess2",
    "license": "MIT",
    "web": "https://github.com/genotrance/nimtess2"
  },
  {
    "name": "sequoia",
    "url": "https://github.com/ba0f3/sequoia.nim",
    "method": "git",
    "tags": [
      "sequoia",
      "pgp",
      "openpgp",
      "wrapper"
    ],
    "description": "Sequoia PGP wrapper for Nim",
    "license": "GPLv3",
    "web": "https://github.com/ba0f3/sequoia.nim"
  },
  {
    "name": "pykot",
    "url": "https://github.com/jabbalaci/nimpykot",
    "method": "git",
    "tags": [
      "library",
      "python",
      "kotlin"
    ],
    "description": "Porting some Python / Kotlin features to Nim",
    "license": "MIT",
    "web": "https://github.com/jabbalaci/nimpykot"
  },
  {
    "name": "witai",
    "url": "https://github.com/xmonader/witai-nim",
    "method": "git",
    "tags": [
      "witai",
      "wit.ai",
      "client",
      "speech",
      "freetext",
      "voice"
    ],
    "description": "wit.ai client",
    "license": "MIT",
    "web": "https://github.com/xmonader/witai-nim"
  },
  {
    "name": "xmldom",
    "url": "https://github.com/nim-lang/graveyard?subdir=xmldom",
    "method": "git",
    "tags": [
      "graveyard",
      "xml",
      "dom"
    ],
    "description": "Implementation of XML DOM Level 2 Core specification (http://www.w3.org/TR/2000/REC-DOM-Level-2-Core-20001113/core.html)",
    "license": "MIT",
    "web": "https://github.com/nim-lang/graveyard/tree/master/xmldom"
  },
  {
    "name": "xmldomparser",
    "url": "https://github.com/nim-lang/graveyard?subdir=xmldomparser",
    "method": "git",
    "tags": [
      "graveyard",
      "xml",
      "dom",
      "parser"
    ],
    "description": "Parses an XML Document into a XML DOM Document representation.",
    "license": "MIT",
    "web": "https://github.com/nim-lang/graveyard/tree/master/xmldomparser"
  },
  {
    "name": "asciigraph",
    "url": "https://github.com/KeepCoolWithCoolidge/asciigraph",
    "method": "git",
    "tags": [
      "graph",
      "plot",
      "terminal",
      "io"
    ],
    "description": "Console ascii line charts in pure nim",
    "license": "MIT",
    "web": "https://github.com/KeepCoolWithCoolidge/asciigraph"
  },
  {
    "name": "bearlibterminal",
    "url": "https://github.com/irskep/BearLibTerminal-Nim",
    "method": "git",
    "tags": [
      "roguelike",
      "terminal",
      "bearlibterminal",
      "tcod",
      "libtcod",
      "tdl"
    ],
    "description": "Wrapper for the C[++] library BearLibTerminal",
    "license": "MIT",
    "web": "https://github.com/irskep/BearLibTerminal-Nim"
  },
  {
    "name": "rexpaint",
    "url": "https://github.com/irskep/rexpaint_nim",
    "method": "git",
    "tags": [
      "rexpaint",
      "roguelike",
      "xp"
    ],
    "description": "REXPaint .xp parser",
    "license": "MIT",
    "web": "https://github.com/irskep/rexpaint_nim"
  },
  {
<<<<<<< HEAD
    "name": "crosscompile",
    "url": "https://github.com/juancarlospaco/nim-crosscompile",
    "method": "git",
    "tags": [
      "crosscompile,",
      "compile"
    ],
    "description": "Crosscompile Nim source code into multiple targets on Linux with this proc.",
    "license": "MIT",
    "web": "https://github.com/juancarlospaco/nim-crosscompile"
=======
    "name": "rodcli",
    "url": "https://github.com/jabbalaci/NimCliHelper",
    "method": "git",
    "tags": [
      "cli",
      "compile",
      "run",
      "command-line",
      "init",
      "project",
      "skeleton"
    ],
    "description": "making Nim development easier in the command-line",
    "license": "MIT",
    "web": "https://github.com/jabbalaci/NimCliHelper"
  },
  {
    "name": "ngxcmod",
    "url": "https://github.com/ba0f3/ngxcmod.nim",
    "method": "git",
    "tags": [
      "nginx",
      "module",
      "nginx-c-function",
      "wrapper"
    ],
    "description": "High level wrapper for build nginx module w/ nginx-c-function",
    "license": "MIT",
    "web": "https://github.com/ba0f3/ngxcmod.nim"
  },
  {
    "name": "usagov",
    "url": "https://github.com/juancarlospaco/nim-usagov",
    "method": "git",
    "tags": [
      "gov",
      "opendata"
    ],
    "description": "USA Code.Gov MultiSync API Client for Nim",
    "license": "MIT",
    "web": "https://github.com/juancarlospaco/nim-usagov"
  },
  {
    "name": "markdown",
    "url": "https://github.com/soasme/nim-markdown",
    "method": "git",
    "tags": [
      "markdown",
      "md",
      "docs",
      "html"
    ],
    "description": "A Beautiful Markdown Parser in the Nim World.",
    "license": "MIT",
    "web": "https://github.com/soasme/nim-markdown"
  },
  {
    "name": "nimtomd",
    "url": "https://github.com/ThomasTJdev/nimtomd",
    "method": "git",
    "tags": [
      "markdown",
      "md"
    ],
    "description": "Convert a Nim file or string to Markdown",
    "license": "MIT",
    "web": "https://github.com/ThomasTJdev/nimtomd"
  },
  {
    "name": "nifty",
    "url": "https://github.com/h3rald/nifty",
    "method": "git",
    "tags": [
      "package-manager",
      "script-runner"
    ],
    "description": "A decentralized (pseudo) package manager and script runner.",
    "license": "MIT",
    "web": "https://github.com/h3rald/nifty"
  },
  {
    "name": "urlshortener",
    "url": "https://github.com/jabbalaci/UrlShortener",
    "method": "git",
    "tags": [
      "url",
      "shorten",
      "shortener",
      "bitly",
      "cli",
      "shrink",
      "shrinker"
    ],
    "description": "A URL shortener cli app. using bit.ly",
    "license": "MIT",
    "web": "https://github.com/jabbalaci/UrlShortener"
  },
  {
    "name": "georefar",
    "url": "https://github.com/juancarlospaco/nim-georefar",
    "method": "git",
    "tags": [
      "geo",
      "openstreetmap",
      "async",
      "multisync",
      "opendata",
      "gov"
    ],
    "description": "GeoRef Argentina Government MultiSync API Client for Nim",
    "license": "MIT",
    "web": "https://github.com/juancarlospaco/nim-georefar"
>>>>>>> 8cba8eb4
  }
]<|MERGE_RESOLUTION|>--- conflicted
+++ resolved
@@ -11093,18 +11093,18 @@
     "web": "https://github.com/irskep/rexpaint_nim"
   },
   {
-<<<<<<< HEAD
     "name": "crosscompile",
     "url": "https://github.com/juancarlospaco/nim-crosscompile",
     "method": "git",
     "tags": [
-      "crosscompile,",
+      "crosscompile",
       "compile"
     ],
     "description": "Crosscompile Nim source code into multiple targets on Linux with this proc.",
     "license": "MIT",
     "web": "https://github.com/juancarlospaco/nim-crosscompile"
-=======
+  },
+  {
     "name": "rodcli",
     "url": "https://github.com/jabbalaci/NimCliHelper",
     "method": "git",
@@ -11217,6 +11217,5 @@
     "description": "GeoRef Argentina Government MultiSync API Client for Nim",
     "license": "MIT",
     "web": "https://github.com/juancarlospaco/nim-georefar"
->>>>>>> 8cba8eb4
   }
 ]