--- conflicted
+++ resolved
@@ -3523,7 +3523,6 @@
     "web": "https://github.com/vegansk/nimfp"
   },
   {
-<<<<<<< HEAD
     "name": "nhsl",
     "url": "https://github.com/twist-vector/nhsl.git",
     "method": "git",
@@ -3547,7 +3546,8 @@
     "description": "A Nim-based, non-graphical application designed to measure the amount of time elapsed from its activation to deactivation, includes total elapsed time, lap, and split times.",
     "license": "LGPL",
     "web": "https://github.com/twist-vector/nim-stopwatch"
-=======
+  },
+  {
     "name": "playground",
     "url": "https://github.com/theduke/nim-playground",
     "method": "git",
@@ -3558,6 +3558,5 @@
     "description": "Web-based playground for testing Nim code.",
     "license": "MIT",
     "web": "https://github.com/theduke/nim-playground"
->>>>>>> da863fb4
   }
 ]