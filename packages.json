[
  {
    "name": "tsv2json",
    "url": "https://github.com/hectormonacci/tsv2json",
    "method": "git",
    "tags": [
      "TSV",
      "JSON"
    ],
    "description": "Turn TSV file or stream into JSON file or stream",
    "license": "MIT",
    "web": "https://github.com/hectormonacci/tsv2json"
  },
  {
    "name": "nimler",
    "url": "https://github.com/wltsmrz/nimler",
    "method": "git",
    "tags": [
      "Erlang",
      "Elixir"
    ],
    "description": "Erlang/Elixir NIFs for nim",
    "license": "MIT",
    "web": "https://github.com/wltsmrz/nimler"
  },
  {
    "name": "QuickJS4nim",
    "url": "https://github.com/ImVexed/quickjs4nim",
    "method": "git",
    "tags": [
      "QuickJS",
      "Javascript",
      "Runtime",
      "Wrapper"
    ],
    "description": "A QuickJS wrapper for Nim",
    "license": "MIT",
    "web": "https://github.com/ImVexed/quickjs4nim"
  },
  {
    "name": "BitVector",
    "url": "https://github.com/MarcAzar/BitVector",
    "method": "git",
    "tags": [
      "Bit",
      "Array",
      "Vector",
      "Bloom"
    ],
    "description": "A high performance Nim implementation of BitVector with base SomeUnsignedInt(i.e: uint8-64) with support for slices, and seq supported operations",
    "license": "MIT",
    "web": "https://marcazar.github.io/BitVector"
  },
  {
    "name": "RollingHash",
    "url": "https://github.com/MarcAzar/RollingHash",
    "method": "git",
    "tags": [
      "Cyclic",
      "Hash",
      "BuzHash",
      "Rolling",
      "Rabin",
      "Karp",
      "CRC",
      "Fingerprint",
      "n-gram"
    ],
    "description": "A high performance Nim implementation of a Cyclic Polynomial Hash, aka BuzHash, and the Rabin-Karp algorithm",
    "license": "MIT",
    "web": "https://marcazar.github.io/RollingHash"
  },
  {
    "name": "BipBuffer",
    "url": "https://github.com/MarcAzar/BipBuffer",
    "method": "git",
    "tags": [
      "Bip Buffer",
      "Circular",
      "Ring",
      "Buffer",
      "nim"
    ],
    "description": "A Nim implementation of Simon Cooke's Bip Buffer. A type of circular buffer ensuring contiguous blocks of memory",
    "license": "MIT",
    "web": "https://marcazar.github.io/BipBuffer"
  },
  {
    "name": "whip",
    "url": "https://github.com/mattaylor/whip",
    "method": "git",
    "tags": [
      "http",
      "rest",
      "server",
      "httpbeast",
      "nest",
      "fast"
    ],
    "description": "Whip is high performance web application server based on httpbeast a nest for redix tree based routing with some extra opmtizations.",
    "license": "MIT",
    "web": "https://github.com/mattaylor/whip"
  },
  {
    "name": "elvis",
    "url": "https://github.com/mattaylor/elvis",
    "method": "git",
    "tags": [
      "operator",
      "elvis",
      "ternary",
      "template",
      "truthy",
      "falsy",
      "exception",
      "none",
      "null",
      "nil",
      "0",
      "NaN",
      "coalesce"
    ],
    "description": "The elvis package implements a 'truthy', 'ternary' and a 'coalesce' operator to Nim as syntactic sugar for working with conditional expressions",
    "license": "MIT",
    "web": "https://github.com/mattaylor/elvis"
  },
  {
    "name": "nimrun",
    "url": "https://github.com/lee-b/nimrun",
    "method": "git",
    "tags": [
      "shebang",
      "unix",
      "linux",
      "bsd",
      "mac",
      "shell",
      "script",
      "nimble",
      "nimcr",
      "compile",
      "run",
      "standalone"
    ],
    "description": "Shebang frontend for running nim code as scripts. Does not require .nim extensions.",
    "license": "MIT",
    "web": "https://github.com/lee-b/nimrun"
  },
  {
    "name": "sequtils2",
    "url": "https://github.com/Michedev/sequtils2",
    "method": "git",
    "tags": [
      "library",
      "sequence",
      "string",
      "openArray",
      "functional"
    ],
    "description": "Additional functions for sequences that are not present in sequtils",
    "license": "MIT",
    "web": "http://htmlpreview.github.io/?https://github.com/Michedev/sequtils2/blob/master/sequtils2.html"
  },
  {
    "name": "github_api",
    "url": "https://github.com/watzon/github-api-nim",
    "method": "git",
    "tags": [
      "library",
      "api",
      "github",
      "client"
    ],
    "description": "Nim wrapper for the GitHub API",
    "license": "WTFPL",
    "web": "https://github.com/watzon/github-api-nim"
  },
  {
    "name": "extensions",
    "url": "https://github.com/jyapayne/nim-extensions",
    "method": "git",
    "tags": [
      "library",
      "extensions",
      "addons"
    ],
    "description": "A library that will add useful tools to Nim's arsenal.",
    "license": "MIT",
    "web": "https://github.com/jyapayne/nim-extensions"
  },
  {
    "name": "nimates",
    "url": "https://github.com/jamesalbert/nimates",
    "method": "git",
    "tags": [
      "library",
      "postmates",
      "delivery"
    ],
    "description": "Client library for the Postmates API",
    "license": "Apache",
    "web": "https://github.com/jamesalbert/nimates"
  },
  {
    "name": "discordnim",
    "url": "https://github.com/Krognol/discordnim",
    "method": "git",
    "tags": [
      "library",
      "discord"
    ],
    "description": "Discord library for Nim",
    "license": "MIT",
    "web": "https://github.com/Krognol/discordnim"
  },
  {
    "name": "argument_parser",
    "url": "https://github.com/Xe/argument_parser/",
    "method": "git",
    "tags": [
      "library",
      "command-line",
      "arguments",
      "switches",
      "parsing"
    ],
    "description": "Provides a complex command-line parser",
    "license": "MIT",
    "web": "https://github.com/Xe/argument_parser"
  },
  {
    "name": "genieos",
    "url": "https://github.com/Araq/genieos/",
    "method": "git",
    "tags": [
      "library",
      "command-line",
      "sound",
      "recycle",
      "os"
    ],
    "description": "Too awesome procs to be included in nimrod.os module",
    "license": "MIT",
    "web": "https://github.com/Araq/genieos/"
  },
  {
    "name": "jester",
    "url": "https://github.com/dom96/jester/",
    "method": "git",
    "tags": [
      "web",
      "http",
      "framework",
      "dsl"
    ],
    "description": "A sinatra-like web framework for Nim.",
    "license": "MIT",
    "web": "https://github.com/dom96/jester"
  },
  {
    "name": "templates",
    "url": "https://github.com/onionhammer/nim-templates.git",
    "method": "git",
    "tags": [
      "web",
      "html",
      "template"
    ],
    "description": "A simple string templating library for Nim.",
    "license": "BSD",
    "web": "https://github.com/onionhammer/nim-templates"
  },
  {
    "name": "murmur",
    "url": "https://github.com/olahol/nimrod-murmur/",
    "method": "git",
    "tags": [
      "hash",
      "murmur"
    ],
    "description": "MurmurHash in pure Nim.",
    "license": "MIT",
    "web": "https://github.com/olahol/nimrod-murmur"
  },
  {
    "name": "libtcod_nim",
    "url": "https://github.com/Vladar4/libtcod_nim/",
    "method": "git",
    "tags": [
      "roguelike",
      "game",
      "library",
      "engine",
      "sdl",
      "opengl",
      "glsl"
    ],
    "description": "Wrapper of the libtcod library for the Nim language.",
    "license": "zlib",
    "web": "https://github.com/Vladar4/libtcod_nim"
  },
  {
    "name": "nimgame",
    "url": "https://github.com/Vladar4/nimgame/",
    "method": "git",
    "tags": [
      "deprecated",
      "game",
      "engine",
      "sdl"
    ],
    "description": "A simple 2D game engine for Nim language. Deprecated, use nimgame2 instead.",
    "license": "MIT",
    "web": "https://github.com/Vladar4/nimgame"
  },
  {
    "name": "nimgame2",
    "url": "https://github.com/Vladar4/nimgame2/",
    "method": "git",
    "tags": [
      "game",
      "engine",
      "sdl",
      "sdl2"
    ],
    "description": "A simple 2D game engine for Nim language.",
    "license": "MIT",
    "web": "https://github.com/Vladar4/nimgame2"
  },
  {
    "name": "sfml",
    "url": "https://github.com/fowlmouth/nimrod-sfml/",
    "method": "git",
    "tags": [
      "game",
      "library",
      "opengl"
    ],
    "description": "High level OpenGL-based Game Library",
    "license": "MIT",
    "web": "https://github.com/fowlmouth/nimrod-sfml"
  },
  {
    "name": "enet",
    "url": "https://github.com/fowlmouth/nimrod-enet/",
    "method": "git",
    "tags": [
      "game",
      "networking",
      "udp"
    ],
    "description": "Wrapper for ENet UDP networking library",
    "license": "MIT",
    "web": "https://github.com/fowlmouth/nimrod-enet"
  },
  {
    "name": "nim-locale",
    "alias": "locale"
  },
  {
    "name": "locale",
    "url": "https://github.com/Amrykid/nim-locale/",
    "method": "git",
    "tags": [
      "library",
      "locale",
      "i18n",
      "localization",
      "localisation",
      "globalization"
    ],
    "description": "A simple library for localizing Nim applications.",
    "license": "MIT",
    "web": "https://github.com/Amrykid/nim-locale"
  },
  {
    "name": "fowltek",
    "url": "https://github.com/fowlmouth/nimlibs/",
    "method": "git",
    "tags": [
      "game",
      "opengl",
      "wrappers",
      "library",
      "assorted"
    ],
    "description": "A collection of reusable modules and wrappers.",
    "license": "MIT",
    "web": "https://github.com/fowlmouth/nimlibs"
  },
  {
    "name": "nake",
    "url": "https://github.com/fowlmouth/nake/",
    "method": "git",
    "tags": [
      "build",
      "automation",
      "sortof"
    ],
    "description": "make-like for Nim. Describe your builds as tasks!",
    "license": "MIT",
    "web": "https://github.com/fowlmouth/nake"
  },
  {
    "name": "nimrod-glfw",
    "url": "https://github.com/rafaelvasco/nimrod-glfw/",
    "method": "git",
    "tags": [
      "library",
      "glfw",
      "opengl",
      "windowing",
      "game"
    ],
    "description": "Nim bindings for GLFW library.",
    "license": "MIT",
    "web": "https://github.com/rafaelvasco/nimrod-glfw"
  },
  {
    "name": "chipmunk",
    "alias": "chipmunk6"
  },
  {
    "name": "chipmunk6",
    "url": "https://github.com/fowlmouth/nimrod-chipmunk/",
    "method": "git",
    "tags": [
      "library",
      "physics",
      "game"
    ],
    "description": "Bindings for Chipmunk2D 6.x physics library",
    "license": "MIT",
    "web": "https://github.com/fowlmouth/nimrod-chipmunk"
  },
  {
    "name": "chipmunk7_demos",
    "url": "https://github.com/matkuki/chipmunk7_demos/",
    "method": "git",
    "tags": [
      "demos",
      "physics",
      "game"
    ],
    "description": "Chipmunk7 demos for Nim",
    "license": "MIT",
    "web": "https://github.com/matkuki/chipmunk7_demos"
  },
  {
    "name": "nim-glfw",
    "alias": "glfw"
  },
  {
    "name": "glfw",
    "url": "https://github.com/ephja/nim-glfw",
    "method": "git",
    "tags": [
      "library",
      "glfw",
      "opengl",
      "windowing",
      "game"
    ],
    "description": "A high-level GLFW 3 wrapper",
    "license": "MIT",
    "web": "https://github.com/ephja/nim-glfw"
  },
  {
    "name": "nim-ao",
    "alias": "ao"
  },
  {
    "name": "ao",
    "url": "https://github.com/ephja/nim-ao",
    "method": "git",
    "tags": [
      "library",
      "audio"
    ],
    "description": "A high-level libao wrapper",
    "license": "MIT",
    "web": "https://github.com/ephja/nim-ao"
  },
  {
    "name": "termbox",
    "url": "https://github.com/fowlmouth/nim-termbox",
    "method": "git",
    "tags": [
      "library",
      "terminal",
      "io"
    ],
    "description": "Termbox wrapper.",
    "license": "MIT",
    "web": "https://github.com/fowlmouth/nim-termbox"
  },
  {
    "name": "linagl",
    "url": "https://bitbucket.org/BitPuffin/linagl",
    "method": "hg",
    "tags": [
      "library",
      "opengl",
      "math",
      "game"
    ],
    "description": "OpenGL math library",
    "license": "CC0",
    "web": "https://bitbucket.org/BitPuffin/linagl"
  },
  {
    "name": "kwin",
    "url": "https://github.com/reactormonk/nim-kwin",
    "method": "git",
    "tags": [
      "library",
      "javascript",
      "kde"
    ],
    "description": "KWin JavaScript API wrapper",
    "license": "MIT",
    "web": "https://github.com/reactormonk/nim-kwin"
  },
  {
    "name": "opencv",
    "url": "https://github.com/dom96/nim-opencv",
    "method": "git",
    "tags": [
      "library",
      "wrapper",
      "opencv",
      "image",
      "processing"
    ],
    "description": "OpenCV wrapper",
    "license": "MIT",
    "web": "https://github.com/dom96/nim-opencv"
  },
  {
    "name": "nimble",
    "url": "https://github.com/nim-lang/nimble",
    "method": "git",
    "tags": [
      "app",
      "binary",
      "package",
      "manager"
    ],
    "description": "Nimble package manager",
    "license": "BSD",
    "web": "https://github.com/nim-lang/nimble"
  },
  {
    "name": "libnx",
    "url": "https://github.com/jyapayne/nim-libnx",
    "method": "git",
    "tags": [
      "switch",
      "nintendo",
      "libnx",
      "nx"
    ],
    "description": "A port of libnx to Nim",
    "license": "Unlicense",
    "web": "https://github.com/jyapayne/nim-libnx"
  },
  {
    "name": "switch_build",
    "url": "https://github.com/jyapayne/switch-build",
    "method": "git",
    "tags": [
      "switch",
      "nintendo",
      "build",
      "builder"
    ],
    "description": "An easy way to build homebrew files for the Nintendo Switch",
    "license": "MIT",
    "web": "https://github.com/jyapayne/switch-build"
  },
  {
    "name": "aporia",
    "url": "https://github.com/nim-lang/Aporia",
    "method": "git",
    "tags": [
      "app",
      "binary",
      "ide",
      "gtk"
    ],
    "description": "A Nim IDE.",
    "license": "GPLv2",
    "web": "https://github.com/nim-lang/Aporia"
  },
  {
    "name": "c2nim",
    "url": "https://github.com/nim-lang/c2nim",
    "method": "git",
    "tags": [
      "app",
      "binary",
      "tool",
      "header",
      "C"
    ],
    "description": "c2nim is a tool to translate Ansi C code to Nim.",
    "license": "MIT",
    "web": "https://github.com/nim-lang/c2nim"
  },
  {
    "name": "pas2nim",
    "url": "https://github.com/nim-lang/pas2nim",
    "method": "git",
    "tags": [
      "app",
      "binary",
      "tool",
      "Pascal"
    ],
    "description": "pas2nim is a tool to translate Pascal code to Nim.",
    "license": "MIT",
    "web": "https://github.com/nim-lang/pas2nim"
  },
  {
    "name": "ipsumgenera",
    "url": "https://github.com/dom96/ipsumgenera",
    "method": "git",
    "tags": [
      "app",
      "binary",
      "blog",
      "static",
      "generator"
    ],
    "description": "Static blog generator ala Jekyll.",
    "license": "MIT",
    "web": "https://github.com/dom96/ipsumgenera"
  },
  {
    "name": "clibpp",
    "url": "https://github.com/onionhammer/clibpp.git",
    "method": "git",
    "tags": [
      "import",
      "C++",
      "library",
      "wrap"
    ],
    "description": "Easy way to 'Mock' C++ interface",
    "license": "MIT",
    "web": "https://github.com/onionhammer/clibpp"
  },
  {
    "name": "pastebin",
    "url": "https://github.com/achesak/nim-pastebin",
    "method": "git",
    "tags": [
      "library",
      "wrapper",
      "pastebin"
    ],
    "description": "Pastebin API wrapper",
    "license": "MIT",
    "web": "https://github.com/achesak/nim-pastebin"
  },
  {
    "name": "yahooweather",
    "url": "https://github.com/achesak/nim-yahooweather",
    "method": "git",
    "tags": [
      "library",
      "wrapper",
      "weather"
    ],
    "description": "Yahoo! Weather API wrapper",
    "license": "MIT",
    "web": "https://github.com/achesak/nim-yahooweather"
  },
  {
    "name": "noaa",
    "url": "https://github.com/achesak/nim-noaa",
    "method": "git",
    "tags": [
      "library",
      "wrapper",
      "weather"
    ],
    "description": "NOAA weather API wrapper",
    "license": "MIT",
    "web": "https://github.com/achesak/nim-noaa"
  },
  {
    "name": "rss",
    "url": "https://github.com/achesak/nim-rss",
    "method": "git",
    "tags": [
      "library",
      "rss",
      "xml",
      "syndication"
    ],
    "description": "RSS library",
    "license": "MIT",
    "web": "https://github.com/achesak/nim-rss"
  },
  {
    "name": "extmath",
    "url": "https://github.com/achesak/extmath.nim",
    "method": "git",
    "tags": [
      "library",
      "math",
      "trigonometry"
    ],
    "description": "Nim math library",
    "license": "MIT",
    "web": "https://github.com/achesak/extmath.nim"
  },
  {
    "name": "gtk2",
    "url": "https://github.com/nim-lang/gtk2",
    "method": "git",
    "tags": [
      "wrapper",
      "gui",
      "gtk"
    ],
    "description": "Wrapper for gtk2, a feature rich toolkit for creating graphical user interfaces",
    "license": "MIT",
    "web": "https://github.com/nim-lang/gtk2"
  },
  {
    "name": "cairo",
    "url": "https://github.com/nim-lang/cairo",
    "method": "git",
    "tags": [
      "wrapper"
    ],
    "description": "Wrapper for cairo, a vector graphics library with display and print output",
    "license": "MIT",
    "web": "https://github.com/nim-lang/cairo"
  },
  {
    "name": "x11",
    "url": "https://github.com/nim-lang/x11",
    "method": "git",
    "tags": [
      "wrapper"
    ],
    "description": "Wrapper for X11",
    "license": "MIT",
    "web": "https://github.com/nim-lang/x11"
  },
  {
    "name": "opengl",
    "url": "https://github.com/nim-lang/opengl",
    "method": "git",
    "tags": [
      "wrapper"
    ],
    "description": "High-level and low-level wrapper for OpenGL",
    "license": "MIT",
    "web": "https://github.com/nim-lang/opengl"
  },
  {
    "name": "lua",
    "url": "https://github.com/nim-lang/lua",
    "method": "git",
    "tags": [
      "wrapper"
    ],
    "description": "Wrapper to interface with the Lua interpreter",
    "license": "MIT",
    "web": "https://github.com/nim-lang/lua"
  },
  {
    "name": "tcl",
    "url": "https://github.com/nim-lang/tcl",
    "method": "git",
    "tags": [
      "wrapper"
    ],
    "description": "Wrapper for the TCL programming language",
    "license": "MIT",
    "web": "https://github.com/nim-lang/tcl"
  },
  {
    "name": "glm",
    "url": "https://github.com/stavenko/nim-glm",
    "method": "git",
    "tags": [
      "opengl",
      "math",
      "matrix",
      "vector",
      "glsl"
    ],
    "description": "Port of c++ glm library with shader-like syntax",
    "license": "MIT",
    "web": "https://github.com/stavenko/nim-glm"
  },
  {
    "name": "python",
    "url": "https://github.com/nim-lang/python",
    "method": "git",
    "tags": [
      "wrapper"
    ],
    "description": "Wrapper to interface with Python interpreter",
    "license": "MIT",
    "web": "https://github.com/nim-lang/python"
  },
  {
    "name": "NimBorg",
    "url": "https://github.com/micklat/NimBorg",
    "method": "git",
    "tags": [
      "wrapper"
    ],
    "description": "High-level and low-level interfaces to python and lua",
    "license": "MIT",
    "web": "https://github.com/micklat/NimBorg"
  },
  {
    "name": "sha1",
    "url": "https://github.com/onionhammer/sha1",
    "method": "git",
    "tags": [
      "port",
      "hash",
      "sha1"
    ],
    "description": "SHA-1 produces a 160-bit (20-byte) hash value from arbitrary input",
    "license": "BSD"
  },
  {
    "name": "dropbox_filename_sanitizer",
    "url": "https://github.com/Araq/dropbox_filename_sanitizer/",
    "method": "git",
    "tags": [
      "dropbox"
    ],
    "description": "Tool to clean up filenames shared on Dropbox",
    "license": "MIT",
    "web": "https://github.com/Araq/dropbox_filename_sanitizer/"
  },
  {
    "name": "csv",
    "url": "https://github.com/achesak/nim-csv",
    "method": "git",
    "tags": [
      "csv",
      "parsing",
      "stringify",
      "library"
    ],
    "description": "Library for parsing, stringifying, reading, and writing CSV (comma separated value) files",
    "license": "MIT",
    "web": "https://github.com/achesak/nim-csv"
  },
  {
    "name": "geonames",
    "url": "https://github.com/achesak/nim-geonames",
    "method": "git",
    "tags": [
      "library",
      "wrapper",
      "geography"
    ],
    "description": "GeoNames API wrapper",
    "license": "MIT",
    "web": "https://github.com/achesak/nim-geonames"
  },
  {
    "name": "gravatar",
    "url": "https://github.com/achesak/nim-gravatar",
    "method": "git",
    "tags": [
      "library",
      "wrapper",
      "gravatar"
    ],
    "description": "Gravatar API wrapper",
    "license": "MIT",
    "web": "https://github.com/achesak/nim-gravatar"
  },
  {
    "name": "coverartarchive",
    "url": "https://github.com/achesak/nim-coverartarchive",
    "method": "git",
    "tags": [
      "library",
      "wrapper",
      "cover art",
      "music",
      "metadata"
    ],
    "description": "Cover Art Archive API wrapper",
    "license": "MIT",
    "web": "https://github.com/achesak/nim-coverartarchive"
  },
  {
    "name": "nim-ogg",
    "alias": "ogg"
  },
  {
    "name": "ogg",
    "url": "https://bitbucket.org/BitPuffin/nim-ogg",
    "method": "hg",
    "tags": [
      "library",
      "wrapper",
      "binding",
      "audio",
      "sound",
      "video",
      "metadata",
      "media"
    ],
    "description": "Binding to libogg",
    "license": "CC0"
  },
  {
    "name": "nim-vorbis",
    "alias": "vorbis"
  },
  {
    "name": "vorbis",
    "url": "https://bitbucket.org/BitPuffin/nim-vorbis",
    "method": "hg",
    "tags": [
      "library",
      "wrapper",
      "binding",
      "audio",
      "sound",
      "metadata",
      "media"
    ],
    "description": "Binding to libvorbis",
    "license": "CC0"
  },
  {
    "name": "nim-portaudio",
    "alias": "portaudio"
  },
  {
    "name": "portaudio",
    "url": "https://bitbucket.org/BitPuffin/nim-portaudio",
    "method": "hg",
    "tags": [
      "library",
      "wrapper",
      "binding",
      "audio",
      "sound",
      "media",
      "io"
    ],
    "description": "Binding to portaudio",
    "license": "CC0"
  },
  {
    "name": "commandeer",
    "url": "https://github.com/fenekku/commandeer",
    "method": "git",
    "tags": [
      "library",
      "command-line",
      "arguments",
      "switches",
      "parsing",
      "options"
    ],
    "description": "Provides a small command line parsing DSL (domain specific language)",
    "license": "MIT",
    "web": "https://github.com/fenekku/commandeer"
  },
  {
    "name": "scrypt.nim",
    "url": "https://bitbucket.org/BitPuffin/scrypt.nim",
    "method": "hg",
    "tags": [
      "library",
      "wrapper",
      "binding",
      "crypto",
      "cryptography",
      "hash",
      "password",
      "security"
    ],
    "description": "Binding and utilities for scrypt",
    "license": "CC0"
  },
  {
    "name": "bloom",
    "url": "https://github.com/boydgreenfield/nimrod-bloom",
    "method": "git",
    "tags": [
      "bloom-filter",
      "bloom",
      "probabilistic",
      "data structure",
      "set membership",
      "MurmurHash",
      "MurmurHash3"
    ],
    "description": "Efficient Bloom filter implementation in Nim using MurmurHash3.",
    "license": "MIT",
    "web": "https://www.github.com/boydgreenfield/nimrod-bloom"
  },
  {
    "name": "awesome_rmdir",
    "url": "https://github.com/Araq/awesome_rmdir/",
    "method": "git",
    "tags": [
      "rmdir",
      "awesome",
      "command-line"
    ],
    "description": "Command to remove acceptably empty directories.",
    "license": "MIT",
    "web": "https://github.com/Araq/awesome_rmdir/"
  },
  {
    "name": "nimalpm",
    "url": "https://github.com/barcharcraz/nimalpm/",
    "method": "git",
    "tags": [
      "alpm",
      "wrapper",
      "binding",
      "library"
    ],
    "description": "A nimrod wrapper for libalpm",
    "license": "GPLv2",
    "web": "https://www.github.com/barcharcraz/nimalpm/"
  },
  {
    "name": "png",
    "url": "https://github.com/barcharcraz/nimlibpng",
    "method": "git",
    "tags": [
      "png",
      "wrapper",
      "library",
      "libpng",
      "image"
    ],
    "description": "Nim wrapper for the libpng library",
    "license": "libpng",
    "web": "https://github.com/barcharcraz/nimlibpng"
  },
  {
    "name": "nimlibpng",
    "alias": "png"
  },
  {
    "name": "sdl2",
    "url": "https://github.com/nim-lang/sdl2",
    "method": "git",
    "tags": [
      "wrapper",
      "media",
      "audio",
      "video"
    ],
    "description": "Wrapper for SDL 2.x",
    "license": "MIT",
    "web": "https://github.com/nim-lang/sdl2"
  },
  {
    "name": "gamelib",
    "url": "https://github.com/PMunch/SDLGamelib",
    "method": "git",
    "tags": [
      "sdl",
      "game",
      "library"
    ],
    "description": "A library of functions to make creating games using Nim and SDL2 easier. This does not intend to be a full blown engine and tries to keep all the components loosely coupled so that individual parts can be used separately.",
    "license": "MIT",
    "web": "https://github.com/PMunch/SDLGamelib"
  },
  {
    "name": "nimcr",
    "url": "https://github.com/PMunch/nimcr",
    "method": "git",
    "tags": [
      "shebang",
      "utility"
    ],
    "description": "A small program to make Nim shebang-able without the overhead of compiling each time",
    "license": "MIT",
    "web": "https://github.com/PMunch/nimcr"
  },
  {
    "name": "gtkgenui",
    "url": "https://github.com/PMunch/gtkgenui",
    "method": "git",
    "tags": [
      "gtk2",
      "utility"
    ],
    "description": "This module provides the genui macro for the Gtk2 toolkit. Genui is a way to specify graphical interfaces in a hierarchical way to more clearly show the structure of the interface as well as simplifying the code.",
    "license": "MIT",
    "web": "https://github.com/PMunch/gtkgenui"
  },
  {
    "name": "persvector",
    "url": "https://github.com/PMunch/nim-persistent-vector",
    "method": "git",
    "tags": [
      "datastructures",
      "immutable",
      "persistent"
    ],
    "description": "This is an implementation of Clojures persistent vectors in Nim.",
    "license": "MIT",
    "web": "https://github.com/PMunch/nim-persistent-vector"
  },
  {
    "name": "pcap",
    "url": "https://github.com/PMunch/nim-pcap",
    "method": "git",
    "tags": [
      "pcap",
      "fileformats"
    ],
    "description": "Tiny pure Nim library to read PCAP files used by TcpDump/WinDump/Wireshark.",
    "license": "MIT",
    "web": "https://github.com/PMunch/nim-pcap"
  },
  {
    "name": "drawille",
    "url": "https://github.com/PMunch/drawille-nim",
    "method": "git",
    "tags": [
      "drawile",
      "terminal",
      "graphics"
    ],
    "description": "Drawing in terminal with Unicode Braille characters.",
    "license": "MIT",
    "web": "https://github.com/PMunch/drawille-nim"
  },
  {
    "name": "binaryparse",
    "url": "https://github.com/PMunch/binaryparse",
    "method": "git",
    "tags": [
      "parsing",
      "binary"
    ],
    "description": "Binary parser (and writer) in pure Nim. Generates efficient parsing procedures that handle many commonly seen patterns seen in binary files and does sub-byte field reading.",
    "license": "MIT",
    "web": "https://github.com/PMunch/binaryparse"
  },
  {
    "name": "libkeepass",
    "url": "https://github.com/PMunch/libkeepass",
    "method": "git",
    "tags": [
      "keepass",
      "password",
      "library"
    ],
    "description": "Library for reading KeePass files and decrypt the passwords within it",
    "license": "MIT",
    "web": "https://github.com/PMunch/libkeepass"
  },
  {
    "name": "zhsh",
    "url": "https://github.com/PMunch/zhangshasha",
    "method": "git",
    "tags": [
      "algorithm",
      "edit-distance"
    ],
    "description": "This module is a port of the Java implementation of the Zhang-Shasha algorithm for tree edit distance",
    "license": "MIT",
    "web": "https://github.com/PMunch/zhangshasha"
  },
  {
    "name": "termstyle",
    "url": "https://github.com/PMunch/termstyle",
    "method": "git",
    "tags": [
      "terminal",
      "colour",
      "style"
    ],
    "description": "Easy to use styles for terminal output",
    "license": "MIT",
    "web": "https://github.com/PMunch/termstyle"
  },
  {
    "name": "combparser",
    "url": "https://github.com/PMunch/combparser",
    "method": "git",
    "tags": [
      "parser",
      "combinator"
    ],
    "description": "A parser combinator library for easy generation of complex parsers",
    "license": "MIT",
    "web": "https://github.com/PMunch/combparser"
  },
  {
    "name": "protobuf",
    "url": "https://github.com/PMunch/protobuf-nim",
    "method": "git",
    "tags": [
      "protobuf",
      "serialization"
    ],
    "description": "Protobuf implementation in pure Nim that leverages the power of the macro system to not depend on any external tools",
    "license": "MIT",
    "web": "https://github.com/PMunch/protobuf-nim"
  },
  {
    "name": "strslice",
    "url": "https://github.com/PMunch/strslice",
    "method": "git",
    "tags": [
      "optimization",
      "strings",
      "library"
    ],
    "description": "Simple implementation of string slices with some of the strutils ported or wrapped to work on them. String slices offer a performance enhancement when working with large amounts of slices from one base string",
    "license": "MIT",
    "web": "https://github.com/PMunch/strslice"
  },
  {
    "name": "jsonschema",
    "url": "https://github.com/PMunch/jsonschema",
    "method": "git",
    "tags": [
      "json",
      "schema",
      "library",
      "validation"
    ],
    "description": "JSON schema validation and creation.",
    "license": "MIT",
    "web": "https://github.com/PMunch/jsonschema"
  },
  {
    "name": "nimlsp",
    "url": "https://github.com/PMunch/nimlsp",
    "method": "git",
    "tags": [
      "lsp",
      "nimsuggest",
      "editor"
    ],
    "description": "Language Server Protocol implementation for Nim",
    "license": "MIT",
    "web": "https://github.com/PMunch/nimlsp"
  },
  {
    "name": "optionsutils",
    "url": "https://github.com/PMunch/nim-optionsutils",
    "method": "git",
    "tags": [
      "options",
      "library",
      "safety"
    ],
    "description": "Utility macros for easier handling of options in Nim",
    "license": "MIT",
    "web": "https://github.com/PMunch/nim-optionsutils"
  },
  {
    "name": "getmac",
    "url": "https://github.com/PMunch/getmac",
    "method": "git",
    "tags": [
      "network",
      "mac",
      "ip"
    ],
    "description": "A package to get the MAC address of a local IP address",
    "license": "MIT",
    "web": "https://github.com/PMunch/getmac"
  },
  {
    "name": "sdl2_nim",
    "url": "https://github.com/Vladar4/sdl2_nim",
    "method": "git",
    "tags": [
      "library",
      "wrapper",
      "sdl2",
      "game",
      "video",
      "image",
      "audio",
      "network",
      "ttf"
    ],
    "description": "Wrapper of the SDL 2 library for the Nim language.",
    "license": "zlib",
    "web": "https://github.com/Vladar4/sdl2_nim"
  },
  {
    "name": "assimp",
    "url": "https://github.com/barcharcraz/nim-assimp",
    "method": "git",
    "tags": [
      "wrapper",
      "media",
      "mesh",
      "import",
      "game"
    ],
    "description": "Wrapper for the assimp library",
    "license": "MIT",
    "web": "https://github.com/barcharcraz/nim-assimp"
  },
  {
    "name": "freeimage",
    "url": "https://github.com/barcharcraz/nim-freeimage",
    "method": "git",
    "tags": [
      "wrapper",
      "media",
      "image",
      "import",
      "game"
    ],
    "description": "Wrapper for the FreeImage library",
    "license": "MIT",
    "web": "https://github.com/barcharcraz/nim-freeimage"
  },
  {
    "name": "bcrypt",
    "url": "https://github.com/ithkuil/bcryptnim/",
    "method": "git",
    "tags": [
      "hash",
      "crypto",
      "password",
      "bcrypt",
      "library"
    ],
    "description": "Wraps the bcrypt (blowfish) library for creating encrypted hashes (useful for passwords)",
    "license": "BSD",
    "web": "https://www.github.com/ithkuil/bcryptnim/"
  },
  {
    "name": "opencl",
    "url": "https://github.com/nim-lang/opencl",
    "method": "git",
    "tags": [
      "library"
    ],
    "description": "Low-level wrapper for OpenCL",
    "license": "MIT",
    "web": "https://github.com/nim-lang/opencl"
  },
  {
    "name": "DevIL",
    "url": "https://github.com/Varriount/DevIL",
    "method": "git",
    "tags": [
      "image",
      "library",
      "graphics",
      "wrapper"
    ],
    "description": "Wrapper for the DevIL image library",
    "license": "MIT",
    "web": "https://github.com/Varriount/DevIL"
  },
  {
    "name": "signals",
    "url": "https://github.com/fowlmouth/signals.nim",
    "method": "git",
    "tags": [
      "event-based",
      "observer pattern",
      "library"
    ],
    "description": "Signals/slots library.",
    "license": "MIT",
    "web": "https://github.com/fowlmouth/signals.nim"
  },
  {
    "name": "sling",
    "url": "https://github.com/Druage/sling",
    "method": "git",
    "tags": [
      "signal",
      "slots",
      "eventloop",
      "callback"
    ],
    "description": "Signal and Slot library for Nim.",
    "license": "unlicense",
    "web": "https://github.com/Druage/sling"
  },
  {
    "name": "number_files",
    "url": "https://github.com/Araq/number_files/",
    "method": "git",
    "tags": [
      "rename",
      "filename",
      "finder"
    ],
    "description": "Command to add counter suffix/prefix to a list of files.",
    "license": "MIT",
    "web": "https://github.com/Araq/number_files/"
  },
  {
    "name": "redissessions",
    "url": "https://github.com/ithkuil/redissessions/",
    "method": "git",
    "tags": [
      "jester",
      "sessions",
      "redis"
    ],
    "description": "Redis-backed sessions for jester",
    "license": "MIT",
    "web": "https://github.com/ithkuil/redissessions/"
  },
  {
    "name": "horde3d",
    "url": "https://github.com/fowlmouth/horde3d",
    "method": "git",
    "tags": [
      "graphics",
      "3d",
      "rendering",
      "wrapper"
    ],
    "description": "Wrapper for Horde3D, a small open source 3D rendering engine.",
    "license": "WTFPL",
    "web": "https://github.com/fowlmouth/horde3d"
  },
  {
    "name": "mongo",
    "url": "https://github.com/nim-lang/mongo",
    "method": "git",
    "tags": [
      "library",
      "wrapper",
      "database"
    ],
    "description": "Bindings and a high-level interface for MongoDB",
    "license": "MIT",
    "web": "https://github.com/nim-lang/mongo"
  },
  {
    "name": "allegro5",
    "url": "https://github.com/fowlmouth/allegro5",
    "method": "git",
    "tags": [
      "wrapper",
      "graphics",
      "games",
      "opengl",
      "audio"
    ],
    "description": "Wrapper for Allegro version 5.X",
    "license": "MIT",
    "web": "https://github.com/fowlmouth/allegro5"
  },
  {
    "name": "physfs",
    "url": "https://github.com/fowlmouth/physfs",
    "method": "git",
    "tags": [
      "wrapper",
      "filesystem",
      "archives"
    ],
    "description": "A library to provide abstract access to various archives.",
    "license": "WTFPL",
    "web": "https://github.com/fowlmouth/physfs"
  },
  {
    "name": "shoco",
    "url": "https://github.com/onionhammer/shoconim.git",
    "method": "git",
    "tags": [
      "compression",
      "shoco"
    ],
    "description": "A fast compressor for short strings",
    "license": "MIT",
    "web": "https://github.com/onionhammer/shoconim"
  },
  {
    "name": "murmur3",
    "url": "https://github.com/boydgreenfield/nimrod-murmur",
    "method": "git",
    "tags": [
      "MurmurHash",
      "MurmurHash3",
      "murmur",
      "hash",
      "hashing"
    ],
    "description": "A simple MurmurHash3 wrapper for Nim",
    "license": "MIT",
    "web": "https://github.com/boydgreenfield/nimrod-murmur"
  },
  {
    "name": "hex",
    "url": "https://github.com/esbullington/nimrod-hex",
    "method": "git",
    "tags": [
      "hex",
      "encoding"
    ],
    "description": "A simple hex package for Nim",
    "license": "MIT",
    "web": "https://github.com/esbullington/nimrod-hex"
  },
  {
    "name": "strfmt",
    "url": "https://bitbucket.org/lyro/strfmt",
    "method": "hg",
    "tags": [
      "library"
    ],
    "description": "A string formatting library inspired by Python's `format`.",
    "license": "MIT",
    "web": "https://lyro.bitbucket.org/strfmt"
  },
  {
    "name": "jade-nim",
    "url": "https://github.com/idlewan/jade-nim",
    "method": "git",
    "tags": [
      "template",
      "jade",
      "web",
      "dsl",
      "html"
    ],
    "description": "Compiles jade templates to Nim procedures.",
    "license": "MIT",
    "web": "https://github.com/idlewan/jade-nim"
  },
  {
    "name": "gh_nimrod_doc_pages",
    "url": "https://github.com/Araq/gh_nimrod_doc_pages",
    "method": "git",
    "tags": [
      "command-line",
      "web",
      "automation",
      "documentation"
    ],
    "description": "Generates a GitHub documentation website for Nim projects.",
    "license": "MIT",
    "web": "https://github.com/Araq/gh_nimrod_doc_pages"
  },
  {
    "name": "midnight_dynamite",
    "url": "https://github.com/Araq/midnight_dynamite",
    "method": "git",
    "tags": [
      "wrapper",
      "library",
      "html",
      "markdown",
      "md"
    ],
    "description": "Wrapper for the markdown rendering hoedown library",
    "license": "MIT",
    "web": "https://github.com/Araq/midnight_dynamite"
  },
  {
    "name": "rsvg",
    "url": "https://github.com/def-/rsvg",
    "method": "git",
    "tags": [
      "wrapper",
      "library",
      "graphics"
    ],
    "description": "Wrapper for librsvg, a Scalable Vector Graphics (SVG) rendering library",
    "license": "MIT",
    "web": "https://github.com/def-/rsvg"
  },
  {
    "name": "emerald",
    "url": "https://github.com/flyx/emerald",
    "method": "git",
    "tags": [
      "dsl",
      "html",
      "template",
      "web"
    ],
    "description": "macro-based HTML templating engine",
    "license": "WTFPL",
    "web": "https://flyx.github.io/emerald/"
  },
  {
    "name": "niminst",
    "url": "https://github.com/nim-lang/niminst",
    "method": "git",
    "tags": [
      "app",
      "binary",
      "tool",
      "installation",
      "generator"
    ],
    "description": "tool to generate installers for Nim programs",
    "license": "MIT",
    "web": "https://github.com/nim-lang/niminst"
  },
  {
    "name": "redis",
    "url": "https://github.com/nim-lang/redis",
    "method": "git",
    "tags": [
      "redis",
      "client",
      "library"
    ],
    "description": "official redis client for Nim",
    "license": "MIT",
    "web": "https://github.com/nim-lang/redis"
  },
  {
    "name": "dialogs",
    "url": "https://github.com/nim-lang/dialogs",
    "method": "git",
    "tags": [
      "library",
      "ui",
      "gui",
      "dialog",
      "file"
    ],
    "description": "wraps GTK+ or Windows' open file dialogs",
    "license": "MIT",
    "web": "https://github.com/nim-lang/dialogs"
  },
  {
    "name": "vectors",
    "url": "https://github.com/blamestross/nimrod-vectors",
    "method": "git",
    "tags": [
      "math",
      "vectors",
      "library"
    ],
    "description": "Simple multidimensional vector math",
    "license": "MIT",
    "web": "https://github.com/blamestross/nimrod-vectors"
  },
  {
    "name": "bitarray",
    "url": "https://github.com/onecodex/nim-bitarray",
    "method": "git",
    "tags": [
      "Bit arrays",
      "Bit sets",
      "Bit vectors",
      "Data structures"
    ],
    "description": "mmap-backed bitarray implementation in Nim.",
    "license": "MIT",
    "web": "https://www.github.com/onecodex/nim-bitarray"
  },
  {
    "name": "appdirs",
    "url": "https://github.com/MrJohz/appdirs",
    "method": "git",
    "tags": [
      "utility",
      "filesystem"
    ],
    "description": "A utility library to find the directory you need to app in.",
    "license": "MIT",
    "web": "https://github.com/MrJohz/appdirs"
  },
  {
    "name": "sndfile",
    "url": "https://github.com/julienaubert/nim-sndfile",
    "method": "git",
    "tags": [
      "audio",
      "wav",
      "wrapper",
      "libsndfile"
    ],
    "description": "A wrapper of libsndfile",
    "license": "MIT",
    "web": "https://github.com/julienaubert/nim-sndfile"
  },
  {
    "name": "nim-sndfile",
    "alias": "sndfile"
  },
  {
    "name": "bigints",
    "url": "https://github.com/def-/bigints",
    "method": "git",
    "tags": [
      "math",
      "library",
      "numbers"
    ],
    "description": "Arbitrary-precision integers",
    "license": "MIT",
    "web": "https://github.com/def-/bigints"
  },
  {
    "name": "iterutils",
    "url": "https://github.com/def-/iterutils",
    "method": "git",
    "tags": [
      "library",
      "iterators"
    ],
    "description": "Functional operations for iterators and slices, similar to sequtils",
    "license": "MIT",
    "web": "https://github.com/def-/iterutils"
  },
  {
    "name": "hastyscribe",
    "url": "https://github.com/h3rald/hastyscribe",
    "method": "git",
    "tags": [
      "markdown",
      "html",
      "publishing"
    ],
    "description": "Self-contained markdown compiler generating self-contained HTML documents",
    "license": "MIT",
    "web": "https://h3rald.com/hastyscribe"
  },
  {
    "name": "nanomsg",
    "url": "https://github.com/def-/nim-nanomsg",
    "method": "git",
    "tags": [
      "library",
      "wrapper",
      "networking"
    ],
    "description": "Wrapper for the nanomsg socket library that provides several common communication patterns",
    "license": "MIT",
    "web": "https://github.com/def-/nim-nanomsg"
  },
  {
    "name": "directnimrod",
    "url": "https://bitbucket.org/barcharcraz/directnimrod",
    "method": "git",
    "tags": [
      "library",
      "wrapper",
      "graphics",
      "windows"
    ],
    "description": "Wrapper for microsoft's DirectX libraries",
    "license": "MS-PL",
    "web": "https://bitbucket.org/barcharcraz/directnimrod"
  },
  {
    "name": "imghdr",
    "url": "https://github.com/achesak/nim-imghdr",
    "method": "git",
    "tags": [
      "image",
      "formats",
      "files"
    ],
    "description": "Library for detecting the format of an image",
    "license": "MIT",
    "web": "https://github.com/achesak/nim-imghdr"
  },
  {
    "name": "csv2json",
    "url": "https://github.com/achesak/nim-csv2json",
    "method": "git",
    "tags": [
      "csv",
      "json"
    ],
    "description": "Convert CSV files to JSON",
    "license": "MIT",
    "web": "https://github.com/achesak/nim-csv2json"
  },
  {
    "name": "vecmath",
    "url": "https://github.com/barcharcraz/vecmath",
    "method": "git",
    "tags": [
      "library",
      "math",
      "vector"
    ],
    "description": "various vector maths utils for nimrod",
    "license": "MIT",
    "web": "https://github.com/barcharcraz/vecmath"
  },
  {
    "name": "lazy_rest",
    "url": "https://github.com/Araq/lazy_rest",
    "method": "git",
    "tags": [
      "library",
      "rst",
      "rest",
      "text",
      "html"
    ],
    "description": "Simple reST HTML generation with some extras.",
    "license": "MIT",
    "web": "https://github.com/Araq/lazy_rest"
  },
  {
    "name": "Phosphor",
    "url": "https://github.com/barcharcraz/Phosphor",
    "method": "git",
    "tags": [
      "library",
      "opengl",
      "graphics"
    ],
    "description": "eaiser use of OpenGL and GLSL shaders",
    "license": "MIT",
    "web": "https://github.com/barcharcraz/Phosphor"
  },
  {
    "name": "colorsys",
    "url": "https://github.com/achesak/nim-colorsys",
    "method": "git",
    "tags": [
      "library",
      "colors",
      "rgb",
      "yiq",
      "hls",
      "hsv"
    ],
    "description": "Convert between RGB, YIQ, HLS, and HSV color systems.",
    "license": "MIT",
    "web": "https://github.com/achesak/nim-colorsys"
  },
  {
    "name": "pythonfile",
    "url": "https://github.com/achesak/nim-pythonfile",
    "method": "git",
    "tags": [
      "library",
      "python",
      "files",
      "file"
    ],
    "description": "Wrapper of the file procedures to provide an interface as similar as possible to that of Python",
    "license": "MIT",
    "web": "https://github.com/achesak/nim-pythonfile"
  },
  {
    "name": "sndhdr",
    "url": "https://github.com/achesak/nim-sndhdr",
    "method": "git",
    "tags": [
      "library",
      "formats",
      "files",
      "sound",
      "audio"
    ],
    "description": "Library for detecting the format of a sound file",
    "license": "MIT",
    "web": "https://github.com/achesak/nim-sndhdr"
  },
  {
    "name": "irc",
    "url": "https://github.com/nim-lang/irc",
    "method": "git",
    "tags": [
      "library",
      "irc",
      "network"
    ],
    "description": "Implements a simple IRC client.",
    "license": "MIT",
    "web": "https://github.com/nim-lang/irc"
  },
  {
    "name": "random",
    "url": "https://github.com/oprypin/nim-random",
    "method": "git",
    "tags": [
      "library",
      "algorithms",
      "random"
    ],
    "description": "Pseudo-random number generation library inspired by Python",
    "license": "MIT",
    "web": "https://github.com/oprypin/nim-random"
  },
  {
    "name": "zmq",
    "url": "https://github.com/nim-lang/nim-zmq",
    "method": "git",
    "tags": [
      "library",
      "wrapper",
      "zeromq",
      "messaging",
      "queue"
    ],
    "description": "ZeroMQ 4 wrapper",
    "license": "MIT",
    "web": "https://github.com/nim-lang/nim-zmq"
  },
  {
    "name": "uuid",
    "url": "https://github.com/idlewan/nim-uuid",
    "method": "git",
    "tags": [
      "library",
      "wrapper",
      "uuid"
    ],
    "description": "UUID wrapper",
    "license": "MIT",
    "web": "https://github.com/idlewan/nim-uuid"
  },
  {
    "name": "robotparser",
    "url": "https://github.com/achesak/nim-robotparser",
    "method": "git",
    "tags": [
      "library",
      "useragent",
      "robots",
      "robot.txt"
    ],
    "description": "Determine if a useragent can access a URL using robots.txt",
    "license": "MIT",
    "web": "https://github.com/achesak/nim-robotparser"
  },
  {
    "name": "epub",
    "url": "https://github.com/achesak/nim-epub",
    "method": "git",
    "tags": [
      "library",
      "epub",
      "e-book"
    ],
    "description": "Module for working with EPUB e-book files",
    "license": "MIT",
    "web": "https://github.com/achesak/nim-epub"
  },
  {
    "name": "hashids",
    "url": "https://github.com/achesak/nim-hashids",
    "method": "git",
    "tags": [
      "library",
      "hashids"
    ],
    "description": "Nim implementation of Hashids",
    "license": "MIT",
    "web": "https://github.com/achesak/nim-hashids"
  },
  {
    "name": "openssl_evp",
    "url": "https://github.com/cowboy-coders/nim-openssl-evp",
    "method": "git",
    "tags": [
      "library",
      "crypto",
      "openssl"
    ],
    "description": "Wrapper for OpenSSL's EVP interface",
    "license": "OpenSSL and SSLeay",
    "web": "https://github.com/cowboy-coders/nim-openssl-evp"
  },
  {
    "name": "monad",
    "alias": "maybe"
  },
  {
    "name": "maybe",
    "url": "https://github.com/superfunc/maybe",
    "method": "git",
    "tags": [
      "library",
      "functional",
      "optional",
      "monad"
    ],
    "description": "basic monadic maybe type for Nim",
    "license": "BSD3",
    "web": "https://github.com/superfunc/maybe"
  },
  {
    "name": "eternity",
    "url": "https://github.com/hiteshjasani/nim-eternity",
    "method": "git",
    "tags": [
      "library",
      "time",
      "format"
    ],
    "description": "Humanize elapsed time",
    "license": "MIT",
    "web": "https://github.com/hiteshjasani/nim-eternity"
  },
  {
    "name": "gmp",
    "url": "https://github.com/subsetpark/nim-gmp",
    "method": "git",
    "tags": [
      "library",
      "bignum",
      "numbers",
      "math"
    ],
    "description": "wrapper for the GNU multiple precision arithmetic library (GMP)",
    "license": "LGPLv3 or GPLv2",
    "web": "https://github.com/subsetpark/nim-gmp"
  },
  {
    "name": "ludens",
    "url": "https://github.com/rnentjes/nim-ludens",
    "method": "git",
    "tags": [
      "library",
      "game",
      "opengl",
      "sfml"
    ],
    "description": "Little game library using opengl and sfml",
    "license": "MIT",
    "web": "https://github.com/rnentjes/nim-ludens"
  },
  {
    "name": "ffbookmarks",
    "url": "https://github.com/achesak/nim-ffbookmarks",
    "method": "git",
    "tags": [
      "firefox",
      "bookmarks",
      "library"
    ],
    "description": "Nim module for working with Firefox bookmarks",
    "license": "MIT",
    "web": "https://github.com/achesak/nim-ffbookmarks"
  },
  {
    "name": "moustachu",
    "url": "https://github.com/fenekku/moustachu.git",
    "method": "git",
    "tags": [
      "web",
      "html",
      "template",
      "mustache"
    ],
    "description": "Mustache templating for Nim.",
    "license": "MIT",
    "web": "https://github.com/fenekku/moustachu"
  },
  {
    "name": "easy_bcrypt",
    "url": "https://github.com/Akito13/easy-bcrypt.git",
    "method": "git",
    "tags": [
      "hash",
      "crypto",
      "password",
      "bcrypt"
    ],
    "description": "A simple wrapper providing a convenient reentrant interface for the bcrypt password hashing algorithm.",
    "license": "CC0"
  },
  {
    "name": "libclang",
    "url": "https://github.com/cowboy-coders/nim-libclang.git",
    "method": "git",
    "tags": [
      "wrapper",
      "bindings",
      "clang"
    ],
    "description": "wrapper for libclang (the C-interface of the clang LLVM frontend)",
    "license": "MIT",
    "web": "https://github.com/cowboy-coders/nim-libclang"
  },
  {
    "name": "nim-libclang",
    "alias": "libclang"
  },
  {
    "name": "nimqml",
    "url": "https://github.com/filcuc/nimqml",
    "method": "git",
    "tags": [
      "Qt",
      "Qml",
      "UI",
      "GUI"
    ],
    "description": "Qt Qml bindings",
    "license": "GPLv3",
    "web": "https://github.com/filcuc/nimqml"
  },
  {
    "name": "XPLM-Nim",
    "url": "https://github.com/jpoirier/XPLM-Nim",
    "method": "git",
    "tags": [
      "X-Plane",
      "XPLM",
      "Plugin",
      "SDK"
    ],
    "description": "X-Plane XPLM SDK wrapper",
    "license": "BSD",
    "web": "https://github.com/jpoirier/XPLM-Nim"
  },
  {
    "name": "csfml",
    "url": "https://github.com/oprypin/nim-csfml",
    "method": "git",
    "tags": [
      "sfml",
      "binding",
      "game",
      "media",
      "library",
      "opengl"
    ],
    "description": "Bindings for Simple and Fast Multimedia Library (through CSFML)",
    "license": "zlib",
    "web": "https://github.com/oprypin/nim-csfml"
  },
  {
    "name": "optional_t",
    "url": "https://github.com/flaviut/optional_t",
    "method": "git",
    "tags": [
      "option",
      "functional"
    ],
    "description": "Basic Option[T] library",
    "license": "MIT",
    "web": "https://github.com/flaviut/optional_t"
  },
  {
    "name": "nimrtlsdr",
    "url": "https://github.com/jpoirier/nimrtlsdr",
    "method": "git",
    "tags": [
      "rtl-sdr",
      "wrapper",
      "bindings",
      "rtlsdr"
    ],
    "description": "A Nim wrapper for librtlsdr",
    "license": "BSD",
    "web": "https://github.com/jpoirier/nimrtlsdr"
  },
  {
    "name": "lapp",
    "url": "https://gitlab.3dicc.com/gokr/lapp.git",
    "method": "git",
    "tags": [
      "args",
      "cmd",
      "opt",
      "parse",
      "parsing"
    ],
    "description": "Opt parser using synopsis as specification, ported from Lua.",
    "license": "MIT",
    "web": "https://gitlab.3dicc.com/gokr/lapp"
  },
  {
    "name": "blimp",
    "url": "https://gitlab.3dicc.com/gokr/blimp.git",
    "method": "git",
    "tags": [
      "app",
      "binary",
      "utility",
      "git",
      "git-fat"
    ],
    "description": "Utility that helps with big files in git, very similar to git-fat, s3annnex etc.",
    "license": "MIT",
    "web": "https://gitlab.3dicc.com/gokr/blimp"
  },
  {
    "name": "parsetoml",
    "url": "https://github.com/NimParsers/parsetoml.git",
    "method": "git",
    "tags": [
      "library",
      "parse"
    ],
    "description": "Library for parsing TOML files.",
    "license": "MIT",
    "web": "https://github.com/NimParsers/parsetoml"
  },
  {
    "name": "compiler",
    "url": "https://github.com/nim-lang/Nim.git",
    "method": "git",
    "tags": [
      "library"
    ],
    "description": "Compiler package providing the compiler sources as a library.",
    "license": "MIT",
    "web": "https://github.com/nim-lang/Nim"
  },
  {
    "name": "nre",
    "url": "https://github.com/flaviut/nre.git",
    "method": "git",
    "tags": [
      "library",
      "pcre",
      "regex"
    ],
    "description": "A better regular expression library",
    "license": "MIT",
    "web": "https://github.com/flaviut/nre"
  },
  {
    "name": "docopt",
    "url": "https://github.com/docopt/docopt.nim",
    "method": "git",
    "tags": [
      "command-line",
      "arguments",
      "parsing",
      "library"
    ],
    "description": "Command-line args parser based on Usage message",
    "license": "MIT",
    "web": "https://github.com/docopt/docopt.nim"
  },
  {
    "name": "bpg",
    "url": "https://github.com/def-/nim-bpg.git",
    "method": "git",
    "tags": [
      "image",
      "library",
      "wrapper"
    ],
    "description": "BPG (Better Portable Graphics) for Nim",
    "license": "MIT",
    "web": "https://github.com/def-/nim-bpg"
  },
  {
    "name": "io-spacenav",
    "url": "https://github.com/nimious/io-spacenav.git",
    "method": "git",
    "tags": [
      "binding",
      "3dx",
      "3dconnexion",
      "libspnav",
      "spacenav",
      "spacemouse",
      "spacepilot",
      "spacenavigator"
    ],
    "description": "Obsolete - please use spacenav instead!",
    "license": "MIT",
    "web": "https://github.com/nimious/io-spacenav"
  },
  {
    "name": "optionals",
    "url": "https://github.com/MasonMcGill/optionals.git",
    "method": "git",
    "tags": [
      "library",
      "option",
      "optional",
      "maybe"
    ],
    "description": "Option types",
    "license": "MIT",
    "web": "https://github.com/MasonMcGill/optionals"
  },
  {
    "name": "tuples",
    "url": "https://github.com/MasonMcGill/tuples.git",
    "method": "git",
    "tags": [
      "library",
      "tuple",
      "metaprogramming"
    ],
    "description": "Tuple manipulation utilities",
    "license": "MIT",
    "web": "https://github.com/MasonMcGill/tuples"
  },
  {
    "name": "fuse",
    "url": "https://github.com/akiradeveloper/nim-fuse.git",
    "method": "git",
    "tags": [
      "fuse",
      "library",
      "wrapper"
    ],
    "description": "A FUSE binding for Nim",
    "license": "MIT",
    "web": "https://github.com/akiradeveloper/nim-fuse"
  },
  {
    "name": "brainfuck",
    "url": "https://github.com/def-/nim-brainfuck.git",
    "method": "git",
    "tags": [
      "library",
      "binary",
      "app",
      "interpreter",
      "compiler",
      "language"
    ],
    "description": "A brainfuck interpreter and compiler",
    "license": "MIT",
    "web": "https://github.com/def-/nim-brainfuck"
  },
  {
    "name": "nimsuggest",
    "url": "https://github.com/nim-lang/nimsuggest.git",
    "method": "git",
    "tags": [
      "binary",
      "app",
      "suggest",
      "compiler",
      "autocomplete"
    ],
    "description": "Tool for providing auto completion data for Nim source code.",
    "license": "MIT",
    "web": "https://github.com/nim-lang/nimsuggest"
  },
  {
    "name": "jwt",
    "url": "https://github.com/yglukhov/nim-jwt.git",
    "method": "git",
    "tags": [
      "library",
      "crypto",
      "hash"
    ],
    "description": "JSON Web Tokens for Nim",
    "license": "MIT",
    "web": "https://github.com/yglukhov/nim-jwt"
  },
  {
    "name": "pythonpathlib",
    "url": "https://github.com/achesak/nim-pythonpathlib.git",
    "method": "git",
    "tags": [
      "path",
      "directory",
      "python",
      "library"
    ],
    "description": "Module for working with paths that is as similar as possible to Python's pathlib",
    "license": "MIT",
    "web": "https://github.com/achesak/nim-pythonpathlib"
  },
  {
    "name": "RingBuffer",
    "url": "git@github.com:megawac/RingBuffer.nim.git",
    "method": "git",
    "tags": [
      "sequence",
      "seq",
      "circular",
      "ring",
      "buffer"
    ],
    "description": "Circular buffer implementation",
    "license": "MIT",
    "web": "https://github.com/megawac/RingBuffer.nim"
  },
  {
    "name": "nimrat",
    "url": "https://github.com/apense/nimrat",
    "method": "git",
    "tags": [
      "library",
      "math",
      "numbers"
    ],
    "description": "Module for working with rational numbers (fractions)",
    "license": "MIT",
    "web": "https://github.com/apense/nimrat"
  },
  {
    "name": "io-isense",
    "url": "https://github.com/nimious/io-isense.git",
    "method": "git",
    "tags": [
      "binding",
      "isense",
      "intersense",
      "inertiacube",
      "intertrax",
      "microtrax",
      "thales",
      "tracking",
      "sensor"
    ],
    "description": "Obsolete - please use isense instead!",
    "license": "MIT",
    "web": "https://github.com/nimious/io-isense"
  },
  {
    "name": "io-usb",
    "url": "https://github.com/nimious/io-usb.git",
    "method": "git",
    "tags": [
      "binding",
      "usb",
      "libusb"
    ],
    "description": "Obsolete - please use libusb instead!",
    "license": "MIT",
    "web": "https://github.com/nimious/io-usb"
  },
  {
    "name": "nimcfitsio",
    "url": "https://github.com/ziotom78/nimcfitsio.git",
    "method": "git",
    "tags": [
      "library",
      "binding",
      "cfitsio",
      "fits",
      "io"
    ],
    "description": "Bindings for CFITSIO, a library to read/write FITSIO images and tables.",
    "license": "MIT",
    "web": "https://github.com/ziotom78/nimcfitsio"
  },
  {
    "name": "glossolalia",
    "url": "https://github.com/fowlmouth/glossolalia",
    "method": "git",
    "tags": [
      "parser",
      "peg"
    ],
    "description": "A DSL for quickly writing parsers",
    "license": "CC0",
    "web": "https://github.com/fowlmouth/glossolalia"
  },
  {
    "name": "entoody",
    "url": "https://bitbucket.org/fowlmouth/entoody",
    "method": "git",
    "tags": [
      "component",
      "entity",
      "composition"
    ],
    "description": "A component/entity system",
    "license": "CC0",
    "web": "https://bitbucket.org/fowlmouth/entoody"
  },
  {
    "name": "msgpack",
    "url": "https://github.com/akiradeveloper/msgpack-nim.git",
    "method": "git",
    "tags": [
      "msgpack",
      "library",
      "serialization"
    ],
    "description": "A MessagePack binding for Nim",
    "license": "MIT",
    "web": "https://github.com/akiradeveloper/msgpack-nim"
  },
  {
    "name": "osinfo",
    "url": "https://github.com/nim-lang/osinfo.git",
    "method": "git",
    "tags": [
      "os",
      "library",
      "info"
    ],
    "description": "Modules providing information about the OS.",
    "license": "MIT",
    "web": "https://github.com/nim-lang/osinfo"
  },
  {
    "name": "io-myo",
    "url": "https://github.com/nimious/io-myo.git",
    "method": "git",
    "tags": [
      "binding",
      "myo",
      "thalmic",
      "armband",
      "gesture"
    ],
    "description": "Obsolete - please use myo instead!",
    "license": "MIT",
    "web": "https://github.com/nimious/io-myo"
  },
  {
    "name": "io-oculus",
    "url": "https://github.com/nimious/io-oculus.git",
    "method": "git",
    "tags": [
      "binding",
      "oculus",
      "rift",
      "vr",
      "libovr",
      "ovr",
      "dk1",
      "dk2",
      "gearvr"
    ],
    "description": "Obsolete - please use oculus instead!",
    "license": "MIT",
    "web": "https://github.com/nimious/io-oculus"
  },
  {
    "name": "closure_compiler",
    "url": "https://github.com/yglukhov/closure_compiler.git",
    "method": "git",
    "tags": [
      "binding",
      "closure",
      "compiler",
      "javascript"
    ],
    "description": "Bindings for Closure Compiler web API.",
    "license": "MIT",
    "web": "https://github.com/yglukhov/closure_compiler"
  },
  {
    "name": "io-serialport",
    "url": "https://github.com/nimious/io-serialport.git",
    "method": "git",
    "tags": [
      "binding",
      "libserialport",
      "serial",
      "communication"
    ],
    "description": "Obsolete - please use serialport instead!",
    "license": "MIT",
    "web": "https://github.com/nimious/io-serialport"
  },
  {
    "name": "beanstalkd",
    "url": "https://github.com/tormaroe/beanstalkd.nim.git",
    "method": "git",
    "tags": [
      "library",
      "queue",
      "messaging"
    ],
    "description": "A beanstalkd work queue client library.",
    "license": "MIT",
    "web": "https://github.com/tormaroe/beanstalkd.nim"
  },
  {
    "name": "wiki2text",
    "url": "https://github.com/rspeer/wiki2text.git",
    "method": "git",
    "tags": [
      "nlp",
      "wiki",
      "xml",
      "text"
    ],
    "description": "Quickly extracts natural-language text from a MediaWiki XML file.",
    "license": "MIT",
    "web": "https://github.com/rspeer/wiki2text"
  },
  {
    "name": "qt5_qtsql",
    "url": "https://github.com/philip-wernersbach/nim-qt5_qtsql.git",
    "method": "git",
    "tags": [
      "library",
      "wrapper",
      "database",
      "qt",
      "qt5",
      "qtsql",
      "sqlite",
      "postgres",
      "mysql"
    ],
    "description": "Binding for Qt 5's Qt SQL library that integrates with the features of the Nim language. Uses one API for multiple database engines.",
    "license": "MIT",
    "web": "https://github.com/philip-wernersbach/nim-qt5_qtsql"
  },
  {
    "name": "orient",
    "url": "https://github.com/philip-wernersbach/nim-orient",
    "method": "git",
    "tags": [
      "library",
      "wrapper",
      "database",
      "orientdb",
      "pure"
    ],
    "description": "OrientDB driver written in pure Nim, uses the OrientDB 2.0 Binary Protocol with Binary Serialization.",
    "license": "MPL",
    "web": "https://github.com/philip-wernersbach/nim-orient"
  },
  {
    "name": "syslog",
    "url": "https://github.com/FedericoCeratto/nim-syslog",
    "method": "git",
    "tags": [
      "library",
      "pure"
    ],
    "description": "Syslog module.",
    "license": "LGPLv3",
    "web": "https://github.com/FedericoCeratto/nim-syslog"
  },
  {
    "name": "nimes",
    "url": "https://github.com/def-/nimes",
    "method": "git",
    "tags": [
      "emulator",
      "nes",
      "game",
      "sdl",
      "javascript"
    ],
    "description": "NES emulator using SDL2, also compiles to JavaScript with emscripten.",
    "license": "MPL",
    "web": "https://github.com/def-/nimes"
  },
  {
    "name": "syscall",
    "url": "https://github.com/def-/nim-syscall",
    "method": "git",
    "tags": [
      "library"
    ],
    "description": "Raw system calls for Nim",
    "license": "MPL",
    "web": "https://github.com/def-/nim-syscall"
  },
  {
    "name": "jnim",
    "url": "https://github.com/yglukhov/jnim",
    "method": "git",
    "tags": [
      "library",
      "java",
      "jvm",
      "bridge",
      "bindings"
    ],
    "description": "Nim - Java bridge",
    "license": "MIT",
    "web": "https://github.com/yglukhov/jnim"
  },
  {
    "name": "nimPDF",
    "url": "https://github.com/jangko/nimpdf",
    "method": "git",
    "tags": [
      "library",
      "PDF",
      "document"
    ],
    "description": "library for generating PDF files",
    "license": "MIT",
    "web": "https://github.com/jangko/nimpdf"
  },
  {
    "name": "LLVM",
    "url": "https://github.com/FedeOmoto/llvm",
    "method": "git",
    "tags": [
      "LLVM",
      "bindings",
      "wrapper"
    ],
    "description": "LLVM bindings for the Nim language.",
    "license": "MIT",
    "web": "https://github.com/FedeOmoto/llvm"
  },
  {
    "name": "nshout",
    "url": "https://github.com/Senketsu/nshout",
    "method": "git",
    "tags": [
      "library",
      "shouter",
      "libshout",
      "wrapper",
      "bindings",
      "audio",
      "web"
    ],
    "description": "Nim bindings for libshout",
    "license": "MIT",
    "web": "https://github.com/Senketsu/nshout"
  },
  {
    "name": "nsu",
    "url": "https://github.com/Senketsu/nsu",
    "method": "git",
    "tags": [
      "library",
      "tool",
      "utility",
      "screenshot"
    ],
    "description": "Simple screenshot library & cli tool made in Nim",
    "license": "MIT",
    "web": "https://github.com/Senketsu/nsu"
  },
  {
    "name": "nuuid",
    "url": "https://github.com/yglukhov/nim-only-uuid",
    "method": "git",
    "tags": [
      "library",
      "uuid",
      "guid"
    ],
    "description": "A Nim source only UUID generator",
    "license": "MIT",
    "web": "https://github.com/yglukhov/nim-only-uuid"
  },
  {
    "name": "fftw3",
    "url": "https://github.com/ziotom78/nimfftw3",
    "method": "git",
    "tags": [
      "library",
      "math",
      "fft"
    ],
    "description": "Bindings to the FFTW library",
    "license": "MIT",
    "web": "https://github.com/ziotom78/nimfftw3"
  },
  {
    "name": "nrpl",
    "url": "https://github.com/vegansk/nrpl",
    "method": "git",
    "tags": [
      "REPL",
      "application"
    ],
    "description": "A rudimentary Nim REPL",
    "license": "MIT",
    "web": "https://github.com/vegansk/nrpl"
  },
  {
    "name": "nim-geocoding",
    "alias": "geocoding"
  },
  {
    "name": "geocoding",
    "url": "https://github.com/saratchandra92/nim-geocoding",
    "method": "git",
    "tags": [
      "library",
      "geocoding",
      "maps"
    ],
    "description": "A simple library for Google Maps Geocoding API",
    "license": "MIT",
    "web": "https://github.com/saratchandra92/nim-geocoding"
  },
  {
    "name": "io-gles",
    "url": "https://github.com/nimious/io-gles.git",
    "method": "git",
    "tags": [
      "binding",
      "khronos",
      "gles",
      "opengl es"
    ],
    "description": "Obsolete - please use gles instead!",
    "license": "MIT",
    "web": "https://github.com/nimious/io-gles"
  },
  {
    "name": "io-egl",
    "url": "https://github.com/nimious/io-egl.git",
    "method": "git",
    "tags": [
      "binding",
      "khronos",
      "egl",
      "opengl",
      "opengl es",
      "openvg"
    ],
    "description": "Obsolete - please use egl instead!",
    "license": "MIT",
    "web": "https://github.com/nimious/io-egl"
  },
  {
    "name": "io-sixense",
    "url": "https://github.com/nimious/io-sixense.git",
    "method": "git",
    "tags": [
      "binding",
      "sixense",
      "razer hydra",
      "stem system",
      "vr"
    ],
    "description": "Obsolete - please use sixense instead!",
    "license": "MIT",
    "web": "https://github.com/nimious/io-sixense"
  },
  {
    "name": "tnetstring",
    "url": "https://mahlon@bitbucket.org/mahlon/nim-tnetstring",
    "method": "hg",
    "tags": [
      "tnetstring",
      "library",
      "serialization"
    ],
    "description": "Parsing and serializing for the TNetstring format.",
    "license": "MIT",
    "web": "http://bitbucket.org/mahlon/nim-tnetstring"
  },
  {
    "name": "msgpack4nim",
    "url": "https://github.com/jangko/msgpack4nim",
    "method": "git",
    "tags": [
      "msgpack",
      "library",
      "serialization",
      "deserialization"
    ],
    "description": "Another MessagePack implementation written in pure nim",
    "license": "MIT",
    "web": "https://github.com/jangko/msgpack4nim"
  },
  {
    "name": "binaryheap",
    "url": "https://github.com/bluenote10/nim-heap",
    "method": "git",
    "tags": [
      "heap",
      "priority queue"
    ],
    "description": "Simple binary heap implementation",
    "license": "MIT",
    "web": "https://github.com/bluenote10/nim-heap"
  },
  {
    "name": "stringinterpolation",
    "url": "https://github.com/bluenote10/nim-stringinterpolation",
    "method": "git",
    "tags": [
      "string formatting",
      "string interpolation"
    ],
    "description": "String interpolation with printf syntax",
    "license": "MIT",
    "web": "https://github.com/bluenote10/nim-stringinterpolation"
  },
  {
    "name": "libovr",
    "url": "https://github.com/bluenote10/nim-ovr",
    "method": "git",
    "tags": [
      "Oculus Rift",
      "virtual reality"
    ],
    "description": "Nim bindings for libOVR (Oculus Rift)",
    "license": "MIT",
    "web": "https://github.com/bluenote10/nim-ovr"
  },
  {
    "name": "delaunay",
    "url": "https://github.com/Nycto/DelaunayNim",
    "method": "git",
    "tags": [
      "delaunay",
      "library",
      "algorithms",
      "graph"
    ],
    "description": "2D Delaunay triangulations",
    "license": "MIT",
    "web": "https://github.com/Nycto/DelaunayNim"
  },
  {
    "name": "linenoise",
    "url": "https://github.com/fallingduck/linenoise-nim",
    "method": "git",
    "tags": [
      "linenoise",
      "readline",
      "library",
      "wrapper",
      "command-line"
    ],
    "description": "Wrapper for linenoise, a free, self-contained alternative to GNU readline.",
    "license": "BSD",
    "web": "https://github.com/fallingduck/linenoise-nim"
  },
  {
    "name": "struct",
    "url": "https://github.com/OpenSystemsLab/struct.nim",
    "method": "git",
    "tags": [
      "struct",
      "library",
      "python",
      "pack",
      "unpack"
    ],
    "description": "Python-like 'struct' for Nim",
    "license": "MIT",
    "web": "https://github.com/OpenSystemsLab/struct.nim"
  },
  {
    "name": "uri2",
    "url": "https://github.com/achesak/nim-uri2",
    "method": "git",
    "tags": [
      "uri",
      "url",
      "library"
    ],
    "description": "Nim module for better URI handling",
    "license": "MIT",
    "web": "https://github.com/achesak/nim-uri2"
  },
  {
    "name": "hmac",
    "url": "https://github.com/OpenSystemsLab/hmac.nim",
    "method": "git",
    "tags": [
      "hmac",
      "authentication",
      "hash",
      "sha1",
      "md5"
    ],
    "description": "HMAC-SHA1 and HMAC-MD5 hashing in Nim",
    "license": "MIT",
    "web": "https://github.com/OpenSystemsLab/hmac.nim"
  },
  {
    "name": "mongrel2",
    "url": "https://mahlon@bitbucket.org/mahlon/nim-mongrel2",
    "method": "hg",
    "tags": [
      "mongrel2",
      "library",
      "www"
    ],
    "description": "Handler framework for the Mongrel2 web server.",
    "license": "MIT",
    "web": "http://bitbucket.org/mahlon/nim-mongrel2"
  },
  {
    "name": "shimsham",
    "url": "https://github.com/apense/shimsham",
    "method": "git",
    "tags": [
      "crypto",
      "hash",
      "hashing",
      "digest"
    ],
    "description": "Hashing/Digest collection in pure Nim",
    "license": "MIT",
    "web": "https://github.com/apense/shimsham"
  },
  {
    "name": "base32",
    "url": "https://github.com/OpenSystemsLab/base32.nim",
    "method": "git",
    "tags": [
      "base32",
      "encode",
      "decode"
    ],
    "description": "Base32 library for Nim",
    "license": "MIT",
    "web": "https://github.com/OpenSystemsLab/base32.nim"
  },
  {
    "name": "otp",
    "url": "https://github.com/OpenSystemsLab/otp.nim",
    "method": "git",
    "tags": [
      "otp",
      "hotp",
      "totp",
      "time",
      "password",
      "one",
      "google",
      "authenticator"
    ],
    "description": "One Time Password library for Nim",
    "license": "MIT",
    "web": "https://github.com/OpenSystemsLab/otp.nim"
  },
  {
    "name": "q",
    "url": "https://github.com/OpenSystemsLab/q.nim",
    "method": "git",
    "tags": [
      "css",
      "selector",
      "query",
      "match",
      "find",
      "html",
      "xml",
      "jquery"
    ],
    "description": "Simple package for query HTML/XML elements using a CSS3 or jQuery-like selector syntax",
    "license": "MIT",
    "web": "https://github.com/OpenSystemsLab/q.nim"
  },
  {
    "name": "bignum",
    "url": "https://github.com/kaushalmodi/bignum",
    "method": "git",
    "tags": [
      "bignum",
      "gmp",
      "wrapper"
    ],
    "description": "Wrapper around the GMP bindings for the Nim language.",
    "license": "MIT",
    "web": "https://github.com/kaushalmodi/bignum"
  },
  {
    "name": "rbtree",
    "url": "https://github.com/Nycto/RBTreeNim",
    "method": "git",
    "tags": [
      "tree",
      "binary search tree",
      "rbtree",
      "red black tree"
    ],
    "description": "Red/Black Trees",
    "license": "MIT",
    "web": "https://github.com/Nycto/RBTreeNim"
  },
  {
    "name": "anybar",
    "url": "https://github.com/ba0f3/anybar.nim",
    "method": "git",
    "tags": [
      "anybar",
      "menubar",
      "status",
      "indicator"
    ],
    "description": "Control AnyBar instances with Nim",
    "license": "MIT",
    "web": "https://github.com/ba0f3/anybar.nim"
  },
  {
    "name": "astar",
    "url": "https://github.com/Nycto/AStarNim",
    "method": "git",
    "tags": [
      "astar",
      "A*",
      "pathfinding",
      "algorithm"
    ],
    "description": "A* Pathfinding",
    "license": "MIT",
    "web": "https://github.com/Nycto/AStarNim"
  },
  {
    "name": "lazy",
    "url": "https://github.com/petermora/nimLazy/",
    "method": "git",
    "tags": [
      "library",
      "iterator",
      "lazy list"
    ],
    "description": "Iterator library for Nim",
    "license": "MIT",
    "web": "https://github.com/petermora/nimLazy"
  },
  {
    "name": "asyncpythonfile",
    "url": "https://github.com/fallingduck/asyncpythonfile-nim",
    "method": "git",
    "tags": [
      "async",
      "asynchronous",
      "library",
      "python",
      "file",
      "files"
    ],
    "description": "High level, asynchronous file API mimicking Python's file interface.",
    "license": "ISC",
    "web": "https://github.com/fallingduck/asyncpythonfile-nim"
  },
  {
    "name": "nimfuzz",
    "url": "https://github.com/apense/nimfuzz",
    "method": "git",
    "tags": [
      "fuzzing",
      "testing",
      "hacking",
      "security"
    ],
    "description": "Simple and compact fuzzing",
    "license": "Apache License 2.0",
    "web": "https://apense.github.io/nimfuzz"
  },
  {
    "name": "linalg",
    "url": "https://github.com/unicredit/linear-algebra",
    "method": "git",
    "tags": [
      "vector",
      "matrix",
      "linear-algebra",
      "BLAS",
      "LAPACK"
    ],
    "description": "Linear algebra for Nim",
    "license": "Apache License 2.0",
    "web": "https://github.com/unicredit/linear-algebra"
  },
  {
    "name": "sequester",
    "url": "https://github.com/fallingduck/sequester",
    "method": "git",
    "tags": [
      "library",
      "seq",
      "sequence",
      "strings",
      "iterators",
      "php"
    ],
    "description": "Library for converting sequences to strings. Also has PHP-inspired explode and implode procs.",
    "license": "ISC",
    "web": "https://github.com/fallingduck/sequester"
  },
  {
    "name": "options",
    "url": "https://github.com/fallingduck/options-nim",
    "method": "git",
    "tags": [
      "library",
      "option",
      "optionals",
      "maybe"
    ],
    "description": "Temporary package to fix broken code in 0.11.2 stable.",
    "license": "MIT",
    "web": "https://github.com/fallingduck/options-nim"
  },
  {
    "name": "oldwinapi",
    "url": "https://github.com/nim-lang/oldwinapi",
    "method": "git",
    "tags": [
      "library",
      "windows",
      "api"
    ],
    "description": "Old Win API library for Nim",
    "license": "LGPL with static linking exception",
    "web": "https://github.com/nim-lang/oldwinapi"
  },
  {
    "name": "nimx",
    "url": "https://github.com/yglukhov/nimx",
    "method": "git",
    "tags": [
      "gui",
      "ui",
      "library"
    ],
    "description": "Cross-platform GUI framework",
    "license": "MIT",
    "web": "https://github.com/yglukhov/nimx"
  },
  {
    "name": "webview",
    "url": "https://github.com/oskca/webview",
    "method": "git",
    "tags": [
      "gui",
      "ui",
      "webview",
      "cross",
      "web",
      "library"
    ],
    "description": "Nim bindings for https://github.com/zserge/webview, a cross platform single header webview library",
    "license": "MIT",
    "web": "https://github.com/oskca/webview"
  },
  {
    "name": "memo",
    "url": "https://github.com/andreaferretti/memo",
    "method": "git",
    "tags": [
      "memo",
      "memoization",
      "memoize",
      "cache"
    ],
    "description": "Memoize Nim functions",
    "license": "Apache License 2.0",
    "web": "https://github.com/andreaferretti/memo"
  },
  {
    "name": "base62",
    "url": "https://github.com/singularperturbation/base62-encode",
    "method": "git",
    "tags": [
      "base62",
      "encode",
      "decode"
    ],
    "description": "Arbitrary base encoding-decoding functions, defaulting to Base-62.",
    "license": "MIT",
    "web": "https://github.com/singularperturbation/base62-encode"
  },
  {
    "name": "telebot",
    "url": "https://github.com/ba0f3/telebot.nim",
    "method": "git",
    "tags": [
      "telebot",
      "telegram",
      "bot",
      "api",
      "client",
      "async"
    ],
    "description": "Async Telegram Bot API Client",
    "license": "MIT",
    "web": "https://github.com/ba0f3/telebot.nim"
  },
  {
    "name": "tempfile",
    "url": "https://github.com/OpenSystemsLab/tempfile.nim",
    "method": "git",
    "tags": [
      "temp",
      "mktemp",
      "make",
      "mk",
      "mkstemp",
      "mkdtemp"
    ],
    "description": "Temporary files and directories",
    "license": "MIT",
    "web": "https://github.com/OpenSystemsLab/tempfile.nim"
  },
  {
    "name": "AstroNimy",
    "url": "https://github.com/super-massive-black-holes/AstroNimy",
    "method": "git",
    "tags": [
      "science",
      "astronomy",
      "library"
    ],
    "description": "Astronomical library for Nim",
    "license": "MIT",
    "web": "https://github.com/super-massive-black-holes/AstroNimy"
  },
  {
    "name": "patty",
    "url": "https://github.com/andreaferretti/patty",
    "method": "git",
    "tags": [
      "pattern",
      "adt",
      "variant",
      "pattern matching",
      "algebraic data type"
    ],
    "description": "Algebraic data types and pattern matching",
    "license": "Apache License 2.0",
    "web": "https://github.com/andreaferretti/patty"
  },
  {
    "name": "einheit",
    "url": "https://github.com/jyapayne/einheit",
    "method": "git",
    "tags": [
      "unit",
      "tests",
      "unittest",
      "unit tests",
      "unit test macro"
    ],
    "description": "Pretty looking, full featured, Python-inspired unit test library.",
    "license": "MIT",
    "web": "https://github.com/jyapayne/einheit"
  },
  {
    "name": "plists",
    "url": "https://github.com/yglukhov/plists",
    "method": "git",
    "tags": [
      "plist",
      "property",
      "list"
    ],
    "description": "Generate and parse Mac OS X .plist files in Nim.",
    "license": "MIT",
    "web": "https://github.com/yglukhov/plists"
  },
  {
    "name": "ncurses",
    "url": "https://github.com/rnowley/nim-ncurses/",
    "method": "git",
    "tags": [
      "library",
      "terminal",
      "graphics",
      "wrapper"
    ],
    "description": "A wrapper for NCurses",
    "license": "MIT",
    "web": "https://github.com/rnowley/nim-ncurses"
  },
  {
    "name": "nanovg",
    "url": "https://github.com/johnnovak/nim-nanovg",
    "method": "git",
    "tags": [
      "wrapper",
      "GUI",
      "vector graphics",
      "opengl"
    ],
    "description": "Nim wrapper for the C NanoVG antialiased vector graphics rendering library for OpenGL",
    "license": "MIT",
    "web": "https://github.com/johnnovak/nim-nanovg"
  },
  {
    "name": "pwd",
    "url": "https://github.com/achesak/nim-pwd",
    "method": "git",
    "tags": [
      "library",
      "unix",
      "pwd",
      "password"
    ],
    "description": "Nim port of Python's pwd module for working with the UNIX password file",
    "license": "MIT",
    "web": "https://github.com/achesak/nim-pwd"
  },
  {
    "name": "spwd",
    "url": "https://github.com/achesak/nim-spwd",
    "method": "git",
    "tags": [
      "library",
      "unix",
      "spwd",
      "password",
      "shadow"
    ],
    "description": "Nim port of Python's spwd module for working with the UNIX shadow password file",
    "license": "MIT",
    "web": "https://github.com/achesak/nim-spwd"
  },
  {
    "name": "grp",
    "url": "https://github.com/achesak/nim-grp",
    "method": "git",
    "tags": [
      "library",
      "unix",
      "grp",
      "group"
    ],
    "description": "Nim port of Python's grp module for working with the UNIX group database file",
    "license": "MIT",
    "web": "https://github.com/achesak/nim-grp"
  },
  {
    "name": "stopwatch",
    "url": "https://gitlab.com/define-private-public/stopwatch",
    "method": "git",
    "tags": [
      "timer",
      "timing",
      "benchmarking",
      "watch",
      "clock"
    ],
    "description": "A simple timing library for benchmarking code and other things.",
    "license": "MIT",
    "web": "https://gitlab.com/define-private-public/stopwatch"
  },
  {
    "name": "nimFinLib",
    "url": "https://github.com/qqtop/NimFinLib",
    "method": "git",
    "tags": [
      "financial"
    ],
    "description": "Financial Library for Nim",
    "license": "MIT",
    "web": "https://github.com/qqtop/NimFinLib"
  },
  {
    "name": "libssh2",
    "url": "https://github.com/ba0f3/libssh2.nim",
    "method": "git",
    "tags": [
      "lib",
      "ssh",
      "ssh2",
      "openssh",
      "client",
      "sftp",
      "scp"
    ],
    "description": "Nim wrapper for libssh2",
    "license": "MIT",
    "web": "https://github.com/ba0f3/libssh2.nim"
  },
  {
    "name": "rethinkdb",
    "url": "https://github.com/OpenSystemsLab/rethinkdb.nim",
    "method": "git",
    "tags": [
      "rethinkdb",
      "driver",
      "client",
      "json"
    ],
    "description": "RethinkDB driver for Nim",
    "license": "MIT",
    "web": "https://github.com/OpenSystemsLab/rethinkdb.nim"
  },
  {
    "name": "dbus",
    "url": "https://github.com/zielmicha/nim-dbus",
    "method": "git",
    "tags": [
      "dbus"
    ],
    "description": "dbus bindings for Nim",
    "license": "MIT",
    "web": "https://github.com/zielmicha/nim-dbus"
  },
  {
    "name": "lmdb",
    "url": "https://github.com/FedericoCeratto/nim-lmdb",
    "method": "git",
    "tags": [
      "wrapper",
      "lmdb",
      "key-value"
    ],
    "description": "A wrapper for LMDB the Lightning Memory-Mapped Database",
    "license": "OpenLDAP",
    "web": "https://github.com/FedericoCeratto/nim-lmdb"
  },
  {
    "name": "zip",
    "url": "https://github.com/nim-lang/zip",
    "method": "git",
    "tags": [
      "wrapper",
      "zip"
    ],
    "description": "A wrapper for the zip library",
    "license": "MIT",
    "web": "https://github.com/nim-lang/zip"
  },
  {
    "name": "csvtools",
    "url": "https://github.com/unicredit/csvtools",
    "method": "git",
    "tags": [
      "CSV",
      "comma separated values",
      "TSV"
    ],
    "description": "Manage CSV files",
    "license": "Apache License 2.0",
    "web": "https://github.com/unicredit/csvtools"
  },
  {
    "name": "httpform",
    "url": "https://github.com/tulayang/httpform",
    "method": "git",
    "tags": [
      "request parser",
      "upload",
      "html5 file"
    ],
    "description": "Http request form parser",
    "license": "MIT",
    "web": "https://github.com/tulayang/httpform"
  },
  {
    "name": "quadtree",
    "url": "https://github.com/Nycto/QuadtreeNim",
    "method": "git",
    "tags": [
      "quadtree",
      "algorithm"
    ],
    "description": "A Quadtree implementation",
    "license": "MIT",
    "web": "https://github.com/Nycto/QuadtreeNim"
  },
  {
    "name": "expat",
    "url": "https://github.com/nim-lang/expat",
    "method": "git",
    "tags": [
      "expat",
      "xml",
      "parsing"
    ],
    "description": "Expat wrapper for Nim",
    "license": "MIT",
    "web": "https://github.com/nim-lang/expat"
  },
  {
    "name": "sphinx",
    "url": "https://github.com/Araq/sphinx",
    "method": "git",
    "tags": [
      "sphinx",
      "wrapper",
      "search",
      "engine"
    ],
    "description": "Sphinx wrapper for Nim",
    "license": "LGPL",
    "web": "https://github.com/Araq/sphinx"
  },
  {
    "name": "sdl1",
    "url": "https://github.com/nim-lang/sdl1",
    "method": "git",
    "tags": [
      "graphics",
      "library",
      "multi-media",
      "input",
      "sound",
      "joystick"
    ],
    "description": "SDL 1.2 wrapper for Nim.",
    "license": "LGPL",
    "web": "https://github.com/nim-lang/sdl1"
  },
  {
    "name": "graphics",
    "url": "https://github.com/nim-lang/graphics",
    "method": "git",
    "tags": [
      "library",
      "SDL"
    ],
    "description": "Graphics module for Nim.",
    "license": "MIT",
    "web": "https://github.com/nim-lang/graphics"
  },
  {
    "name": "libffi",
    "url": "https://github.com/Araq/libffi",
    "method": "git",
    "tags": [
      "ffi",
      "library",
      "C",
      "calling",
      "convention"
    ],
    "description": "libffi wrapper for Nim.",
    "license": "MIT",
    "web": "https://github.com/Araq/libffi"
  },
  {
    "name": "libcurl",
    "url": "https://github.com/Araq/libcurl",
    "method": "git",
    "tags": [
      "curl",
      "web",
      "http",
      "download"
    ],
    "description": "Nim wrapper for libcurl.",
    "license": "MIT",
    "web": "https://github.com/Araq/libcurl"
  },
  {
    "name": "perlin",
    "url": "https://github.com/Nycto/PerlinNim",
    "method": "git",
    "tags": [
      "perlin",
      "simplex",
      "noise"
    ],
    "description": "Perlin noise and Simplex noise generation",
    "license": "MIT",
    "web": "https://github.com/Nycto/PerlinNim"
  },
  {
    "name": "pfring",
    "url": "https://github.com/ba0f3/pfring.nim",
    "method": "git",
    "tags": [
      "pf_ring",
      "packet",
      "sniff",
      "pcap",
      "pfring",
      "network",
      "capture",
      "socket"
    ],
    "description": "PF_RING wrapper for Nim",
    "license": "MIT",
    "web": "https://github.com/ba0f3/pfring.nim"
  },
  {
    "name": "xxtea",
    "url": "https://github.com/xxtea/xxtea-nim",
    "method": "git",
    "tags": [
      "xxtea",
      "encrypt",
      "decrypt",
      "crypto"
    ],
    "description": "XXTEA encryption algorithm library written in pure Nim.",
    "license": "MIT",
    "web": "https://github.com/xxtea/xxtea-nim"
  },
  {
    "name": "xxhash",
    "url": "https://github.com/OpenSystemsLab/xxhash.nim",
    "method": "git",
    "tags": [
      "fast",
      "hash",
      "algorithm"
    ],
    "description": "xxhash wrapper for Nim",
    "license": "MIT",
    "web": "https://github.com/OpenSystemsLab/xxhash.nim"
  },
  {
    "name": "libipset",
    "url": "https://github.com/ba0f3/libipset.nim",
    "method": "git",
    "tags": [
      "ipset",
      "firewall",
      "netfilter",
      "mac",
      "ip",
      "network",
      "collection",
      "rule",
      "set"
    ],
    "description": "libipset wrapper for Nim",
    "license": "MIT",
    "web": "https://github.com/ba0f3/libipset.nim"
  },
  {
    "name": "pop3",
    "url": "https://github.com/FedericoCeratto/nim-pop3",
    "method": "git",
    "tags": [
      "network",
      "pop3",
      "email"
    ],
    "description": "POP3 client library",
    "license": "LGPLv3",
    "web": "https://github.com/FedericoCeratto/nim-pop3"
  },
  {
    "name": "nimrpc",
    "url": "https://github.com/rogercloud/nim-rpc",
    "method": "git",
    "tags": [
      "msgpack",
      "library",
      "rpc",
      "nimrpc"
    ],
    "description": "RPC implementation for Nim based on msgpack4nim",
    "license": "MIT",
    "web": "https://github.com/rogercloud/nim-rpc"
  },
  {
    "name": "nimrpc_milis",
    "url": "https://github.com/milisarge/nimrpc_milis",
    "method": "git",
    "tags": [
      "msgpack",
      "library",
      "rpc",
      "nimrpc"
    ],
    "description": "RPC implementation for Nim based on msgpack4nim",
    "license": "MIT",
    "web": "https://github.com/milisarge/nimrpc_milis"
  },
  {
    "name": "asyncevents",
    "url": "https://github.com/tulayang/asyncevents",
    "method": "git",
    "tags": [
      "event",
      "future",
      "asyncdispatch"
    ],
    "description": "Asynchronous event loop for progaming with MVC",
    "license": "MIT",
    "web": "https://github.com/tulayang/asyncevents"
  },
  {
    "name": "nimSHA2",
    "url": "https://github.com/jangko/nimSHA2",
    "method": "git",
    "tags": [
      "hash",
      "crypto",
      "library",
      "sha256",
      "sha224",
      "sha384",
      "sha512"
    ],
    "description": "Secure Hash Algorithm - 2, [224, 256, 384, and 512 bits]",
    "license": "MIT",
    "web": "https://github.com/jangko/nimSHA2"
  },
  {
    "name": "nimAES",
    "url": "https://github.com/jangko/nimAES",
    "method": "git",
    "tags": [
      "crypto",
      "library",
      "aes",
      "encryption",
      "rijndael"
    ],
    "description": "Advanced Encryption Standard, Rijndael Algorithm",
    "license": "MIT",
    "web": "https://github.com/jangko/nimAES"
  },
  {
    "name": "nimeverything",
    "url": "https://github.com/xland/nimeverything/",
    "method": "git",
    "tags": [
      "everything",
      "voidtools",
      "Everything Search Engine"
    ],
    "description": "everything  search engine wrapper",
    "license": "MIT",
    "web": "https://github.com/xland/nimeverything"
  },
  {
    "name": "vidhdr",
    "url": "https://github.com/achesak/nim-vidhdr",
    "method": "git",
    "tags": [
      "video",
      "formats",
      "file"
    ],
    "description": "Library for detecting the format of an video file",
    "license": "MIT",
    "web": "https://github.com/achesak/nim-vidhdr"
  },
  {
    "name": "gitapi",
    "url": "https://github.com/achesak/nim-gitapi",
    "method": "git",
    "tags": [
      "git",
      "version control",
      "library"
    ],
    "description": "Nim wrapper around the git version control software",
    "license": "MIT",
    "web": "https://github.com/achesak/nim-gitapi"
  },
  {
    "name": "ptrace",
    "url": "https://github.com/ba0f3/ptrace.nim",
    "method": "git",
    "tags": [
      "ptrace",
      "trace",
      "process",
      "syscal",
      "system",
      "call"
    ],
    "description": "ptrace wrapper for Nim",
    "license": "MIT",
    "web": "https://github.com/ba0f3/ptrace.nim"
  },
  {
    "name": "ndbex",
    "url": "https://github.com/Senketsu/nim-db-ex",
    "method": "git",
    "tags": [
      "extension",
      "database",
      "convenience",
      "db",
      "mysql",
      "postgres",
      "sqlite"
    ],
    "description": "extension modules for Nim's 'db_*' modules",
    "license": "MIT",
    "web": "https://github.com/Senketsu/nim-db-ex"
  },
  {
    "name": "spry",
    "url": "https://github.com/gokr/spry",
    "method": "git",
    "tags": [
      "language",
      "library",
      "scripting"
    ],
    "description": "A Smalltalk and Rebol inspired language implemented as an AST interpreter",
    "license": "MIT",
    "web": "https://github.com/gokr/spry"
  },
  {
    "name": "nimBMP",
    "url": "https://github.com/jangko/nimBMP",
    "method": "git",
    "tags": [
      "graphics",
      "library",
      "BMP"
    ],
    "description": "BMP encoder and decoder",
    "license": "MIT",
    "web": "https://github.com/jangko/nimBMP"
  },
  {
    "name": "nimPNG",
    "url": "https://github.com/jangko/nimPNG",
    "method": "git",
    "tags": [
      "graphics",
      "library",
      "PNG"
    ],
    "description": "PNG(Portable Network Graphics) encoder and decoder",
    "license": "MIT",
    "web": "https://github.com/jangko/nimPNG"
  },
  {
    "name": "litestore",
    "url": "https://github.com/h3rald/litestore",
    "method": "git",
    "tags": [
      "database",
      "rest",
      "sqlite"
    ],
    "description": "A lightweight, self-contained, RESTful, searchable, multi-format NoSQL document store",
    "license": "MIT",
    "web": "https://h3rald.com/litestore"
  },
  {
    "name": "parseFixed",
    "url": "https://github.com/jlp765/parsefixed",
    "method": "git",
    "tags": [
      "parse",
      "fixed",
      "width",
      "parser",
      "text"
    ],
    "description": "Parse fixed-width fields within lines of text (complementary to parsecsv)",
    "license": "MIT",
    "web": "https://github.com/jlp765/parsefixed"
  },
  {
    "name": "playlists",
    "url": "https://github.com/achesak/nim-playlists",
    "method": "git",
    "tags": [
      "library",
      "playlists",
      "M3U",
      "PLS",
      "XSPF"
    ],
    "description": "Nim library for parsing PLS, M3U, and XSPF playlist files",
    "license": "MIT",
    "web": "https://github.com/achesak/nim-playlists"
  },
  {
    "name": "seqmath",
    "url": "https://github.com/jlp765/seqmath",
    "method": "git",
    "tags": [
      "math",
      "seq",
      "sequence",
      "array",
      "nested",
      "algebra",
      "statistics",
      "lifted",
      "financial"
    ],
    "description": "Nim math library for sequences and nested sequences (extends math library)",
    "license": "MIT",
    "web": "https://github.com/jlp765/seqmath"
  },
  {
    "name": "daemonize",
    "url": "https://github.com/OpenSystemsLab/daemonize.nim",
    "method": "git",
    "tags": [
      "daemonize",
      "background",
      "fork",
      "unix",
      "linux",
      "process"
    ],
    "description": "This library makes your code run as a daemon process on Unix-like systems",
    "license": "MIT",
    "web": "https://github.com/OpenSystemsLab/daemonize.nim"
  },
  {
    "name": "tnim",
    "url": "https://github.com/jlp765/tnim",
    "method": "git",
    "tags": [
      "REPL",
      "sandbox",
      "interactive",
      "compiler",
      "code",
      "language"
    ],
    "description": "tnim is a Nim REPL - an interactive sandbox for testing Nim code",
    "license": "MIT",
    "web": "https://github.com/jlp765/tnim"
  },
  {
    "name": "ris",
    "url": "https://github.com/achesak/nim-ris",
    "method": "git",
    "tags": [
      "RIS",
      "citation",
      "library"
    ],
    "description": "Module for working with RIS citation files",
    "license": "MIT",
    "web": "https://github.com/achesak/nim-ris"
  },
  {
    "name": "geoip",
    "url": "https://github.com/achesak/nim-geoip",
    "method": "git",
    "tags": [
      "IP",
      "address",
      "location",
      "geolocation"
    ],
    "description": "Retrieve info about a location from an IP address",
    "license": "MIT",
    "web": "https://github.com/achesak/nim-geoip"
  },
  {
    "name": "freegeoip",
    "url": "https://github.com/achesak/nim-freegeoip",
    "method": "git",
    "tags": [
      "IP",
      "address",
      "location",
      "geolocation"
    ],
    "description": "Retrieve info about a location from an IP address",
    "license": "MIT",
    "web": "https://github.com/achesak/nim-freegeoip"
  },
  {
    "name": "nimroutine",
    "url": "https://github.com/rogercloud/nim-routine",
    "method": "git",
    "tags": [
      "goroutine",
      "routine",
      "lightweight",
      "thread"
    ],
    "description": "A go routine like nim implementation",
    "license": "MIT",
    "web": "https://github.com/rogercloud/nim-routine"
  },
  {
    "name": "coverage",
    "url": "https://github.com/yglukhov/coverage",
    "method": "git",
    "tags": [
      "code",
      "coverage"
    ],
    "description": "Code coverage library",
    "license": "MIT",
    "web": "https://github.com/yglukhov/coverage"
  },
  {
    "name": "golib",
    "url": "https://github.com/stefantalpalaru/golib-nim",
    "method": "git",
    "tags": [
      "library",
      "wrapper"
    ],
    "description": "Bindings for golib - a library that (ab)uses gccgo to bring Go's channels and goroutines to the rest of the world",
    "license": "BSD",
    "web": "https://github.com/stefantalpalaru/golib-nim"
  },
  {
    "name": "libnotify",
    "url": "https://github.com/FedericoCeratto/nim-libnotify.git",
    "method": "git",
    "tags": [
      "library",
      "wrapper",
      "desktop"
    ],
    "description": "Minimalistic libnotify wrapper for desktop notifications",
    "license": "LGPLv3",
    "web": "https://github.com/FedericoCeratto/nim-libnotify"
  },
  {
    "name": "nimcat",
    "url": "https://github.com/shakna-israel/nimcat",
    "method": "git",
    "tags": [
      "cat",
      "cli"
    ],
    "description": "An implementation of cat in Nim",
    "license": "MIT",
    "web": "https://github.com/shakna-israel/nimcat"
  },
  {
    "name": "sections",
    "url": "https://github.com/c0ffeeartc/nim-sections",
    "method": "git",
    "tags": [
      "BDD",
      "test"
    ],
    "description": "`Section` macro with BDD aliases for testing",
    "license": "MIT",
    "web": "https://github.com/c0ffeeartc/nim-sections"
  },
  {
    "name": "nimfp",
    "url": "https://github.com/vegansk/nimfp",
    "method": "git",
    "tags": [
      "functional",
      "library"
    ],
    "description": "Nim functional programming library",
    "license": "MIT",
    "web": "https://github.com/vegansk/nimfp"
  },
  {
    "name": "nhsl",
    "url": "https://github.com/twist-vector/nhsl.git",
    "method": "git",
    "tags": [
      "library",
      "serialization",
      "pure"
    ],
    "description": "Nim Hessian Serialization Library encodes/decodes data into the Hessian binary protocol",
    "license": "LGPL",
    "web": "https://github.com/twist-vector/nhsl"
  },
  {
    "name": "nimstopwatch",
    "url": "https://github.com/twist-vector/nim-stopwatch.git",
    "method": "git",
    "tags": [
      "app",
      "timer"
    ],
    "description": "A Nim-based, non-graphical application designed to measure the amount of time elapsed from its activation to deactivation, includes total elapsed time, lap, and split times.",
    "license": "LGPL",
    "web": "https://github.com/twist-vector/nim-stopwatch"
  },
  {
    "name": "playground",
    "url": "https://github.com/theduke/nim-playground",
    "method": "git",
    "tags": [
      "webapp",
      "execution",
      "code",
      "sandbox"
    ],
    "description": "Web-based playground for testing Nim code.",
    "license": "MIT",
    "web": "https://github.com/theduke/nim-playground"
  },
  {
    "name": "nimsl",
    "url": "https://github.com/yglukhov/nimsl",
    "method": "git",
    "tags": [
      "shader",
      "opengl",
      "glsl"
    ],
    "description": "Shaders in Nim.",
    "license": "MIT",
    "web": "https://github.com/yglukhov/nimsl"
  },
  {
    "name": "omnilog",
    "url": "https://github.com/nim-appkit/omnilog",
    "method": "git",
    "tags": [
      "library",
      "logging",
      "logs"
    ],
    "description": "Advanced logging library for Nim with structured logging, formatters, filters and writers.",
    "license": "LGPLv3",
    "web": "https://github.com/nim-appkit/omnilog"
  },
  {
    "name": "values",
    "url": "https://github.com/nim-appkit/values",
    "method": "git",
    "tags": [
      "library",
      "values",
      "datastructures"
    ],
    "description": "Library for working with arbitrary values + a map data structure.",
    "license": "MIT",
    "web": "https://github.com/nim-appkit/values"
  },
  {
    "name": "geohash",
    "url": "https://github.com/twist-vector/nim-geohash.git",
    "method": "git",
    "tags": [
      "library",
      "geocoding",
      "pure"
    ],
    "description": "Nim implementation of the geohash latitude/longitude geocode system",
    "license": "Apache License 2.0",
    "web": "https://github.com/twist-vector/nim-geohash"
  },
  {
    "name": "bped",
    "url": "https://github.com/twist-vector/nim-bped.git",
    "method": "git",
    "tags": [
      "library",
      "serialization",
      "pure"
    ],
    "description": "Nim implementation of the Bittorrent ascii serialization protocol",
    "license": "Apache License 2.0",
    "web": "https://github.com/twist-vector/nim-bped"
  },
  {
    "name": "ctrulib",
    "url": "https://github.com/skyforce77/ctrulib-nim.git",
    "method": "git",
    "tags": [
      "library",
      "nintendo",
      "3ds"
    ],
    "description": "ctrulib wrapper",
    "license": "GPLv2",
    "web": "https://github.com/skyforce77/ctrulib-nim"
  },
  {
    "name": "nimrdkafka",
    "url": "https://github.com/dfdeshom/nimrdkafka.git",
    "method": "git",
    "tags": [
      "library",
      "wrapper",
      "kafka"
    ],
    "description": "Nim wrapper for librdkafka",
    "license": "Apache License 2.0",
    "web": "https://github.com/dfdeshom/nimrdkafka"
  },
  {
    "name": "utils",
    "url": "https://github.com/nim-appkit/utils",
    "method": "git",
    "tags": [
      "library",
      "utilities"
    ],
    "description": "Collection of string, parsing, pointer, ... utilities.",
    "license": "MIT",
    "web": "https://github.com/nim-appkit/utils"
  },
  {
    "name": "pymod",
    "url": "https://github.com/jboy/nim-pymod",
    "method": "git",
    "tags": [
      "wrapper",
      "python",
      "module",
      "numpy",
      "array",
      "matrix",
      "ndarray",
      "pyobject",
      "pyarrayobject",
      "iterator",
      "iterators",
      "docstring"
    ],
    "description": "Auto-generate a Python module that wraps a Nim module.",
    "license": "MIT",
    "web": "https://github.com/jboy/nim-pymod"
  },
  {
    "name": "db",
    "url": "https://github.com/jlp765/db",
    "method": "git",
    "tags": [
      "wrapper",
      "database",
      "module",
      "sqlite",
      "mysql",
      "postgres",
      "db_sqlite",
      "db_mysql",
      "db_postgres"
    ],
    "description": "Unified db access module, providing a single library module to access the db_sqlite, db_mysql and db_postgres modules.",
    "license": "MIT",
    "web": "https://github.com/jlp765/db"
  },
  {
    "name": "nimsnappy",
    "url": "https://github.com/dfdeshom/nimsnappy.git",
    "method": "git",
    "tags": [
      "wrapper",
      "compression"
    ],
    "description": "Nim wrapper for the snappy compression library. there is also a high-level API for easy use",
    "license": "BSD",
    "web": "https://github.com/dfdeshom/nimsnappy"
  },
  {
    "name": "nimLUA",
    "url": "https://github.com/jangko/nimLUA",
    "method": "git",
    "tags": [
      "lua",
      "library",
      "bind",
      "glue",
      "macros"
    ],
    "description": "glue code generator to bind Nim and Lua together using Nim's powerful macro",
    "license": "MIT",
    "web": "https://github.com/jangko/nimLUA"
  },
  {
    "name": "sound",
    "url": "https://github.com/yglukhov/sound.git",
    "method": "git",
    "tags": [
      "sound",
      "ogg"
    ],
    "description": "Cross-platform sound mixer library",
    "license": "MIT",
    "web": "https://github.com/yglukhov/sound"
  },
  {
    "name": "nimi3status",
    "url": "https://github.com/FedericoCeratto/nimi3status",
    "method": "git",
    "tags": [
      "i3",
      "i3status"
    ],
    "description": "Lightweight i3 status bar.",
    "license": "GPLv3",
    "web": "https://github.com/FedericoCeratto/nimi3status"
  },
  {
    "name": "native_dialogs",
    "url": "https://github.com/SSPkrolik/nim-native-dialogs.git",
    "method": "git",
    "tags": [
      "ui",
      "gui",
      "cross-platform",
      "library"
    ],
    "description": "Implements framework-agnostic native operating system dialogs calls",
    "license": "MIT",
    "web": "https://github.com/SSPkrolik/nim-native-dialogs"
  },
  {
    "name": "variant",
    "url": "https://github.com/yglukhov/variant.git",
    "method": "git",
    "tags": [
      "variant"
    ],
    "description": "Variant type and type matching",
    "license": "MIT",
    "web": "https://github.com/yglukhov/variant"
  },
  {
    "name": "pythonmath",
    "url": "https://github.com/achesak/nim-pythonmath",
    "method": "git",
    "tags": [
      "library",
      "python",
      "math"
    ],
    "description": "Module to provide an interface as similar as possible to Python's math libary",
    "license": "MIT",
    "web": "https://github.com/achesak/nim-pythonmath"
  },
  {
    "name": "nimlz4",
    "url": "https://github.com/dfdeshom/nimlz4.git",
    "method": "git",
    "tags": [
      "wrapper",
      "compression",
      "lzo",
      "lz4"
    ],
    "description": "Nim wrapper for the LZ4 library. There is also a high-level API for easy use",
    "license": "BSD",
    "web": "https://github.com/dfdeshom/nimlz4"
  },
  {
    "name": "pythonize",
    "url": "https://github.com/marcoapintoo/nim-pythonize.git",
    "method": "git",
    "tags": [
      "python",
      "wrapper"
    ],
    "description": "A higher-level wrapper for the Python Programing Language",
    "license": "MIT",
    "web": "https://github.com/marcoapintoo/nim-pythonize"
  },
  {
    "name": "cligen",
    "url": "https://github.com/c-blake/cligen.git",
    "method": "git",
    "tags": [
      "library",
      "command-line",
      "arguments",
      "switches",
      "parsing",
      "options"
    ],
    "description": "Infer & generate command-line interace/option/argument parsers",
    "license": "MIT",
    "web": "https://github.com/c-blake/cligen"
  },
  {
    "name": "fnmatch",
    "url": "https://github.com/achesak/nim-fnmatch",
    "method": "git",
    "tags": [
      "library",
      "unix",
      "files",
      "matching"
    ],
    "description": "Nim module for filename matching with UNIX shell patterns",
    "license": "MIT",
    "web": "https://github.com/achesak/nim-fnmatch"
  },
  {
    "name": "shorturl",
    "url": "https://github.com/achesak/nim-shorturl",
    "method": "git",
    "tags": [
      "library",
      "url",
      "uid"
    ],
    "description": "Nim module for generating URL identifiers for Tiny URL and bit.ly-like URLs",
    "license": "MIT",
    "web": "https://github.com/achesak/nim-shorturl"
  },
  {
    "name": "teafiles",
    "url": "git@github.com:unicredit/nim-teafiles.git",
    "method": "git",
    "tags": [
      "teafiles",
      "mmap",
      "timeseries"
    ],
    "description": "TeaFiles provide fast read/write access to time series data",
    "license": "Apache2",
    "web": "https://github.com/unicredit/nim-teafiles"
  },
  {
    "name": "emmy",
    "url": "git@github.com:unicredit/emmy.git",
    "method": "git",
    "tags": [
      "algebra",
      "polynomials",
      "primes",
      "ring",
      "quotients"
    ],
    "description": "Algebraic structures and related operations for Nim",
    "license": "Apache2",
    "web": "https://github.com/unicredit/emmy"
  },
  {
    "name": "impulse_engine",
    "url": "https://github.com/matkuki/Nim-Impulse-Engine",
    "method": "git",
    "tags": [
      "physics",
      "engine",
      "2D"
    ],
    "description": "Nim port of a simple 2D physics engine",
    "license": "zlib",
    "web": "https://github.com/matkuki/Nim-Impulse-Engine"
  },
  {
    "name": "notifications",
    "url": "https://github.com/dom96/notifications",
    "method": "git",
    "tags": [
      "notifications",
      "alerts",
      "gui",
      "toasts",
      "macosx",
      "cocoa"
    ],
    "description": "Library for displaying notifications on the desktop",
    "license": "MIT",
    "web": "https://github.com/dom96/notifications"
  },
  {
    "name": "reactor",
    "url": "https://github.com/zielmicha/reactor.nim",
    "method": "git",
    "tags": [
      "async",
      "libuv",
      "http",
      "tcp"
    ],
    "description": "Asynchronous networking engine for Nim",
    "license": "MIT",
    "web": "https://networkos.net/nim/reactor.nim"
  },
  {
    "name": "asynctools",
    "url": "https://github.com/cheatfate/asynctools",
    "method": "git",
    "tags": [
      "async",
      "pipes",
      "processes",
      "ipc",
      "synchronization",
      "dns",
      "pty"
    ],
    "description": "Various asynchronous tools for Nim",
    "license": "MIT",
    "web": "https://github.com/cheatfate/asynctools"
  },
  {
    "name": "nimcrypto",
    "url": "https://github.com/cheatfate/nimcrypto",
    "method": "git",
    "tags": [
      "crypto",
      "hashes",
      "ciphers",
      "keccak",
      "sha3",
      "blowfish",
      "twofish",
      "rijndael",
      "csprng",
      "hmac",
      "ripemd"
    ],
    "description": "Nim cryptographic library",
    "license": "MIT",
    "web": "https://github.com/cheatfate/nimcrypto"
  },
  {
    "name": "collections",
    "url": "https://github.com/zielmicha/collections.nim",
    "method": "git",
    "tags": [
      "iterator",
      "functional"
    ],
    "description": "Various collections and utilities",
    "license": "MIT",
    "web": "https://github.com/zielmicha/collections.nim"
  },
  {
    "name": "capnp",
    "url": "https://github.com/zielmicha/capnp.nim",
    "method": "git",
    "tags": [
      "capnp",
      "serialization",
      "protocol",
      "rpc"
    ],
    "description": "Cap'n Proto implementation for Nim",
    "license": "MIT",
    "web": "https://github.com/zielmicha/capnp.nim"
  },
  {
    "name": "biscuits",
    "url": "https://github.com/achesak/nim-biscuits",
    "method": "git",
    "tags": [
      "cookie",
      "persistence"
    ],
    "description": "better cookie handling",
    "license": "MIT",
    "web": "https://github.com/achesak/nim-biscuits"
  },
  {
    "name": "pari",
    "url": "https://github.com/lompik/pari.nim",
    "method": "git",
    "tags": [
      "number theory",
      "computer algebra system"
    ],
    "description": "Pari/GP C library wrapper",
    "license": "MIT",
    "web": "https://github.com/lompik/pari.nim"
  },
  {
    "name": "spacenav",
    "url": "https://github.com/nimious/spacenav.git",
    "method": "git",
    "tags": [
      "binding",
      "3dx",
      "3dconnexion",
      "libspnav",
      "spacenav",
      "spacemouse",
      "spacepilot",
      "spacenavigator"
    ],
    "description": "Bindings for libspnav, the free 3Dconnexion device driver",
    "license": "MIT",
    "web": "https://github.com/nimious/spacenav"
  },
  {
    "name": "isense",
    "url": "https://github.com/nimious/isense.git",
    "method": "git",
    "tags": [
      "binding",
      "isense",
      "intersense",
      "inertiacube",
      "intertrax",
      "microtrax",
      "thales",
      "tracking",
      "sensor"
    ],
    "description": "Bindings for the InterSense SDK",
    "license": "MIT",
    "web": "https://github.com/nimious/isense"
  },
  {
    "name": "libusb",
    "url": "https://github.com/nimious/libusb.git",
    "method": "git",
    "tags": [
      "binding",
      "usb",
      "libusb"
    ],
    "description": "Bindings for libusb, the cross-platform user library to access USB devices.",
    "license": "MIT",
    "web": "https://github.com/nimious/libusb"
  },
  {
    "name": "myo",
    "url": "https://github.com/nimious/myo.git",
    "method": "git",
    "tags": [
      "binding",
      "myo",
      "thalmic",
      "armband",
      "gesture"
    ],
    "description": "Bindings for the Thalmic Labs Myo gesture control armband SDK.",
    "license": "MIT",
    "web": "https://github.com/nimious/myo"
  },
  {
    "name": "oculus",
    "url": "https://github.com/nimious/oculus.git",
    "method": "git",
    "tags": [
      "binding",
      "oculus",
      "rift",
      "vr",
      "libovr",
      "ovr",
      "dk1",
      "dk2",
      "gearvr"
    ],
    "description": "Bindings for the Oculus VR SDK.",
    "license": "MIT",
    "web": "https://github.com/nimious/oculus"
  },
  {
    "name": "serialport",
    "url": "https://github.com/nimious/serialport.git",
    "method": "git",
    "tags": [
      "binding",
      "libserialport",
      "serial",
      "communication"
    ],
    "description": "Bindings for libserialport, the cross-platform serial communication library.",
    "license": "MIT",
    "web": "https://github.com/nimious/serialport"
  },
  {
    "name": "gles",
    "url": "https://github.com/nimious/gles.git",
    "method": "git",
    "tags": [
      "binding",
      "khronos",
      "gles",
      "opengl es"
    ],
    "description": "Bindings for OpenGL ES, the embedded 3D graphics library.",
    "license": "MIT",
    "web": "https://github.com/nimious/gles"
  },
  {
    "name": "egl",
    "url": "https://github.com/nimious/egl.git",
    "method": "git",
    "tags": [
      "binding",
      "khronos",
      "egl",
      "opengl",
      "opengl es",
      "openvg"
    ],
    "description": "Bindings for EGL, the native platform interface for rendering APIs.",
    "license": "MIT",
    "web": "https://github.com/nimious/egl"
  },
  {
    "name": "sixense",
    "url": "https://github.com/nimious/sixense.git",
    "method": "git",
    "tags": [
      "binding",
      "sixense",
      "razer hydra",
      "stem system",
      "vr"
    ],
    "description": "Bindings for the Sixense Core API.",
    "license": "MIT",
    "web": "https://github.com/nimious/sixense"
  },
  {
    "name": "listsv",
    "url": "https://github.com/srwiley/listsv.git",
    "method": "git",
    "tags": [
      "singly linked list",
      "doubly linked list"
    ],
    "description": "Basic operations on singly and doubly linked lists.",
    "license": "MIT",
    "web": "https://github.com/srwiley/listsv"
  },
  {
    "name": "kissfft",
    "url": "https://github.com/m13253/nim-kissfft",
    "method": "git",
    "tags": [
      "fft",
      "dsp",
      "signal"
    ],
    "description": "Nim binding for KissFFT Fast Fourier Transform library",
    "license": "BSD",
    "web": "https://github.com/m13253/nim-kissfft"
  },
  {
    "name": "nimbench",
    "url": "https://github.com/ivankoster/nimbench.git",
    "method": "git",
    "tags": [
      "benchmark",
      "micro benchmark",
      "timer"
    ],
    "description": "Micro benchmarking tool to measure speed of code, with the goal of optimizing it.",
    "license": "Apache Version 2.0",
    "web": "https://github.com/ivankoster/nimbench"
  },
  {
    "name": "nest",
    "url": "https://github.com/kedean/nest.git",
    "method": "git",
    "tags": [
      "library",
      "api",
      "router",
      "web"
    ],
    "description": "RESTful URI router",
    "license": "MIT",
    "web": "https://github.com/kedean/nest"
  },
  {
    "name": "nimbluez",
    "url": "https://github.com/Electric-Blue/NimBluez.git",
    "method": "git",
    "tags": [
      "bluetooth",
      "library",
      "wrapper",
      "sockets"
    ],
    "description": "Nim modules for access to system Bluetooth resources.",
    "license": "BSD",
    "web": "https://github.com/Electric-Blue/NimBluez"
  },
  {
    "name": "yaml",
    "url": "https://github.com/flyx/NimYAML",
    "method": "git",
    "tags": [
      "serialization",
      "parsing",
      "library",
      "yaml"
    ],
    "description": "YAML 1.2 implementation for Nim",
    "license": "MIT",
    "web": "http://flyx.github.io/NimYAML/"
  },
  {
    "name": "nimyaml",
    "alias": "yaml"
  },
  {
    "name": "jsmn",
    "url": "https://github.com/OpenSystemsLab/jsmn.nim",
    "method": "git",
    "tags": [
      "json",
      "token",
      "tokenizer",
      "parser",
      "jsmn"
    ],
    "description": "Jsmn - a world fastest JSON parser - in pure Nim",
    "license": "MIT",
    "web": "https://github.com/OpenSystemsLab/jsmn.nim"
  },
  {
    "name": "mangle",
    "url": "https://github.com/baabelfish/mangle",
    "method": "git",
    "tags": [
      "functional",
      "iterators",
      "lazy",
      "library"
    ],
    "description": "Yet another iterator library",
    "license": "MIT",
    "web": "https://github.com/baabelfish/mangle"
  },
  {
    "name": "nimshell",
    "url": "https://github.com/vegansk/nimshell",
    "method": "git",
    "tags": [
      "shell",
      "utility"
    ],
    "description": "Library for shell scripting in nim",
    "license": "MIT",
    "web": "https://github.com/vegansk/nimshell"
  },
  {
    "name": "rosencrantz",
    "url": "https://github.com/andreaferretti/rosencrantz",
    "method": "git",
    "tags": [
      "web",
      "server",
      "DSL",
      "combinators"
    ],
    "description": "A web DSL for Nim",
    "license": "MIT",
    "web": "https://github.com/andreaferretti/rosencrantz"
  },
  {
    "name": "sam",
    "url": "https://github.com/OpenSystemsLab/sam.nim",
    "method": "git",
    "tags": [
      "json",
      "binding",
      "map",
      "dump",
      "load"
    ],
    "description": "Fast and just works JSON-Binding for Nim",
    "license": "MIT",
    "web": "https://github.com/OpenSystemsLab/sam.nim"
  },
  {
    "name": "twitter",
    "url": "https://github.com/dchem/twitter.nim",
    "method": "git",
    "tags": [
      "library",
      "wrapper",
      "twitter"
    ],
    "description": "Low-level twitter API wrapper library for Nim.",
    "license": "MIT",
    "web": "https://github.com/dchem/twitter.nim"
  },
  {
    "name": "stomp",
    "url": "https://bitbucket.org/mahlon/nim-stomp",
    "method": "hg",
    "tags": [
      "stomp",
      "library",
      "messaging",
      "events"
    ],
    "description": "A pure-nim implementation of the STOMP protocol for machine messaging.",
    "license": "MIT",
    "web": "http://bitbucket.org/mahlon/nim-stomp"
  },
  {
    "name": "srt",
    "url": "https://github.com/achesak/nim-srt",
    "method": "git",
    "tags": [
      "srt",
      "subrip",
      "subtitle"
    ],
    "description": "Nim module for parsing SRT (SubRip) subtitle files",
    "license": "MIT",
    "web": "https://github.com/achesak/nim-srt"
  },
  {
    "name": "subviewer",
    "url": "https://github.com/achesak/nim-subviewer",
    "method": "git",
    "tags": [
      "subviewer",
      "subtitle"
    ],
    "description": "Nim module for parsing SubViewer subtitle files",
    "license": "MIT",
    "web": "https://github.com/achesak/nim-subviewer"
  },
  {
    "name": "Kinto",
    "url": "https://github.com/OpenSystemsLab/kinto.nim",
    "method": "git",
    "tags": [
      "mozilla",
      "kinto",
      "json",
      "storage",
      "server",
      "client"
    ],
    "description": "Kinto Client for Nim",
    "license": "MIT",
    "web": "https://github.com/OpenSystemsLab/kinto.nim"
  },
  {
    "name": "xmltools",
    "url": "https://github.com/vegansk/xmltools",
    "method": "git",
    "tags": [
      "xml",
      "functional",
      "library",
      "parsing"
    ],
    "description": "High level xml library for Nim",
    "license": "MIT",
    "web": "https://github.com/vegansk/xmltools"
  },
  {
    "name": "nimongo",
    "url": "https://github.com/SSPkrolik/nimongo",
    "method": "git",
    "tags": [
      "mongo",
      "mongodb",
      "database",
      "server",
      "driver",
      "storage"
    ],
    "description": "MongoDB driver in pure Nim language with synchronous and asynchronous I/O support",
    "license": "MIT",
    "web": "https://github.com/SSPkrolik/nimongo"
  },
  {
    "name": "nimboost",
    "url": "https://github.com/vegansk/nimboost",
    "method": "git",
    "tags": [
      "stdlib",
      "library",
      "utility"
    ],
    "description": "Additions to the Nim's standard library, like boost for C++",
    "license": "MIT",
    "web": "http://vegansk.github.io/nimboost/"
  },
  {
    "name": "asyncdocker",
    "url": "https://github.com/tulayang/asyncdocker",
    "method": "git",
    "tags": [
      "async",
      "docker"
    ],
    "description": "Asynchronous docker client written by Nim-lang",
    "license": "MIT",
    "web": "http://tulayang.github.io/asyncdocker.html"
  },
  {
    "name": "python3",
    "url": "https://github.com/matkuki/python3",
    "method": "git",
    "tags": [
      "python",
      "wrapper"
    ],
    "description": "Wrapper to interface with the Python 3 interpreter",
    "license": "MIT",
    "web": "https://github.com/matkuki/python3"
  },
  {
    "name": "jser",
    "url": "https://github.com/niv/jser.nim",
    "method": "git",
    "tags": [
      "json",
      "serialize",
      "tuple"
    ],
    "description": "json de/serializer for tuples and more",
    "license": "MIT",
    "web": "https://github.com/niv/jser.nim"
  },
  {
    "name": "pledge",
    "url": "https://github.com/euantorano/pledge.nim",
    "method": "git",
    "tags": [
      "pledge",
      "openbsd"
    ],
    "description": "OpenBSDs pledge(2) for Nim.",
    "license": "BSD3",
    "web": "https://github.com/euantorano/pledge.nim"
  },
  {
    "name": "sophia",
    "url": "https://github.com/gokr/nim-sophia",
    "method": "git",
    "tags": [
      "library",
      "wrapper",
      "database"
    ],
    "description": "Nim wrapper of the Sophia key/value store",
    "license": "MIT",
    "web": "https://github.com/gokr/nim-sophia"
  },
  {
    "name": "progress",
    "url": "https://github.com/euantorano/progress.nim",
    "method": "git",
    "tags": [
      "progress",
      "bar",
      "terminal",
      "ui"
    ],
    "description": "A simple progress bar for Nim.",
    "license": "BSD3",
    "web": "https://github.com/euantorano/progress.nim"
  },
  {
    "name": "websocket",
    "url": "https://github.com/niv/websocket.nim",
    "method": "git",
    "tags": [
      "http",
      "websockets",
      "async",
      "client",
      "server"
    ],
    "description": "websockets for nim",
    "license": "MIT",
    "web": "https://github.com/niv/websocket.nim"
  },
  {
    "name": "cucumber",
    "url": "https://github.com/shaunc/cucumber_nim",
    "method": "git",
    "tags": [
      "testing",
      "cucumber",
      "bdd"
    ],
    "description": "implements the cucumber BDD framework in the nim language",
    "license": "MIT",
    "web": "https://github.com/shaunc/cucumber_nim"
  },
  {
    "name": "libmpdclient",
    "url": "https://github.com/lompik/libmpdclient.nim",
    "method": "git",
    "tags": [
      "MPD",
      "Music Player Daemon"
    ],
    "description": "Bindings for the Music Player Daemon C client library",
    "license": "BSD",
    "web": "https://github.com/lompik/libmpdclient.nim"
  },
  {
    "name": "awk",
    "url": "https://github.com/greencardamom/awk",
    "method": "git",
    "tags": [
      "awk"
    ],
    "description": "Nim for awk programmers",
    "license": "MIT",
    "web": "https://github.com/greencardamom/awk"
  },
  {
    "name": "dotenv",
    "url": "https://github.com/euantorano/dotenv.nim",
    "method": "git",
    "tags": [
      "env",
      "dotenv",
      "configuration",
      "environment"
    ],
    "description": "Loads environment variables from `.env`.",
    "license": "BSD3",
    "web": "https://github.com/euantorano/dotenv.nim"
  },
  {
    "name": "sph",
    "url": "https://github.com/aidansteele/sph",
    "method": "git",
    "tags": [
      "crypto",
      "hashes",
      "md5",
      "sha"
    ],
    "description": "Large number of cryptographic hashes for Nim",
    "license": "MIT",
    "web": "https://github.com/aidansteele/sph"
  },
  {
    "name": "libsodium",
    "url": "https://github.com/FedericoCeratto/nim-libsodium",
    "method": "git",
    "tags": [
      "wrapper",
      "library",
      "security",
      "crypto"
    ],
    "description": "libsodium wrapper",
    "license": "LGPLv3",
    "web": "https://github.com/FedericoCeratto/nim-libsodium"
  },
  {
    "name": "aws_sdk",
    "url": "https://github.com/aidansteele/aws_sdk.nim",
    "method": "git",
    "tags": [
      "aws",
      "amazon"
    ],
    "description": "Library for interacting with Amazon Web Services (AWS)",
    "license": "MIT",
    "web": "https://github.com/aidansteele/aws_sdk.nim"
  },
  {
    "name": "i18n",
    "url": "https://github.com/Parashurama/nim-i18n",
    "method": "git",
    "tags": [
      "gettext",
      "i18n",
      "internationalisation"
    ],
    "description": "Bring a gettext-like internationalisation module to Nim",
    "license": "MIT",
    "web": "https://github.com/Parashurama/nim-i18n"
  },
  {
    "name": "persistent_enums",
    "url": "https://github.com/yglukhov/persistent_enums",
    "method": "git",
    "tags": [
      "enum",
      "binary",
      "protocol"
    ],
    "description": "Define enums which values preserve their binary representation upon inserting or reordering",
    "license": "MIT",
    "web": "https://github.com/yglukhov/persistent_enums"
  },
  {
    "name": "nimcl",
    "url": "https://github.com/unicredit/nimcl",
    "method": "git",
    "tags": [
      "OpenCL",
      "GPU"
    ],
    "description": "High level wrapper over OpenCL",
    "license": "Apache License 2.0",
    "web": "https://github.com/unicredit/nimcl"
  },
  {
    "name": "nimblas",
    "url": "https://github.com/unicredit/nimblas",
    "method": "git",
    "tags": [
      "BLAS",
      "linear algebra",
      "vector",
      "matrix"
    ],
    "description": "BLAS for Nim",
    "license": "Apache License 2.0",
    "web": "https://github.com/unicredit/nimblas"
  },
  {
    "name": "fixmath",
    "url": "https://github.com/Jeff-Ciesielski/fixmath",
    "method": "git",
    "tags": [
      "math"
    ],
    "description": "LibFixMath 16:16 fixed point support for nim",
    "license": "MIT",
    "web": "https://github.com/Jeff-Ciesielski/fixmath"
  },
  {
    "name": "nimzend",
    "url": "https://github.com/metatexx/nimzend",
    "method": "git",
    "tags": [
      "zend",
      "php",
      "binding",
      "extension"
    ],
    "description": "Native Nim Zend API glue for easy PHP extension development.",
    "license": "MIT",
    "web": "https://github.com/metatexx/nimzend"
  },
  {
    "name": "spills",
    "url": "https://github.com/andreaferretti/spills",
    "method": "git",
    "tags": [
      "disk-based",
      "sequence",
      "memory-mapping"
    ],
    "description": "Disk-based sequences",
    "license": "Apache License 2.0",
    "web": "https://github.com/andreaferretti/spills"
  },
  {
    "name": "platformer",
    "url": "https://github.com/def-/nim-platformer",
    "method": "git",
    "tags": [
      "game",
      "sdl",
      "2d"
    ],
    "description": "Writing a 2D Platform Game in Nim with SDL2",
    "license": "MIT",
    "web": "https://github.com/def-/nim-platformer"
  },
  {
    "name": "nimCEF",
    "url": "https://github.com/jangko/nimCEF",
    "method": "git",
    "tags": [
      "chromium",
      "embedded",
      "framework",
      "cef",
      "wrapper"
    ],
    "description": "Nim wrapper for the Chromium Embedded Framework",
    "license": "MIT",
    "web": "https://github.com/jangko/nimCEF"
  },
  {
    "name": "migrate",
    "url": "https://github.com/euantorano/migrate.nim",
    "method": "git",
    "tags": [
      "migrate",
      "database",
      "db"
    ],
    "description": "A simple database migration utility for Nim.",
    "license": "BSD3",
    "web": "https://github.com/euantorano/migrate.nim"
  },
  {
    "name": "subfield",
    "url": "https://github.com/jyapayne/subfield",
    "method": "git",
    "tags": [
      "subfield",
      "macros"
    ],
    "description": "Override the dot operator to access nested subfields of a Nim object.",
    "license": "MIT",
    "web": "https://github.com/jyapayne/subfield"
  },
  {
    "name": "semver",
    "url": "https://github.com/euantorano/semver.nim",
    "method": "git",
    "tags": [
      "semver",
      "version",
      "parser"
    ],
    "description": "Semantic versioning parser for Nim. Allows the parsing of version strings into objects and the comparing of version objects.",
    "license": "BSD3",
    "web": "https://github.com/euantorano/semver.nim"
  },
  {
    "name": "ad",
    "tags": [
      "calculator",
      "rpn"
    ],
    "method": "git",
    "license": "MIT",
    "web": "https://github.com/subsetpark/ad",
    "url": "https://github.com/subsetpark/ad",
    "description": "A simple RPN calculator"
  },
  {
    "name": "asyncpg",
    "url": "https://github.com/cheatfate/asyncpg",
    "method": "git",
    "tags": [
      "async",
      "database",
      "postgres",
      "postgresql",
      "asyncdispatch",
      "asynchronous",
      "library"
    ],
    "description": "Asynchronous PostgreSQL driver for Nim Language.",
    "license": "MIT",
    "web": "https://github.com/cheatfate/asyncpg"
  },
  {
    "name": "winregistry",
    "description": "Deal with Windows Registry from Nim.",
    "tags": [
      "registry",
      "windows",
      "library"
    ],
    "url": "https://github.com/miere43/nim-registry",
    "web": "https://github.com/miere43/nim-registry",
    "license": "MIT",
    "method": "git"
  },
  {
    "name": "luna",
    "description": "Lua convenience library for nim",
    "tags": [
      "lua",
      "scripting"
    ],
    "url": "https://github.com/smallfx/luna.nim",
    "web": "https://github.com/smallfx/luna.nim",
    "license": "MIT",
    "method": "git"
  },
  {
    "name": "qrcode",
    "description": "module for creating and reading QR codes using http://goqr.me/",
    "tags": [
      "qr",
      "qrcode",
      "api"
    ],
    "url": "https://github.com/achesak/nim-qrcode",
    "web": "https://github.com/achesak/nim-qrcode",
    "license": "MIT",
    "method": "git"
  },
  {
    "name": "circleci_client",
    "tags": [
      "circleci",
      "client"
    ],
    "method": "git",
    "license": "LGPLv3",
    "web": "https://github.com/FedericoCeratto/nim-circleci",
    "url": "https://github.com/FedericoCeratto/nim-circleci",
    "description": "CircleCI API client"
  },
  {
    "name": "iup",
    "description": "Bindings for the IUP widget toolkit",
    "tags": [
      "GUI",
      "IUP"
    ],
    "url": "https://github.com/nim-lang/iup",
    "web": "https://github.com/nim-lang/iup",
    "license": "MIT",
    "method": "git"
  },
  {
    "name": "barbarus",
    "tags": [
      "i18n",
      "internationalization"
    ],
    "method": "git",
    "license": "MIT",
    "web": "https://github.com/cjxgm/barbarus",
    "url": "https://github.com/cjxgm/barbarus",
    "description": "A simple extensible i18n engine."
  },
  {
    "name": "jsonob",
    "tags": [
      "json",
      "object",
      "marshal"
    ],
    "method": "git",
    "license": "MIT",
    "web": "https://github.com/cjxgm/jsonob",
    "url": "https://github.com/cjxgm/jsonob",
    "description": "JSON / Object mapper"
  },
  {
    "name": "autome",
    "description": "Write GUI automation scripts with Nim",
    "tags": [
      "gui",
      "automation",
      "windows"
    ],
    "license": "MIT",
    "web": "https://github.com/miere43/autome",
    "url": "https://github.com/miere43/autome",
    "method": "git"
  },
  {
    "name": "wox",
    "description": "Helper library for writing Wox plugins in Nim",
    "tags": [
      "wox",
      "plugins"
    ],
    "license": "MIT",
    "web": "https://github.com/roose/nim-wox",
    "url": "https://github.com/roose/nim-wox",
    "method": "git"
  },
  {
    "name": "seccomp",
    "description": "Linux Seccomp sandbox library",
    "tags": [
      "linux",
      "security",
      "sandbox",
      "seccomp"
    ],
    "license": "LGPLv2.1",
    "web": "https://github.com/FedericoCeratto/nim-seccomp",
    "url": "https://github.com/FedericoCeratto/nim-seccomp",
    "method": "git"
  },
  {
    "name": "AntTweakBar",
    "tags": [
      "gui",
      "opengl",
      "rendering"
    ],
    "method": "git",
    "license": "MIT",
    "web": "https://github.com/krux02/nimAntTweakBar",
    "url": "https://github.com/krux02/nimAntTweakBar",
    "description": "nim wrapper around the AntTweakBar c library"
  },
  {
    "name": "slimdown",
    "tags": [
      "markdown",
      "parser",
      "library"
    ],
    "method": "git",
    "license": "MIT",
    "web": "https://github.com/ruivieira/nim-slimdown",
    "url": "https://github.com/ruivieira/nim-slimdown",
    "description": "Nim module that converts Markdown text to HTML using only regular expressions. Based on jbroadway's Slimdown."
  },
  {
    "name": "taglib",
    "description": "TagLib Audio Meta-Data Library wrapper",
    "license": "MIT",
    "tags": [
      "audio",
      "metadata",
      "tags",
      "library",
      "wrapper"
    ],
    "url": "https://github.com/alex-laskin/nim-taglib",
    "web": "https://github.com/alex-laskin/nim-taglib",
    "method": "git"
  },
  {
    "name": "des",
    "description": "3DES native library for Nim",
    "tags": [
      "library",
      "encryption",
      "crypto"
    ],
    "license": "MIT",
    "web": "https://github.com/LucaWolf/des.nim",
    "url": "https://github.com/LucaWolf/des.nim",
    "method": "git"
  },
  {
    "name": "bgfx",
    "url": "https://github.com/Halsys/nim-bgfx",
    "method": "git",
    "tags": [
      "wrapper",
      "media",
      "graphics",
      "3d",
      "rendering",
      "opengl"
    ],
    "description": "BGFX wrapper for the nim programming language.",
    "license": "BSD2",
    "web": "https://github.com/Halsys/nim-bgfx"
  },
  {
    "name": "json_builder",
    "tags": [
      "json",
      "generator",
      "builder"
    ],
    "method": "git",
    "license": "MIT",
    "web": "https://github.com/undecided/json_builder",
    "url": "https://github.com/undecided/json_builder",
    "description": "Easy and fast generator for valid json in nim"
  },
  {
    "name": "mapbits",
    "tags": [
      "map",
      "bits",
      "byte",
      "word",
      "binary"
    ],
    "method": "git",
    "license": "MIT",
    "description": "Access bit mapped portions of bytes in binary data as int variables",
    "web": "https://github.com/jlp765/mapbits",
    "url": "https://github.com/jlp765/mapbits"
  },
  {
    "name": "faststack",
    "tags": [
      "collection"
    ],
    "method": "git",
    "license": "MIT",
    "description": "Dynamically resizable data structure optimized for fast iteration.",
    "web": "https://github.com/Vladar4/FastStack",
    "url": "https://github.com/Vladar4/FastStack"
  },
  {
    "name": "gpx",
    "tags": [
      "GPX",
      "GPS",
      "waypoint",
      "route"
    ],
    "method": "git",
    "license": "MIT",
    "description": "Nim module for parsing GPX (GPS Exchange format) files",
    "web": "https://github.com/achesak/nim-gpx",
    "url": "https://github.com/achesak/nim-gpx"
  },
  {
    "name": "itn",
    "tags": [
      "GPS",
      "intinerary",
      "tomtom",
      "ITN"
    ],
    "method": "git",
    "license": "MIT",
    "description": "Nim module for parsing ITN (TomTom intinerary) files",
    "web": "https://github.com/achesak/nim-itn",
    "url": "https://github.com/achesak/nim-itn"
  },
  {
    "name": "foliant",
    "tags": [
      "foliant",
      "docs",
      "pdf",
      "docx",
      "word",
      "latex",
      "tex",
      "pandoc",
      "markdown",
      "md",
      "restream"
    ],
    "method": "git",
    "license": "MIT",
    "web": "https://github.com/foliant-docs/foliant-nim",
    "url": "https://github.com/foliant-docs/foliant-nim",
    "description": "Documentation generator that produces pdf and docx from Markdown. Uses Pandoc and LaTeX behind the scenes."
  },
  {
    "name": "gemf",
    "url": "https://bitbucket.org/abudden/gemf.nim",
    "method": "hg",
    "license": "MIT",
    "description": "Library for reading GEMF map tile stores",
    "web": "http://www.cgtk.co.uk/gemf",
    "tags": [
      "maps",
      "gemf",
      "parser"
    ]
  },
  {
    "name": "Remotery",
    "url": "https://github.com/Halsys/Nim-Remotery",
    "method": "git",
    "tags": [
      "wrapper",
      "opengl",
      "direct3d",
      "cuda",
      "profiler"
    ],
    "description": "Nim wrapper for (and with) Celtoys's Remotery",
    "license": "Apache License 2.0",
    "web": "https://github.com/Halsys/Nim-Remotery"
  },
  {
    "name": "picohttpparser",
    "tags": [
      "web",
      "http"
    ],
    "method": "git",
    "license": "MIT",
    "description": "Bindings for picohttpparser.",
    "web": "https://github.com/philip-wernersbach/nim-picohttpparser",
    "url": "https://github.com/philip-wernersbach/nim-picohttpparser"
  },
  {
    "name": "microasynchttpserver",
    "tags": [
      "web",
      "http",
      "async",
      "server"
    ],
    "method": "git",
    "license": "MIT",
    "description": "A thin asynchronous HTTP server library, API compatible with Nim's built-in asynchttpserver.",
    "web": "https://github.com/philip-wernersbach/microasynchttpserver",
    "url": "https://github.com/philip-wernersbach/microasynchttpserver"
  },
  {
    "name": "react",
    "url": "https://github.com/andreaferretti/react.nim",
    "method": "git",
    "tags": [
      "js",
      "react",
      "frontend",
      "ui",
      "single page application"
    ],
    "description": "React.js bindings for Nim",
    "license": "Apache License 2.0",
    "web": "https://github.com/andreaferretti/react.nim"
  },
  {
    "name": "oauth",
    "url": "https://github.com/CORDEA/oauth",
    "method": "git",
    "tags": [
      "library",
      "oauth",
      "oauth2",
      "authorization"
    ],
    "description": "OAuth library for nim",
    "license": "Apache License 2.0",
    "web": "http://cordea.github.io/oauth"
  },
  {
    "name": "jsbind",
    "url": "https://github.com/yglukhov/jsbind",
    "method": "git",
    "tags": [
      "bindings",
      "emscripten",
      "javascript"
    ],
    "description": "Define bindings to JavaScript and Emscripten",
    "license": "MIT",
    "web": "https://github.com/yglukhov/jsbind"
  },
  {
    "name": "uuids",
    "url": "https://github.com/pragmagic/uuids/",
    "method": "git",
    "tags": [
      "library",
      "uuid",
      "id"
    ],
    "description": "UUID library for Nim",
    "license": "MIT",
    "web": "https://github.com/pragmagic/uuids/"
  },
  {
    "name": "isaac",
    "url": "https://github.com/pragmagic/isaac/",
    "method": "git",
    "tags": [
      "library",
      "algorithms",
      "random",
      "crypto"
    ],
    "description": "ISAAC PRNG implementation on Nim",
    "license": "MIT",
    "web": "https://github.com/pragmagic/isaac/"
  },
  {
    "name": "SDF",
    "url": "https://github.com/Halsys/SDF.nim",
    "method": "git",
    "tags": [
      "sdf",
      "text",
      "contour",
      "texture",
      "signed",
      "distance",
      "transform"
    ],
    "description": "Signed Distance Field builder for contour texturing in Nim",
    "license": "MIT",
    "web": "https://github.com/Halsys/SDF.nim"
  },
  {
    "name": "WebGL",
    "url": "https://github.com/stisa/webgl",
    "method": "git",
    "tags": [
      "webgl",
      "graphic",
      "js",
      "javascript",
      "wrapper",
      "3D",
      "2D"
    ],
    "description": "Experimental wrapper to webgl for Nim",
    "license": "MIT",
    "web": "http://stisa.space/webgl/"
  },
  {
    "name": "fileinput",
    "url": "https://github.com/achesak/nim-fileinput",
    "method": "git",
    "tags": [
      "file",
      "io",
      "input"
    ],
    "description": "iterate through files and lines",
    "license": "MIT",
    "web": "https://github.com/achesak/nim-fileinput"
  },
  {
    "name": "classy",
    "url": "https://github.com/nigredo-tori/classy",
    "method": "git",
    "tags": [
      "library",
      "typeclasses",
      "macros"
    ],
    "description": "typeclasses for Nim",
    "license": "Unlicense",
    "web": "https://github.com/nigredo-tori/classy"
  },
  {
    "name": "MiNiM",
    "url": "https://github.com/h3rald/minim",
    "method": "git",
    "tags": [
      "concatenative",
      "language",
      "shell"
    ],
    "description": "A tiny concatenative programming language and shell.",
    "license": "MIT",
    "web": "https://h3rald.com/minim"
  },
  {
    "name": "boneIO",
    "url": "https://github.com/xyz32/boneIO",
    "method": "git",
    "tags": [
      "library",
      "GPIO",
      "BeagleBone"
    ],
    "description": "A low level GPIO library for the BeagleBone board family",
    "license": "MIT",
    "web": "https://github.com/xyz32/boneIO"
  },
  {
    "name": "ui",
    "url": "https://github.com/nim-lang/ui",
    "method": "git",
    "tags": [
      "library",
      "GUI",
      "libui",
      "toolkit"
    ],
    "description": "A wrapper for libui",
    "license": "MIT",
    "web": "https://github.com/nim-lang/ui"
  },
  {
    "name": "mmgeoip",
    "url": "https://github.com/FedericoCeratto/nim-mmgeoip",
    "method": "git",
    "tags": [
      "geoip"
    ],
    "description": "MaxMind GeoIP library",
    "license": "LGPLv2.1",
    "web": "https://github.com/FedericoCeratto/nim-mmgeoip"
  },
  {
    "name": "libjwt",
    "url": "https://github.com/nimscale/nim-libjwt",
    "method": "git",
    "tags": [
      "jwt",
      "libjwt"
    ],
    "description": "Bindings for libjwt",
    "license": "LGPLv2.1",
    "web": "https://github.com/nimscale/nim-libjwt"
  },
  {
    "name": "forestdb",
    "url": "https://github.com/nimscale/forestdb",
    "method": "git",
    "tags": [
      "library",
      "bTree",
      "HB+-Trie",
      "db",
      "forestdb"
    ],
    "description": "ForestDB is fast key-value storage engine that is based on a Hierarchical B+-Tree based Trie, or HB+-Trie.",
    "license": "Apache License 2.0",
    "web": "https://github.com/nimscale/forestdb"
  },
  {
    "name": "nimbox",
    "url": "https://github.com/dom96/nimbox",
    "method": "git",
    "tags": [
      "library",
      "wrapper",
      "termbox",
      "command-line",
      "ui",
      "tui",
      "gui"
    ],
    "description": "A Rustbox-inspired termbox wrapper",
    "license": "MIT",
    "web": "https://github.com/dom96/nimbox"
  },
  {
    "name": "psutil",
    "url": "https://github.com/juancarlospaco/psutil-nim",
    "method": "git",
    "tags": [
      "psutil",
      "process",
      "network",
      "system",
      "disk",
      "cpu"
    ],
    "description": "psutil is a cross-platform library for retrieving information on running processes and system utilization (CPU, memory, disks, network). Since 2018 maintained by Juan Carlos because was abandoned.",
    "license": "BSD",
    "web": "https://github.com/johnscillieri/psutil-nim"
  },
  {
    "name": "gapbuffer",
    "url": "https://notabug.org/vktec/nim-gapbuffer.git",
    "method": "git",
    "tags": [
      "buffer",
      "seq",
      "sequence",
      "string",
      "gapbuffer"
    ],
    "description": "A simple gap buffer implementation",
    "license": "MIT",
    "web": "https://notabug.org/vktec/nim-gapbuffer"
  },
  {
    "name": "pudge",
    "url": "https://github.com/recoilme/pudge.git",
    "method": "git",
    "tags": [
      "wrapper",
      "database",
      "sophia"
    ],
    "description": "Pudge Db - it's modern key/value storage with memcached protocol support. Pudge Db implements a high-level cross-platform sockets interface to sophia db.",
    "license": "MIT",
    "web": "https://github.com/recoilme/pudge"
  },
  {
    "name": "etcd_client",
    "url": "https://github.com/FedericoCeratto/nim-etcd-client",
    "method": "git",
    "tags": [
      "library",
      "etcd"
    ],
    "description": "etcd client library",
    "license": "LGPLv3",
    "web": "https://github.com/FedericoCeratto/nim-etcd-client"
  },
  {
    "name": "package_visible_types",
    "url": "https://github.com/zah/nim-package-visible-types",
    "method": "git",
    "tags": [
      "library",
      "packages",
      "visibility"
    ],
    "description": "A hacky helper lib for authoring Nim packages with package-level visiblity",
    "license": "MIT",
    "web": "https://github.com/zah/nim-package-visible-types"
  },
  {
    "name": "ranges",
    "url": "https://github.com/status-im/nim-ranges",
    "method": "git",
    "tags": [
      "library",
      "ranges"
    ],
    "description": "Exploration of various implementations of memory range types",
    "license": "Apache License 2.0",
    "web": "https://github.com/status-im/nim-ranges"
  },
  {
    "name": "json_rpc",
    "url": "https://github.com/status-im/nim-json-rpc",
    "method": "git",
    "tags": [
      "library",
      "json-rpc",
      "server",
      "client",
      "rpc",
      "json"
    ],
    "description": "Nim library for implementing JSON-RPC clients and servers",
    "license": "Apache License 2.0",
    "web": "https://github.com/status-im/nim-json-rpc"
  },
  {
    "name": "chronos",
    "url": "https://github.com/status-im/nim-chronos",
    "method": "git",
    "tags": [
      "library",
      "networking",
      "async",
      "asynchronous",
      "eventloop",
      "timers",
      "sendfile",
      "tcp",
      "udp"
    ],
    "description": "An efficient library for asynchronous programming",
    "license": "Apache License 2.0",
    "web": "https://github.com/status-im/nim-chronos"
  },
  {
    "name": "asyncdispatch2",
    "alias": "chronos"
  },
  {
    "name": "serialization",
    "url": "https://github.com/status-im/nim-serialization",
    "method": "git",
    "tags": [
      "library",
      "serialization"
    ],
    "description": "A modern and extensible serialization framework for Nim",
    "license": "Apache License 2.0",
    "web": "https://github.com/status-im/nim-serialization"
  },
  {
    "name": "json_serialization",
    "url": "https://github.com/status-im/nim-json-serialization",
    "method": "git",
    "tags": [
      "library",
      "json",
      "serialization"
    ],
    "description": "Flexible JSON serialization not relying on run-time type information",
    "license": "Apache License 2.0",
    "web": "https://github.com/status-im/nim-json-serialization"
  },
  {
    "name": "confutils",
    "url": "https://github.com/status-im/nim-confutils",
    "method": "git",
    "tags": [
      "library",
      "configuration"
    ],
    "description": "Simplified handling of command line options and config files",
    "license": "Apache License 2.0",
    "web": "https://github.com/status-im/nim-confutils"
  },
  {
    "name": "std_shims",
    "url": "https://github.com/status-im/nim-std-shims",
    "method": "git",
    "tags": [
      "library",
      "backports",
      "shims"
    ],
    "description": "APIs available in the latests version of Nim, backported to older stable releases",
    "license": "Apache License 2.0",
    "web": "https://github.com/status-im/nim-std-shims"
  },
  {
    "name": "stew",
    "url": "https://github.com/status-im/nim-stew",
    "method": "git",
    "tags": [
      "library",
      "backports",
      "shims",
      "ranges",
      "bitwise",
      "bitops",
      "endianness",
      "bytes",
      "blobs",
      "pointer-arithmetic"
    ],
    "description": "stew is collection of utilities, std library extensions and budding libraries that are frequently used at Status, but are too small to deserve their own git repository.",
    "license": "Apache License 2.0",
    "web": "https://github.com/status-im/nim-stew"
  },
  {
    "name": "faststreams",
    "url": "https://github.com/status-im/nim-faststreams",
    "method": "git",
    "tags": [
      "library",
      "I/O",
      "memory-mapping",
      "streams"
    ],
    "description": "Nearly zero-overhead input/output streams for Nim",
    "license": "Apache License 2.0",
    "web": "https://github.com/status-im/nim-faststreams"
  },
  {
    "name": "bncurve",
    "url": "https://github.com/status-im/nim-bncurve",
    "method": "git",
    "tags": [
      "library",
      "cryptography",
      "barreto-naehrig",
      "eliptic-curves",
      "pairing"
    ],
    "description": "Nim Barreto-Naehrig pairing-friendly elliptic curve implementation",
    "license": "Apache License 2.0",
    "web": "https://github.com/status-im/nim-bncurve"
  },
  {
    "name": "eth",
    "url": "https://github.com/status-im/nim-eth",
    "method": "git",
    "tags": [
      "library",
      "ethereum",
      "p2p",
      "devp2p",
      "rplx",
      "networking",
      "whisper",
      "swarm",
      "rlp",
      "cryptography",
      "trie",
      "patricia-trie",
      "keyfile",
      "wallet",
      "bloom",
      "bloom-filter"
    ],
    "description": "A collection of Ethereum related libraries",
    "license": "Apache License 2.0",
    "web": "https://github.com/status-im/nim-eth"
  },
  {
    "name": "metrics",
    "url": "https://github.com/status-im/nim-metrics",
    "method": "git",
    "tags": [
      "library",
      "metrics",
      "prometheus",
      "statsd"
    ],
    "description": "Nim metrics client library supporting the Prometheus monitoring toolkit",
    "license": "Apache License 2.0",
    "web": "https://github.com/status-im/nim-metrics"
  },
  {
    "name": "blscurve",
    "url": "https://github.com/status-im/nim-blscurve",
    "method": "git",
    "tags": [
      "library",
      "cryptography",
      "bls",
      "aggregated-signatures"
    ],
    "description": "Nim implementation of  Barreto-Lynn-Scott (BLS) curve BLS12-381.",
    "license": "Apache License 2.0",
    "web": "https://github.com/status-im/nim-blscurve"
  },
  {
    "name": "libp2p",
    "url": "https://github.com/status-im/nim-libp2p",
    "method": "git",
    "tags": [
      "library",
      "networking",
      "libp2p",
      "ipfs",
      "ethereum"
    ],
    "description": "libp2p implementation in Nim",
    "license": "Apache License 2.0",
    "web": "https://github.com/status-im/nim-libp2p"
  },
  {
    "name": "rlp",
    "url": "https://github.com/status-im/nim-rlp",
    "method": "git",
    "tags": [
      "deprecated"
    ],
    "description": "Deprecated RLP serialization library for Nim (now part of the 'eth' module)",
    "license": "Apache License 2.0",
    "web": "https://github.com/status-im/nim-rlp"
  },
  {
    "name": "eth_keys",
    "url": "https://github.com/status-im/nim-eth-keys",
    "method": "git",
    "tags": [
      "deprecated"
    ],
    "description": "A deprecated reimplementation in pure Nim of eth-keys, the common API for Ethereum key operations (now part of the 'eth' package).",
    "license": "Apache License 2.0",
    "web": "https://github.com/status-im/nim-eth-keys"
  },
  {
    "name": "eth_common",
    "url": "https://github.com/status-im/nim-eth-common",
    "method": "git",
    "tags": [
      "library",
      "ethereum"
    ],
    "description": "Definitions of various data structures used in the Ethereum eco-system",
    "license": "Apache License 2.0",
    "web": "https://github.com/status-im/nim-eth-common"
  },
  {
    "name": "ethash",
    "url": "https://github.com/status-im/nim-ethash",
    "method": "git",
    "tags": [
      "library",
      "ethereum",
      "ethash",
      "cryptography",
      "proof-of-work"
    ],
    "description": "A Nim implementation of Ethash, the ethereum proof-of-work hashing function",
    "license": "Apache License 2.0",
    "web": "https://github.com/status-im/nim-ethash"
  },
  {
    "name": "eth_bloom",
    "url": "https://github.com/status-im/nim-eth-bloom",
    "method": "git",
    "tags": [
      "deprecated"
    ],
    "description": "Ethereum bloom filter (deprecated, now part of the 'eth' package)",
    "license": "Apache License 2.0",
    "web": "https://github.com/status-im/nim-eth-bloom"
  },
  {
    "name": "evmjit",
    "alias": "evmc"
  },
  {
    "name": "evmc",
    "url": "https://github.com/status-im/nim-evmc",
    "method": "git",
    "tags": [
      "library",
      "ethereum",
      "evm",
      "jit",
      "wrapper"
    ],
    "description": "A wrapper for the The Ethereum EVMC library",
    "license": "Apache License 2.0",
    "web": "https://github.com/status-im/nim-evmc"
  },
  {
    "name": "keccak_tiny",
    "url": "https://github.com/status-im/nim-keccak-tiny",
    "method": "git",
    "tags": [
      "library",
      "sha3",
      "keccak",
      "cryptography"
    ],
    "description": "A wrapper for the keccak-tiny C library",
    "license": "Apache License 2.0",
    "web": "https://github.com/status-im/nim-keccak-tiny"
  },
  {
    "name": "httputils",
    "url": "https://github.com/status-im/nim-http-utils",
    "method": "git",
    "tags": [
      "http",
      "parsers",
      "protocols"
    ],
    "description": "Common utilities for implementing HTTP servers",
    "license": "Apache License 2.0",
    "web": "https://github.com/status-im/nim-http-utils"
  },
  {
    "name": "rocksdb",
    "url": "https://github.com/status-im/nim-rocksdb",
    "method": "git",
    "tags": [
      "library",
      "wrapper",
      "database"
    ],
    "description": "A wrapper for Facebook's RocksDB, an embeddable, persistent key-value store for fast storage",
    "license": "Apache 2.0 or GPLv2",
    "web": "https://github.com/status-im/nim-rocksdb"
  },
  {
    "name": "secp256k1",
    "url": "https://github.com/status-im/nim-secp256k1",
    "method": "git",
    "tags": [
      "library",
      "cryptography",
      "secp256k1"
    ],
    "description": "A wrapper for the libsecp256k1 C library",
    "license": "Apache License 2.0",
    "web": "https://github.com/status-im/nim-secp256k1"
  },
  {
    "name": "eth_trie",
    "url": "https://github.com/status-im/nim-eth-trie",
    "method": "git",
    "tags": [
      "deprecated"
    ],
    "description": "Merkle Patricia Tries as specified by Ethereum (deprecated, now part of the 'eth' package)",
    "license": "Apache License 2.0",
    "web": "https://github.com/status-im/nim-eth-trie"
  },
  {
    "name": "eth_p2p",
    "url": "https://github.com/status-im/nim-eth-p2p",
    "method": "git",
    "tags": [
      "deprecated",
      "library",
      "ethereum",
      "p2p",
      "devp2p",
      "rplx",
      "networking",
      "whisper",
      "swarm"
    ],
    "description": "Deprecated implementation of the Ethereum suite of P2P protocols (now part of the 'eth' package)",
    "license": "Apache License 2.0",
    "web": "https://github.com/status-im/nim-eth-p2p"
  },
  {
    "name": "eth_keyfile",
    "url": "https://github.com/status-im/nim-eth-keyfile",
    "method": "git",
    "tags": [
      "deprecated"
    ],
    "description": "A deprecated library for handling Ethereum private keys and wallets (now part of the 'eth' package)",
    "license": "Apache License 2.0",
    "web": "https://github.com/status-im/nim-eth-keyfile"
  },
  {
    "name": "byteutils",
    "url": "https://github.com/status-im/nim-byteutils",
    "method": "git",
    "tags": [
      "library",
      "blobs",
      "hex-dump"
    ],
    "description": "Useful utilities for manipulating and visualizing byte blobs",
    "license": "Apache License 2.0",
    "web": "https://github.com/status-im/nim-byteutils"
  },
  {
    "name": "ttmath",
    "url": "https://github.com/status-im/nim-ttmath",
    "method": "git",
    "tags": [
      "library",
      "math",
      "numbers"
    ],
    "description": "A Nim wrapper for ttmath: big numbers with fixed size",
    "license": "Apache License 2.0",
    "web": "https://github.com/status-im/nim-ttmath"
  },
  {
    "name": "nimbus",
    "url": "https://github.com/status-im/nimbus",
    "method": "git",
    "tags": [
      "ethereum"
    ],
    "description": "An Ethereum 2.0 Sharding Client for Resource-Restricted Devices",
    "license": "Apache License 2.0",
    "web": "https://github.com/status-im/nimbus"
  },
  {
    "name": "stint",
    "url": "https://github.com/status-im/nim-stint",
    "method": "git",
    "tags": [
      "library",
      "math",
      "numbers"
    ],
    "description": "Stack-based arbitrary-precision integers - Fast and portable with natural syntax for resource-restricted devices",
    "license": "Apache License 2.0",
    "web": "https://github.com/status-im/nim-stint"
  },
  {
    "name": "daemon",
    "url": "https://github.com/status-im/nim-daemon",
    "method": "git",
    "tags": [
      "servers",
      "daemonization"
    ],
    "description": "Cross-platform process daemonization library",
    "license": "Apache License 2.0",
    "web": "https://github.com/status-im/nim-daemon"
  },
  {
    "name": "chronicles",
    "url": "https://github.com/status-im/nim-chronicles",
    "method": "git",
    "tags": [
      "logging",
      "json"
    ],
    "description": "A crafty implementation of structured logging for Nim",
    "license": "Apache License 2.0",
    "web": "https://github.com/status-im/nim-chronicles"
  },
  {
    "name": "stb_image",
    "url": "https://gitlab.com/define-private-public/stb_image-Nim.git",
    "method": "git",
    "tags": [
      "stb",
      "image",
      "graphics",
      "io",
      "wrapper"
    ],
    "description": "A wrapper for stb_image and stb_image_write.",
    "license": "Unlicense",
    "web": "https://gitlab.com/define-private-public/stb_image-Nim"
  },
  {
    "name": "mutableseqs",
    "url": "https://github.com/iourinski/mutableseqs",
    "method": "git",
    "tags": [
      "sequences",
      "mapreduce"
    ],
    "description": "utilities for transforming sequences",
    "license": "MIT",
    "web": "https://github.com/iourinski/mutableseqs"
  },
  {
    "name": "stor",
    "url": "https://github.com/nimscale/stor",
    "method": "git",
    "tags": [
      "storage",
      "io"
    ],
    "description": "Efficient object storage system",
    "license": "MIT",
    "web": "https://github.com/nimscale/stor"
  },
  {
    "name": "linuxfb",
    "url": "https://github.com/luked99/linuxfb.nim",
    "method": "git",
    "tags": [
      "wrapper",
      "graphics",
      "linux"
    ],
    "description": "Wrapper around the Linux framebuffer driver ioctl API",
    "license": "MIT",
    "web": "https://github.com/luked99/linuxfb.nim"
  },
  {
    "name": "nimactors",
    "url": "https://github.com/vegansk/nimactors",
    "method": "git",
    "tags": [
      "actors",
      "library"
    ],
    "description": "Actors library for Nim inspired by akka-actors",
    "license": "MIT",
    "web": "https://github.com/vegansk/nimactors"
  },
  {
    "name": "porter",
    "url": "https://github.com/iourinski/porter",
    "method": "git",
    "tags": [
      "stemmer",
      "multilanguage",
      "snowball"
    ],
    "description": "Simple extensible implementation of Porter stemmer algorithm",
    "license": "MIT",
    "web": "https://github.com/iourinski/porter"
  },
  {
    "name": "kiwi",
    "url": "https://github.com/yglukhov/kiwi",
    "method": "git",
    "tags": [
      "cassowary",
      "constraint",
      "solving"
    ],
    "description": "Cassowary constraint solving",
    "license": "MIT",
    "web": "https://github.com/yglukhov/kiwi"
  },
  {
    "name": "ArrayFireNim",
    "url": "https://github.com/bitstormGER/ArrayFire-Nim",
    "method": "git",
    "tags": [
      "array",
      "linear",
      "algebra",
      "scientific",
      "computing"
    ],
    "description": "A nim wrapper for ArrayFire",
    "license": "BSD",
    "web": "https://github.com/bitstormGER/ArrayFire-Nim"
  },
  {
    "name": "statsd_client",
    "url": "https://github.com/FedericoCeratto/nim-statsd-client",
    "method": "git",
    "tags": [
      "library",
      "statsd",
      "client",
      "statistics",
      "metrics"
    ],
    "description": "A simple, stateless StatsD client library",
    "license": "LGPLv3",
    "web": "https://github.com/FedericoCeratto/nim-statsd-client"
  },
  {
    "name": "html5_canvas",
    "url": "https://gitlab.com/define-private-public/HTML5-Canvas-Nim",
    "method": "git",
    "tags": [
      "html5",
      "canvas",
      "drawing",
      "graphics",
      "rendering",
      "browser",
      "javascript"
    ],
    "description": "HTML5 Canvas and drawing for the JavaScript backend.",
    "license": "MIT",
    "web": "https://gitlab.com/define-private-public/HTML5-Canvas-Nim"
  },
  {
    "name": "alea",
    "url": "https://github.com/unicredit/alea",
    "method": "git",
    "tags": [
      "random variables",
      "distributions",
      "probability",
      "gaussian",
      "sampling"
    ],
    "description": "Define and compose random variables",
    "license": "Apache License 2.0",
    "web": "https://github.com/unicredit/alea"
  },
  {
    "name": "winim",
    "url": "https://github.com/khchen/winim",
    "method": "git",
    "tags": [
      "library",
      "windows",
      "api",
      "com"
    ],
    "description": "Nim's Windows API and COM Library",
    "license": "MIT",
    "web": "https://github.com/khchen/winim"
  },
  {
    "name": "ed25519",
    "url": "https://github.com/niv/ed25519.nim",
    "method": "git",
    "tags": [
      "ed25519",
      "cryptography",
      "crypto",
      "publickey",
      "privatekey",
      "signing",
      "keyexchange",
      "native"
    ],
    "description": "ed25519 key crypto bindings",
    "license": "MIT",
    "web": "https://github.com/niv/ed25519.nim"
  },
  {
    "name": "libevdev",
    "url": "https://github.com/luked99/libevdev.nim",
    "method": "git",
    "tags": [
      "wrapper",
      "os",
      "linux"
    ],
    "description": "Wrapper for libevdev, Linux input device processing library",
    "license": "MIT",
    "web": "https://github.com/luked99/libevdev.nim"
  },
  {
    "name": "nesm",
    "url": "https://gitlab.com/xomachine/NESM.git",
    "method": "git",
    "tags": [
      "metaprogramming",
      "parser",
      "pure",
      "serialization"
    ],
    "description": "A macro for generating [de]serializers for given objects",
    "license": "MIT",
    "web": "https://xomachine.gitlab.io/NESM/"
  },
  {
    "name": "sdnotify",
    "url": "https://github.com/FedericoCeratto/nim-sdnotify",
    "method": "git",
    "tags": [
      "os",
      "linux",
      "systemd",
      "sdnotify"
    ],
    "description": "Systemd service notification helper",
    "license": "MIT",
    "web": "https://github.com/FedericoCeratto/nim-sdnotify"
  },
  {
    "name": "cmd",
    "url": "https://github.com/samdmarshall/cmd.nim",
    "method": "git",
    "tags": [
      "cmd",
      "command-line",
      "prompt",
      "interactive"
    ],
    "description": "interactive command prompt",
    "license": "BSD 3-Clause",
    "web": "https://github.com/samdmarshall/cmd.nim"
  },
  {
    "name": "csvtable",
    "url": "https://github.com/apahl/csvtable",
    "method": "git",
    "tags": [
      "csv",
      "table"
    ],
    "description": "tools for handling CSV files (comma or tab-separated) with an API similar to Python's CSVDictReader and -Writer.",
    "license": "MIT",
    "web": "https://github.com/apahl/csvtable"
  },
  {
    "name": "plotly",
    "url": "https://github.com/brentp/nim-plotly",
    "method": "git",
    "tags": [
      "plot",
      "graphing",
      "chart",
      "data"
    ],
    "description": "Nim interface to plotly",
    "license": "MIT",
    "web": "https://github.com/brentp/nim-plotly"
  },
  {
    "name": "gnuplot",
    "url": "https://github.com/dvolk/gnuplot.nim",
    "method": "git",
    "tags": [
      "plot",
      "graphing",
      "data"
    ],
    "description": "Nim interface to gnuplot",
    "license": "MIT",
    "web": "https://github.com/dvolk/gnuplot.nim"
  },
  {
    "name": "ustring",
    "url": "https://github.com/rokups/nim-ustring",
    "method": "git",
    "tags": [
      "string",
      "text",
      "unicode",
      "uft8",
      "utf-8"
    ],
    "description": "utf-8 string",
    "license": "MIT",
    "web": "https://github.com/rokups/nim-ustring"
  },
  {
    "name": "imap",
    "url": "https://git.sr.ht/~ehmry/nim_imap",
    "method": "git",
    "tags": [
      "imap",
      "email"
    ],
    "description": "IMAP client library",
    "license": "GPL2",
    "web": "https://git.sr.ht/~ehmry/nim_imap"
  },
  {
    "name": "isa",
    "url": "https://github.com/nimscale/isa",
    "method": "git",
    "tags": [
      "erasure",
      "hash",
      "crypto",
      "compression"
    ],
    "description": "Binding for Intel Storage Acceleration library",
    "license": "Apache License 2.0",
    "web": "https://github.com/nimscale/isa"
  },
  {
    "name": "untar",
    "url": "https://github.com/dom96/untar",
    "method": "git",
    "tags": [
      "library",
      "tar",
      "gz",
      "compression",
      "archive",
      "decompression"
    ],
    "description": "Library for decompressing tar.gz files.",
    "license": "MIT",
    "web": "https://github.com/dom96/untar"
  },
  {
    "name": "nimcx",
    "url": "https://github.com/qqtop/nimcx",
    "method": "git",
    "tags": [
      "library",
      "linux"
    ],
    "description": "Color and utilities library for linux terminal.",
    "license": "MIT",
    "web": "https://github.com/qqtop/nimcx"
  },
  {
    "name": "dpdk",
    "url": "https://github.com/nimscale/dpdk",
    "method": "git",
    "tags": [
      "library",
      "dpdk",
      "packet",
      "processing"
    ],
    "description": "Library for fast packet processing",
    "license": "Apache License 2.0",
    "web": "http://dpdk.org/"
  },
  {
    "name": "libserialport",
    "alias": "serial"
  },
  {
    "name": "serial",
    "url": "https://github.com/euantorano/serial.nim",
    "method": "git",
    "tags": [
      "serial",
      "rs232",
      "io",
      "serialport"
    ],
    "description": "A library to operate serial ports using pure Nim.",
    "license": "BSD3",
    "web": "https://github.com/euantorano/serial.nim"
  },
  {
    "name": "spdk",
    "url": "https://github.com/nimscale/spdk.git",
    "method": "git",
    "tags": [
      "library",
      "SSD",
      "NVME",
      "io",
      "storage"
    ],
    "description": "The Storage Performance Development Kit(SPDK) provides a set of tools and libraries for writing high performance, scalable, user-mode storage applications.",
    "license": "MIT",
    "web": "https://github.com/nimscale/spdk.git"
  },
  {
    "name": "NimData",
    "url": "https://github.com/bluenote10/NimData",
    "method": "git",
    "tags": [
      "library",
      "dataframe"
    ],
    "description": "DataFrame API enabling fast out-of-core data analytics",
    "license": "MIT",
    "web": "https://github.com/bluenote10/NimData"
  },
  {
    "name": "testrunner",
    "url": "https://github.com/FedericoCeratto/nim-testrunner",
    "method": "git",
    "tags": [
      "test",
      "tests",
      "unittest",
      "utility",
      "tdd"
    ],
    "description": "Test runner with file monitoring and desktop notification capabilities",
    "license": "GPLv3",
    "web": "https://github.com/FedericoCeratto/nim-testrunner"
  },
  {
    "name": "reactorfuse",
    "url": "https://github.com/zielmicha/reactorfuse",
    "method": "git",
    "tags": [
      "filesystem",
      "fuse"
    ],
    "description": "Filesystem in userspace (FUSE) for Nim (for reactor.nim library)",
    "license": "MIT",
    "web": "https://github.com/zielmicha/reactorfuse"
  },
  {
    "name": "nimr",
    "url": "https://github.com/Jeff-Ciesielski/nimr",
    "method": "git",
    "tags": [
      "script",
      "utils"
    ],
    "description": "Helper to run nim code like a script",
    "license": "MIT",
    "web": "https://github.com/Jeff-Ciesielski/nimr"
  },
  {
    "name": "neverwinter",
    "url": "https://github.com/niv/neverwinter.nim",
    "method": "git",
    "tags": [
      "nwn",
      "neverwinternights",
      "neverwinter",
      "game",
      "bioware",
      "fileformats",
      "reader",
      "writer"
    ],
    "description": "Neverwinter Nights 1 data accessor library",
    "license": "MIT",
    "web": "https://github.com/niv/neverwinter.nim"
  },
  {
    "name": "snail",
    "url": "https://github.com/stisa/snail",
    "method": "git",
    "tags": [
      "js",
      "matrix",
      "linear algebra"
    ],
    "description": "Simple linear algebra for nim. Js too.",
    "license": "MIT",
    "web": "http://stisa.space/snail/"
  },
  {
    "name": "jswebsockets",
    "url": "https://github.com/stisa/jswebsockets",
    "method": "git",
    "tags": [
      "js",
      "javascripts",
      "ws",
      "websockets"
    ],
    "description": "Websockets wrapper for nim js backend.",
    "license": "MIT",
    "web": "http://stisa.space/jswebsockets/"
  },
  {
    "name": "morelogging",
    "url": "https://github.com/FedericoCeratto/nim-morelogging",
    "method": "git",
    "tags": [
      "log",
      "logging",
      "library",
      "systemd",
      "journald"
    ],
    "description": "Logging library with support for async IO, multithreading, Journald.",
    "license": "LGPLv3",
    "web": "https://github.com/FedericoCeratto/nim-morelogging"
  },
  {
    "name": "ajax",
    "url": "https://github.com/stisa/ajax",
    "method": "git",
    "tags": [
      "js",
      "javascripts",
      "ajax",
      "xmlhttprequest"
    ],
    "description": "AJAX wrapper for nim js backend.",
    "license": "MIT",
    "web": "http://stisa.space/ajax/"
  },
  {
    "name": "recaptcha",
    "url": "https://github.com/euantorano/recaptcha.nim",
    "method": "git",
    "tags": [
      "recaptcha",
      "captcha"
    ],
    "description": "reCAPTCHA support for Nim, supporting rendering a capctcha and verifying a user's response.",
    "license": "BSD3",
    "web": "https://github.com/euantorano/recaptcha.nim"
  },
  {
    "name": "influx",
    "url": "https://github.com/samdmarshall/influx.nim",
    "method": "git",
    "tags": [
      "influx",
      "influxdb"
    ],
    "description": "wrapper for communicating with InfluxDB over the REST interface",
    "license": "BSD 3-Clause",
    "web": "https://github.com/samdmarshall/influx.nim"
  },
  {
    "name": "gamelight",
    "url": "https://github.com/dom96/gamelight",
    "method": "git",
    "tags": [
      "js",
      "library",
      "graphics",
      "collision",
      "2d"
    ],
    "description": "A set of simple modules for writing a JavaScript 2D game.",
    "license": "MIT",
    "web": "https://github.com/dom96/gamelight"
  },
  {
    "name": "storage",
    "url": "https://bitbucket.org/moigagoo/storage/",
    "method": "hg",
    "tags": [
      "JavaScript",
      "Storage",
      "localStorage",
      "sessionStorage"
    ],
    "description": "Storage, localStorage, and sessionStorage bindigs for Nim's JavaScript backend.",
    "license": "MIT",
    "web": "https://bitbucket.org/moigagoo/storage/"
  },
  {
    "name": "fontconfig",
    "url": "https://github.com/Parashurama/fontconfig",
    "method": "git",
    "tags": [
      "fontconfig",
      "font"
    ],
    "description": "Low level wrapper for the fontconfig library.",
    "license": "Fontconfig",
    "web": "https://github.com/Parashurama/fontconfig"
  },
  {
    "name": "sysrandom",
    "url": "https://github.com/euantorano/sysrandom.nim",
    "method": "git",
    "tags": [
      "random",
      "RNG",
      "PRNG"
    ],
    "description": "A simple library to generate random data, using the system's PRNG.",
    "license": "BSD3",
    "web": "https://github.com/euantorano/sysrandom.nim"
  },
  {
    "name": "colorize",
    "url": "https://github.com/molnarmark/colorize",
    "method": "git",
    "tags": [
      "color",
      "colors",
      "colorize"
    ],
    "description": "A simple and lightweight terminal coloring library.",
    "license": "MIT",
    "web": "https://github.com/molnarmark/colorize"
  },
  {
    "name": "cello",
    "url": "https://github.com/unicredit/cello",
    "method": "git",
    "tags": [
      "string",
      "succinct-data-structure",
      "rank",
      "select",
      "Burrows-Wheeler",
      "FM-index",
      "wavelet-tree"
    ],
    "description": "String algorithms with succinct data structures",
    "license": "Apache2",
    "web": "https://unicredit.github.io/cello/"
  },
  {
    "name": "notmuch",
    "url": "https://github.com/samdmarshall/notmuch.nim",
    "method": "git",
    "tags": [
      "notmuch",
      "wrapper",
      "email",
      "tagging"
    ],
    "description": "wrapper for the notmuch mail library",
    "license": "BSD 3-Clause",
    "web": "https://github.com/samdmarshall/notmuch.nim"
  },
  {
    "name": "pluginmanager",
    "url": "https://github.com/samdmarshall/plugin-manager",
    "method": "git",
    "tags": [
      "plugin",
      "dylib",
      "manager"
    ],
    "description": "Simple plugin implementation",
    "license": "BSD 3-Clause",
    "web": "https://github.com/samdmarshall/plugin-manager"
  },
  {
    "name": "node",
    "url": "https://github.com/tulayang/nimnode",
    "method": "git",
    "tags": [
      "async",
      "io",
      "socket",
      "net",
      "tcp",
      "http",
      "libuv"
    ],
    "description": "Library for async programming and communication. This Library uses a future/promise, non-blocking I/O model based on libuv.",
    "license": "MIT",
    "web": "http://tulayang.github.io/node/"
  },
  {
    "name": "tempdir",
    "url": "https://github.com/euantorano/tempdir.nim",
    "method": "git",
    "tags": [
      "temp",
      "io",
      "tmp"
    ],
    "description": "A Nim library to create and manage temporary directories.",
    "license": "BSD3",
    "web": "https://github.com/euantorano/tempdir.nim"
  },
  {
    "name": "mathexpr",
    "url": "https://github.com/Yardanico/nim-mathexpr",
    "method": "git",
    "tags": [
      "math",
      "mathparser",
      "tinyexpr"
    ],
    "description": "MathExpr - pure-Nim mathematical expression evaluator library",
    "license": "MIT",
    "web": "https://github.com/Yardanico/nim-mathexpr"
  },
  {
    "name": "frag",
    "url": "https://github.com/fragworks/frag",
    "method": "git",
    "tags": [
      "game",
      "game-dev",
      "2d",
      "3d"
    ],
    "description": "A 2D|3D game engine",
    "license": "MIT",
    "web": "https://github.com/fragworks/frag"
  },
  {
    "name": "freetype",
    "url": "https://github.com/jangko/freetype",
    "method": "git",
    "tags": [
      "font",
      "renderint",
      "library"
    ],
    "description": "wrapper for FreeType2 library",
    "license": "MIT",
    "web": "https://github.com/jangko/freetype"
  },
  {
    "name": "polyBool",
    "url": "https://github.com/jangko/polyBool",
    "method": "git",
    "tags": [
      "polygon",
      "clipper",
      "library"
    ],
    "description": "Polygon Clipper Library (Martinez Algorithm)",
    "license": "MIT",
    "web": "https://github.com/jangko/polyBool"
  },
  {
    "name": "nimAGG",
    "url": "https://github.com/jangko/nimAGG",
    "method": "git",
    "tags": [
      "renderer",
      "rasterizer",
      "library",
      "2D",
      "graphics"
    ],
    "description": "Hi Fidelity Rendering Engine",
    "license": "MIT",
    "web": "https://github.com/jangko/nimAGG"
  },
  {
    "name": "primme",
    "url": "https://github.com/jxy/primme",
    "method": "git",
    "tags": [
      "library",
      "eigenvalues",
      "high-performance",
      "singular-value-decomposition"
    ],
    "description": "Nim interface for PRIMME: PReconditioned Iterative MultiMethod Eigensolver",
    "license": "MIT",
    "web": "https://github.com/jxy/primme"
  },
  {
    "name": "sitmo",
    "url": "https://github.com/jxy/sitmo",
    "method": "git",
    "tags": [
      "RNG",
      "Sitmo",
      "high-performance",
      "random"
    ],
    "description": "Sitmo parallel random number generator in Nim",
    "license": "MIT",
    "web": "https://github.com/jxy/sitmo"
  },
  {
    "name": "webaudio",
    "url": "https://github.com/ftsf/nim-webaudio",
    "method": "git",
    "tags": [
      "javascript",
      "js",
      "web",
      "audio",
      "sound",
      "music"
    ],
    "description": "API for Web Audio (JS)",
    "license": "MIT",
    "web": "https://github.com/ftsf/nim-webaudio"
  },
  {
    "name": "nimcuda",
    "url": "https://github.com/unicredit/nimcuda",
    "method": "git",
    "tags": [
      "CUDA",
      "GPU"
    ],
    "description": "CUDA bindings",
    "license": "Apache2",
    "web": "https://github.com/unicredit/nimcuda"
  },
  {
    "name": "gifwriter",
    "url": "https://github.com/rxi/gifwriter",
    "method": "git",
    "tags": [
      "gif",
      "image",
      "library"
    ],
    "description": "Animated GIF writing library based on jo_gif",
    "license": "MIT",
    "web": "https://github.com/rxi/gifwriter"
  },
  {
    "name": "libplist",
    "url": "https://github.com/samdmarshall/libplist.nim",
    "method": "git",
    "tags": [
      "libplist",
      "property",
      "list",
      "property-list",
      "parsing",
      "binary",
      "xml",
      "format"
    ],
    "description": "wrapper around libplist https://github.com/libimobiledevice/libplist",
    "license": "MIT",
    "web": "https://github.com/samdmarshall/libplist.nim"
  },
  {
    "name": "getch",
    "url": "https://github.com/6A/getch",
    "method": "git",
    "tags": [
      "getch",
      "char"
    ],
    "description": "getch() for Windows and Unix",
    "license": "MIT",
    "web": "https://github.com/6A/getch"
  },
  {
    "name": "gifenc",
    "url": "https://github.com/ftsf/gifenc",
    "method": "git",
    "tags": [
      "gif",
      "encoder"
    ],
    "description": "Gif Encoder",
    "license": "Public Domain",
    "web": "https://github.com/ftsf/gifenc"
  },
  {
    "name": "nimlapack",
    "url": "https://github.com/unicredit/nimlapack",
    "method": "git",
    "tags": [
      "LAPACK",
      "linear-algebra"
    ],
    "description": "LAPACK bindings",
    "license": "Apache2",
    "web": "https://github.com/unicredit/nimlapack"
  },
  {
    "name": "jack",
    "url": "https://github.com/Skrylar/nim-jack",
    "method": "git",
    "tags": [
      "jack",
      "audio",
      "binding",
      "wrapper"
    ],
    "description": "Shiny bindings to the JACK Audio Connection Kit.",
    "license": "MIT",
    "web": "https://github.com/Skrylar/nim-jack"
  },
  {
    "name": "serializetools",
    "url": "https://github.com/JeffersonLab/serializetools",
    "method": "git",
    "tags": [
      "serialization",
      "xml"
    ],
    "description": "Support for serialization of objects",
    "license": "MIT",
    "web": "https://github.com/JeffersonLab/serializetools"
  },
  {
    "name": "neo",
    "url": "https://github.com/unicredit/neo",
    "method": "git",
    "tags": [
      "vector",
      "matrix",
      "linear-algebra",
      "BLAS",
      "LAPACK",
      "CUDA"
    ],
    "description": "Linear algebra for Nim",
    "license": "Apache License 2.0",
    "web": "https://unicredit.github.io/neo/"
  },
  {
    "name": "httpkit",
    "url": "https://github.com/tulayang/httpkit",
    "method": "git",
    "tags": [
      "http",
      "request",
      "response",
      "stream",
      "bigfile",
      "async"
    ],
    "description": "An efficient HTTP tool suite written in pure nim. Help you to write HTTP services or clients via TCP, UDP, or even Unix Domain socket, etc.",
    "license": "MIT",
    "web": "https://github.com/tulayang/httpkit"
  },
  {
    "name": "ulid",
    "url": "https://github.com/adelq/ulid",
    "method": "git",
    "tags": [
      "library",
      "id",
      "ulid",
      "uuid",
      "guid"
    ],
    "description": "Universally Unique Lexicographically Sortable Identifier",
    "license": "MIT",
    "web": "https://github.com/adelq/ulid"
  },
  {
    "name": "osureplay",
    "url": "https://github.com/Yardanico/nim-osureplay",
    "method": "git",
    "tags": [
      "library",
      "osu!",
      "parser",
      "osugame",
      "replay"
    ],
    "description": "osu! replay parser",
    "license": "MIT",
    "web": "https://github.com/Yardanico/nim-osureplay"
  },
  {
    "name": "tiger",
    "url": "https://git.sr.ht/~ehmry/nim_tiger",
    "method": "git",
    "tags": [
      "hash"
    ],
    "description": "Tiger hash function",
    "license": "MIT",
    "web": "https://git.sr.ht/~ehmry/nim_tiger"
  },
  {
    "name": "pipe",
    "url": "https://github.com/5paceToast/pipe",
    "method": "git",
    "tags": [
      "pipe",
      "macro",
      "operator",
      "functional"
    ],
    "description": "Pipe operator for nim.",
    "license": "MIT",
    "web": "https://github.com/5paceToast/pipe"
  },
  {
    "name": "flatdb",
    "url": "https://github.com/enthus1ast/flatdb",
    "method": "git",
    "tags": [
      "database",
      "json",
      "pure"
    ],
    "description": "small/tiny, flatfile, jsonl based, inprogress database for nim",
    "license": "MIT",
    "web": "https://github.com/enthus1ast/flatdb"
  },
  {
    "name": "nwt",
    "url": "https://github.com/enthus1ast/nimWebTemplates",
    "method": "git",
    "tags": [
      "template",
      "html",
      "pure",
      "jinja"
    ],
    "description": "experiment to build a jinja like template parser",
    "license": "MIT",
    "web": "https://github.com/enthus1ast/nimWebTemplates"
  },
  {
    "name": "cmixer",
    "url": "https://github.com/rxi/cmixer-nim",
    "method": "git",
    "tags": [
      "library",
      "audio",
      "mixer",
      "sound",
      "wav",
      "ogg"
    ],
    "description": "Lightweight audio mixer for games",
    "license": "MIT",
    "web": "https://github.com/rxi/cmixer-nim"
  },
  {
    "name": "cmixer_sdl2",
    "url": "https://github.com/rxi/cmixer_sdl2-nim",
    "method": "git",
    "tags": [
      "library",
      "audio",
      "mixer",
      "sound",
      "wav",
      "ogg"
    ],
    "description": "Lightweight audio mixer for SDL2",
    "license": "MIT",
    "web": "https://github.com/rxi/cmixer_sdl2-nim"
  },
  {
    "name": "chebyshev",
    "url": "https://github.com/jxy/chebyshev",
    "method": "git",
    "tags": [
      "math",
      "approximation",
      "numerical"
    ],
    "description": "Chebyshev approximation.",
    "license": "MIT",
    "web": "https://github.com/jxy/chebyshev"
  },
  {
    "name": "scram",
    "url": "https://github.com/rgv151/scram",
    "method": "git",
    "tags": [
      "scram",
      "sasl",
      "authentication",
      "salted",
      "challenge",
      "response"
    ],
    "description": "Salted Challenge Response Authentication Mechanism (SCRAM) ",
    "license": "MIT",
    "web": "https://github.com/rgv151/scram"
  },
  {
    "name": "blake2",
    "url": "https://github.com/narimiran/blake2",
    "method": "git",
    "tags": [
      "crypto",
      "cryptography",
      "hash",
      "security"
    ],
    "description": "blake2 - cryptographic hash function",
    "license": "CC0",
    "web": "https://github.com/narimiran/blake2"
  },
  {
    "name": "spinny",
    "url": "https://github.com/molnarmark/spinny",
    "method": "git",
    "tags": [
      "terminal",
      "spinner",
      "spinny",
      "load"
    ],
    "description": "Spinny is a tiny terminal spinner package for the Nim Programming Language.",
    "license": "MIT",
    "web": "https://github.com/molnarmark/spinny"
  },
  {
    "name": "nigui",
    "url": "https://github.com/trustable-code/NiGui",
    "method": "git",
    "tags": [
      "gui",
      "windows",
      "gtk"
    ],
    "description": "NiGui is a cross-platform, desktop GUI toolkit using native widgets.",
    "license": "MIT",
    "web": "https://github.com/trustable-code/NiGui"
  },
  {
    "name": "currying",
    "url": "https://github.com/t8m8/currying",
    "method": "git",
    "tags": [
      "library",
      "functional",
      "currying"
    ],
    "description": "Currying library for Nim",
    "license": "MIT",
    "web": "https://github.com/t8m8/currying"
  },
  {
    "name": "rect_packer",
    "url": "https://github.com/yglukhov/rect_packer",
    "method": "git",
    "tags": [
      "library",
      "geometry",
      "packing"
    ],
    "description": "Pack rects into bigger rect",
    "license": "MIT",
    "web": "https://github.com/yglukhov/rect_packer"
  },
  {
    "name": "gintro",
    "url": "https://github.com/stefansalewski/gintro",
    "method": "git",
    "tags": [
      "library",
      "gtk",
      "wrapper",
      "gui"
    ],
    "description": "High level GObject-Introspection based GTK3 bindings",
    "license": "MIT",
    "web": "https://github.com/stefansalewski/gintro"
  },
  {
    "name": "arraymancer",
    "url": "https://github.com/mratsim/Arraymancer",
    "method": "git",
    "tags": [
      "vector",
      "matrix",
      "array",
      "ndarray",
      "multidimensional-array",
      "linear-algebra",
      "tensor"
    ],
    "description": "A tensor (multidimensional array) library for Nim",
    "license": "Apache License 2.0",
    "web": "https://mratsim.github.io/Arraymancer/"
  },
  {
    "name": "sha3",
    "url": "https://github.com/narimiran/sha3",
    "method": "git",
    "tags": [
      "crypto",
      "cryptography",
      "hash",
      "security"
    ],
    "description": "sha3 - cryptographic hash function",
    "license": "CC0",
    "web": "https://github.com/narimiran/sha3"
  },
  {
    "name": "coalesce",
    "url": "https://github.com/piedar/coalesce",
    "method": "git",
    "tags": [
      "nil",
      "null",
      "options",
      "operator"
    ],
    "description": "A nil coalescing operator ?? for Nim",
    "license": "MIT",
    "web": "https://github.com/piedar/coalesce"
  },
  {
    "name": "asyncmysql",
    "url": "https://github.com/tulayang/asyncmysql",
    "method": "git",
    "tags": [
      "mysql",
      "async",
      "asynchronous"
    ],
    "description": "Asynchronous MySQL connector written in pure Nim",
    "license": "MIT",
    "web": "https://github.com/tulayang/asyncmysql"
  },
  {
    "name": "cassandra",
    "url": "https://github.com/yglukhov/cassandra",
    "method": "git",
    "tags": [
      "cassandra",
      "database",
      "wrapper",
      "bindings",
      "driver"
    ],
    "description": "Bindings to Cassandra DB driver",
    "license": "MIT",
    "web": "https://github.com/yglukhov/cassandra"
  },
  {
    "name": "tf2plug",
    "url": "https://gitlab.com/waylon531/tf2plug",
    "method": "git",
    "tags": [
      "app",
      "binary",
      "tool",
      "tf2"
    ],
    "description": "A mod manager for TF2",
    "license": "GPLv3",
    "web": "https://gitlab.com/waylon531/tf2plug"
  },
  {
    "name": "oldgtk3",
    "url": "https://github.com/stefansalewski/oldgtk3",
    "method": "git",
    "tags": [
      "library",
      "gtk",
      "wrapper",
      "gui"
    ],
    "description": "Low level bindings for GTK3 related libraries",
    "license": "MIT",
    "web": "https://github.com/stefansalewski/oldgtk3"
  },
  {
    "name": "godot",
    "url": "https://github.com/pragmagic/godot-nim",
    "method": "git",
    "tags": [
      "game",
      "engine",
      "2d",
      "3d"
    ],
    "description": "Nim bindings for Godot Engine",
    "license": "MIT",
    "web": "https://github.com/pragmagic/godot-nim"
  },
  {
    "name": "vkapi",
    "url": "https://github.com/Yardanico/nimvkapi",
    "method": "git",
    "tags": [
      "wrapper",
      "vkontakte",
      "vk",
      "library",
      "api"
    ],
    "description": "A wrapper for the vk.com API (russian social network)",
    "license": "MIT",
    "web": "https://github.com/Yardanico/nimvkapi"
  },
  {
    "name": "slacklib",
    "url": "https://github.com/ThomasTJdev/nim_slacklib",
    "method": "git",
    "tags": [
      "library",
      "wrapper",
      "slack",
      "slackapp",
      "api"
    ],
    "description": "Library for working with a slack app or sending messages to a slack channel (slack.com)",
    "license": "MIT",
    "web": "https://github.com/ThomasTJdev/nim_slacklib"
  },
  {
    "name": "wiringPiNim",
    "url": "https://github.com/ThomasTJdev/nim_wiringPiNim",
    "method": "git",
    "tags": [
      "wrapper",
      "raspberry",
      "rpi",
      "wiringpi",
      "pi"
    ],
    "description": "Wrapper that implements some of wiringPi's function for controlling a Raspberry Pi",
    "license": "MIT",
    "web": "https://github.com/ThomasTJdev/nim_wiringPiNim"
  },
  {
    "name": "redux",
    "url": "https://github.com/pragmagic/redux.nim",
    "method": "git",
    "tags": [
      "redux"
    ],
    "description": "Predictable state container.",
    "license": "MIT",
    "web": "https://github.com/pragmagic/redux.nim"
  },
  {
    "name": "skEasing",
    "url": "https://github.com/Skrylar/skEasing",
    "method": "git",
    "tags": [
      "math",
      "curves",
      "animation"
    ],
    "description": "A collection of easing curves for animation purposes.",
    "license": "BSD",
    "web": "https://github.com/Skrylar/skEasing"
  },
  {
    "name": "nimquery",
    "url": "https://github.com/GULPF/nimquery",
    "method": "git",
    "tags": [
      "html",
      "scraping",
      "web"
    ],
    "description": "Library for querying HTML using CSS-selectors, like JavaScripts document.querySelector",
    "license": "MIT",
    "web": "https://github.com/GULPF/nimquery"
  },
  {
    "name": "usha",
    "url": "https://github.com/subsetpark/untitled-shell-history-application",
    "method": "git",
    "tags": [
      "shell",
      "utility"
    ],
    "description": "untitled shell history application",
    "license": "MIT",
    "web": "https://github.com/subsetpark/untitled-shell-history-application"
  },
  {
    "name": "libgit2",
    "url": "https://github.com/barcharcraz/libgit2-nim",
    "method": "git",
    "tags": [
      "git",
      "libgit",
      "libgit2",
      "vcs",
      "wrapper"
    ],
    "description": "Libgit2 low level wrapper",
    "license": "MIT",
    "web": "https://github.com/barcharcraz/libgit2-nim"
  },
  {
    "name": "multicast",
    "url": "https://github.com/enthus1ast/nimMulticast",
    "method": "git",
    "tags": [
      "multicast",
      "udp",
      "socket",
      "net"
    ],
    "description": "proc to join (and leave) a multicast group",
    "license": "MIT",
    "web": "https://github.com/enthus1ast/nimMulticast"
  },
  {
    "name": "mysqlparser",
    "url": "https://github.com/tulayang/mysqlparser.git",
    "method": "git",
    "tags": [
      "mysql",
      "protocol",
      "parser"
    ],
    "description": "An efficient packet parser for MySQL Client/Server Protocol. Help you to write Mysql communication in either BLOCKIONG-IO or NON-BLOCKING-IO.",
    "license": "MIT",
    "web": "https://github.com/tulayang/mysqlparser"
  },
  {
    "name": "fugitive",
    "url": "https://github.com/citycide/fugitive",
    "method": "git",
    "tags": [
      "git",
      "github",
      "cli",
      "extras",
      "utility",
      "tool"
    ],
    "description": "Simple command line tool to make git more intuitive, along with useful GitHub addons.",
    "license": "MIT",
    "web": "https://github.com/citycide/fugitive"
  },
  {
    "name": "dbg",
    "url": "https://github.com/enthus1ast/nimDbg",
    "method": "git",
    "tags": [
      "template",
      "echo",
      "dbg",
      "debug"
    ],
    "description": "dbg template; in debug echo",
    "license": "MIT",
    "web": "https://github.com/enthus1ast/nimDbg"
  },
  {
    "name": "pylib",
    "url": "https://github.com/Yardanico/nimpylib",
    "method": "git",
    "tags": [
      "python",
      "compatibility",
      "library",
      "pure"
    ],
    "description": "Nim library with python-like functions and operators",
    "license": "MIT",
    "web": "https://github.com/Yardanico/nimpylib"
  },
  {
    "name": "graphemes",
    "url": "https://github.com/nitely/nim-graphemes",
    "method": "git",
    "tags": [
      "graphemes",
      "grapheme-cluster",
      "unicode"
    ],
    "description": "Grapheme aware string handling (Unicode tr29)",
    "license": "MIT",
    "web": "https://github.com/nitely/nim-graphemes"
  },
  {
    "name": "rfc3339",
    "url": "https://github.com/Skrylar/rfc3339",
    "method": "git",
    "tags": [
      "rfc3339",
      "datetime"
    ],
    "description": "RFC3339 (dates and times) implementation for Nim.",
    "license": "BSD",
    "web": "https://github.com/Skrylar/rfc3339"
  },
  {
    "name": "db_presto",
    "url": "https://github.com/Bennyelg/nimPresto",
    "method": "git",
    "tags": [
      "prestodb",
      "connector",
      "database"
    ],
    "description": "prestodb simple connector",
    "license": "MIT",
    "web": "https://github.com/Bennyelg/nimPresto"
  },
  {
    "name": "nimbomb",
    "url": "https://github.com/Tyler-Yocolano/nimbomb",
    "method": "git",
    "tags": [
      "giant",
      "bomb",
      "wiki",
      "api"
    ],
    "description": "A GiantBomb-wiki wrapper for nim",
    "license": "MIT",
    "web": "https://github.com/Tyler-Yocolano/nimbomb"
  },
  {
    "name": "csvql",
    "url": "https://github.com/Bennyelg/csvql",
    "method": "git",
    "tags": [
      "csv",
      "read",
      "ansisql",
      "query",
      "database",
      "files"
    ],
    "description": "csvql.",
    "license": "MIT",
    "web": "https://github.com/Bennyelg/csvql"
  },
  {
    "name": "contracts",
    "url": "https://github.com/Udiknedormin/NimContracts",
    "method": "git",
    "tags": [
      "library",
      "pure",
      "contract",
      "contracts",
      "DbC",
      "utility",
      "automation",
      "documentation",
      "safety",
      "test",
      "tests",
      "testing",
      "unittest"
    ],
    "description": "Design by Contract (DbC) library with minimal runtime.",
    "license": "MIT",
    "web": "https://github.com/Udiknedormin/NimContracts"
  },
  {
    "name": "syphus",
    "url": "https://github.com/makingspace/syphus",
    "method": "git",
    "tags": [
      "optimization",
      "tabu"
    ],
    "description": "An implementation of the tabu search heuristic in Nim.",
    "license": "BSD-3",
    "web": "https://github.com/makingspace/syphus-nim"
  },
  {
    "name": "analytics",
    "url": "https://github.com/dom96/analytics",
    "method": "git",
    "tags": [
      "google",
      "telemetry",
      "statistics"
    ],
    "description": "Allows statistics to be sent to and recorded in Google Analytics.",
    "license": "MIT",
    "web": "https://github.com/dom96/analytics"
  },
  {
    "name": "arraymancer_vision",
    "url": "https://github.com/edubart/arraymancer-vision",
    "method": "git",
    "tags": [
      "arraymancer",
      "image",
      "vision"
    ],
    "description": "Image transformation and visualization utilities for arraymancer",
    "license": "Apache License 2.0",
    "web": "https://github.com/edubart/arraymancer-vision"
  },
  {
    "name": "variantkey",
    "url": "https://github.com/brentp/variantkey-nim",
    "method": "git",
    "tags": [
      "vcf",
      "variant",
      "genomics"
    ],
    "description": "encode/decode variants to/from uint64",
    "license": "MIT"
  },
  {
    "name": "genoiser",
    "url": "https://github.com/brentp/genoiser",
    "method": "git",
    "tags": [
      "bam",
      "cram",
      "vcf",
      "genomics"
    ],
    "description": "functions to tracks for genomics data files",
    "license": "MIT"
  },
  {
    "name": "hts",
    "url": "https://github.com/brentp/hts-nim",
    "method": "git",
    "tags": [
      "kmer",
      "dna",
      "sequence",
      "bam",
      "vcf",
      "genomics"
    ],
    "description": "htslib wrapper for nim",
    "license": "MIT",
    "web": "https://brentp.github.io/hts-nim/"
  },
  {
    "name": "falas",
    "url": "https://github.com/brentp/falas",
    "method": "git",
    "tags": [
      "assembly",
      "dna",
      "sequence",
      "genomics"
    ],
    "description": "fragment-aware assembler for short reads",
    "license": "MIT",
    "web": "https://brentp.github.io/falas/falas.html"
  },
  {
    "name": "kmer",
    "url": "https://github.com/brentp/nim-kmer",
    "method": "git",
    "tags": [
      "kmer",
      "dna",
      "sequence"
    ],
    "description": "encoded kmer library for fast operations on kmers up to 31",
    "license": "MIT",
    "web": "https://github.com/brentp/nim-kmer"
  },
  {
    "name": "kexpr",
    "url": "https://github.com/brentp/kexpr-nim",
    "method": "git",
    "tags": [
      "math",
      "expression",
      "evalute"
    ],
    "description": "wrapper for kexpr math expression evaluation library",
    "license": "MIT",
    "web": "https://github.com/brentp/kexpr-nim"
  },
  {
    "name": "lapper",
    "url": "https://github.com/brentp/nim-lapper",
    "method": "git",
    "tags": [
      "interval"
    ],
    "description": "fast interval overlaps",
    "license": "MIT",
    "web": "https://github.com/brentp/nim-lapper"
  },
  {
    "name": "gplay",
    "url": "https://github.com/yglukhov/gplay",
    "method": "git",
    "tags": [
      "google",
      "play",
      "apk",
      "publish",
      "upload"
    ],
    "description": "Google Play APK Uploader",
    "license": "MIT",
    "web": "https://github.com/yglukhov/gplay"
  },
  {
    "name": "huenim",
    "url": "https://github.com/IoTone/huenim",
    "method": "git",
    "tags": [
      "hue",
      "iot",
      "lighting",
      "philips",
      "library"
    ],
    "description": "Huenim",
    "license": "MIT",
    "web": "https://github.com/IoTone/huenim"
  },
  {
    "name": "drand48",
    "url": "https://github.com/JeffersonLab/drand48",
    "method": "git",
    "tags": [
      "random",
      "number",
      "generator"
    ],
    "description": "Nim implementation of the standard unix drand48 pseudo random number generator",
    "license": "BSD3",
    "web": "https://github.com/JeffersonLab/drand48"
  },
  {
    "name": "ensem",
    "url": "https://github.com/JeffersonLab/ensem",
    "method": "git",
    "tags": [
      "jackknife",
      "statistics"
    ],
    "description": "Support for ensemble file format and arithmetic using jackknife/bootstrap propagation of errors",
    "license": "BSD3",
    "web": "https://github.com/JeffersonLab/ensem"
  },
  {
    "name": "basic2d",
    "url": "https://github.com/nim-lang/basic2d",
    "method": "git",
    "tags": [
      "deprecated",
      "vector",
      "stdlib",
      "library"
    ],
    "description": "Deprecated module for vector/matrices operations.",
    "license": "MIT",
    "web": "https://github.com/nim-lang/basic2d"
  },
  {
    "name": "basic3d",
    "url": "https://github.com/nim-lang/basic3d",
    "method": "git",
    "tags": [
      "deprecated",
      "vector",
      "stdlib",
      "library"
    ],
    "description": "Deprecated module for vector/matrices operations.",
    "license": "MIT",
    "web": "https://github.com/nim-lang/basic3d"
  },
  {
    "name": "shiori",
    "url": "https://github.com/Narazaka/shiori-nim",
    "method": "git",
    "tags": [
      "ukagaka",
      "shiori",
      "protocol"
    ],
    "description": "SHIORI Protocol Parser/Builder",
    "license": "MIT",
    "web": "https://github.com/Narazaka/shiori-nim"
  },
  {
    "name": "shioridll",
    "url": "https://github.com/Narazaka/shioridll-nim",
    "method": "git",
    "tags": [
      "shiori",
      "ukagaka"
    ],
    "description": "The SHIORI DLL interface",
    "license": "MIT",
    "web": "https://github.com/Narazaka/shioridll-nim"
  },
  {
    "name": "httpauth",
    "url": "https://github.com/FedericoCeratto/nim-httpauth",
    "method": "git",
    "tags": [
      "http",
      "authentication",
      "authorization",
      "library",
      "security"
    ],
    "description": "HTTP Authentication and Authorization",
    "license": "LGPLv3",
    "web": "https://github.com/FedericoCeratto/nim-httpauth"
  },
  {
    "name": "cbor",
    "url": "https://git.sr.ht/~ehmry/nim_cbor",
    "method": "git",
    "tags": [
      "library",
      "cbor",
      "binary",
      "encoding"
    ],
    "description": "Concise Binary Object Representation decoder (RFC7049).",
    "license": "MIT",
    "web": "https://git.sr.ht/~ehmry/nim_cbor"
  },
  {
    "name": "base58",
    "url": "https://git.sr.ht/~ehmry/nim_base58",
    "method": "git",
    "tags": [
      "base58",
      "bitcoin",
      "cryptonote",
      "monero",
      "encoding",
      "library"
    ],
    "description": "Base58 encoders and decoders for Bitcoin and CryptoNote addresses.",
    "license": "MIT",
    "web": "https://git.sr.ht/~ehmry/nim_base58"
  },
  {
    "name": "webdriver",
    "url": "https://github.com/dom96/webdriver",
    "method": "git",
    "tags": [
      "webdriver",
      "selenium",
      "library",
      "firefox"
    ],
    "description": "Implementation of the WebDriver w3c spec.",
    "license": "MIT",
    "web": "https://github.com/dom96/webdriver"
  },
  {
    "name": "interfaced",
    "url": "https://github.com/andreaferretti/interfaced",
    "method": "git",
    "tags": [
      "interface"
    ],
    "description": "Go-like interfaces",
    "license": "Apache License 2.0",
    "web": "https://github.com/andreaferretti/interfaced"
  },
  {
    "name": "vla",
    "url": "https://github.com/bpr/vla",
    "method": "git",
    "tags": [
      "vla",
      "alloca"
    ],
    "description": "Variable length arrays for Nim",
    "license": "MIT",
    "web": "https://github.com/bpr/vla"
  },
  {
    "name": "metatools",
    "url": "https://github.com/jxy/metatools",
    "method": "git",
    "tags": [
      "macros",
      "metaprogramming"
    ],
    "description": "Metaprogramming tools for Nim",
    "license": "MIT",
    "web": "https://github.com/jxy/metatools"
  },
  {
    "name": "pdcurses",
    "url": "https://github.com/lcrees/pdcurses",
    "method": "git",
    "tags": [
      "pdcurses",
      "curses",
      "console",
      "gui"
    ],
    "description": "Nim wrapper for PDCurses",
    "license": "MIT",
    "web": "https://github.com/lcrees/pdcurses"
  },
  {
    "name": "libuv",
    "url": "https://github.com/lcrees/libuv",
    "method": "git",
    "tags": [
      "libuv",
      "wrapper",
      "node",
      "networking"
    ],
    "description": "libuv bindings for Nim",
    "license": "MIT",
    "web": "https://github.com/lcrees/libuv"
  },
  {
    "name": "romans",
    "url": "https://github.com/lcrees/romans",
    "method": "git",
    "tags": [
      "roman",
      "numerals"
    ],
    "description": "Conversion between integers and Roman numerals",
    "license": "MIT",
    "web": "https://github.com/lcrees/romans"
  },
  {
    "name": "simpleAST",
    "url": "https://github.com/lguzzon-NIM/simpleAST",
    "method": "git",
    "tags": [
      "ast"
    ],
    "description": "Simple AST in NIM",
    "license": "MIT",
    "web": "https://github.com/lguzzon-NIM/simpleAST"
  },
  {
    "name": "timerpool",
    "url": "https://github.com/mikra01/timerpool/",
    "method": "git",
    "tags": [
      "timer",
      "pool",
      "events",
      "thread"
    ],
    "description": "threadsafe timerpool implementation for event purpose",
    "license": "MIT",
    "web": "https://github.com/mikra01/timerpool"
  },
  {
    "name": "zero_functional",
    "url": "https://github.com/zero-functional/zero-functional",
    "method": "git",
    "tags": [
      "functional",
      "dsl",
      "chaining",
      "seq"
    ],
    "description": "A library providing zero-cost chaining for functional abstractions in Nim",
    "license": "MIT",
    "web": "https://github.com/zero-functional/zero-functional"
  },
  {
    "name": "ormin",
    "url": "https://github.com/Araq/ormin",
    "method": "git",
    "tags": [
      "ORM",
      "SQL",
      "db",
      "database"
    ],
    "description": "Prepared SQL statement generator. A lightweight ORM.",
    "license": "MIT",
    "web": "https://github.com/Araq/ormin"
  },
  {
    "name": "karax",
    "url": "https://github.com/pragmagic/karax",
    "method": "git",
    "tags": [
      "browser",
      "DOM",
      "virtual-DOM",
      "UI"
    ],
    "description": "Karax is a framework for developing single page applications in Nim.",
    "license": "MIT",
    "web": "https://github.com/pragmagic/karax"
  },
  {
    "name": "cascade",
    "url": "https://github.com/citycide/cascade",
    "method": "git",
    "tags": [
      "macro",
      "cascade",
      "operator",
      "dart",
      "with"
    ],
    "description": "Method & assignment cascades for Nim, inspired by Smalltalk & Dart.",
    "license": "MIT",
    "web": "https://github.com/citycide/cascade"
  },
  {
    "name": "chrono",
    "url": "https://github.com/treeform/chrono",
    "method": "git",
    "tags": [
      "library",
      "timestamp",
      "calendar",
      "timezone"
    ],
    "description": "Calendars, Timestamps and Timezones utilities.",
    "license": "MIT",
    "web": "https://github.com/treeform/chrono"
  },
  {
    "name": "dbschema",
    "url": "https://github.com/vegansk/dbschema",
    "method": "git",
    "tags": [
      "library",
      "database",
      "db"
    ],
    "description": "Database schema migration library for Nim language.",
    "license": "MIT",
    "web": "https://github.com/vegansk/dbschema"
  },
  {
    "name": "gentabs",
    "url": "https://github.com/lcrees/gentabs",
    "method": "git",
    "tags": [
      "table",
      "string",
      "key",
      "value"
    ],
    "description": "Efficient hash table that is a key-value mapping (removed from stdlib)",
    "license": "MIT",
    "web": "https://github.com/lcrees/gentabs"
  },
  {
    "name": "libgraph",
    "url": "https://github.com/Mnenmenth/libgraphnim",
    "method": "git",
    "tags": [
      "graph",
      "math",
      "conversion",
      "pixels",
      "coordinates"
    ],
    "description": "Converts 2D linear graph coordinates to pixels on screen",
    "license": "MIT",
    "web": "https://github.com/Mnenmenth/libgraphnim"
  },
  {
    "name": "polynumeric",
    "url": "https://github.com/lcrees/polynumeric",
    "method": "git",
    "tags": [
      "polynomial",
      "numeric"
    ],
    "description": "Polynomial operations",
    "license": "MIT",
    "web": "https://github.com/lcrees/polynumeric"
  },
  {
    "name": "unicodedb",
    "url": "https://github.com/nitely/nim-unicodedb",
    "method": "git",
    "tags": [
      "unicode",
      "UCD",
      "unicodedata"
    ],
    "description": "Unicode Character Database (UCD) access for Nim",
    "license": "MIT",
    "web": "https://github.com/nitely/nim-unicodedb"
  },
  {
    "name": "normalize",
    "url": "https://github.com/nitely/nim-normalize",
    "method": "git",
    "tags": [
      "unicode",
      "normalization",
      "nfc",
      "nfd"
    ],
    "description": "Unicode normalization forms (tr15)",
    "license": "MIT",
    "web": "https://github.com/nitely/nim-normalize"
  },
  {
    "name": "nico",
    "url": "https://github.com/ftsf/nico",
    "method": "git",
    "tags": [
      "pico-8",
      "game",
      "library",
      "ludum",
      "dare"
    ],
    "description": "Nico game engine",
    "license": "MIT",
    "web": "https://github.com/ftsf/nico"
  },
  {
    "name": "os_files",
    "url": "https://github.com/tormund/os_files",
    "method": "git",
    "tags": [
      "dialogs",
      "file",
      "icon"
    ],
    "description": "Crossplatform (x11, windows, osx) native file dialogs; sytem file/folder icons in any resolution; open file with default application",
    "license": "MIT",
    "web": "https://github.com/tormund/os_files"
  },
  {
    "name": "sprymicro",
    "url": "https://github.com/gokr/sprymicro",
    "method": "git",
    "tags": [
      "spry",
      "demo"
    ],
    "description": "Small demo Spry interpreters",
    "license": "MIT",
    "web": "https://github.com/gokr/sprymicro"
  },
  {
    "name": "spryvm",
    "url": "https://github.com/gokr/spryvm",
    "method": "git",
    "tags": [
      "interpreter",
      "language",
      "spry"
    ],
    "description": "Homoiconic dynamic language interpreter in Nim",
    "license": "MIT",
    "web": "https://github.com/gokr/spryvm"
  },
  {
    "name": "netpbm",
    "url": "https://github.com/barcharcraz/nim-netpbm",
    "method": "git",
    "tags": [
      "pbm",
      "image",
      "wrapper",
      "netpbm"
    ],
    "description": "Wrapper for libnetpbm",
    "license": "MIT",
    "web": "https://github.com/barcharcraz/nim-netpbm"
  },
  {
    "name": "nimgen",
    "url": "https://github.com/genotrance/nimgen",
    "method": "git",
    "tags": [
      "c2nim",
      "library",
      "wrapper",
      "c",
      "c++"
    ],
    "description": "C2nim helper to simplify and automate wrapping C libraries",
    "license": "MIT",
    "web": "https://github.com/genotrance/nimgen"
  },
  {
    "name": "sksbox",
    "url": "https://github.com/Skrylar/sksbox",
    "method": "git",
    "tags": [
      "sbox",
      "binary",
      "binaryformat",
      "nothings",
      "container"
    ],
    "description": "A native-nim implementaton of the sBOX generic container format.",
    "license": "MIT",
    "web": "https://github.com/Skrylar/sksbox"
  },
  {
    "name": "avbin",
    "url": "https://github.com/Vladar4/avbin",
    "method": "git",
    "tags": [
      "audio",
      "video",
      "media",
      "library",
      "wrapper"
    ],
    "description": "Wrapper of the AVbin library for the Nim language.",
    "license": "LGPL",
    "web": "https://github.com/Vladar4/avbin"
  },
  {
    "name": "fsm",
    "url": "https://github.com/ba0f3/fsm.nim",
    "method": "git",
    "tags": [
      "fsm",
      "finite",
      "state",
      "machine"
    ],
    "description": "A simple finite-state machine for @nim-lang",
    "license": "MIT",
    "web": "https://github.com/ba0f3/fsm.nim"
  },
  {
    "name": "timezones",
    "url": "https://github.com/GULPF/timezones",
    "method": "git",
    "tags": [
      "timezone",
      "time",
      "tzdata"
    ],
    "description": "Timezone library compatible with the standard library. ",
    "license": "MIT",
    "web": "https://github.com/GULPF/timezones"
  },
  {
    "name": "ndf",
    "url": "https://github.com/rustomax/ndf",
    "method": "git",
    "tags": [
      "app",
      "binary",
      "duplicates",
      "utility",
      "filesystem"
    ],
    "description": "Duplicate files finder",
    "license": "MIT",
    "web": "https://github.com/rustomax/ndf"
  },
  {
    "name": "unicodeplus",
    "url": "https://github.com/nitely/nim-unicodeplus",
    "method": "git",
    "tags": [
      "unicode",
      "isdigit",
      "isalpha"
    ],
    "description": "Common unicode operations",
    "license": "MIT",
    "web": "https://github.com/nitely/nim-unicodeplus"
  },
  {
    "name": "libsvm",
    "url": "https://github.com/genotrance/libsvm",
    "method": "git",
    "tags": [
      "scientific",
      "svm",
      "vector"
    ],
    "description": "libsvm wrapper for Nim",
    "license": "MIT",
    "web": "https://github.com/genotrance/libsvm"
  },
  {
    "name": "lilt",
    "url": "https://github.com/quelklef/lilt",
    "method": "git",
    "tags": [
      "language",
      "parser",
      "parsing"
    ],
    "description": "Parsing language",
    "license": "MIT",
    "web": "https://github.com/quelklef/lilt"
  },
  {
    "name": "shiori_charset_convert",
    "url": "https://github.com/Narazaka/shiori_charset_convert-nim",
    "method": "git",
    "tags": [
      "shiori",
      "ukagaka"
    ],
    "description": "The SHIORI Message charset convert utility",
    "license": "MIT",
    "web": "https://github.com/Narazaka/shiori_charset_convert-nim"
  },
  {
    "name": "grafanim",
    "url": "https://github.com/jamesalbert/grafanim",
    "method": "git",
    "tags": [
      "library",
      "grafana",
      "dashboards"
    ],
    "description": "Grafana module for Nim",
    "license": "GPL",
    "web": "https://github.com/jamesalbert/grafanim"
  },
  {
    "name": "nimpy",
    "url": "https://github.com/yglukhov/nimpy",
    "method": "git",
    "tags": [
      "python",
      "bridge"
    ],
    "description": "Nim - Python bridge",
    "license": "MIT",
    "web": "https://github.com/yglukhov/nimpy"
  },
  {
    "name": "simple_graph",
    "url": "https://github.com/erhlee-bird/simple_graph",
    "method": "git",
    "tags": [
      "datastructures",
      "library"
    ],
    "description": "Simple Graph Library",
    "license": "MIT",
    "web": "https://github.com/erhlee-bird/simple_graph"
  },
  {
    "name": "controlStructures",
    "url": "https://github.com/TakeYourFreedom/Additional-Control-Structures-for-Nim",
    "method": "git",
    "tags": [
      "library",
      "control",
      "structure"
    ],
    "description": "Additional control structures",
    "license": "MIT",
    "web": "http://htmlpreview.github.io/?https://github.com/TakeYourFreedom/Additional-Control-Structures-for-Nim/blob/master/controlStructures.html"
  },
  {
    "name": "notetxt",
    "url": "https://github.com/mrshu/nim-notetxt",
    "method": "git",
    "tags": [
      "notetxt,",
      "note",
      "taking"
    ],
    "description": "A library that implements the note.txt specification for note taking.",
    "license": "MIT",
    "web": "https://github.com/mrshu/nim-notetxt"
  },
  {
    "name": "breeze",
    "url": "https://github.com/alehander42/breeze",
    "method": "git",
    "tags": [
      "dsl",
      "macro",
      "metaprogramming"
    ],
    "description": "A dsl for writing macros in Nim",
    "license": "MIT",
    "web": "https://github.com/alehander42/breeze"
  },
  {
    "name": "joyent_http_parser",
    "url": "https://github.com/nim-lang/joyent_http_parser",
    "method": "git",
    "tags": [
      "wrapper",
      "library",
      "parsing"
    ],
    "description": "Wrapper for high performance HTTP parsing library.",
    "license": "MIT",
    "web": "https://github.com/nim-lang/joyent_http_parser"
  },
  {
    "name": "libsvm_legacy",
    "url": "https://github.com/nim-lang/libsvm_legacy",
    "method": "git",
    "tags": [
      "wrapper",
      "library",
      "scientific"
    ],
    "description": "Wrapper for libsvm.",
    "license": "MIT",
    "web": "https://github.com/nim-lang/libsvm_legacy"
  },
  {
    "name": "clblast",
    "url": "https://github.com/numforge/nim-clblast",
    "method": "git",
    "tags": [
      "BLAS",
      "linear",
      "algebra",
      "vector",
      "matrix",
      "opencl",
      "high",
      "performance",
      "computing",
      "GPU",
      "wrapper"
    ],
    "description": "Wrapper for CLBlast, an OpenCL BLAS library",
    "license": "Apache License 2.0",
    "web": "https://github.com/numforge/nim-clblast"
  },
  {
    "name": "nimp5",
    "url": "https://github.com/Foldover/nim-p5",
    "method": "git",
    "tags": [
      "p5",
      "javascript",
      "creative",
      "coding",
      "processing",
      "library"
    ],
    "description": "Nim bindings for p5.js.",
    "license": "MIT",
    "web": "https://github.com/Foldover/nim-p5"
  },
  {
    "name": "names",
    "url": "https://github.com/pragmagic/names",
    "method": "git",
    "tags": [
      "strings"
    ],
    "description": "String interning library",
    "license": "MIT",
    "web": "https://github.com/pragmagic/names"
  },
  {
    "name": "sha1ext",
    "url": "https://github.com/CORDEA/sha1ext",
    "method": "git",
    "tags": [
      "sha1",
      "extension"
    ],
    "description": "std / sha1 extension",
    "license": "Apache License 2.0",
    "web": "https://github.com/CORDEA/sha1ext"
  },
  {
    "name": "libsha",
    "url": "https://github.com/forlan-ua/nim-libsha",
    "method": "git",
    "tags": [
      "sha1",
      "sha224",
      "sha256",
      "sha384",
      "sha512"
    ],
    "description": "Sha1 and Sha2 implementations",
    "license": "MIT",
    "web": "https://github.com/forlan-ua/nim-libsha"
  },
  {
    "name": "pwned",
    "url": "https://github.com/dom96/pwned",
    "method": "git",
    "tags": [
      "application",
      "passwords",
      "security",
      "binary"
    ],
    "description": "A client for the Pwned passwords API.",
    "license": "MIT",
    "web": "https://github.com/dom96/pwned"
  },
  {
    "name": "suffer",
    "url": "https://github.com/emekoi/suffer",
    "method": "git",
    "tags": [
      "graphics",
      "font",
      "software"
    ],
    "description": "a nim library for drawing 2d shapes, text, and images to 32bit software pixel buffers",
    "license": "MIT",
    "web": "https://github.com/emekoi/suffer"
  },
  {
    "name": "metric",
    "url": "https://github.com/mjendrusch/metric",
    "method": "git",
    "tags": [
      "library",
      "units",
      "scientific",
      "dimensional-analysis"
    ],
    "description": "Dimensionful types and dimensional analysis.",
    "license": "MIT",
    "web": "https://github.com/mjendrusch/metric"
  },
  {
    "name": "useragents",
    "url": "https://github.com/treeform/useragents",
    "method": "git",
    "tags": [
      "library",
      "useragent"
    ],
    "description": "User Agent parser for nim.",
    "license": "MIT",
    "web": "https://github.com/treeform/useragents"
  },
  {
    "name": "nimna",
    "url": "https://github.com/mjendrusch/nimna",
    "method": "git",
    "tags": [
      "library",
      "nucleic-acid-folding",
      "scientific",
      "biology"
    ],
    "description": "Nucleic acid folding and design.",
    "license": "MIT",
    "web": "https://github.com/mjendrusch/nimna"
  },
  {
    "name": "bencode",
    "url": "https://github.com/FedericoCeratto/nim-bencode",
    "method": "git",
    "tags": [
      "library",
      "bencode"
    ],
    "description": "Bencode serialization/deserialization library",
    "license": "LGPLv3",
    "web": "https://github.com/FedericoCeratto/nim-bencode"
  },
  {
    "name": "i3ipc",
    "url": "https://github.com/FedericoCeratto/nim-i3ipc",
    "method": "git",
    "tags": [
      "library",
      "i3"
    ],
    "description": "i3 IPC client library",
    "license": "LGPLv3",
    "web": "https://github.com/FedericoCeratto/nim-i3ipc"
  },
  {
    "name": "chroma",
    "url": "https://github.com/treeform/chroma",
    "method": "git",
    "tags": [
      "colors",
      "cmyk",
      "hsl",
      "hsv"
    ],
    "description": "Everything you want to do with colors.",
    "license": "MIT",
    "web": "https://github.com/treeform/chroma"
  },
  {
    "name": "nimrax",
    "url": "https://github.com/genotrance/nimrax",
    "method": "git",
    "tags": [
      "rax",
      "radix",
      "tree",
      "data",
      "structure"
    ],
    "description": "Radix tree wrapper for Nim",
    "license": "MIT",
    "web": "https://github.com/genotrance/nimrax"
  },
  {
    "name": "nimbass",
    "url": "https://github.com/genotrance/nimbass",
    "method": "git",
    "tags": [
      "bass",
      "audio",
      "wrapper"
    ],
    "description": "Bass wrapper for Nim",
    "license": "MIT",
    "web": "https://github.com/genotrance/nimbass"
  },
  {
    "name": "nimkerberos",
    "url": "https://github.com/genotrance/nimkerberos",
    "method": "git",
    "tags": [
      "kerberos",
      "ntlm",
      "authentication",
      "auth",
      "sspi"
    ],
    "description": "WinKerberos wrapper for Nim",
    "license": "MIT",
    "web": "https://github.com/genotrance/nimkerberos"
  },
  {
    "name": "nimssh2",
    "url": "https://github.com/genotrance/nimssh2",
    "method": "git",
    "tags": [
      "ssh",
      "library",
      "wrapper"
    ],
    "description": "libssh2 wrapper for Nim",
    "license": "MIT",
    "web": "https://github.com/genotrance/nimssh2"
  },
  {
    "name": "nimssl",
    "url": "https://github.com/genotrance/nimssl",
    "method": "git",
    "tags": [
      "openssl",
      "sha",
      "sha1",
      "hash",
      "sha256",
      "sha512"
    ],
    "description": "OpenSSL wrapper for Nim",
    "license": "MIT",
    "web": "https://github.com/genotrance/nimssl"
  },
  {
    "name": "snip",
    "url": "https://github.com/genotrance/snip",
    "method": "git",
    "tags": [
      "console",
      "editor",
      "text",
      "cli"
    ],
    "description": "Text editor to speed up testing code snippets",
    "license": "MIT",
    "web": "https://github.com/genotrance/snip"
  },
  {
    "name": "moduleinit",
    "url": "https://github.com/skunkiferous/moduleinit",
    "method": "git",
    "tags": [
      "library",
      "parallelism",
      "threads"
    ],
    "description": "Nim module/thread initialisation ordering library",
    "license": "MIT",
    "web": "https://github.com/skunkiferous/moduleinit"
  },
  {
    "name": "mofuw",
    "url": "https://github.com/2vg/mofuw",
    "method": "git",
    "tags": [
      "web",
      "http",
      "framework",
      "abandoned"
    ],
    "description": "mofuw is *MO*re *F*aster, *U*ltra *W*ebserver",
    "license": "MIT",
    "web": "https://github.com/2vg/mofuw"
  },
  {
    "name": "scnim",
    "url": "https://github.com/capocasa/scnim",
    "method": "git",
    "tags": [
      "music",
      "synthesizer",
      "realtime",
      "supercollider",
      "ugen",
      "plugin",
      "binding",
      "audio"
    ],
    "description": "Develop SuperCollider UGens in Nim",
    "license": "MIT",
    "web": "https://github.com/capocasa/scnim"
  },
  {
    "name": "nimgl",
    "url": "https://github.com/nimgl/nimgl",
    "method": "git",
    "tags": [
      "glfw",
      "imgui",
      "opengl",
      "bindings",
      "gl",
      "graphics"
    ],
    "description": "Nim Game Library",
    "license": "MIT",
    "web": "https://github.com/lmariscal/nimgl"
  },
  {
    "name": "inim",
    "url": "https://github.com/AndreiRegiani/INim",
    "method": "git",
    "tags": [
      "repl",
      "playground",
      "shell"
    ],
    "description": "Interactive Nim Shell",
    "license": "MIT",
    "web": "https://github.com/AndreiRegiani/INim"
  },
  {
    "name": "nimbigwig",
    "url": "https://github.com/genotrance/nimbigwig",
    "method": "git",
    "tags": [
      "bigwig",
      "bigbend",
      "genome"
    ],
    "description": "libBigWig wrapper for Nim",
    "license": "MIT",
    "web": "https://github.com/genotrance/nimbigwig"
  },
  {
    "name": "regex",
    "url": "https://github.com/nitely/nim-regex",
    "method": "git",
    "tags": [
      "regex"
    ],
    "description": "Linear time regex matching",
    "license": "MIT",
    "web": "https://github.com/nitely/nim-regex"
  },
  {
    "name": "tsundoku",
    "url": "https://github.com/FedericoCeratto/tsundoku",
    "method": "git",
    "tags": [
      "OPDS",
      "ebook",
      "server"
    ],
    "description": "Simple and lightweight OPDS ebook server",
    "license": "GPLv3",
    "web": "https://github.com/FedericoCeratto/tsundoku"
  },
  {
    "name": "nim_exodus",
    "url": "https://github.com/shinriyo/nim_exodus",
    "method": "git",
    "tags": [
      "web",
      "html",
      "template"
    ],
    "description": "Template generator for gester",
    "license": "MIT",
    "web": "https://github.com/shinriyo/nim_exodus"
  },
  {
    "name": "nimlibxlsxwriter",
    "url": "https://github.com/KeepCoolWithCoolidge/nimlibxlsxwriter",
    "method": "git",
    "tags": [
      "Excel",
      "wrapper",
      "xlsx"
    ],
    "description": "libxslxwriter wrapper for Nim",
    "license": "MIT",
    "web": "https://github.com/KeepCoolWithCoolidge/nimlibxlsxwriter"
  },
  {
    "name": "nimclutter",
    "url": "https://github.com/KeepCoolWithCoolidge/nimclutter",
    "method": "git",
    "tags": [
      "clutter",
      "gtk",
      "gui"
    ],
    "description": "Nim bindings for Clutter toolkit.",
    "license": "LGPLv2.1",
    "web": "https://github.com/KeepCoolWithCoolidge/nimclutter"
  },
  {
    "name": "nimhdf5",
    "url": "https://github.com/Vindaar/nimhdf5",
    "method": "git",
    "tags": [
      "library",
      "wrapper",
      "binding",
      "libhdf5",
      "hdf5",
      "ndarray",
      "storage"
    ],
    "description": "Bindings for the HDF5 data format C library",
    "license": "MIT",
    "web": "https://github.com/Vindaar/nimhdf5"
  },
  {
    "name": "mpfit",
    "url": "https://github.com/Vindaar/nim-mpfit",
    "method": "git",
    "tags": [
      "library",
      "wrapper",
      "binding",
      "nonlinear",
      "least-squares",
      "fitting",
      "levenberg-marquardt",
      "regression"
    ],
    "description": "A wrapper for the cMPFIT non-linear least squares fitting library",
    "license": "MIT",
    "web": "https://github.com/Vindaar/nim-mpfit"
  },
  {
    "name": "nlopt",
    "url": "https://github.com/Vindaar/nimnlopt",
    "method": "git",
    "tags": [
      "library",
      "wrapper",
      "binding",
      "nonlinear-optimization"
    ],
    "description": "A wrapper for the non-linear optimization C library Nlopt",
    "license": "MIT",
    "web": "https://github.com/Vindaar/nimnlopt"
  },
  {
    "name": "itertools",
    "url": "https://github.com/narimiran/itertools",
    "method": "git",
    "tags": [
      "itertools",
      "iterutils",
      "python",
      "iter",
      "iterator",
      "iterators"
    ],
    "description": "Itertools for Nim",
    "license": "MIT",
    "web": "https://narimiran.github.io/itertools/"
  },
  {
    "name": "sorta",
    "url": "https://github.com/narimiran/sorta",
    "method": "git",
    "tags": [
      "sort",
      "sorted",
      "table",
      "sorted-table",
      "b-tree",
      "btree",
      "ordered"
    ],
    "description": "Sorted Tables for Nim, based on B-Trees",
    "license": "MIT",
    "web": "https://narimiran.github.io/sorta/"
  },
  {
    "name": "typelists",
    "url": "https://github.com/yglukhov/typelists",
    "method": "git",
    "tags": [
      "metaprogramming"
    ],
    "description": "Typelists in Nim",
    "license": "MIT",
    "web": "https://github.com/yglukhov/typelists"
  },
  {
    "name": "sol",
    "url": "https://github.com/davidgarland/sol",
    "method": "git",
    "tags": [
      "c99",
      "c11",
      "c",
      "vector",
      "simd",
      "avx",
      "avx2",
      "neon"
    ],
    "description": "A SIMD-accelerated vector library written in C99 with Nim bindings.",
    "license": "MIT",
    "web": "https://github.com/davidgarland/sol"
  },
  {
    "name": "simdX86",
    "url": "https://github.com/nimlibs/simdX86",
    "method": "git",
    "tags": [
      "simd"
    ],
    "description": "Wrappers for X86 SIMD intrinsics",
    "license": "MIT",
    "web": "https://github.com/nimlibs/simdX86"
  },
  {
    "name": "loopfusion",
    "url": "https://github.com/numforge/loopfusion",
    "method": "git",
    "tags": [
      "loop",
      "iterator",
      "zip",
      "forEach",
      "variadic"
    ],
    "description": "Loop efficiently over a variadic number of containers",
    "license": "MIT or Apache 2.0",
    "web": "https://github.com/numforge/loopfusion"
  },
  {
    "name": "tinamou",
    "url": "https://github.com/Double-oxygeN/tinamou",
    "method": "git",
    "tags": [
      "game",
      "sdl2"
    ],
    "description": "Game Library in Nim with SDL2",
    "license": "MIT",
    "web": "https://github.com/Double-oxygeN/tinamou"
  },
  {
    "name": "cittadino",
    "url": "https://github.com/makingspace/cittadino",
    "method": "git",
    "tags": [
      "pubsub",
      "stomp",
      "rabbitmq",
      "amqp"
    ],
    "description": "A simple PubSub framework using STOMP.",
    "license": "BSD2",
    "web": "https://github.com/makingspace/cittadino"
  },
  {
    "name": "consul",
    "url": "https://github.com/makingspace/nim_consul",
    "method": "git",
    "tags": [
      "consul"
    ],
    "description": "A simple interface to a running Consul agent.",
    "license": "BSD2",
    "web": "https://github.com/makingspace/nim_consul"
  },
  {
    "name": "keystone",
    "url": "https://github.com/6A/Keystone.nim",
    "method": "git",
    "tags": [
      "binding",
      "keystone",
      "asm",
      "assembler",
      "x86",
      "arm"
    ],
    "description": "Bindings to the Keystone Assembler.",
    "license": "MIT",
    "web": "https://github.com/6A/Keystone.nim"
  },
  {
    "name": "units",
    "url": "https://github.com/Udiknedormin/NimUnits",
    "method": "git",
    "tags": [
      "library",
      "pure",
      "units",
      "physics",
      "science",
      "documentation",
      "safety"
    ],
    "description": " Statically-typed quantity units.",
    "license": "MIT",
    "web": "https://github.com/Udiknedormin/NimUnits"
  },
  {
    "name": "ast_pattern_matching",
    "url": "https://github.com/krux02/ast-pattern-matching",
    "method": "git",
    "tags": [
      "macros",
      "pattern-matching",
      "ast"
    ],
    "description": "a general ast pattern matching library with a focus on correctness and good error messages",
    "license": "MIT",
    "web": "https://github.com/krux02/ast-pattern-matching"
  },
  {
    "name": "tissue",
    "url": "https://github.com/genotrance/tissue",
    "method": "git",
    "tags": [
      "github",
      "issue",
      "debug",
      "test",
      "testament"
    ],
    "description": "Test failing snippets from Nim's issues",
    "license": "MIT",
    "web": "https://github.com/genotrance/tissue"
  },
  {
    "name": "sphincs",
    "url": "https://git.sr.ht/~ehmry/nim_sphincs",
    "method": "git",
    "tags": [
      "crypto",
      "pqcrypto",
      "signing"
    ],
    "description": "SPHINCS⁺ stateless hash-based signature scheme",
    "license": "MIT",
    "web": "https://git.sr.ht/~ehmry/nim_sphincs"
  },
  {
    "name": "nimpb",
    "url": "https://github.com/oswjk/nimpb",
    "method": "git",
    "tags": [
      "serialization",
      "protocol-buffers",
      "protobuf",
      "library"
    ],
    "description": "A Protocol Buffers library for Nim",
    "license": "MIT",
    "web": "https://github.com/oswjk/nimpb"
  },
  {
    "name": "nimpb_protoc",
    "url": "https://github.com/oswjk/nimpb_protoc",
    "method": "git",
    "tags": [
      "serialization",
      "protocol-buffers",
      "protobuf"
    ],
    "description": "Protocol Buffers compiler support package for nimpb",
    "license": "MIT",
    "web": "https://github.com/oswjk/nimpb_protoc"
  },
  {
    "name": "strunicode",
    "url": "https://github.com/nitely/nim-strunicode",
    "method": "git",
    "tags": [
      "string",
      "unicode",
      "grapheme"
    ],
    "description": "Swift-like unicode string handling",
    "license": "MIT",
    "web": "https://github.com/nitely/nim-strunicode"
  },
  {
    "name": "turn_based_game",
    "url": "https://github.com/JohnAD/turn_based_game",
    "method": "git",
    "tags": [
      "rules-engine",
      "game",
      "turn-based"
    ],
    "description": "Game rules engine for simulating or playing turn-based games",
    "license": "MIT",
    "web": "https://github.com/JohnAD/turn_based_game/wiki"
  },
  {
    "name": "negamax",
    "url": "https://github.com/JohnAD/negamax",
    "method": "git",
    "tags": [
      "negamax",
      "minimax",
      "game",
      "ai",
      "turn-based"
    ],
    "description": "Negamax AI search-tree algorithm for two player games",
    "license": "MIT",
    "web": "https://github.com/JohnAD/negamax"
  },
  {
    "name": "translation",
    "url": "https://github.com/juancarlospaco/nim-tinyslation",
    "method": "git",
    "tags": [
      "translation",
      "tinyslation",
      "api",
      "strings",
      "minimalism"
    ],
    "description": "Text string translation from free online crowdsourced API. Tinyslation a tiny translation.",
    "license": "LGPLv3",
    "web": "https://github.com/juancarlospaco/nim-tinyslation"
  },
  {
    "name": "magic",
    "url": "https://github.com/xmonader/nim-magic",
    "method": "git",
    "tags": [
      "libmagic",
      "magic",
      "guessfile"
    ],
    "description": "libmagic for nim",
    "license": "MIT",
    "web": "https://github.com/xmonader/nim-magic"
  },
  {
    "name": "configparser",
    "url": "https://github.com/xmonader/nim-configparser",
    "method": "git",
    "tags": [
      "configparser",
      "ini",
      "parser"
    ],
    "description": "pure Ini configurations parser",
    "license": "MIT",
    "web": "https://github.com/xmonader/nim-configparser"
  },
  {
    "name": "random_font_color",
    "url": "https://github.com/juancarlospaco/nim-random-font-color",
    "method": "git",
    "tags": [
      "fonts",
      "colors",
      "pastel",
      "design",
      "random"
    ],
    "description": "Random curated Fonts and pastel Colors for your UI/UX design, design for non-designers.",
    "license": "LGPLv3",
    "web": "https://github.com/juancarlospaco/nim-random-font-color"
  },
  {
    "name": "bytes2human",
    "url": "https://github.com/juancarlospaco/nim-bytes2human",
    "method": "git",
    "tags": [
      "bytes",
      "human",
      "minimalism",
      "size"
    ],
    "description": "Convert bytes to kilobytes, megabytes, gigabytes, etc.",
    "license": "LGPLv3",
    "web": "https://github.com/juancarlospaco/nim-bytes2human"
  },
  {
    "name": "nimhttpd",
    "url": "https://github.com/h3rald/nimhttpd",
    "method": "git",
    "tags": [
      "web-server",
      "static-file-server",
      "server",
      "http"
    ],
    "description": "A tiny static file web server.",
    "license": "MIT",
    "web": "https://github.com/h3rald/nimhttpd"
  },
  {
    "name": "crc32",
    "url": "https://github.com/juancarlospaco/nim-crc32",
    "method": "git",
    "tags": [
      "crc32",
      "checksum",
      "minimalism"
    ],
    "description": "CRC32, 2 proc, copied from RosettaCode.",
    "license": "MIT",
    "web": "https://github.com/juancarlospaco/nim-crc32"
  },
  {
    "name": "httpbeast",
    "url": "https://github.com/dom96/httpbeast",
    "method": "git",
    "tags": [
      "http",
      "server",
      "parallel",
      "linux",
      "unix"
    ],
    "description": "A performant and scalable HTTP server.",
    "license": "MIT",
    "web": "https://github.com/dom96/httpbeast"
  },
  {
    "name": "datetime2human",
    "url": "https://github.com/juancarlospaco/nim-datetime2human",
    "method": "git",
    "tags": [
      "date",
      "time",
      "datetime",
      "ISO-8601",
      "human",
      "minimalism"
    ],
    "description": "Human friendly DateTime string representations, seconds to millenniums.",
    "license": "LGPLv3",
    "web": "https://github.com/juancarlospaco/nim-datetime2human"
  },
  {
    "name": "sass",
    "url": "https://github.com/dom96/sass",
    "method": "git",
    "tags": [
      "css",
      "compiler",
      "wrapper",
      "library",
      "scss",
      "web"
    ],
    "description": "A wrapper for the libsass library.",
    "license": "MIT",
    "web": "https://github.com/dom96/sass"
  },
  {
    "name": "osutil",
    "url": "https://github.com/juancarlospaco/nim-osutil",
    "method": "git",
    "tags": [
      "utils",
      "helpers",
      "minimalism",
      "process",
      "mobile",
      "battery"
    ],
    "description": "OS Utils for Nim, simple tiny but useful procs for OS. Turn Display OFF and set Process Name.",
    "license": "LGPLv3",
    "web": "https://github.com/juancarlospaco/nim-osutil"
  },
  {
    "name": "binance",
    "url": "https://github.com/Imperator26/binance",
    "method": "git",
    "tags": [
      "library",
      "api",
      "binance"
    ],
    "description": "A Nim library to access the Binance API.",
    "license": "Apache License 2.0",
    "web": "https://github.com/Imperator26/binance"
  },
  {
    "name": "jdec",
    "tags": [
      "json",
      "marshal",
      "helper",
      "utils"
    ],
    "method": "git",
    "license": "MIT",
    "web": "https://github.com/diegogub/jdec",
    "url": "https://github.com/diegogub/jdec",
    "description": "Flexible JSON manshal/unmarshal library for nim"
  },
  {
    "name": "nimsnappyc",
    "url": "https://github.com/NimCompression/nimsnappyc",
    "method": "git",
    "tags": [
      "snappy",
      "compression",
      "wrapper",
      "library"
    ],
    "description": "Wrapper for the Snappy-C compression library",
    "license": "MIT",
    "web": "https://github.com/NimCompression/nimsnappyc"
  },
  {
    "name": "websitecreator",
    "alias": "nimwc"
  },
  {
    "name": "nimwc",
    "url": "https://github.com/ThomasTJdev/nim_websitecreator",
    "method": "git",
    "tags": [
      "website",
      "webpage",
      "blog",
      "binary"
    ],
    "description": "A website management tool. Run the file and access your webpage.",
    "license": "PPL",
    "web": "https://nimwc.org/"
  },
  {
    "name": "shaname",
    "url": "https://github.com/Torro/nimble-packages?subdir=shaname",
    "method": "git",
    "tags": [
      "sha1",
      "command-line",
      "utilities"
    ],
    "description": "Rename files to their sha1sums",
    "license": "BSD",
    "web": "https://github.com/Torro/nimble-packages/tree/master/shaname"
  },
  {
    "name": "about",
    "url": "https://github.com/aleandros/about",
    "method": "git",
    "tags": [
      "cli",
      "tool"
    ],
    "description": "Executable for finding information about programs in PATH",
    "license": "MIT",
    "web": "https://github.com/aleandros/about"
  },
  {
    "name": "findtests",
    "url": "https://github.com/jackvandrunen/findtests",
    "method": "git",
    "tags": [
      "test",
      "tests",
      "testing",
      "unit"
    ],
    "description": "A helper module for writing unit tests in Nim with nake or similar build system.",
    "license": "ISC",
    "web": "https://github.com/jackvandrunen/findtests"
  },
  {
    "name": "packedjson",
    "url": "https://github.com/Araq/packedjson",
    "method": "git",
    "tags": [
      "json"
    ],
    "description": "packedjson is an alternative Nim implementation for JSON. The JSON is essentially kept as a single string in order to save memory over a more traditional tree representation.",
    "license": "MIT",
    "web": "https://github.com/Araq/packedjson"
  },
  {
    "name": "unicode_numbers",
    "url": "https://github.com/Aearnus/unicode_numbers",
    "method": "git",
    "tags": [
      "library",
      "string",
      "format",
      "unicode"
    ],
    "description": "Converts a number into a specially formatted Unicode string",
    "license": "MIT",
    "web": "https://github.com/Aearnus/unicode_numbers"
  },
  {
    "name": "glob",
    "url": "https://github.com/citycide/glob",
    "method": "git",
    "tags": [
      "glob",
      "pattern",
      "match",
      "walk",
      "filesystem",
      "pure"
    ],
    "description": "Pure library for matching file paths against Unix style glob patterns.",
    "license": "MIT",
    "web": "https://github.com/citycide/glob"
  },
  {
    "name": "lda",
    "url": "https://github.com/unicredit/lda",
    "method": "git",
    "tags": [
      "LDA",
      "topic-modeling",
      "text-clustering",
      "NLP"
    ],
    "description": "Latent Dirichlet Allocation",
    "license": "Apache License 2.0",
    "web": "https://github.com/unicredit/lda"
  },
  {
    "name": "mdevolve",
    "url": "https://github.com/jxy/MDevolve",
    "method": "git",
    "tags": [
      "MD",
      "integrator",
      "numerical",
      "evolution"
    ],
    "description": "Integrator framework for Molecular Dynamic evolutions",
    "license": "MIT",
    "web": "https://github.com/jxy/MDevolve"
  },
  {
    "name": "sctp",
    "url": "https://github.com/metacontainer/sctp.nim",
    "method": "git",
    "tags": [
      "sctp",
      "networking",
      "userspace"
    ],
    "description": "Userspace SCTP bindings",
    "license": "BSD",
    "web": "https://github.com/metacontainer/sctp.nim"
  },
  {
    "name": "sodium",
    "url": "https://github.com/zielmicha/libsodium.nim",
    "method": "git",
    "tags": [
      "crypto",
      "security",
      "sodium"
    ],
    "description": "High-level libsodium bindings",
    "license": "MIT",
    "web": "https://github.com/zielmicha/libsodium.nim"
  },
  {
    "name": "db_clickhouse",
    "url": "https://github.com/leonardoce/nim-clickhouse",
    "method": "git",
    "tags": [
      "wrapper",
      "database",
      "clickhouse"
    ],
    "description": "ClickHouse Nim interface",
    "license": "MIT",
    "web": "https://github.com/leonardoce/nim-clickhouse"
  },
  {
    "name": "webterminal",
    "url": "https://github.com/JohnAD/webterminal",
    "method": "git",
    "tags": [
      "javascript",
      "terminal",
      "tty"
    ],
    "description": "Very simple browser Javascript TTY web terminal",
    "license": "MIT",
    "web": "https://github.com/JohnAD/webterminal"
  },
  {
    "name": "hpack",
    "url": "https://github.com/nitely/nim-hpack",
    "method": "git",
    "tags": [
      "http2",
      "hpack"
    ],
    "description": "HPACK (Header Compression for HTTP/2)",
    "license": "MIT",
    "web": "https://github.com/nitely/nim-hpack"
  },
  {
    "name": "cobs",
    "url": "https://github.com/keyme/nim_cobs",
    "method": "git",
    "tags": [
      "serialization",
      "encoding",
      "wireline",
      "framing",
      "cobs"
    ],
    "description": "Consistent Overhead Byte Stuffing for Nim",
    "license": "MIT",
    "web": "https://github.com/keyme/nim_cobs"
  },
  {
    "name": "bitvec",
    "url": "https://github.com/keyme/nim_bitvec",
    "method": "git",
    "tags": [
      "serialization",
      "encoding",
      "wireline"
    ],
    "description": "Extensible bit vector integer encoding library",
    "license": "MIT",
    "web": "https://github.com/keyme/nim_bitvec"
  },
  {
    "name": "nimsvg",
    "url": "https://github.com/bluenote10/NimSvg",
    "method": "git",
    "tags": [
      "svg"
    ],
    "description": "Nim-based DSL allowing to generate SVG files and GIF animations.",
    "license": "MIT",
    "web": "https://github.com/bluenote10/NimSvg"
  },
  {
    "name": "validation",
    "url": "https://github.com/captainbland/nim-validation",
    "method": "git",
    "tags": [
      "validation",
      "library"
    ],
    "description": "Nim object validation using type field pragmas",
    "license": "GPLv3",
    "web": "https://github.com/captainbland/nim-validation"
  },
  {
    "name": "nimgraphviz",
    "url": "https://github.com/QuinnFreedman/nimgraphviz",
    "method": "git",
    "tags": [
      "graph",
      "viz",
      "graphviz",
      "dot",
      "pygraphviz"
    ],
    "description": "Nim bindings for the GraphViz tool and the DOT graph language",
    "license": "MIT",
    "web": "https://github.com/QuinnFreedman/nimgraphviz"
  },
  {
    "name": "fab",
    "url": "https://github.com/icyphox/fab",
    "method": "git",
    "tags": [
      "colors",
      "terminal",
      "formatting",
      "text",
      "fun"
    ],
    "description": "Print fabulously in your terminal",
    "license": "MIT",
    "web": "https://github.com/icyphox/fab"
  },
  {
    "name": "kdialog",
    "url": "https://github.com/juancarlospaco/nim-kdialog",
    "method": "git",
    "tags": [
      "kdialog",
      "qt5",
      "kde",
      "gui",
      "easy",
      "qt"
    ],
    "description": "KDialog Qt5 Wrapper, easy API, KISS design",
    "license": "LGPLv3",
    "web": "https://github.com/juancarlospaco/nim-kdialog"
  },
  {
    "name": "nim7z",
    "url": "https://github.com/genotrance/nim7z",
    "method": "git",
    "tags": [
      "7zip",
      "7z",
      "extract",
      "archive"
    ],
    "description": "7z extraction for Nim",
    "license": "MIT",
    "web": "https://github.com/genotrance/nim7z"
  },
  {
    "name": "nimarchive",
    "url": "https://github.com/genotrance/nimarchive",
    "method": "git",
    "tags": [
      "7z",
      "zip",
      "tar",
      "rar",
      "gz",
      "libarchive",
      "compress",
      "extract",
      "archive"
    ],
    "description": "libarchive wrapper for Nim",
    "license": "MIT",
    "web": "https://github.com/genotrance/nimarchive"
  },
  {
    "name": "nimpcre",
    "url": "https://github.com/genotrance/nimpcre",
    "method": "git",
    "tags": [
      "pcre",
      "regex"
    ],
    "description": "PCRE wrapper for Nim",
    "license": "MIT",
    "web": "https://github.com/genotrance/nimpcre"
  },
  {
    "name": "nimdeps",
    "url": "https://github.com/genotrance/nimdeps",
    "method": "git",
    "tags": [
      "dependency",
      "bundle",
      "installer",
      "package"
    ],
    "description": "Nim library to bundle dependency files into executable",
    "license": "MIT",
    "web": "https://github.com/genotrance/nimdeps"
  },
  {
    "name": "intel_hex",
    "url": "https://github.com/keyme/nim_intel_hex",
    "method": "git",
    "tags": [
      "utils",
      "parsing",
      "hex"
    ],
    "description": "Intel hex file utility library",
    "license": "MIT",
    "web": "https://github.com/keyme/nim_intel_hex"
  },
  {
    "name": "nimha",
    "url": "https://github.com/ThomasTJdev/nim_homeassistant",
    "method": "git",
    "tags": [
      "smarthome",
      "automation",
      "mqtt",
      "xiaomi"
    ],
    "description": "Nim Home Assistant (NimHA) is a hub for combining multiple home automation devices and automating jobs",
    "license": "GPLv3",
    "web": "https://github.com/ThomasTJdev/nim_homeassistant"
  },
  {
    "name": "fmod",
    "url": "https://github.com/johnnovak/nim-fmod",
    "method": "git",
    "tags": [
      "library",
      "fmod",
      "audio",
      "game",
      "sound"
    ],
    "description": "Nim wrapper for the FMOD Low Level C API",
    "license": "MIT",
    "web": "https://github.com/johnnovak/nim-fmod"
  },
  {
    "name": "figures",
    "url": "https://github.com/lmariscal/figures",
    "method": "git",
    "tags": [
      "unicode",
      "cli",
      "figures"
    ],
    "description": "unicode symbols",
    "license": "MIT",
    "web": "https://github.com/lmariscal/figures"
  },
  {
    "name": "ur",
    "url": "https://github.com/JohnAD/ur",
    "method": "git",
    "tags": [
      "library",
      "universal",
      "result",
      "return"
    ],
    "description": "A Universal Result macro/object that normalizes the information returned from a procedure",
    "license": "MIT",
    "web": "https://github.com/JohnAD/ur",
    "doc": "https://github.com/JohnAD/ur/blob/master/docs/ur.rst"
  },
  {
    "name": "blosc",
    "url": "https://github.com/Skrylar/nblosc",
    "method": "git",
    "tags": [
      "blosc",
      "wrapper",
      "compression"
    ],
    "description": "Bit Shuffling Block Compressor (C-Blosc)",
    "license": "BSD",
    "web": "https://github.com/Skrylar/nblosc"
  },
  {
    "name": "fltk",
    "url": "https://github.com/Skrylar/nfltk",
    "method": "git",
    "tags": [
      "gui",
      "fltk",
      "wrapper",
      "c++"
    ],
    "description": "The Fast-Light Tool Kit",
    "license": "LGPL",
    "web": "https://github.com/Skrylar/nfltk"
  },
  {
    "name": "nim_cexc",
    "url": "https://github.com/metasyn/nim-cexc-splunk",
    "method": "git",
    "tags": [
      "splunk",
      "command",
      "cexc",
      "chunked"
    ],
    "description": "A simple chunked external protocol interface for Splunk custom search commands.",
    "license": "Apache2",
    "web": "https://github.com/metasyn/nim-cexc-splunk"
  },
  {
    "name": "nimclipboard",
    "url": "https://github.com/genotrance/nimclipboard",
    "method": "git",
    "tags": [
      "clipboard",
      "wrapper",
      "clip",
      "copy",
      "paste",
      "nimgen"
    ],
    "description": "Nim wrapper for libclipboard",
    "license": "MIT",
    "web": "https://github.com/genotrance/nimclipboard"
  },
  {
    "name": "skinterpolate",
    "url": "https://github.com/Skrylar/skInterpolate",
    "method": "git",
    "tags": [
      "interpolation",
      "animation"
    ],
    "description": "Interpolation routines for data and animation.",
    "license": "MIT",
    "web": "https://github.com/Skrylar/skInterpolate"
  },
  {
    "name": "nimspice",
    "url": "https://github.com/CodeDoes/nimspice",
    "method": "git",
    "tags": [
      "macro",
      "template",
      "class",
      "collection"
    ],
    "description": "A bunch of macros. sugar if you would",
    "license": "MIT",
    "web": "https://github.com/CodeDoes/nimspice"
  },
  {
    "name": "BN",
    "url": "https://github.com/MerosCrypto/BN",
    "method": "git",
    "tags": [
      "bignumber",
      "multiprecision",
      "imath"
    ],
    "description": "A Nim Wrapper of the imath BigNumber library.",
    "license": "MIT"
  },
  {
    "name": "nimbioseq",
    "url": "https://github.com/jhbadger/nimbioseq",
    "method": "git",
    "tags": [
      "bioinformatics",
      "fasta",
      "fastq"
    ],
    "description": "Nim Library for sequence (protein/nucleotide) bioinformatics",
    "license": "BSD-3",
    "web": "https://github.com/jhbadger/nimbioseq"
  },
  {
    "name": "subhook",
    "url": "https://github.com/ba0f3/subhook.nim",
    "method": "git",
    "tags": [
      "hook",
      "hooking",
      "subhook",
      "x86",
      "windows",
      "linux",
      "unix"
    ],
    "description": "subhook wrapper",
    "license": "BSD2",
    "web": "https://github.com/ba0f3/subhook.nim"
  },
  {
    "name": "timecop",
    "url": "https://github.com/ba0f3/timecop.nim",
    "method": "git",
    "tags": [
      "time",
      "travel",
      "timecop"
    ],
    "description": "Time travelling for Nim",
    "license": "MIT",
    "web": "https://github.com/ba0f3/timecop.nim"
  },
  {
    "name": "openexchangerates",
    "url": "https://github.com/juancarlospaco/nim-openexchangerates",
    "method": "git",
    "tags": [
      "money",
      "exchange",
      "openexchangerates",
      "bitcoin",
      "gold",
      "dollar",
      "euro",
      "prices"
    ],
    "description": "OpenExchangeRates API Client for Nim. Works with/without SSL. Partially works with/without Free API Key.",
    "license": "MIT",
    "web": "https://github.com/juancarlospaco/nim-openexchangerates"
  },
  {
    "name": "clr",
    "url": "https://github.com/Calinou/clr",
    "method": "git",
    "tags": [
      "command-line",
      "color",
      "rgb",
      "hsl",
      "hsv"
    ],
    "description": "Get information about colors and convert them in the command line",
    "license": "MIT",
    "web": "https://github.com/Calinou/clr"
  },
  {
    "name": "duktape",
    "url": "https://github.com/manguluka/duktape-nim",
    "method": "git",
    "tags": [
      "js",
      "javascript",
      "scripting",
      "language",
      "interpreter"
    ],
    "description": "wrapper for the Duktape embeddable Javascript engine",
    "license": "MIT",
    "web": "https://github.com/manguluka/duktape-nim"
  },
  {
    "name": "polypbren",
    "url": "https://github.com/guibar64/polypbren",
    "method": "git",
    "tags": [
      "science",
      "equation"
    ],
    "description": "Renormalization of colloidal charges of polydipserse dispersions using the Poisson-Boltzmann equation",
    "license": "MIT",
    "web": "https://github.com/guibar64/polypbren"
  },
  {
    "name": "spdx_licenses",
    "url": "https://github.com/euantorano/spdx_licenses.nim",
    "method": "git",
    "tags": [
      "spdx",
      "license"
    ],
    "description": "A library to retrieve the list of commonly used licenses from the SPDX License List.",
    "license": "BSD3",
    "web": "https://github.com/euantorano/spdx_licenses.nim"
  },
  {
    "name": "texttospeech",
    "url": "https://github.com/dom96/texttospeech",
    "method": "git",
    "tags": [
      "tts",
      "text-to-speech",
      "google-cloud",
      "gcloud",
      "api"
    ],
    "description": "A client for the Google Cloud Text to Speech API.",
    "license": "MIT",
    "web": "https://github.com/dom96/texttospeech"
  },
  {
    "name": "nim_tiled",
    "url": "https://github.com/SkyVault/nim-tiled",
    "method": "git",
    "tags": [
      "tiled",
      "gamedev",
      "tmx",
      "indie"
    ],
    "description": "Tiled map loader for the Nim programming language",
    "license": "MIT",
    "web": "https://github.com/SkyVault/nim-tiled"
  },
  {
    "name": "fragments",
    "url": "https://github.com/fragcolor-xyz/fragments",
    "method": "git",
    "tags": [
      "ffi",
      "math",
      "threading",
      "dsl",
      "memory",
      "serialization",
      "cpp",
      "utilities"
    ],
    "description": "Our very personal collection of utilities",
    "license": "MIT",
    "web": "https://github.com/fragcolor-xyz/fragments"
  },
  {
    "name": "nimline",
    "url": "https://github.com/fragcolor-xyz/nimline",
    "method": "git",
    "tags": [
      "c",
      "c++",
      "interop",
      "ffi",
      "wrappers"
    ],
    "description": "Wrapper-less C/C++ interop for Nim",
    "license": "MIT",
    "web": "https://github.com/fragcolor-xyz/nimline"
  },
  {
    "name": "nim_telegram_bot",
    "url": "https://github.com/juancarlospaco/nim-telegram-bot",
    "method": "git",
    "tags": [
      "telegram",
      "bot",
      "telebot",
      "async",
      "multipurpose",
      "chat"
    ],
    "description": "Generic Configurable Telegram Bot for Nim, with builtin basic functionality and Plugins",
    "license": "MIT",
    "web": "https://github.com/juancarlospaco/nim-telegram-bot"
  },
  {
    "name": "xiaomi",
    "url": "https://github.com/ThomasTJdev/nim_xiaomi.git",
    "method": "git",
    "tags": [
      "xiaomi",
      "iot"
    ],
    "description": "Read and write to Xiaomi IOT devices.",
    "license": "MIT",
    "web": "https://github.com/ThomasTJdev/nim_xiaomi"
  },
  {
    "name": "vecio",
    "url": "https://github.com/emekoi/vecio.nim",
    "method": "git",
    "tags": [
      "writev",
      "readv",
      "scatter",
      "gather",
      "vectored",
      "vector",
      "io",
      "networking"
    ],
    "description": "vectored io for nim",
    "license": "MIT",
    "web": "https://github.com/emekoi/vecio.nim"
  },
  {
    "name": "nmiline",
    "url": "https://github.com/mzteruru52/NmiLine",
    "method": "git",
    "tags": [
      "graph"
    ],
    "description": "Plotting tool using NiGui",
    "license": "MIT",
    "web": "https://github.com/mzteruru52/NmiLine"
  },
  {
    "name": "c_alikes",
    "url": "https://github.com/ReneSac/c_alikes",
    "method": "git",
    "tags": [
      "library",
      "bitwise",
      "bitops",
      "pointers",
      "shallowCopy",
      "C"
    ],
    "description": "Operators, commands and functions more c-like, plus a few other utilities",
    "license": "MIT",
    "web": "https://github.com/ReneSac/c_alikes"
  },
  {
    "name": "memviews",
    "url": "https://github.com/ReneSac/memviews",
    "method": "git",
    "tags": [
      "library",
      "slice",
      "slicing",
      "shallow",
      "array",
      "vector"
    ],
    "description": "Unsafe in-place slicing",
    "license": "MIT",
    "web": "https://github.com/ReneSac/memviews"
  },
  {
    "name": "espeak",
    "url": "https://github.com/juancarlospaco/nim-espeak",
    "method": "git",
    "tags": [
      "espeak",
      "voice",
      "texttospeech"
    ],
    "description": "Nim Espeak NG wrapper, for super easy Voice and Text-To-Speech",
    "license": "MIT",
    "web": "https://github.com/juancarlospaco/nim-espeak"
  },
  {
    "name": "wstp",
    "url": "https://github.com/oskca/nim-wstp",
    "method": "git",
    "tags": [
      "wolfram",
      "mathematica",
      "bindings",
      "wstp"
    ],
    "description": "Nim bindings for WSTP",
    "license": "MIT",
    "web": "https://github.com/oskca/nim-wstp"
  },
  {
    "name": "uibuilder",
    "url": "https://github.com/ba0f3/uibuilder.nim",
    "method": "git",
    "tags": [
      "ui",
      "builder",
      "libui",
      "designer",
      "gtk",
      "gnome",
      "glade",
      "interface",
      "gui",
      "linux",
      "windows",
      "osx",
      "mac",
      "native",
      "generator"
    ],
    "description": "UI building with Gnome's Glade",
    "license": "MIT",
    "web": "https://github.com/ba0f3/uibuilder.nim"
  },
  {
    "name": "webp",
    "url": "https://github.com/juancarlospaco/nim-webp",
    "method": "git",
    "tags": [
      "webp"
    ],
    "description": "WebP Tools wrapper for Nim",
    "license": "MIT",
    "web": "https://github.com/juancarlospaco/nim-webp"
  },
  {
    "name": "print",
    "url": "https://github.com/treeform/print.git",
    "method": "git",
    "tags": [
      "pretty"
    ],
    "description": "Print is a set of pretty print macros, useful for print-debugging.",
    "license": "MIT",
    "web": "https://github.com/treeform/print"
  },
  {
    "name": "vmath",
    "url": "https://github.com/treeform/vmath.git",
    "method": "git",
    "tags": [
      "math",
      "graphics",
      "2d",
      "3d"
    ],
    "description": "Collection of math routines for 2d and 3d graphics.",
    "license": "MIT",
    "web": "https://github.com/treeform/vmath"
  },
  {
    "name": "flippy",
    "url": "https://github.com/treeform/flippy.git",
    "method": "git",
    "tags": [
      "image",
      "graphics",
      "2d"
    ],
    "description": "Flippy is a simple 2d image and drawing library.",
    "license": "MIT",
    "web": "https://github.com/treeform/flippy"
  },
  {
    "name": "typography",
    "url": "https://github.com/treeform/typography.git",
    "method": "git",
    "tags": [
      "font",
      "text",
      "2d"
    ],
    "description": "Fonts, Typesetting and Rasterization.",
    "license": "MIT",
    "web": "https://github.com/treeform/typography"
  },
  {
    "name": "xdo",
    "url": "https://github.com/juancarlospaco/nim-xdo",
    "method": "git",
    "tags": [
      "automation",
      "linux",
      "gui",
      "keyboard",
      "mouse",
      "typing",
      "clicker"
    ],
    "description": "Nim GUI Automation Linux, simulate user interaction, mouse and keyboard.",
    "license": "MIT",
    "web": "https://github.com/juancarlospaco/nim-xdo"
  },
  {
    "name": "nimblegui",
    "url": "https://github.com/ThomasTJdev/nim_nimble_gui",
    "method": "git",
    "tags": [
      "nimble",
      "gui",
      "packages"
    ],
    "description": "A simple GUI front for Nimble.",
    "license": "MIT",
    "web": "https://github.com/ThomasTJdev/nim_nimble_gui"
  },
  {
    "name": "xml",
    "url": "https://github.com/ba0f3/xml.nim",
    "method": "git",
    "tags": [
      "xml",
      "parser",
      "compile",
      "tokenizer",
      "html",
      "cdata"
    ],
    "description": "Pure Nim XML parser",
    "license": "MIT",
    "web": "https://github.com/ba0f3/xml.nim"
  },
  {
    "name": "soundio",
    "url": "https://github.com/ul/soundio",
    "method": "git",
    "tags": [
      "library",
      "wrapper",
      "binding",
      "audio",
      "sound",
      "media",
      "io"
    ],
    "description": "Bindings for libsoundio",
    "license": "MIT"
  },
  {
    "name": "miniz",
    "url": "https://github.com/treeform/miniz",
    "method": "git",
    "tags": [
      "zlib",
      "zip",
      "wrapper",
      "compression"
    ],
    "description": "Bindings for Miniz lib.",
    "license": "MIT"
  },
  {
    "name": "nim_cjson",
    "url": "https://github.com/muxueqz/nim_cjson",
    "method": "git",
    "tags": [
      "cjson",
      "json"
    ],
    "description": "cjson wrapper for Nim",
    "license": "MIT",
    "web": "https://github.com/muxueqz/nim_cjson"
  },
  {
    "name": "nimobserver",
    "url": "https://github.com/Tangdongle/nimobserver",
    "method": "git",
    "tags": [
      "observer",
      "patterns",
      "library"
    ],
    "description": "An implementation of the observer pattern",
    "license": "MIT",
    "web": "https://github.com/Tangdongle/nimobserver"
  },
  {
    "name": "nominatim",
    "url": "https://github.com/juancarlospaco/nim-nominatim",
    "method": "git",
    "tags": [
      "openstreetmap",
      "nominatim",
      "multisync",
      "async"
    ],
    "description": "OpenStreetMap Nominatim API Lib for Nim",
    "license": "MIT",
    "web": "https://github.com/juancarlospaco/nim-nominatim"
  },
  {
    "name": "systimes",
    "url": "https://github.com/GULPF/systimes",
    "method": "git",
    "tags": [
      "time",
      "timezone",
      "datetime"
    ],
    "description": "An alternative DateTime implementation",
    "license": "MIT",
    "web": "https://github.com/GULPF/systimes"
  },
  {
    "name": "overpass",
    "url": "https://github.com/juancarlospaco/nim-overpass",
    "method": "git",
    "tags": [
      "openstreetmap",
      "overpass",
      "multisync",
      "async"
    ],
    "description": "OpenStreetMap Overpass API Lib",
    "license": "MIT",
    "web": "https://github.com/juancarlospaco/nim-overpass"
  },
  {
    "name": "openstreetmap",
    "url": "https://github.com/juancarlospaco/nim-openstreetmap",
    "method": "git",
    "tags": [
      "openstreetmap",
      "multisync",
      "async",
      "geo",
      "map"
    ],
    "description": "OpenStreetMap API Lib for Nim",
    "license": "MIT",
    "web": "https://github.com/juancarlospaco/nim-openstreetmap"
  },
  {
    "name": "daemonim",
    "url": "https://github.com/bung87/daemon",
    "method": "git",
    "tags": [
      "unix",
      "library"
    ],
    "description": "daemonizer for Unix, Linux and OS X",
    "license": "MIT",
    "web": "https://github.com/bung87/daemon"
  },
  {
    "name": "nimtorch",
    "alias": "torch"
  },
  {
    "name": "torch",
    "url": "https://github.com/fragcolor-xyz/nimtorch",
    "method": "git",
    "tags": [
      "machine-learning",
      "nn",
      "neural",
      "networks",
      "cuda",
      "wasm",
      "pytorch",
      "torch"
    ],
    "description": "A nim flavor of pytorch",
    "license": "MIT",
    "web": "https://github.com/fragcolor-xyz/nimtorch"
  },
  {
    "name": "openweathermap",
    "url": "https://github.com/juancarlospaco/nim-openweathermap",
    "method": "git",
    "tags": [
      "OpenWeatherMap",
      "weather",
      "CreativeCommons",
      "OpenData",
      "multisync"
    ],
    "description": "OpenWeatherMap API Lib for Nim, Free world wide Creative Commons & Open Data Licensed Weather data",
    "license": "MIT",
    "web": "https://github.com/juancarlospaco/nim-openweathermap"
  },
  {
    "name": "finalseg",
    "url": "https://github.com/bung87/finalseg",
    "method": "git",
    "tags": [
      "library",
      "chinese",
      "words"
    ],
    "description": "jieba's finalseg port to nim",
    "license": "MIT",
    "web": "https://github.com/bung87/finalseg"
  },
  {
    "name": "openal",
    "url": "https://github.com/treeform/openal",
    "method": "git",
    "tags": [
      "sound",
      "OpenAL",
      "wrapper"
    ],
    "description": "An OpenAL wrapper.",
    "license": "MIT"
  },
  {
    "name": "ec_events",
    "alias": "mc_events"
  },
  {
    "name": "mc_events",
    "url": "https://github.com/MerosCrypto/mc_events",
    "method": "git",
    "tags": [
      "events",
      "emitter"
    ],
    "description": "Event Based Programming for Nim.",
    "license": "MIT"
  },
  {
    "name": "wNim",
    "url": "https://github.com/khchen/wNim",
    "method": "git",
    "tags": [
      "library",
      "windows",
      "gui",
      "ui"
    ],
    "description": "Nim's Windows GUI Framework.",
    "license": "MIT",
    "web": "https://github.com/khchen/wNim",
    "doc": "https://khchen.github.io/wNim/wNim.html"
  },
  {
    "name": "redisparser",
    "url": "https://github.com/xmonader/nim-redisparser",
    "method": "git",
    "tags": [
      "redis",
      "resp",
      "parser",
      "protocol"
    ],
    "description": "RESP(REdis Serialization Protocol) Serialization for Nim",
    "license": "Apache2",
    "web": "https://github.com/xmonader/nim-redisparser"
  },
  {
    "name": "redisclient",
    "url": "https://github.com/xmonader/nim-redisclient",
    "method": "git",
    "tags": [
      "redis",
      "client",
      "protocol",
      "resp"
    ],
    "description": "Redis client for Nim",
    "license": "Apache2",
    "web": "https://github.com/xmonader/nim-redisclient"
  },
  {
    "name": "hackpad",
    "url": "https://github.com/juancarlospaco/nim-hackpad",
    "method": "git",
    "tags": [
      "web",
      "jester",
      "lan",
      "wifi",
      "hackathon",
      "hackatton",
      "pastebin",
      "crosscompilation",
      "teaching",
      "zip"
    ],
    "description": "Hackathon Web Scratchpad for teaching Nim on events using Wifi with limited or no Internet",
    "license": "MIT",
    "web": "https://github.com/juancarlospaco/nim-hackpad"
  },
  {
    "name": "redux_nim",
    "url": "https://github.com/M4RC3L05/redux-nim",
    "method": "git",
    "tags": [
      "redux"
    ],
    "description": "Redux Implementation in nim",
    "license": "MIT",
    "web": "https://github.com/M4RC3L05/redux-nim"
  },
  {
    "name": "simpledecimal",
    "url": "https://github.com/pigmej/nim-simple-decimal",
    "method": "git",
    "tags": [
      "decimal",
      "library"
    ],
    "description": "A simple decimal library",
    "license": "MIT",
    "web": "https://github.com/pigmej/nim-simple-decimal"
  },
  {
    "name": "calibre",
    "url": "https://github.com/juancarlospaco/nim-calibre",
    "method": "git",
    "tags": [
      "calibre",
      "ebook",
      "database"
    ],
    "description": "Calibre Database Lib for Nim",
    "license": "MIT",
    "web": "https://github.com/juancarlospaco/nim-calibre"
  },
  {
    "name": "nimcb",
    "url": "https://github.com/AdrianV/nimcb",
    "method": "git",
    "tags": [
      "c++-builder",
      "msbuild"
    ],
    "description": "Integrate nim projects in the C++Builder build process",
    "license": "MIT",
    "web": "https://github.com/AdrianV/nimcb"
  },
  {
    "name": "finals",
    "url": "https://github.com/quelklef/nim-finals",
    "method": "git",
    "tags": [
      "types"
    ],
    "description": "Transparently declare single-set attributes on types.",
    "license": "MIT",
    "web": "https://github.com/Quelklef/nim-finals"
  },
  {
    "name": "printdebug",
    "url": "https://github.com/juancarlospaco/nim-printdebug",
    "method": "git",
    "tags": [
      "debug",
      "print",
      "helper",
      "util"
    ],
    "description": "Print Debug for Nim, tiny 3 lines Lib, C Target",
    "license": "MIT",
    "web": "https://github.com/juancarlospaco/nim-printdebug"
  },
  {
    "name": "tinyfiledialogs",
    "url": "https://github.com/juancarlospaco/nim-tinyfiledialogs",
    "method": "git",
    "tags": [
      "gui",
      "wrapper",
      "gtk",
      "qt",
      "linux",
      "windows",
      "mac",
      "osx"
    ],
    "description": "TinyFileDialogs for Nim.",
    "license": "MIT",
    "web": "https://github.com/juancarlospaco/nim-tinyfiledialogs"
  },
  {
    "name": "spotify",
    "url": "https://github.com/CORDEA/spotify",
    "method": "git",
    "tags": [
      "spotify"
    ],
    "description": "A Nim wrapper for the Spotify Web API",
    "license": "Apache License 2.0",
    "web": "https://github.com/CORDEA/spotify"
  },
  {
    "name": "noise",
    "url": "https://github.com/jangko/nim-noise",
    "method": "git",
    "tags": [
      "linenoise",
      "readline",
      "command-line",
      "repl"
    ],
    "description": "Nim implementation of linenoise command line editor",
    "license": "MIT",
    "web": "https://github.com/jangko/nim-noise"
  },
  {
    "name": "prompt",
    "url": "https://github.com/surf1nb1rd/nim-prompt",
    "method": "git",
    "tags": [
      "command-line",
      "readline",
      "repl"
    ],
    "description": "Feature-rich readline replacement",
    "license": "BSD2",
    "web": "https://github.com/surf1nb1rd/nim-prompt"
  },
  {
    "name": "proxyproto",
    "url": "https://github.com/ba0f3/libproxy.nim",
    "method": "git",
    "tags": [
      "proxy",
      "protocol",
      "proxy-protocol",
      "haproxy",
      "tcp",
      "ipv6",
      "ipv4",
      "linux",
      "unix",
      "hook",
      "load-balancer",
      "socket",
      "udp",
      "ipv6-support",
      "preload"
    ],
    "description": "PROXY Protocol enabler for aged programs",
    "license": "MIT",
    "web": "https://github.com/ba0f3/libproxy.nim"
  },
  {
    "name": "criterion",
    "url": "https://github.com/LemonBoy/criterion.nim",
    "method": "git",
    "tags": [
      "benchmark"
    ],
    "description": "Statistic-driven microbenchmark framework",
    "license": "MIT",
    "web": "https://github.com/LemonBoy/criterion.nim"
  },
  {
    "name": "nanoid",
    "url": "https://github.com/icyphox/nanoid.nim",
    "method": "git",
    "tags": [
      "nanoid",
      "random",
      "generator"
    ],
    "description": "The Nim implementation of NanoID",
    "license": "MIT",
    "web": "https://github.com/icyphox/nanoid.nim"
  },
  {
    "name": "ndb",
    "url": "https://github.com/xzfc/ndb.nim",
    "method": "git",
    "tags": [
      "binding",
      "database",
      "db",
      "library",
      "sqlite"
    ],
    "description": "A db_sqlite fork with a proper typing",
    "license": "MIT",
    "web": "https://github.com/xzfc/ndb.nim"
  },
  {
    "name": "github_release",
    "url": "https://github.com/kdheepak/github-release",
    "method": "git",
    "tags": [
      "github",
      "release",
      "upload",
      "create",
      "delete"
    ],
    "description": "github-release package",
    "license": "MIT",
    "web": "https://github.com/kdheepak/github-release"
  },
  {
    "name": "nimmonocypher",
    "url": "https://github.com/genotrance/nimmonocypher",
    "method": "git",
    "tags": [
      "monocypher",
      "crypto",
      "crypt",
      "hash",
      "sha512",
      "wrapper"
    ],
    "description": "monocypher wrapper for Nim",
    "license": "MIT",
    "web": "https://github.com/genotrance/nimmonocypher"
  },
  {
    "name": "dtoa",
    "url": "https://github.com/LemonBoy/dtoa.nim",
    "method": "git",
    "tags": [
      "algorithms",
      "serialization",
      "fast",
      "grisu",
      "dtoa",
      "double",
      "float",
      "string"
    ],
    "description": "Port of Milo Yip's fast dtoa() implementation",
    "license": "MIT",
    "web": "https://github.com/LemonBoy/dtoa.nim"
  },
  {
    "name": "ntangle",
    "url": "https://github.com/OrgTangle/ntangle",
    "method": "git",
    "tags": [
      "literate-programming",
      "org-mode",
      "org",
      "tangling",
      "emacs"
    ],
    "description": "Command-line utility for Tangling of Org mode documents",
    "license": "MIT",
    "web": "https://github.com/OrgTangle/ntangle"
  },
  {
    "name": "nimtess2",
    "url": "https://github.com/genotrance/nimtess2",
    "method": "git",
    "tags": [
      "glu",
      "tesselator",
      "libtess2",
      "opengl"
    ],
    "description": "Nim wrapper for libtess2",
    "license": "MIT",
    "web": "https://github.com/genotrance/nimtess2"
  },
  {
    "name": "sequoia",
    "url": "https://github.com/ba0f3/sequoia.nim",
    "method": "git",
    "tags": [
      "sequoia",
      "pgp",
      "openpgp",
      "wrapper"
    ],
    "description": "Sequoia PGP wrapper for Nim",
    "license": "GPLv3",
    "web": "https://github.com/ba0f3/sequoia.nim"
  },
  {
    "name": "pykot",
    "url": "https://github.com/jabbalaci/nimpykot",
    "method": "git",
    "tags": [
      "library",
      "python",
      "kotlin"
    ],
    "description": "Porting some Python / Kotlin features to Nim",
    "license": "MIT",
    "web": "https://github.com/jabbalaci/nimpykot"
  },
  {
    "name": "witai",
    "url": "https://github.com/xmonader/witai-nim",
    "method": "git",
    "tags": [
      "witai",
      "wit.ai",
      "client",
      "speech",
      "freetext",
      "voice"
    ],
    "description": "wit.ai client",
    "license": "MIT",
    "web": "https://github.com/xmonader/witai-nim"
  },
  {
    "name": "xmldom",
    "url": "https://github.com/nim-lang/graveyard?subdir=xmldom",
    "method": "git",
    "tags": [
      "graveyard",
      "xml",
      "dom"
    ],
    "description": "Implementation of XML DOM Level 2 Core specification (http://www.w3.org/TR/2000/REC-DOM-Level-2-Core-20001113/core.html)",
    "license": "MIT",
    "web": "https://github.com/nim-lang/graveyard/tree/master/xmldom"
  },
  {
    "name": "xmldomparser",
    "url": "https://github.com/nim-lang/graveyard?subdir=xmldomparser",
    "method": "git",
    "tags": [
      "graveyard",
      "xml",
      "dom",
      "parser"
    ],
    "description": "Parses an XML Document into a XML DOM Document representation.",
    "license": "MIT",
    "web": "https://github.com/nim-lang/graveyard/tree/master/xmldomparser"
  },
  {
    "name": "list_comprehension",
    "url": "https://github.com/nim-lang/graveyard?subdir=lc",
    "method": "git",
    "tags": [
      "graveyard",
      "lc",
      "list",
      "comprehension",
      "list_comp",
      "list_comprehension"
    ],
    "description": "List comprehension, for creating sequences.",
    "license": "MIT",
    "web": "https://github.com/nim-lang/graveyard/tree/master/lc"
  },
  {
    "name": "result",
    "url": "https://github.com/arnetheduck/nim-result",
    "method": "git",
    "tags": [
      "library",
      "result",
      "errors",
      "functional"
    ],
    "description": "Friendly, exception-free value-or-error returns, similar to Option[T]",
    "license": "MIT",
    "web": "https://github.com/arnetheduck/nim-result"
  },
  {
    "name": "asciigraph",
    "url": "https://github.com/KeepCoolWithCoolidge/asciigraph",
    "method": "git",
    "tags": [
      "graph",
      "plot",
      "terminal",
      "io"
    ],
    "description": "Console ascii line charts in pure nim",
    "license": "MIT",
    "web": "https://github.com/KeepCoolWithCoolidge/asciigraph"
  },
  {
    "name": "bearlibterminal",
    "url": "https://github.com/irskep/BearLibTerminal-Nim",
    "method": "git",
    "tags": [
      "roguelike",
      "terminal",
      "bearlibterminal",
      "tcod",
      "libtcod",
      "tdl"
    ],
    "description": "Wrapper for the C[++] library BearLibTerminal",
    "license": "MIT",
    "web": "https://github.com/irskep/BearLibTerminal-Nim"
  },
  {
    "name": "rexpaint",
    "url": "https://github.com/irskep/rexpaint_nim",
    "method": "git",
    "tags": [
      "rexpaint",
      "roguelike",
      "xp"
    ],
    "description": "REXPaint .xp parser",
    "license": "MIT",
    "web": "https://github.com/irskep/rexpaint_nim"
  },
  {
    "name": "crosscompile",
    "url": "https://github.com/juancarlospaco/nim-crosscompile",
    "method": "git",
    "tags": [
      "crosscompile",
      "compile"
    ],
    "description": "Crosscompile Nim source code into multiple targets on Linux with this proc.",
    "license": "MIT",
    "web": "https://github.com/juancarlospaco/nim-crosscompile"
  },
  {
    "name": "rodcli",
    "url": "https://github.com/jabbalaci/NimCliHelper",
    "method": "git",
    "tags": [
      "cli",
      "compile",
      "run",
      "command-line",
      "init",
      "project",
      "skeleton"
    ],
    "description": "making Nim development easier in the command-line",
    "license": "MIT",
    "web": "https://github.com/jabbalaci/NimCliHelper"
  },
  {
    "name": "ngxcmod",
    "url": "https://github.com/ba0f3/ngxcmod.nim",
    "method": "git",
    "tags": [
      "nginx",
      "module",
      "nginx-c-function",
      "wrapper"
    ],
    "description": "High level wrapper for build nginx module w/ nginx-c-function",
    "license": "MIT",
    "web": "https://github.com/ba0f3/ngxcmod.nim"
  },
  {
    "name": "usagov",
    "url": "https://github.com/juancarlospaco/nim-usagov",
    "method": "git",
    "tags": [
      "gov",
      "opendata"
    ],
    "description": "USA Code.Gov MultiSync API Client for Nim",
    "license": "MIT",
    "web": "https://github.com/juancarlospaco/nim-usagov"
  },
  {
    "name": "argparse",
    "url": "https://github.com/iffy/nim-argparse",
    "method": "git",
    "tags": [
      "cli",
      "argparse",
      "optparse"
    ],
    "description": "WIP strongly-typed argument parser with sub command support",
    "license": "MIT",
    "doc": "https://www.iffycan.com/nim-argparse/argparse.html"
  },
  {
    "name": "markdown",
    "url": "https://github.com/soasme/nim-markdown",
    "method": "git",
    "tags": [
      "markdown",
      "md",
      "docs",
      "html"
    ],
    "description": "A Beautiful Markdown Parser in the Nim World.",
    "license": "MIT",
    "web": "https://github.com/soasme/nim-markdown"
  },
  {
    "name": "nimtomd",
    "url": "https://github.com/ThomasTJdev/nimtomd",
    "method": "git",
    "tags": [
      "markdown",
      "md"
    ],
    "description": "Convert a Nim file or string to Markdown",
    "license": "MIT",
    "web": "https://github.com/ThomasTJdev/nimtomd"
  },
  {
    "name": "nifty",
    "url": "https://github.com/h3rald/nifty",
    "method": "git",
    "tags": [
      "package-manager",
      "script-runner"
    ],
    "description": "A decentralized (pseudo) package manager and script runner.",
    "license": "MIT",
    "web": "https://github.com/h3rald/nifty"
  },
  {
    "name": "urlshortener",
    "url": "https://github.com/jabbalaci/UrlShortener",
    "method": "git",
    "tags": [
      "url",
      "shorten",
      "shortener",
      "bitly",
      "cli",
      "shrink",
      "shrinker"
    ],
    "description": "A URL shortener cli app. using bit.ly",
    "license": "MIT",
    "web": "https://github.com/jabbalaci/UrlShortener"
  },
  {
    "name": "seriesdetiempoar",
    "url": "https://github.com/juancarlospaco/nim-seriesdetiempoar",
    "method": "git",
    "tags": [
      "async",
      "multisync",
      "gov",
      "opendata"
    ],
    "description": "Series de Tiempo de Argentina Government MultiSync API Client for Nim",
    "license": "MIT",
    "web": "https://github.com/juancarlospaco/nim-seriesdetiempoar"
  },
  {
    "name": "usigar",
    "url": "https://github.com/juancarlospaco/nim-usigar",
    "method": "git",
    "tags": [
      "geo",
      "opendata",
      "openstreemap",
      "multisync",
      "async"
    ],
    "description": "USIG Argentina Government MultiSync API Client for Nim",
    "license": "MIT",
    "web": "https://github.com/juancarlospaco/nim-usigar"
  },
  {
    "name": "georefar",
    "url": "https://github.com/juancarlospaco/nim-georefar",
    "method": "git",
    "tags": [
      "geo",
      "openstreetmap",
      "async",
      "multisync",
      "opendata",
      "gov"
    ],
    "description": "GeoRef Argentina Government MultiSync API Client for Nim",
    "license": "MIT",
    "web": "https://github.com/juancarlospaco/nim-georefar"
  },
  {
    "name": "sugerror",
    "url": "https://github.com/quelklef/nim-sugerror",
    "method": "git",
    "tags": [
      "errors",
      "expr"
    ],
    "description": "Terse and composable error handling.",
    "license": "MIT",
    "web": "https://github.com/quelklef/nim-sugerror"
  },
  {
    "name": "sermon",
    "url": "https://github.com/ThomasTJdev/nim_sermon",
    "method": "git",
    "tags": [
      "monitor",
      "storage",
      "memory",
      "process"
    ],
    "description": "Monitor the state and memory of processes and URL response.",
    "license": "MIT",
    "web": "https://github.com/ThomasTJdev/nim_sermon"
  },
  {
    "name": "vmvc",
    "url": "https://github.com/kobi2187/vmvc",
    "method": "git",
    "tags": [
      "vmvc",
      "dci"
    ],
    "description": "a skeleton/structure for a variation on the mvc pattern, similar to dci. For command line and gui programs. it's a middle ground between rapid application development and handling software complexity.",
    "license": "MIT",
    "web": "https://github.com/kobi2187/vmvc"
  },
  {
    "name": "arksys",
    "url": "https://github.com/wolfadex/arksys",
    "method": "git",
    "tags": [
      "ECS",
      "library"
    ],
    "description": "An entity component system package",
    "license": "MIT",
    "web": "https://github.com/wolfadex/arksys"
  },
  {
    "name": "coco",
    "url": "https://github.com/samuelroy/coco",
    "method": "git",
    "tags": [
      "code",
      "coverage",
      "test"
    ],
    "description": "Code coverage CLI + library for Nim using LCOV",
    "license": "MIT",
    "web": "https://github.com/samuelroy/coco",
    "doc": "https://samuelroy.github.io/coco/"
  },
  {
    "name": "nimetry",
    "url": "https://github.com/ijneb/nimetry",
    "method": "git",
    "tags": [
      "plot",
      "graph",
      "chart"
    ],
    "description": "Plotting module in pure nim",
    "license": "CC0",
    "web": "https://github.com/ijneb/nimetry",
    "doc": "https://ijneb.github.io/nimetry"
  },
  {
    "name": "snappy",
    "url": "https://github.com/jangko/snappy",
    "method": "git",
    "tags": [
      "compression",
      "snappy",
      "lzw"
    ],
    "description": "Nim implementation of Snappy compression algorithm",
    "license": "MIT",
    "web": "https://github.com/jangko/snappy"
  },
  {
    "name": "loadenv",
    "url": "https://github.com/xmonader/nim-loadenv",
    "method": "git",
    "tags": [
      "environment",
      "variables",
      "env"
    ],
    "description": "load .env variables",
    "license": "MIT",
    "web": "https://github.com/xmonader/nim-loadenv"
  },
  {
    "name": "osrm",
    "url": "https://github.com/juancarlospaco/nim-osrm",
    "method": "git",
    "tags": [
      "openstreetmap",
      "geo",
      "gis",
      "opendata",
      "routing",
      "async",
      "multisync"
    ],
    "description": "Open Source Routing Machine for OpenStreetMap API Lib and App",
    "license": "MIT",
    "web": "https://github.com/juancarlospaco/nim-osrm"
  },
  {
    "name": "sharedmempool",
    "url": "https://github.com/mikra01/sharedmempool",
    "method": "git",
    "tags": [
      "pool",
      "memory",
      "thread"
    ],
    "description": "threadsafe memory pool ",
    "license": "MIT",
    "web": "https://github.com/mikra01/sharedmempool"
  },
  {
    "name": "css_html_minify",
    "url": "https://github.com/juancarlospaco/nim-css-html-minify",
    "method": "git",
    "tags": [
      "css",
      "html",
      "minify"
    ],
    "description": "HTML & CSS Minify Lib & App based on Regexes & parallel MultiReplaces",
    "license": "MIT",
    "web": "https://github.com/juancarlospaco/nim-css-html-minify"
  },
  {
    "name": "crap",
    "url": "https://github.com/icyphox/crap",
    "method": "git",
    "tags": [
      "rm",
      "delete",
      "trash",
      "files"
    ],
    "description": "`rm` files without fear",
    "license": "MIT",
    "web": "https://github.com/icyphox/crap"
  },
  {
    "name": "algebra",
    "url": "https://github.com/ijneb/nim-algebra",
    "method": "git",
    "tags": [
      "algebra",
      "parse",
      "evaluate",
      "mathematics"
    ],
    "description": "Algebraic expression parser and evaluator",
    "license": "CC0",
    "web": "https://github.com/ijneb/nim-algebra"
  },
  {
    "name": "biblioteca_guarrilla",
    "url": "https://github.com/juancarlospaco/biblioteca-guarrilla",
    "method": "git",
    "tags": [
      "books",
      "calibre",
      "jester"
    ],
    "description": "Simple web to share books, Calibre, Jester, Spectre CSS, No JavaScript, WebP & ZIP to reduce bandwidth",
    "license": "GPL",
    "web": "https://github.com/juancarlospaco/biblioteca-guarrilla"
  },
  {
    "name": "nimzbar",
    "url": "https://github.com/genotrance/nimzbar",
    "method": "git",
    "tags": [
      "zbar",
      "barcode",
      "bar",
      "code"
    ],
    "description": "zbar wrapper for Nim",
    "license": "MIT",
    "web": "https://github.com/genotrance/nimzbar"
  },
  {
    "name": "nicy",
    "url": "https://github.com/icyphox/nicy",
    "method": "git",
    "tags": [
      "zsh",
      "shell",
      "prompt",
      "git"
    ],
    "description": "A nice and icy ZSH prompt in Nim",
    "license": "MIT",
    "web": "https://github.com/icyphox/nicy"
  },
  {
    "name": "replim",
    "url": "https://github.com/gmshiba/replim",
    "method": "git",
    "tags": [
      "repl",
      "binary",
      "program"
    ],
    "description": "most quick REPL of nim",
    "license": "MIT",
    "web": "https://github.com/gmshiba/replim"
  },
  {
    "name": "nish",
    "url": "https://github.com/owlinux1000/nish",
    "method": "git",
    "tags": [
      "nish",
      "shell"
    ],
    "description": "A Toy Shell Application",
    "license": "MIT",
    "web": "https://github.com/owlinux1000/nish"
  },
  {
    "name": "backoff",
    "url": "https://github.com/CORDEA/backoff",
    "method": "git",
    "tags": [
      "exponential-backoff",
      "backoff"
    ],
    "description": "Implementation of exponential backoff for nim",
    "license": "Apache License 2.0",
    "web": "https://github.com/CORDEA/backoff"
  },
  {
    "name": "asciitables",
    "url": "https://github.com/xmonader/nim-asciitables",
    "method": "git",
    "tags": [
      "ascii",
      "terminal",
      "tables",
      "cli"
    ],
    "description": "terminal ascii tables for nim",
    "license": "BSD-3-Clause",
    "web": "https://github.com/xmonader/nim-asciitables"
  },
  {
    "name": "open_elevation",
    "url": "https://github.com/juancarlospaco/nim-open-elevation",
    "method": "git",
    "tags": [
      "openstreetmap",
      "geo",
      "elevation",
      "multisync",
      "async"
    ],
    "description": "OpenStreetMap Elevation API MultiSync Client for Nim",
    "license": "MIT",
    "web": "https://github.com/juancarlospaco/nim-open-elevation"
  },
  {
    "name": "gara",
    "url": "https://github.com/alehander42/gara",
    "method": "git",
    "tags": [
      "nim",
      "pattern"
    ],
    "description": "A pattern matching library",
    "license": "MIT",
    "web": "https://github.com/alehander42/gara"
  },
  {
    "name": "ws",
    "url": "https://github.com/treeform/ws",
    "method": "git",
    "tags": [
      "websocket"
    ],
    "description": "Simple WebSocket library for nim.",
    "license": "MIT",
    "web": "https://github.com/treeform/ws"
  },
  {
    "name": "pg",
    "url": "https://github.com/treeform/pg",
    "method": "git",
    "tags": [
      "postgresql",
      "db"
    ],
    "description": "Very simple PostgreSQL async api for nim.",
    "license": "MIT",
    "web": "https://github.com/treeform/pg"
  },
  {
    "name": "bgfxdotnim",
    "url": "https://github.com/zacharycarter/bgfx.nim",
    "method": "git",
    "tags": [
      "bgfx",
      "3d",
      "vulkan",
      "opengl",
      "metal",
      "directx"
    ],
    "description": "bindings to bgfx c99 api",
    "license": "MIT",
    "web": "https://github.com/zacharycarter/bgfx.nim"
  },
  {
    "name": "niledb",
    "url": "https://github.com/JeffersonLab/niledb.git",
    "method": "git",
    "tags": [
      "db"
    ],
    "description": "Key/Value storage into a fast file-hash",
    "license": "MIT",
    "web": "https://github.com/JeffersonLab/niledb.git"
  },
  {
    "name": "siphash",
    "url": "https://git.sr.ht/~ehmry/nim_siphash",
    "method": "git",
    "tags": [
      "hash",
      "siphash"
    ],
    "description": "SipHash, a pseudorandom function optimized for short messages.",
    "license": "GPLv3",
    "web": "https://git.sr.ht/~ehmry/nim_siphash"
  },
  {
    "name": "haraka",
    "url": "https://git.sr.ht/~ehmry/nim_haraka",
    "method": "git",
    "tags": [
      "hash",
      "haraka"
    ],
    "description": "Haraka v2 short-input hash function",
    "license": "MIT",
    "web": "https://git.sr.ht/~ehmry/nim_haraka"
  },
  {
    "name": "genode",
    "url": "https://git.sr.ht/~ehmry/nim_genode",
    "method": "git",
    "tags": [
      "genode",
      "system"
    ],
    "description": "System libraries for the Genode Operating System Framework",
    "license": "AGPLv3",
    "web": "https://git.sr.ht/~ehmry/nim_genode"
  },
  {
    "name": "moe",
    "url": "https://github.com/fox0430/moe",
    "method": "git",
    "tags": [
      "console",
      "command-line",
      "editor",
      "text",
      "cli"
    ],
    "description": "A command lined based text editor",
    "license": "GPLv3",
    "web": "https://github.com/fox0430/moe"
  },
  {
    "name": "gatabase",
    "url": "https://github.com/juancarlospaco/nim-gatabase",
    "method": "git",
    "tags": [
      "database",
      "orm",
      "postgres",
      "sql"
    ],
    "description": "Postgres Database ORM for Nim",
    "license": "MIT",
    "web": "https://github.com/juancarlospaco/nim-gatabase"
  },
  {
    "name": "timespec_get",
    "url": "https://github.com/Matceporial/nim-timespec_get",
    "method": "git",
    "tags": [
      "time",
      "timespec_get"
    ],
    "description": "Nanosecond-percision time using timespec_get",
    "license": "0BSD",
    "web": "https://github.com/Matceporial/nim-timespec_get"
  },
  {
    "name": "urand",
    "url": "https://github.com/Matceporial/nim-urand",
    "method": "git",
    "tags": [
      "random",
      "urandom",
      "crypto"
    ],
    "description": "Simple method of obtaining secure random numbers from the OS",
    "license": "MIT",
    "web": "https://github.com/Matceporial/nim-urand"
  },
  {
    "name": "awslambda",
    "url": "https://github.com/lambci/awslambda.nim",
    "method": "git",
    "tags": [
      "aws",
      "lambda"
    ],
    "description": "A package to compile nim functions for AWS Lambda",
    "license": "MIT",
    "web": "https://github.com/lambci/awslambda.nim"
  },
  {
    "name": "vec",
    "url": "https://github.com/dom96/vec",
    "method": "git",
    "tags": [
      "vector",
      "library",
      "simple"
    ],
    "description": "A very simple vector library",
    "license": "MIT",
    "web": "https://github.com/dom96/vec"
  },
  {
    "name": "nimgui",
    "url": "https://github.com/zacharycarter/nimgui",
    "method": "git",
    "tags": [
      "imgui",
      "gui",
      "game"
    ],
    "description": "bindings to cimgui - https://github.com/cimgui/cimgui",
    "license": "MIT",
    "web": "https://github.com/zacharycarter/nimgui"
  },
  {
    "name": "unpack",
    "url": "https://github.com/technicallyagd/unpack",
    "method": "git",
    "tags": [
      "unpack",
      "seq",
      "array",
      "object",
      "destructuring",
      "destructure",
      "unpacking"
    ],
    "description": "Array/Sequence/Object destructuring/unpacking macro",
    "license": "MIT",
    "web": "https://github.com/technicallyagd/unpack"
  },
  {
    "name": "nsh",
    "url": "https://github.com/gmshiba/nish",
    "method": "git",
    "tags": [
      "shell",
      "repl"
    ],
    "description": "nsh: Nim SHell(cross platform)",
    "license": "MIT",
    "web": "https://github.com/gmshiba/nish"
  },
  {
    "name": "nimfastText",
    "url": "https://github.com/genotrance/nimfastText",
    "method": "git",
    "tags": [
      "fasttext",
      "classification",
      "text",
      "wrapper"
    ],
    "description": "fastText wrapper for Nim",
    "license": "MIT",
    "web": "https://github.com/genotrance/nimfastText"
  },
  {
    "name": "treesitter",
    "url": "https://github.com/genotrance/nimtreesitter?subdir=treesitter",
    "method": "git",
    "tags": [
      "tree-sitter",
      "parser",
      "language",
      "code"
    ],
    "description": "Nim wrapper of the tree-sitter incremental parsing library",
    "license": "MIT",
    "web": "https://github.com/genotrance/nimtreesitter"
  },
  {
    "name": "treesitter_agda",
    "url": "https://github.com/genotrance/nimtreesitter?subdir=treesitter_agda",
    "method": "git",
    "tags": [
      "tree-sitter",
      "agda",
      "parser",
      "language",
      "code"
    ],
    "description": "Nim wrapper for Agda language support within tree-sitter",
    "license": "MIT",
    "web": "https://github.com/genotrance/nimtreesitter"
  },
  {
    "name": "treesitter_bash",
    "url": "https://github.com/genotrance/nimtreesitter?subdir=treesitter_bash",
    "method": "git",
    "tags": [
      "tree-sitter",
      "bash",
      "parser",
      "language",
      "code"
    ],
    "description": "Nim wrapper for Bash language support within tree-sitter",
    "license": "MIT",
    "web": "https://github.com/genotrance/nimtreesitter"
  },
  {
    "name": "treesitter_c",
    "url": "https://github.com/genotrance/nimtreesitter?subdir=treesitter_c",
    "method": "git",
    "tags": [
      "tree-sitter",
      "c",
      "parser",
      "language",
      "code"
    ],
    "description": "Nim wrapper for C language support within tree-sitter",
    "license": "MIT",
    "web": "https://github.com/genotrance/nimtreesitter"
  },
  {
    "name": "treesitter_c_sharp",
    "url": "https://github.com/genotrance/nimtreesitter?subdir=treesitter_c_sharp",
    "method": "git",
    "tags": [
      "tree-sitter",
      "C#",
      "parser",
      "language",
      "code"
    ],
    "description": "Nim wrapper for C# language support within tree-sitter",
    "license": "MIT",
    "web": "https://github.com/genotrance/nimtreesitter"
  },
  {
    "name": "treesitter_cpp",
    "url": "https://github.com/genotrance/nimtreesitter?subdir=treesitter_cpp",
    "method": "git",
    "tags": [
      "tree-sitter",
      "cpp",
      "parser",
      "language",
      "code"
    ],
    "description": "Nim wrapper for C++ language support within tree-sitter",
    "license": "MIT",
    "web": "https://github.com/genotrance/nimtreesitter"
  },
  {
    "name": "treesitter_css",
    "url": "https://github.com/genotrance/nimtreesitter?subdir=treesitter_css",
    "method": "git",
    "tags": [
      "tree-sitter",
      "css",
      "parser",
      "language",
      "code"
    ],
    "description": "Nim wrapper for CSS language support within tree-sitter",
    "license": "MIT",
    "web": "https://github.com/genotrance/nimtreesitter"
  },
  {
    "name": "treesitter_go",
    "url": "https://github.com/genotrance/nimtreesitter?subdir=treesitter_go",
    "method": "git",
    "tags": [
      "tree-sitter",
      "go",
      "parser",
      "language",
      "code"
    ],
    "description": "Nim wrapper for Go language support within tree-sitter",
    "license": "MIT",
    "web": "https://github.com/genotrance/nimtreesitter"
  },
  {
    "name": "treesitter_haskell",
    "url": "https://github.com/genotrance/nimtreesitter?subdir=treesitter_haskell",
    "method": "git",
    "tags": [
      "tree-sitter",
      "haskell",
      "parser",
      "language",
      "code"
    ],
    "description": "Nim wrapper for Haskell language support within tree-sitter",
    "license": "MIT",
    "web": "https://github.com/genotrance/nimtreesitter"
  },
  {
    "name": "treesitter_html",
    "url": "https://github.com/genotrance/nimtreesitter?subdir=treesitter_html",
    "method": "git",
    "tags": [
      "tree-sitter",
      "html",
      "parser",
      "language",
      "code"
    ],
    "description": "Nim wrapper for HTML language support within tree-sitter",
    "license": "MIT",
    "web": "https://github.com/genotrance/nimtreesitter"
  },
  {
    "name": "treesitter_java",
    "url": "https://github.com/genotrance/nimtreesitter?subdir=treesitter_java",
    "method": "git",
    "tags": [
      "tree-sitter",
      "java",
      "parser",
      "language",
      "code"
    ],
    "description": "Nim wrapper for Java language support within tree-sitter",
    "license": "MIT",
    "web": "https://github.com/genotrance/nimtreesitter"
  },
  {
    "name": "treesitter_javascript",
    "url": "https://github.com/genotrance/nimtreesitter?subdir=treesitter_javascript",
    "method": "git",
    "tags": [
      "tree-sitter",
      "javascript",
      "parser",
      "language",
      "code"
    ],
    "description": "Nim wrapper for Javascript language support within tree-sitter",
    "license": "MIT",
    "web": "https://github.com/genotrance/nimtreesitter"
  },
  {
    "name": "treesitter_ocaml",
    "url": "https://github.com/genotrance/nimtreesitter?subdir=treesitter_ocaml",
    "method": "git",
    "tags": [
      "tree-sitter",
      "ocaml",
      "parser",
      "language",
      "code"
    ],
    "description": "Nim wrapper for OCaml language support within tree-sitter",
    "license": "MIT",
    "web": "https://github.com/genotrance/nimtreesitter"
  },
  {
    "name": "treesitter_php",
    "url": "https://github.com/genotrance/nimtreesitter?subdir=treesitter_php",
    "method": "git",
    "tags": [
      "tree-sitter",
      "php",
      "parser",
      "language",
      "code"
    ],
    "description": "Nim wrapper for PHP language support within tree-sitter",
    "license": "MIT",
    "web": "https://github.com/genotrance/nimtreesitter"
  },
  {
    "name": "treesitter_python",
    "url": "https://github.com/genotrance/nimtreesitter?subdir=treesitter_python",
    "method": "git",
    "tags": [
      "tree-sitter",
      "python",
      "parser",
      "language",
      "code"
    ],
    "description": "Nim wrapper for Python language support within tree-sitter",
    "license": "MIT",
    "web": "https://github.com/genotrance/nimtreesitter"
  },
  {
    "name": "treesitter_ruby",
    "url": "https://github.com/genotrance/nimtreesitter?subdir=treesitter_ruby",
    "method": "git",
    "tags": [
      "tree-sitter",
      "ruby",
      "parser",
      "language",
      "code"
    ],
    "description": "Nim wrapper for Ruby language support within tree-sitter",
    "license": "MIT",
    "web": "https://github.com/genotrance/nimtreesitter"
  },
  {
    "name": "treesitter_rust",
    "url": "https://github.com/genotrance/nimtreesitter?subdir=treesitter_rust",
    "method": "git",
    "tags": [
      "tree-sitter",
      "rust",
      "parser",
      "language",
      "code"
    ],
    "description": "Nim wrapper for Rust language support within tree-sitter",
    "license": "MIT",
    "web": "https://github.com/genotrance/nimtreesitter"
  },
  {
    "name": "treesitter_scala",
    "url": "https://github.com/genotrance/nimtreesitter?subdir=treesitter_scala",
    "method": "git",
    "tags": [
      "tree-sitter",
      "scala",
      "parser",
      "language",
      "code"
    ],
    "description": "Nim wrapper for Scala language support within tree-sitter",
    "license": "MIT",
    "web": "https://github.com/genotrance/nimtreesitter"
  },
  {
    "name": "treesitter_typescript",
    "url": "https://github.com/genotrance/nimtreesitter?subdir=treesitter_typescript",
    "method": "git",
    "tags": [
      "tree-sitter",
      "typescript",
      "parser",
      "language",
      "code"
    ],
    "description": "Nim wrapper for Typescript language support within tree-sitter",
    "license": "MIT",
    "web": "https://github.com/genotrance/nimtreesitter"
  },
  {
    "name": "nimterop",
    "url": "https://github.com/genotrance/nimterop",
    "method": "git",
    "tags": [
      "c",
      "c++",
      "c2nim",
      "interop",
      "parser",
      "language",
      "code"
    ],
    "description": "Nimterop makes C/C++ interop within Nim seamless",
    "license": "MIT",
    "web": "https://github.com/genotrance/nimtreesitter"
  },
  {
    "name": "ringDeque",
    "url": "https://github.com/technicallyagd/ringDeque",
    "method": "git",
    "tags": [
      "deque",
      "DoublyLinkedRing",
      "utility",
      "python"
    ],
    "description": "deque implementatoin using DoublyLinkedRing",
    "license": "MIT",
    "web": "https://github.com/technicallyagd/ringDeque"
  },
  {
    "name": "nimfuzzy",
    "url": "https://github.com/genotrance/nimfuzzy",
    "method": "git",
    "tags": [
      "fuzzy",
      "search",
      "match",
      "fts"
    ],
    "description": "Fuzzy search wrapper for Nim",
    "license": "MIT",
    "web": "https://github.com/genotrance/nimfuzzy"
  },
  {
    "name": "nimassets",
    "url": "https://github.com/xmonader/nimassets",
    "method": "git",
    "tags": [
      "assets",
      "bundle",
      "go-bindata",
      "resources"
    ],
    "description": "bundle your assets to a nim",
    "license": "MIT",
    "web": "https://github.com/xmonader/nimassets"
  },
  {
    "name": "loco",
    "url": "https://github.com/moigagoo/loco",
    "method": "git",
    "tags": [
      "localization",
      "translation",
      "internationalization",
      "i18n"
    ],
    "description": "Localization package for Nim.",
    "license": "MIT",
    "web": "https://github.com/moigagoo/loco"
  },
  {
    "name": "nim_miniz",
    "url": "https://github.com/h3rald/nim-miniz",
    "method": "git",
    "tags": [
      "zip",
      "compression",
      "wrapper",
      "miniz"
    ],
    "description": "Nim wrapper for miniz",
    "license": "MIT",
    "web": "https://github.com/h3rald/nim-miniz"
  },
  {
    "name": "unsplash",
    "url": "https://github.com/juancarlospaco/nim-unsplash",
    "method": "git",
    "tags": [
      "unsplash",
      "photos",
      "images",
      "async",
      "multisync",
      "photography"
    ],
    "description": "Unsplash API Client for Nim",
    "license": "MIT",
    "web": "https://github.com/juancarlospaco/nim-unsplash"
  },
  {
    "name": "steam",
    "url": "https://github.com/juancarlospaco/nim-steam",
    "method": "git",
    "tags": [
      "steam",
      "game",
      "gaming",
      "async",
      "multisync"
    ],
    "description": "Steam API Client for Nim",
    "license": "MIT",
    "web": "https://github.com/juancarlospaco/nim-steam"
  },
  {
    "name": "itchio",
    "url": "https://github.com/juancarlospaco/nim-itchio",
    "method": "git",
    "tags": [
      "itchio",
      "game",
      "gaming",
      "async",
      "multisync"
    ],
    "description": "itch.io API Client for Nim",
    "license": "MIT",
    "web": "https://github.com/juancarlospaco/nim-itchio"
  },
  {
    "name": "suggest",
    "url": "https://github.com/c-blake/suggest.git",
    "method": "git",
    "tags": [
      "library",
      "spell-check",
      "edit-distance"
    ],
    "description": "mmap-persistent SymSpell spell checking algorithm",
    "license": "MIT",
    "web": "https://github.com/c-blake/suggest.git"
  },
  {
    "name": "gurl",
    "url": "https://github.com/MaxUNof/gurl",
    "method": "git",
    "tags": [
      "tags",
      "http",
      "generating",
      "url"
    ],
    "description": "A little lib for generating URL with args.",
    "license": "MIT",
    "web": "https://github.com/MaxUNof/gurl"
  },
  {
    "name": "wren",
    "url": "https://github.com/geotre/wren",
    "method": "git",
    "tags": [
      "wren",
      "scripting",
      "interpreter"
    ],
    "description": "A nim wrapper for Wren, an embedded scripting language",
    "license": "MIT",
    "web": "https://github.com/geotre/wren"
  },
  {
    "name": "tiny_sqlite",
    "url": "https://github.com/GULPF/tiny_sqlite",
    "method": "git",
    "tags": [
      "database",
      "sqlite"
    ],
    "description": "A thin SQLite wrapper with proper type safety",
    "license": "MIT",
    "web": "https://github.com/GULPF/tiny_sqlite"
  },
  {
    "name": "sqlbuilder",
    "url": "https://github.com/ThomasTJdev/nim_sqlbuilder",
    "method": "git",
    "tags": [
      "sql",
      "sqlbuilder"
    ],
    "description": "A SQLbuilder with support for NULL values",
    "license": "MIT",
    "web": "https://github.com/ThomasTJdev/nim_sqlbuilder"
  },
  {
    "name": "subexes",
    "url": "https://github.com/nim-lang/graveyard?subdir=subexes",
    "method": "git",
    "tags": [
      "graveyard",
      "subexes",
      "substitution expression"
    ],
    "description": "Nim support for substitution expressions",
    "license": "MIT",
    "web": "https://github.com/nim-lang/graveyard/tree/master/subexes"
  },
  {
    "name": "complex",
    "url": "https://github.com/nim-lang/graveyard?subdir=complex",
    "method": "git",
    "tags": [
      "graveyard",
      "complex",
      "math"
    ],
    "description": "The ex-stdlib module complex.",
    "license": "MIT",
    "web": "https://github.com/nim-lang/graveyard/tree/master/complex"
  },
  {
    "name": "fsmonitor",
    "url": "https://github.com/nim-lang/graveyard?subdir=fsmonitor",
    "method": "git",
    "tags": [
      "graveyard",
      "fsmonitor",
      "asyncio"
    ],
    "description": "The ex-stdlib module fsmonitor.",
    "license": "MIT",
    "web": "https://github.com/nim-lang/graveyard/tree/master/fsmonitor"
  },
  {
    "name": "scgi",
    "url": "https://github.com/nim-lang/graveyard?subdir=scgi",
    "method": "git",
    "tags": [
      "graveyard",
      "scgi",
      "cgi"
    ],
    "description": "Helper procs for SCGI applications",
    "license": "MIT",
    "web": "https://github.com/nim-lang/graveyard/tree/master/scgi"
  },
  {
    "name": "cppstl",
    "url": "https://github.com/BigEpsilon/nim-cppstl",
    "method": "git",
    "tags": [
      "c++",
      "stl",
      "bindings"
    ],
    "description": "Bindings for the C++ Standard Template Library (STL)",
    "license": "MIT",
    "web": "https://github.com/BigEpsilon/nim-cppstl"
  },
  {
    "name": "pipelines",
    "url": "https://github.com/calebwin/pipelines",
    "method": "git",
    "tags": [
      "python",
      "pipeline",
      "pipelines",
      "data",
      "parallel"
    ],
    "description": "A tiny framework & language for crafting massively parallel data pipelines",
    "license": "MIT",
    "web": "https://github.com/calebwin/pipelines",
    "doc": "https://github.com/calebwin/pipelines"
  },
  {
    "name": "nimhq",
    "url": "https://github.com/sillibird/nimhq",
    "method": "git",
    "tags": [
      "library",
      "api",
      "client"
    ],
    "description": "HQ Trivia API wrapper for Nim",
    "license": "MIT",
    "web": "https://github.com/sillibird/nimhq"
  },
  {
    "name": "binio",
    "url": "https://github.com/Riderfighter/binio",
    "method": "git",
    "tags": [
      "structured",
      "byte",
      "data"
    ],
    "description": "Package for packing and unpacking byte data",
    "license": "MIT",
    "web": "https://github.com/Riderfighter/binio"
  },
  {
    "name": "ladder",
    "url": "https://gitlab.com/ryukoposting/nim-ladder",
    "method": "git",
    "tags": [
      "ladder",
      "logic",
      "PLC",
      "state",
      "machine",
      "ryukoposting"
    ],
    "description": "Ladder logic macros for Nim",
    "license": "Apache-2.0",
    "web": "https://gitlab.com/ryukoposting/nim-ladder"
  },
  {
    "name": "cassette",
    "url": "https://github.com/LemonBoy/cassette",
    "method": "git",
    "tags": [
      "http",
      "network",
      "test",
      "mock",
      "requests"
    ],
    "description": "Record and replay your HTTP sessions!",
    "license": "MIT",
    "web": "https://github.com/LemonBoy/cassette"
  },
  {
    "name": "nimterlingua",
    "url": "https://github.com/juancarlospaco/nim-internimgua",
    "method": "git",
    "tags": [
      "internationalization",
      "i18n",
      "localization",
      "translation"
    ],
    "description": "Internationalization at Compile Time for Nim. Macro to translate unmodified code from 1 INI file. NimScript compatible.",
    "license": "MIT",
    "web": "https://github.com/juancarlospaco/nim-internimgua"
  },
  {
    "name": "with",
    "url": "https://github.com/zevv/with",
    "method": "git",
    "tags": [
      "with",
      "macro"
    ],
    "description": "Simple 'with' macro for Nim",
    "license": "MIT",
    "web": "https://github.com/zevv/with"
  },
  {
    "name": "lastfm",
    "url": "https://gitlab.com/ryukoposting/lastfm-nim",
    "method": "git",
    "tags": [
      "last.fm",
      "lastfm",
      "music",
      "metadata",
      "api",
      "async",
      "ryukoposting"
    ],
    "description": "Last.FM API breakouts (documentation: http://ryuk.ooo/nimdocs/lastfm/lastfm.html)",
    "license": "Apache-2.0",
    "web": "https://gitlab.com/ryukoposting/lastfm-nim"
  },
  {
    "name": "firejail",
    "url": "https://github.com/juancarlospaco/nim-firejail",
    "method": "git",
    "tags": [
      "firejail",
      "security",
      "linux",
      "isolation",
      "container",
      "infosec",
      "hardened",
      "sandbox",
      "docker"
    ],
    "description": "Firejail wrapper for Nim, Isolate your Production App before its too late!",
    "license": "MIT",
    "web": "https://github.com/juancarlospaco/nim-firejail"
  },
  {
    "name": "jstin",
    "url": "https://github.com/LemonBoy/jstin",
    "method": "git",
    "tags": [
      "json",
      "serialize",
      "deserialize",
      "easy",
      "simple"
    ],
    "description": "JS {de,}serialization as it says on the tin",
    "license": "MIT",
    "web": "https://github.com/LemonBoy/jstin"
  },
  {
    "name": "compactdict",
    "url": "https://github.com/LemonBoy/compactdict",
    "method": "git",
    "tags": [
      "dictionary",
      "hashtable",
      "data-structure",
      "hash",
      "compact"
    ],
    "description": "A compact dictionary implementation",
    "license": "MIT",
    "web": "https://github.com/LemonBoy/compactdict"
  },
  {
    "name": "z3",
    "url": "https://github.com/zevv/nimz3",
    "method": "git",
    "tags": [
      "Z3",
      "sat",
      "smt",
      "theorem",
      "prover",
      "solver",
      "optimization"
    ],
    "description": "Nim Z3 theorem prover bindings",
    "license": "MIT",
    "web": "https://github.com/zevv/nimz3"
  },
  {
    "name": "remarker_light",
    "url": "https://github.com/muxueqz/remarker_light",
    "method": "git",
    "tags": [
      "remark",
      "slideshow",
      "markdown"
    ],
    "description": "remarker_light is a command line tool for building a remark-based slideshow page very easily.",
    "license": "GPL-2.0",
    "web": "https://github.com/muxueqz/remarker_light"
  },
  {
    "name": "nim-nmap",
    "url": "https://github.com/blmvxer/nim-nmap",
    "method": "git",
    "tags": [
      "nmap",
      "networking",
      "network mapper",
      "blmvxer"
    ],
    "description": "A pure implementaion of nmap for nim.",
    "license": "MIT",
    "web": "https://github.com/blmvxer/nim-nmap"
  },
  {
    "name": "fancygl",
    "url": "https://github.com/krux02/opengl-sandbox",
    "method": "git",
    "tags": [
      "opengl",
      "rendering",
      "dsl"
    ],
    "description": "nice way of handling render code",
    "license": "MIT",
    "web": "https://github.com/krux02/opengl-sandbox"
  },
  {
    "name": "libravatar",
    "url": "https://github.com/juancarlospaco/nim-libravatar",
    "method": "git",
    "tags": [
      "libravatar",
      "gravatar",
      "avatar",
      "federated"
    ],
    "description": "Libravatar library for Nim, Gravatar alternative. Libravatar is an open source free federated avatar api & service.",
    "license": "PPL",
    "web": "https://github.com/juancarlospaco/nim-libravatar"
  },
  {
    "name": "norm",
    "url": "https://github.com/moigagoo/norm",
    "method": "git",
    "tags": [
      "orm",
      "db",
      "database"
    ],
    "description": "Nim ORM.",
    "license": "MIT",
    "web": "https://github.com/moigagoo/norm"
  },
  {
    "name": "simple_vector",
    "url": "https://github.com/Ephiiz/simple_vector",
    "method": "git",
    "tags": [
      "vector",
      "simple_vector"
    ],
    "description": "Simple vector library for nim-lang.",
    "license": "GNU Lesser General Public License v2.1",
    "web": "https://github.com/Ephiiz/simple_vector"
  },
  {
    "name": "netpipe",
    "url": "https://github.com/treeform/netpipe/",
    "method": "git",
    "tags": [
      "networking",
      "udp"
    ],
    "description": "Netpipe is a reliable UDP connection for Nim.",
    "license": "MIT",
    "web": "https://github.com/treeform/netpipe/"
  },
  {
    "name": "fnv",
    "url": "https://gitlab.com/ryukoposting/nim-fnv",
    "method": "git",
    "tags": [
      "fnv",
      "fnv1a",
      "fnv1",
      "fnv-1a",
      "fnv-1",
      "fnv0",
      "fnv-0",
      "ryukoposting"
    ],
    "description": "FNV-1 and FNV-1a non-cryptographic hash functions (documentation hosted at: http://ryuk.ooo/nimdocs/fnv/fnv.html)",
    "license": "Apache-2.0",
    "web": "https://gitlab.com/ryukoposting/nim-fnv"
  },
  {
    "name": "notify",
    "url": "https://github.com/xbello/notify-nim",
    "method": "git",
    "tags": [
      "notify",
      "libnotify",
      "library"
    ],
    "description": "A wrapper to notification libraries",
    "license": "MIT",
    "web": "https://github.com/xbello/notify-nim"
  },
  {
    "name": "minmaxheap",
    "url": "https://github.com/stefansalewski/minmaxheap",
    "method": "git",
    "tags": [
      "minmaxheap",
      "heap",
      "priorityqueue"
    ],
    "description": "MinMaxHeap",
    "license": "MIT",
    "web": "https://github.com/stefansalewski/minmaxheap"
  },
  {
    "name": "dashing",
    "url": "https://github.com/FedericoCeratto/nim-dashing",
    "method": "git",
    "tags": [
      "library",
      "pure",
      "terminal"
    ],
    "description": "Terminal dashboards.",
    "license": "LGPLv3",
    "web": "https://github.com/FedericoCeratto/nim-dashing"
  },
  {
    "name": "html_tools",
    "url": "https://github.com/juancarlospaco/nim-html-tools",
    "method": "git",
    "tags": [
      "html",
      "validation",
      "frontend"
    ],
    "description": "HTML5 Tools for Nim, all Templates, No CSS, No Libs, No JS Framework",
    "license": "MIT",
    "web": "https://github.com/juancarlospaco/nim-html-tools"
  },
  {
    "name": "npeg",
    "url": "https://github.com/zevv/npeg",
    "method": "git",
    "tags": [
      "PEG",
      "parser",
      "parsing",
      "regexp",
      "regular",
      "grammar",
      "lexer",
      "lexing",
      "pattern",
      "matching"
    ],
    "description": "PEG (Parsing Expression Grammars) string matching library for Nim",
    "license": "MIT",
    "web": "https://github.com/zevv/npeg"
  },
  {
    "name": "pinggraph",
    "url": "https://github.com/SolitudeSF/pinggraph",
    "method": "git",
    "tags": [
      "ping",
      "terminal"
    ],
    "description": "Simple terminal ping graph",
    "license": "MIT",
    "web": "https://github.com/SolitudeSF/pinggraph"
  },
  {
    "name": "nimcdl",
    "url": "https://gitlab.com/endes123321/nimcdl",
    "method": "git",
    "tags": [
      "circuit",
      "HDL",
      "PCB",
      "DSL"
    ],
    "description": "Circuit Design language made in Nim",
    "license": "GPLv3",
    "web": "https://gitlab.com/endes123321/nimcdl"
  },
  {
    "name": "easymail",
    "url": "https://github.com/coocheenin/easymail",
    "method": "git",
    "tags": [
      "email",
      "sendmail",
      "net",
      "mail"
    ],
    "description": "wrapper for the sendmail command",
    "license": "MIT",
    "web": "https://github.com/coocheenin/easymail"
  },
  {
    "name": "luhncheck",
    "url": "https://github.com/sillibird/luhncheck",
    "method": "git",
    "tags": [
      "library",
      "algorithm"
    ],
    "description": "Implementation of Luhn algorithm in nim.",
    "license": "MIT",
    "web": "https://github.com/sillibird/luhncheck"
  },
  {
    "name": "nim-libgd",
    "url": "https://github.com/mrhdias/nim-libgd",
    "method": "git",
    "tags": [
      "image",
      "graphics",
      "wrapper",
      "libgd",
      "2d"
    ],
    "description": "Nim Wrapper for LibGD 2.x",
    "license": "MIT",
    "web": "https://github.com/mrhdias/nim-libgd"
  },
  {
    "name": "closure_methods",
    "alias": "oop_utils"
  },
  {
    "name": "oop_utils",
    "url": "https://github.com/bluenote10/oop_utils",
    "method": "git",
    "tags": [
      "macro",
      "class",
      "inheritance",
      "oop",
      "closure",
      "methods"
    ],
    "description": "Macro for building OOP class hierarchies based on closure methods.",
    "license": "MIT",
    "web": "https://github.com/bluenote10/closure_methods"
  },
  {
    "name": "nim_curry",
    "url": "https://github.com/zer0-star/nim-curry",
    "method": "git",
    "tags": [
      "library",
      "functional",
      "macro",
      "currying"
    ],
    "description": "Provides a macro to curry function",
    "license": "MIT",
    "web": "https://github.com/zer0-star/nim-curry"
  },
  {
    "name": "eastasianwidth",
    "url": "https://github.com/jiro4989/eastasianwidth",
    "method": "git",
    "tags": [
      "library",
      "text",
      "east_asian_width"
    ],
    "description": "eastasianwidth is library for EastAsianWidth.",
    "license": "MIT",
    "web": "https://github.com/jiro4989/eastasianwidth"
  },
  {
    "name": "colorcol",
    "url": "https://github.com/SolitudeSF/colorcol",
    "method": "git",
    "tags": [
      "kakoune",
      "plugin",
      "color",
      "preview"
    ],
    "description": "Kakoune plugin for color preview",
    "license": "MIT",
    "web": "https://github.com/SolitudeSF/colorcol"
  },
  {
    "name": "nimly",
    "url": "https://github.com/loloiccl/nimly",
    "method": "git",
    "tags": [
      "lexer",
      "parser",
      "lexer-generator",
      "parser-generator",
      "lex",
      "yacc",
      "BNF",
      "EBNF"
    ],
    "description": "Lexer Generator and Parser Generator as a library in Nim.",
    "license": "GPL-3.0",
    "web": "https://github.com/loloiccl/nimly"
  },
  {
    "name": "fswatch",
    "url": "https://github.com/FedericoCeratto/nim-fswatch",
    "method": "git",
    "tags": [
      "fswatch",
      "fsmonitor",
      "libfswatch",
      "filesystem"
    ],
    "description": "Wrapper for the fswatch library.",
    "license": "GPL-3.0",
    "web": "https://github.com/FedericoCeratto/nim-fswatch"
  },
  {
    "name": "parseini",
    "url": "https://github.com/lihf8515/parseini",
    "method": "git",
    "tags": [
      "parseini",
      "nim"
    ],
    "description": "A high-performance ini parse library for nim.",
    "license": "MIT",
    "web": "https://github.com/lihf8515/parseini"
  },
  {
    "name": "sonic",
    "url": "https://github.com/xmonader/nim-sonic-client",
    "method": "git",
    "tags": [
      "sonic",
      "search",
      "backend",
      "index",
      "client"
    ],
    "description": "client for sonic search backend",
    "license": "MIT",
    "web": "https://github.com/xmonader/nim-sonic-client"
  },
  {
    "name": "science",
    "url": "https://github.com/ruivieira/nim-science",
    "method": "git",
    "tags": [
      "science",
      "algebra",
      "statistics",
      "math"
    ],
    "description": "A library for scientific computations in pure Nim",
    "license": "Apache License 2.0",
    "web": "https://github.com/ruivieira/nim-science"
  },
  {
    "name": "gameoflife",
    "url": "https://github.com/jiro4989/gameoflife",
    "method": "git",
    "tags": [
      "gameoflife",
      "library"
    ],
    "description": "gameoflife is library for Game of Life.",
    "license": "MIT",
    "web": "https://github.com/jiro4989/gameoflife"
  },
  {
    "name": "conio",
    "url": "https://github.com/guevara-chan/conio",
    "method": "git",
    "tags": [
      "console",
      "terminal",
      "io"
    ],
    "description": ".NET-inspired lightweight terminal library",
    "license": "MIT",
    "web": "https://github.com/guevara-chan/conio"
  },
  {
    "name": "nat_traversal",
    "url": "https://github.com/status-im/nim-nat-traversal",
    "method": "git",
    "tags": [
      "library",
      "wrapper"
    ],
    "description": "miniupnpc and libnatpmp wrapper",
    "license": "Apache License 2.0 or MIT",
    "web": "https://github.com/status-im/nim-nat-traversal"
  },
  {
    "name": "jsutils",
    "url": "https://github.com/kidandcat/jsutils",
    "method": "git",
    "tags": [
      "library",
      "javascript"
    ],
    "description": "Utils to work with javascript",
    "license": "MIT",
    "web": "https://github.com/kidandcat/jsutils"
  },
  {
    "name": "getr",
    "url": "https://github.com/jrfondren/getr-nim",
    "method": "git",
    "tags": [
      "benchmark",
      "utility"
    ],
    "description": "Benchmarking wrapper around getrusage()",
    "license": "MIT",
    "web": "https://github.com/jrfondren/getr-nim"
  },
  {
    "name": "pnm",
    "url": "https://github.com/jiro4989/pnm",
    "method": "git",
    "tags": [
      "pnm",
      "image",
      "library"
    ],
    "description": "pnm is library for PNM (Portable AnyMap).",
    "license": "MIT",
    "web": "https://github.com/jiro4989/pnm"
  },
  {
    "name": "ski",
    "url": "https://github.com/jiro4989/ski",
    "method": "git",
    "tags": [
      "ski",
      "combinator",
      "library"
    ],
    "description": "ski is library for SKI combinator.",
    "license": "MIT",
    "web": "https://github.com/jiro4989/ski"
  },
  {
    "name": "imageman",
    "url": "https://github.com/SolitudeSF/imageman",
    "method": "git",
    "tags": [
      "image",
      "graphics",
      "processing",
      "manipulation"
    ],
    "description": "Image manipulation library",
    "license": "MIT",
    "web": "https://github.com/SolitudeSF/imageman"
  },
  {
    "name": "matplotnim",
    "url": "https://github.com/ruivieira/matplotnim",
    "method": "git",
    "tags": [
      "science",
      "plotting",
      "graphics",
      "wrapper",
      "library"
    ],
    "description": "A Nim wrapper for Python's matplotlib",
    "license": "Apache License 2.0",
    "web": "https://github.com/ruivieira/matplotnim"
  },
  {
    "name": "cliptomania",
    "url": "https://github.com/Guevara-chan/Cliptomania",
    "method": "git",
    "tags": [
      "clip",
      "clipboard"
    ],
    "description": ".NET-inspired lightweight clipboard library",
    "license": "MIT",
    "web": "https://github.com/Guevara-chan/Cliptomania"
  },
  {
    "name": "mpdclient",
    "url": "https://github.com/SolitudeSF/mpdclient",
    "method": "git",
    "tags": [
      "mpd",
      "music",
      "player",
      "client"
    ],
    "description": "MPD client library",
    "license": "MIT",
    "web": "https://github.com/SolitudeSF/mpdclient"
  },
  {
    "name": "mentat",
    "url": "https://github.com/ruivieira/nim-mentat",
    "method": "git",
    "tags": [
      "science",
      "machine-learning",
      "data-science",
      "statistics",
      "math",
      "library"
    ],
    "description": "A Nim library for data science and machine learning",
    "license": "Apache License 2.0",
    "web": "https://github.com/ruivieira/nim-mentat"
  },
  {
    "name": "svdpi",
    "url": "https://github.com/kaushalmodi/nim-svdpi",
    "method": "git",
    "tags": [
      "dpi-c",
      "systemverilog",
      "foreign-function",
      "interface"
    ],
    "description": "Small wrapper for SystemVerilog DPI-C header svdpi.h",
    "license": "MIT",
    "web": "https://github.com/kaushalmodi/nim-svdpi"
  },
  {
    "name": "shlex",
    "url": "https://github.com/SolitudeSF/shlex",
    "method": "git",
    "tags": [
      "shlex",
      "shell",
      "parse",
      "split"
    ],
    "description": "Library for splitting a string into shell words",
    "license": "MIT",
    "web": "https://github.com/SolitudeSF/shlex"
  },
  {
    "name": "prometheus",
    "url": "https://github.com/dom96/prometheus",
    "method": "git",
    "tags": [
      "metrics",
      "logging",
      "graphs"
    ],
    "description": "Library for exposing metrics to Prometheus",
    "license": "MIT",
    "web": "https://github.com/dom96/prometheus"
  },
  {
    "name": "feednim",
    "url": "https://github.com/johnconway/feed-nim",
    "method": "git",
    "tags": [
      "yes"
    ],
    "description": "An Atom, RSS, and JSONfeed parser",
    "license": "MIT",
    "web": "https://github.com/johnconway/feed-nim"
  },
  {
    "name": "simplepng",
    "url": "https://github.com/jrenner/nim-simplepng",
    "method": "git",
    "tags": [
      "png",
      "image"
    ],
    "description": "high level simple way to write PNGs",
    "license": "MIT",
    "web": "https://github.com/jrenner/nim-simplepng"
  },
  {
    "name": "dali",
    "url": "https://github.com/akavel/dali",
    "method": "git",
    "tags": [
      "android",
      "apk",
      "dalvik",
      "dex",
      "assembler"
    ],
    "description": "Indie assembler/linker for Android's Dalvik VM .dex & .apk files",
    "license": "AGPL-3.0",
    "web": "https://github.com/akavel/dali"
  },
  {
    "name": "rect",
    "url": "https://github.com/jiro4989/rect",
    "method": "git",
    "tags": [
      "cli",
      "tool",
      "text",
      "rectangle"
    ],
    "description": "rect is a command to crop/paste rectangle text.",
    "license": "MIT",
    "web": "https://github.com/jiro4989/rect"
  },
  {
    "name": "p4ztag_to_json",
    "url": "https://github.com/kaushalmodi/p4ztag_to_json",
    "method": "git",
    "tags": [
      "perforce",
      "p4",
      "ztag",
      "serialization-format",
      "json"
    ],
    "description": "Convert Helix Version Control / Perforce (p4) -ztag output to JSON",
    "license": "MIT",
    "web": "https://github.com/kaushalmodi/p4ztag_to_json"
  },
  {
    "name": "terminaltables",
    "url": "https://github.com/xmonader/nim-terminaltables",
    "method": "git",
    "tags": [
      "terminal",
      "tables",
      "ascii",
      "unicode"
    ],
    "description": "terminal tables",
    "license": "BSD-3-Clause",
    "web": "https://github.com/xmonader/nim-terminaltables"
  },
  {
    "name": "alignment",
    "url": "https://github.com/jiro4989/alignment",
    "method": "git",
    "tags": [
      "library",
      "text",
      "align",
      "string",
      "strutils"
    ],
    "description": "alignment is a library to align strings.",
    "license": "MIT",
    "web": "https://github.com/jiro4989/alignment"
  },
  {
    "name": "niup",
    "url": "https://github.com/dariolah/niup",
    "method": "git",
    "tags": [
      "iup",
      "gui",
      "nim"
    ],
    "description": "IUP FFI bindings",
    "license": "MIT",
    "web": "https://github.com/dariolah/niup"
  },
  {
    "name": "libgcrypt",
    "url": "https://github.com/FedericoCeratto/nim-libgcrypt",
    "method": "git",
    "tags": [
      "wrapper",
      "library",
      "security",
      "crypto"
    ],
    "description": "libgcrypt wrapper",
    "license": "LGPLv2.1",
    "web": "https://github.com/FedericoCeratto/nim-libgcrypt"
  },
  {
    "name": "masterpassword",
    "url": "https://github.com/SolitudeSF/masterpassword",
    "method": "git",
    "tags": [
      "masterpassword",
      "password",
      "stateless"
    ],
    "description": "Master Password algorith implementation",
    "license": "MIT",
    "web": "https://github.com/SolitudeSF/masterpassword"
  },
  {
    "name": "mpwc",
    "url": "https://github.com/SolitudeSF/mpwc",
    "method": "git",
    "tags": [
      "masterpassword",
      "password",
      "manager",
      "stateless"
    ],
    "description": "Master Password command line utility",
    "license": "MIT",
    "web": "https://github.com/SolitudeSF/mpwc"
  },
  {
    "name": "toxcore",
    "url": "https://git.sr.ht/~ehmry/nim_tox",
    "method": "git",
    "tags": [
      "tox",
      "chat",
      "wrapper"
    ],
    "description": "C Tox core wrapper",
    "license": "GPL-3.0",
    "web": "https://git.sr.ht/~ehmry/nim_tox"
  },
  {
    "name": "rapid",
    "url": "https://github.com/liquid600pgm/rapid",
    "method": "git",
    "tags": [
      "game",
      "engine",
      "2d",
      "graphics",
      "audio"
    ],
    "description": "A game engine for rapid development and easy prototyping",
    "license": "MIT",
    "web": "https://github.com/liquid600pgm/rapid"
  },
  {
    "name": "gnutls",
    "url": "https://github.com/FedericoCeratto/nim-gnutls",
    "method": "git",
    "tags": [
      "wrapper",
      "library",
      "security",
      "crypto"
    ],
    "description": "GnuTLS wrapper",
    "license": "LGPLv2.1",
    "web": "https://github.com/FedericoCeratto/nim-gnutls"
  },
  {
    "name": "news",
    "url": "https://github.com/tormund/news",
    "method": "git",
    "tags": [
      "websocket",
      "chronos"
    ],
    "description": "Easy websocket with chronos support",
    "license": "MIT",
    "web": "https://github.com/tormund/news"
  },
  {
    "name": "tor",
    "url": "https://github.com/FedericoCeratto/nim-tor",
    "method": "git",
    "tags": [
      "library",
      "security",
      "crypto",
      "tor",
      "onion"
    ],
    "description": "Tor helper library",
    "license": "LGPLv3",
    "web": "https://github.com/FedericoCeratto/nim-tor"
  },
  {
    "name": "nimjson",
    "url": "https://github.com/jiro4989/nimjson",
    "method": "git",
    "tags": [
      "lib",
      "cli",
      "command",
      "json",
      "library"
    ],
    "description": "nimjson generates nim object definitions from json documents.",
    "license": "MIT",
    "web": "https://github.com/jiro4989/nimjson"
  },
  {
    "name": "nerve",
    "url": "https://github.com/nepeckman/nerve-rpc",
    "method": "git",
    "tags": [
      "rpc",
      "framework",
      "web",
      "json",
      "api",
      "library"
    ],
    "description": "A RPC framework for building web APIs",
    "license": "MIT",
    "web": "https://github.com/nepeckman/nerve-rpc"
  },
  {
    "name": "lolcat",
    "url": "https://github.com/OHermesJunior/lolcat.nim",
    "method": "git",
    "tags": [
      "lolcat",
      "binary",
      "tool",
      "colors",
      "fun"
    ],
    "description": "lolcat implementation in Nim",
    "license": "MIT",
    "web": "https://github.com/OHermesJunior/lolcat.nim"
  },
  {
    "name": "dnsclient",
    "url": "https://github.com/ba0f3/dnsclient.nim",
    "method": "git",
    "tags": [
      "dns",
      "dnsclient"
    ],
    "description": "Simple DNS Client & Library",
    "license": "MIT",
    "web": "https://github.com/ba0f3/dnsclient.nim"
  },
  {
    "name": "rain",
    "url": "https://github.com/OHermesJunior/rain.nim",
    "method": "git",
    "tags": [
      "rain",
      "simulation",
      "terminal",
      "fun"
    ],
    "description": "Rain simulation in your terminal",
    "license": "MIT",
    "web": "https://github.com/OHermesJunior/rain.nim"
  },
  {
    "name": "kmod",
    "url": "https://github.com/alaviss/kmod",
    "method": "git",
    "tags": [
      "kmod",
      "wrapper"
    ],
    "description": "High-level wrapper for Linux's kmod library",
    "license": "ISC",
    "web": "https://github.com/alaviss/kmod"
  },
  {
    "name": "validateip",
    "url": "https://github.com/Akito13/nim-validateip",
    "method": "git",
    "tags": [
      "ip",
      "ipaddress",
      "ipv4",
      "ip4",
      "checker",
      "check"
    ],
    "description": "Checks if a provided string is actually a correct IP address. Supports detection of Class A to D of IPv4 addresses.",
    "license": "GPLv3+"
  },
  {
    "name": "RC4",
    "url": "https://github.com/OHermesJunior/nimRC4",
    "method": "git",
    "tags": [
      "RC4",
      "encryption",
      "library",
      "crypto",
      "simple"
    ],
    "description": "RC4 library implementation",
    "license": "MIT",
    "web": "https://github.com/OHermesJunior/nimRC4"
  },
  {
    "name": "contra",
    "url": "https://github.com/juancarlospaco/nim-contra",
    "method": "git",
    "tags": [
      "contract",
      "nimscript",
      "javascript",
      "compiletime"
    ],
    "description": "Lightweight Contract Programming, Design by Contract, on 9 LoC, NimScript, JavaScript, compile-time.",
    "license": "MIT",
    "web": "https://github.com/juancarlospaco/nim-contra"
  },
  {
    "name": "wings",
    "url": "https://github.com/binhonglee/wings",
    "method": "git",
    "tags": [
      "library",
      "binary",
      "codegen",
      "struct",
      "enum"
    ],
    "description": "A simple cross language struct and enum file generator.",
    "license": "MIT",
    "web": "https://github.com/binhonglee/wings"
  },
  {
    "name": "lc",
    "url": "https://github.com/c-blake/lc",
    "method": "git",
    "tags": [
      "terminal",
      "cli",
      "binary",
      "linux",
      "unix",
      "bsd"
    ],
    "description": "A post-modern, \"multi-dimensional\" configurable ls/file lister",
    "license": "MIT",
    "web": "https://github.com/c-blake/lc"
  },
  {
    "name": "nasher",
    "url": "https://github.com/squattingmonk/nasher.nim",
    "method": "git",
    "tags": [
      "nwn",
      "neverwinternights",
      "neverwinter",
      "game",
      "bioware",
      "build"
    ],
    "description": "A build tool for Neverwinter Nights projects",
    "license": "MIT",
    "web": "https://github.com/squattingmonk/nasher.nim"
  },
  {
    "name": "illwill",
    "url": "https://github.com/johnnovak/illwill",
    "method": "git",
    "tags": [
      "terminal",
      "console",
      "curses",
      "ui"
    ],
    "description": "A curses inspired simple cross-platform console library for Nim",
    "license": "WTFPL",
    "web": "https://github.com/johnnovak/illwill"
  },
  {
    "name": "shared",
    "url": "https://github.com/genotrance/shared",
    "method": "git",
    "tags": [
      "shared",
      "seq",
      "string",
      "threads"
    ],
    "description": "Nim library for shared types",
    "license": "MIT",
    "web": "https://github.com/genotrance/shared"
  },
  {
    "name": "nimmm",
    "url": "https://github.com/joachimschmidt557/nimmm",
    "method": "git",
    "tags": [
      "nimmm",
      "terminal",
      "nimbox",
      "tui"
    ],
    "description": "A terminal file manager written in nim",
    "license": "GPL-3.0",
    "web": "https://github.com/joachimschmidt557/nimmm"
  },
  {
    "name": "fastx_reader",
    "url": "https://github.com/ahcm/fastx_reader",
    "method": "git",
    "tags": [
      "bioinformatics,",
      "fasta,",
      "fastq"
    ],
    "description": "FastQ and Fasta readers for NIM",
    "license": "LGPL-3.0",
    "web": "https://github.com/ahcm/fastx_reader"
  },
  {
    "name": "d3",
    "url": "https://github.com/hiteshjasani/nim-d3",
    "method": "git",
    "tags": [
      "d3",
      "javascript",
      "library",
      "wrapper"
    ],
    "description": "A D3.js wrapper for Nim",
    "license": "MIT",
    "web": "https://github.com/hiteshjasani/nim-d3"
  },
  {
    "name": "baker",
    "url": "https://github.com/jasonrbriggs/baker",
    "method": "git",
    "tags": [
      "html",
      "template",
      "static",
      "blog"
    ],
    "description": "Static website generation",
    "license": "Apache-2.0",
    "web": "https://github.com/jasonrbriggs/baker"
  },
  {
    "name": "web3",
    "url": "https://github.com/status-im/nim-web3",
    "method": "git",
    "tags": [
      "web3",
      "ethereum",
      "rpc"
    ],
    "description": "Ethereum Web3 API",
    "license": "Apache License 2.0",
    "web": "https://github.com/status-im/nim-web3"
  },
  {
    "name": "skybook",
    "url": "https://github.com/muxueqz/skybook",
    "method": "git",
    "tags": [
      "bookmark-manager",
      "bookmark"
    ],
    "description": "Light weight bookmark manager(delicious alternative)",
    "license": "GPL-2.0",
    "web": "https://github.com/muxueqz/skybook"
  },
  {
    "name": "rbac",
    "url": "https://github.com/ba0f3/rbac.nim",
    "method": "git",
    "tags": [
      "rbac",
      "acl",
      "role-based-access-control",
      "role-based",
      "access-control"
    ],
    "description": "Simple Role-based Access Control Library",
    "license": "MIT",
    "web": "https://github.com/ba0f3/rbac.nim"
  },
  {
    "name": "simpleot",
    "url": "https://github.com/markspanbroek/simpleot.nim",
    "method": "git",
    "tags": [
      "ot",
      "mpc"
    ],
    "description": "Simple OT wrapper",
    "license": "MIT",
    "web": "https://github.com/markspanbroek/simpleot.nim"
  },
  {
    "name": "blurhash",
    "url": "https://github.com/SolitudeSF/blurhash",
    "method": "git",
    "tags": [
      "image",
      "blur",
      "hash",
      "blurhash"
    ],
    "description": "Encoder/decoder for blurhash algorithm",
    "license": "MIT",
    "web": "https://github.com/SolitudeSF/blurhash"
  },
  {
    "name": "samson",
    "url": "https://github.com/GULPF/samson",
    "method": "git",
    "tags": [
      "json",
      "json5"
    ],
    "description": "Implementation of JSON5.",
    "license": "MIT",
    "web": "https://github.com/GULPF/samson"
  },
  {
    "name": "proton",
    "url": "https://github.com/jasonrbriggs/proton-nim",
    "method": "git",
    "tags": [
      "xml",
      "xhtml",
      "template"
    ],
    "description": "Proton template engine for xml and xhtml files",
    "license": "MIT",
    "web": "https://github.com/jasonrbriggs/proton-nim"
  },
  {
    "name": "lscolors",
    "url": "https://github.com/joachimschmidt557/nim-lscolors",
    "method": "git",
    "tags": [
      "lscolors",
      "posix",
      "unix",
      "linux",
      "ls",
      "terminal"
    ],
    "description": "A library for colorizing paths according to LS_COLORS",
    "license": "MIT",
    "web": "https://github.com/joachimschmidt557/nim-lscolors"
  },
  {
    "name": "shell",
    "url": "https://github.com/Vindaar/shell",
    "method": "git",
    "tags": [
      "library",
      "macro",
      "dsl",
      "shell"
    ],
    "description": "A Nim mini DSL to execute shell commands",
    "license": "MIT",
    "web": "https://github.com/Vindaar/shell"
  },
  {
    "name": "mqtt",
    "url": "https://github.com/barnybug/nim-mqtt",
    "method": "git",
    "tags": [
      "MQTT"
    ],
    "description": "MQTT wrapper for nim",
    "license": "MIT",
    "web": "https://github.com/barnybug/nim-mqtt"
  },
  {
    "name": "cal",
    "url": "https://github.com/xflywind/cal",
    "method": "git",
    "tags": [
      "calculator"
    ],
    "description": "A simple interactive calculator",
    "license": "MIT",
    "web": "https://github.com/xflywind/cal"
  },
  {
    "name": "spurdify",
    "url": "https://github.com/paradox460/spurdify",
    "method": "git",
    "tags": [
      "funny",
      "meme",
      "spurdo",
      "text-manipulation",
      "mangle"
    ],
    "description": "Spurdification library and CLI",
    "license": "MIT",
    "web": "https://github.com/paradox460/spurdify"
  },
  {
    "name": "c4",
    "url": "https://github.com/c0ntribut0r/cat-400",
    "method": "git",
    "tags": [
      "game",
      "framework",
      "2d",
      "3d"
    ],
    "description": "Game framework, modular and extensible",
    "license": "MPL-2.0",
    "web": "https://github.com/c0ntribut0r/cat-400",
    "doc": "https://github.com/c0ntribut0r/cat-400/tree/master/docs/tutorials"
  },
  {
    "name": "numericalnim",
    "url": "https://github.com/HugoGranstrom/numericalnim/",
    "method": "git",
    "tags": [
      "numerical",
      "ode",
      "integration",
      "scientific"
    ],
    "description": "A collection of numerical methods written in Nim",
    "license": "MIT",
    "web": "https://github.com/HugoGranstrom/numericalnim/"
  },
  {
    "name": "murmurhash",
    "url": "https://github.com/cwpearson/nim-murmurhash",
    "method": "git",
    "tags": [
      "murmur",
      "hash",
      "MurmurHash3",
      "MurmurHash2"
    ],
    "description": "Pure nim implementation of MurmurHash",
    "license": "MIT",
    "web": "https://github.com/cwpearson/nim-murmurhash"
  },
  {
    "name": "redneck_translator",
    "url": "https://github.com/juancarlospaco/redneck-translator",
    "method": "git",
    "tags": [
      "redneck",
      "string",
      "slang"
    ],
    "description": "Redneck Translator for Y'all",
    "license": "MIT",
    "web": "https://github.com/juancarlospaco/redneck-translator"
  },
  {
    "name": "sweetanitify",
    "url": "https://github.com/juancarlospaco/sweetanitify",
    "method": "git",
    "tags": [
      "sweet_anita",
      "tourette",
      "string"
    ],
    "description": "Sweet_Anita Translator, help spread awareness about Tourettes",
    "license": "MIT",
    "web": "https://github.com/juancarlospaco/sweetanitify"
  },
  {
    "name": "cmake",
    "url": "https://github.com/genotrance/cmake",
    "method": "git",
    "tags": [
      "cmake",
      "build",
      "tool",
      "wrapper"
    ],
    "description": "CMake for Nimble",
    "license": "MIT",
    "web": "https://github.com/genotrance/cmake"
  },
  {
    "name": "plz",
    "url": "https://github.com/juancarlospaco/nim-pypi",
    "method": "git",
    "tags": [
      "python",
      "pip",
      "nimpy"
    ],
    "description": "PLZ Python PIP alternative",
    "license": "MIT",
    "web": "https://github.com/juancarlospaco/nim-pypi"
  },
  {
    "name": "NiMPC",
    "url": "https://github.com/markspanbroek/nimpc",
    "method": "git",
    "tags": [
      "multiparty",
      "computation",
      "mpc"
    ],
    "description": "Secure multi-party computation",
    "license": "MIT",
    "web": "https://github.com/markspanbroek/nimpc"
  },
  {
    "name": "qrcodegen",
    "url": "https://github.com/bunkford/qrcodegen",
    "method": "git",
    "tags": [
      "qr",
      "barcode"
    ],
    "description": "QR Code Generator",
    "license": "MIT",
    "web": "https://github.com/bunkford/qrcodegen"
  },
  {
    "name": "cirru-parser",
    "url": "https://github.com/Cirru/parser.nim",
    "method": "git",
    "tags": [
      "parser",
      "cirru"
    ],
    "description": "Parser for Cirru syntax",
    "license": "MIT",
    "web": "https://github.com/Cirru/parser.nim"
  },
  {
    "name": "reframe",
    "url": "https://github.com/rosado/reframe.nim",
    "method": "git",
    "tags": [
      "clojurescript",
      "re-frame"
    ],
    "description": "Tools for working with re-frame ClojureScript projects",
    "license": "EPL-2.0",
    "web": "https://github.com/rosado/reframe.nim"
  },
  {
    "name": "edn",
    "url": "https://github.com/rosado/edn.nim",
    "method": "git",
    "tags": [
      "edn",
      "clojure"
    ],
    "description": "EDN and Clojure parser",
    "license": "EPL-2.0",
    "web": "https://github.com/rosado/edn.nim"
  },
  {
    "name": "easings",
    "url": "https://github.com/juancarlospaco/nim-easings",
    "method": "git",
    "tags": [
      "easings",
      "math"
    ],
    "description": "Robert Penner Easing Functions for Nim",
    "license": "MIT",
    "web": "https://github.com/juancarlospaco/nim-easings"
  },
  {
    "name": "euclidean",
    "url": "https://github.com/juancarlospaco/nim-euclidean",
    "method": "git",
    "tags": [
      "euclidean",
      "modulo",
      "division",
      "math"
    ],
    "description": "Euclidean Division & Euclidean Modulo",
    "license": "MIT",
    "web": "https://github.com/juancarlospaco/nim-euclidean"
  },
  {
    "name": "fletcher",
    "url": "https://github.com/Akito13/nim-fletcher",
    "method": "git",
    "tags": [
      "algorithm",
      "checksum",
      "hash",
      "adler",
      "crc",
      "crc32",
      "embedded"
    ],
    "description": "Implementation of the Fletcher checksum algorithm.",
    "license": "GPLv3+",
    "web": "https://github.com/Akito13/nim-fletcher"
  },
  {
    "name": "Xors3D",
    "url": "https://github.com/Guevara-chan/Xors3D-for-Nim",
    "method": "git",
    "tags": [
      "3d",
      "game",
      "engine",
      "dx9",
      "graphics"
    ],
    "description": "Blitz3D-esque DX9 engine for Nim",
    "license": "MIT",
    "web": "https://github.com/Guevara-chan/Xors3D-for-Nim"
  },
  {
    "name": "constants",
    "url": "https://github.com/juancarlospaco/nim-constants",
    "method": "git",
    "tags": [
      "math",
      "physics",
      "chemistry",
      "biology",
      "engineering",
      "science"
    ],
    "description": "Mathematical numerical named static constants useful for different disciplines",
    "license": "MIT",
    "web": "https://github.com/juancarlospaco/nim-constants"
  },
  {
    "name": "pager",
    "url": "https://git.sr.ht/~reesmichael1/nim-pager",
    "method": "git",
    "tags": [
      "pager",
      "paging",
      "less",
      "more"
    ],
    "description": "A simple library for paging, similar to less",
    "license": "GPL-3.0",
    "web": "https://git.sr.ht/~reesmichael1/nim-pager"
  },
  {
    "name": "procs",
    "url": "https://github.com/c-blake/procs",
    "method": "git",
    "tags": [
      "library",
      "terminal",
      "cli",
      "binary",
      "linux",
      "unix",
      "bsd"
    ],
    "description": "Unix process&system query&formatting library&multi-command CLI in Nim",
    "license": "MIT",
    "web": "https://github.com/c-blake/procs"
  },
  {
    "name": "laser",
    "url": "https://github.com/numforge/laser",
    "method": "git",
    "tags": [
      "parallel",
      "simd"
    ],
    "description": "High Performance Computing and Image Toolbox: SIMD, JIT Assembler, OpenMP, runtime CPU feature detection, optimised machine learning primitives",
    "license": "Apache License 2.0",
    "web": "https://github.com/numforge/laser"
  },
  {
    "name": "libssh",
    "url": "https://github.com/dariolah/libssh-nim",
    "method": "git",
    "tags": [
      "ssh",
      "libssh"
    ],
    "description": "libssh FFI bindings",
    "license": "MIT",
    "web": "https://github.com/dariolah/libssh-nim"
  },
  {
    "name": "wZeeGrid",
    "url": "https://github.com/bunkford/wZeeGrid",
    "method": "git",
    "tags": [
      "library",
      "windows",
      "gui",
      "ui",
      "wnim"
    ],
    "description": "Grid plugin for wNim.",
    "license": "MIT",
    "web": "https://github.com/bunkford/wZeeGrid",
    "doc": "https://bunkford.github.io/wZeeGrid/wZeeGrid.html"
  },
  {
    "name": "wChart",
    "url": "https://github.com/bunkford/wChart",
    "method": "git",
    "tags": [
      "library",
      "windows",
      "gui",
      "ui",
      "wnim"
    ],
    "description": "Chart plugin for wNim.",
    "license": "MIT",
    "web": "https://github.com/bunkford/wChart",
    "doc": "https://bunkford.github.io/wChart/wChart.html"
  },
  {
    "name": "stacks",
    "url": "https://github.com/rustomax/nim-stacks",
    "method": "git",
    "tags": [
      "stack",
      "data-structure"
    ],
    "description": "Pure Nim stack implementation based on sequences.",
    "license": "MIT",
    "web": "https://github.com/rustomax/nim-stacks"
  },
  {
    "name": "mustache",
    "url": "https://github.com/soasme/nim-mustache",
    "method": "git",
    "tags": [
      "mustache",
      "template"
    ],
    "description": "Mustache in Nim",
    "license": "MIT",
    "web": "https://github.com/soasme/nim-mustache"
  },
  {
    "name": "sigv4",
    "url": "https://github.com/disruptek/sigv4",
    "method": "git",
    "tags": [
      "1.0.0"
    ],
    "description": "Amazon Web Services Signature Version 4",
    "license": "MIT",
    "web": "https://github.com/disruptek/sigv4"
  },
  {
    "name": "openapi",
    "url": "https://github.com/disruptek/openapi",
    "method": "git",
    "tags": [
      "api",
      "openapi",
      "rest",
      "cloud"
    ],
    "description": "OpenAPI Code Generator",
    "license": "MIT",
    "web": "https://github.com/disruptek/openapi"
  },
  {
    "name": "atoz",
    "url": "https://github.com/disruptek/atoz",
    "method": "git",
    "tags": [
      "aws",
      "api",
      "cloud",
      "amazon"
    ],
    "description": "Amazon Web Services (AWS) APIs",
    "license": "MIT",
    "web": "https://github.com/disruptek/atoz"
  },
  {
    "name": "nimga",
    "url": "https://github.com/toshikiohnogi/nimga",
    "method": "git",
    "tags": [
      "GeneticAlgorithm",
      "nimga"
    ],
    "description": "Genetic Algorithm Library for Nim.",
    "license": "MIT",
    "web": "https://github.com/toshikiohnogi/nimga"
  },
  {
    "name": "foreach",
    "url": "https://github.com/disruptek/foreach",
    "method": "git",
    "tags": [
      "macro",
      "syntax",
      "sugar"
    ],
    "description": "A sugary for loop with syntax for typechecking loop variables",
    "license": "MIT",
    "web": "https://github.com/disruptek/foreach"
  },
  {
    "name": "monit",
    "url": "https://github.com/jiro4989/monit",
    "method": "git",
    "tags": [
      "cli",
      "task-runner",
      "developer-tools",
      "automation"
    ],
    "description": "A simple task runner. Run tasks and watch file changes with custom paths.",
    "license": "MIT",
    "web": "https://github.com/jiro4989/monit"
  },
  {
    "name": "termnovel",
    "url": "https://github.com/jiro4989/termnovel",
    "method": "git",
    "tags": [
      "cli",
      "novel",
      "tui"
    ],
    "description": "A command that to read novel on terminal",
    "license": "MIT",
    "web": "https://github.com/jiro4989/termnovel"
  },
  {
    "name": "htmlview",
    "url": "https://github.com/yuchunzhou/htmlview",
    "method": "git",
    "tags": [
      "html",
      "browser"
    ],
    "description": "View the offline or online html page in browser",
    "license": "MIT",
    "web": "https://github.com/yuchunzhou/htmlview"
  },
  {
    "name": "tcping",
    "url": "https://github.com/pdrb/tcping",
    "method": "git",
    "tags": [
      "ping,",
      "tcp,",
      "tcping"
    ],
    "description": "Ping hosts using tcp packets",
    "license": "MIT",
    "web": "https://github.com/pdrb/tcping"
  },
  {
    "name": "pcgbasic",
    "url": "https://github.com/rockcavera/pcgbasic",
    "method": "git",
    "tags": [
      "pcg",
      "rng",
      "prng",
      "random"
    ],
    "description": "Permuted Congruential Generator (PCG) Random Number Generation (RNG) for Nim.",
    "license": "MIT",
    "web": "https://github.com/rockcavera/pcgbasic"
  },
  {
    "name": "funchook",
    "url": "https://github.com/ba0f3/funchook.nim",
    "method": "git",
    "tags": [
      "hook,",
      "hooking"
    ],
    "description": "funchook wrapper",
    "license": "GPLv2",
    "web": "https://github.com/ba0f3/funchook.nim"
  },
  {
    "name": "sunvox",
    "url": "https://github.com/exelotl/nim-sunvox",
    "method": "git",
    "tags": [
      "music",
      "audio",
      "sound",
      "synthesizer"
    ],
    "description": "Bindings for SunVox modular synthesizer",
    "license": "0BSD",
    "web": "https://github.com/exelotl/nim-sunvox"
  },
  {
    "name": "gcplat",
    "url": "https://github.com/disruptek/gcplat",
    "method": "git",
    "tags": [
      "google",
      "cloud",
      "platform",
      "api",
      "rest",
      "openapi",
      "web"
    ],
    "description": "Google Cloud Platform (GCP) APIs",
    "license": "MIT",
    "web": "https://github.com/disruptek/gcplat"
  },
  {
    "name": "bluu",
    "url": "https://github.com/disruptek/bluu",
    "method": "git",
    "tags": [
      "microsoft",
      "azure",
      "cloud",
      "api",
      "rest",
      "openapi",
      "web"
    ],
    "description": "Microsoft Azure Cloud Computing Platform and Services (MAC) APIs",
    "license": "MIT",
    "web": "https://github.com/disruptek/bluu"
  },
  {
    "name": "the_nim_alliance",
    "url": "https://github.com/tervay/the-nim-alliance",
    "method": "git",
    "tags": [
      "FRC",
      "FIRST",
      "the-blue-alliance",
      "TBA"
    ],
    "description": "A Nim wrapper for TheBlueAlliance",
    "license": "MIT",
    "web": "https://github.com/tervay/the-nim-alliance"
  },
  {
    "name": "passgen",
    "url": "https://github.com/rustomax/nim-passgen",
    "method": "git",
    "tags": [
      "password-generator"
    ],
    "description": "Password generation library in Nim",
    "license": "MIT",
    "web": "https://github.com/rustomax/nim-passgen"
  },
  {
    "name": "PPM",
    "url": "https://github.com/LemonHX/PPM-Nim",
    "method": "git",
    "tags": [
      "graphics",
      "image"
    ],
    "description": "lib for ppm image",
    "license": "LXXSDT-MIT",
    "web": "https://github.com/LemonHX/PPM-Nim"
  },
  {
    "name": "fwrite",
    "url": "https://github.com/pdrb/nim-fwrite",
    "method": "git",
    "tags": [
      "create,",
      "file,",
      "write,",
      "fwrite"
    ],
    "description": "Create files of the desired size",
    "license": "MIT",
    "web": "https://github.com/pdrb/nim-fwrite"
  },
  {
    "name": "simplediff",
    "url": "https://git.sr.ht/~reesmichael1/nim-simplediff",
    "method": "git",
    "tags": [
      "diff",
      "simplediff",
      ""
    ],
    "description": "A library for straightforward diff calculation",
    "license": "GPL-3.0",
    "web": "https://git.sr.ht/~reesmichael1/nim-simplediff"
  },
  {
    "name": "xcm",
    "url": "https://github.com/SolitudeSF/xcm",
    "method": "git",
    "tags": [
      "color",
      "x11"
    ],
    "description": "Color management utility for X",
    "license": "MIT",
    "web": "https://github.com/SolitudeSF/xcm"
  },
  {
    "name": "bearssl",
    "url": "https://github.com/status-im/nim-bearssl",
    "method": "git",
    "tags": [
      "crypto",
      "hashes",
      "ciphers",
      "ssl",
      "tls"
    ],
    "description": "Bindings to BearSSL library",
    "license": "Apache License 2.0",
    "web": "https://github.com/status-im/nim-bearssl"
  },
  {
    "name": "schedules",
    "url": "https://github.com/soasme/nim-schedules",
    "method": "git",
    "tags": [
      "scheduler",
      "schedules",
      "job",
      "task",
      "cron",
      "interval"
    ],
    "description": "A Nim scheduler library that lets you kick off jobs at regular intervals.",
    "license": "MIT",
    "web": "https://github.com/soasme/nim-schedules"
  },
  {
    "name": "nimlevenshtein",
    "url": "https://github.com/oswjk/nimlevenshtein",
    "method": "git",
    "tags": [
      "levenshtein",
      "similarity",
      "string"
    ],
    "description": "The Levenshtein Nim module contains functions for fast computation of Levenshtein distance and string similarity.",
    "license": "GPLv2"
  },
  {
    "name": "randpw",
    "url": "https://github.com/pdrb/nim-randpw",
    "method": "git",
    "tags": [
      "random",
      "password",
      "passphrase",
      "randpw"
    ],
    "description": "Random password and passphrase generator",
    "license": "MIT",
    "web": "https://github.com/pdrb/nim-randpw"
  },
  {
    "name": "timeit",
    "url": "https://github.com/xflywind/timeit",
    "method": "git",
    "tags": [
      "timeit",
      "bench"
    ],
    "description": "measuring execution times written in nim.",
    "license": "MIT",
    "web": "https://github.com/xflywind/timeit"
  },
  {
    "name": "manu",
    "url": "https://github.com/b3liever/manu",
    "method": "git",
    "tags": [
      "matrix",
      "linear-algebra",
      "scientific"
    ],
    "description": "Nim Matrix library",
    "license": "MIT",
    "web": "https://github.com/b3liever/manu"
  },
  {
    "name": "jscanvas",
    "url": "https://github.com/b3liever/jscanvas",
    "method": "git",
    "tags": [
      "html5",
      "canvas",
      "drawing",
      "graphics",
      "rendering",
      "browser",
      "javascript"
    ],
    "description": "A Nim wrapper for the Canvas API",
    "license": "MIT",
    "web": "https://github.com/b3liever/jscanvas"
  },
  {
    "name": "looper",
    "url": "https://github.com/b3liever/looper",
    "method": "git",
    "tags": [
      "loop",
      "iterator",
      "zip",
      "enumerate"
    ],
    "description": "For loop macros for Nim",
    "license": "MIT",
    "web": "https://github.com/b3liever/looper"
  },
  {
    "name": "protocoled",
    "url": "https://github.com/b3liever/protocoled",
    "method": "git",
    "tags": [
      "interface"
    ],
    "description": "An interface macro for Nim",
    "license": "MIT",
    "web": "https://github.com/b3liever/protocoled"
  },
  {
    "name": "eminim",
    "url": "https://github.com/b3liever/eminim",
    "method": "git",
    "tags": [
      "json",
      "marshal",
      "deserialize"
    ],
    "description": "JSON deserialization macro for Nim",
    "license": "MIT",
    "web": "https://github.com/b3liever/eminim"
  },
  {
    "name": "golden",
    "url": "https://github.com/disruptek/golden",
    "method": "git",
    "tags": [
      "benchmark",
      "profile",
      "golden",
      "runtime",
      "run",
      "profiling",
      "bench",
      "speed"
    ],
    "description": "a benchmark tool",
    "license": "MIT",
    "web": "https://github.com/disruptek/golden"
  },
  {
    "name": "nimgit2",
    "url": "https://github.com/genotrance/nimgit2",
    "method": "git",
    "tags": [
      "git",
      "wrapper",
      "libgit2",
      "binding"
    ],
    "description": "libgit2 wrapper for Nim",
    "license": "MIT",
    "web": "https://github.com/genotrance/nimgit2"
  },
  {
    "name": "rainbow",
    "url": "https://github.com/thebigbaron/rainbow",
    "method": "git",
    "tags": [
      "library",
      "256-colors",
      "cli"
    ],
    "description": "256 colors for shell",
    "license": "MIT",
    "web": "https://github.com/thebigbaron/rainbow"
  },
  {
    "name": "rtree",
    "url": "https://github.com/stefansalewski/RTree",
    "method": "git",
    "tags": [
      "library"
    ],
    "description": "R-Tree",
    "license": "MIT",
    "web": "https://github.com/stefansalewski/RTree"
  },
  {
    "name": "winversion",
    "url": "https://github.com/rockcavera/winversion",
    "method": "git",
    "tags": [
      "windows",
      "version"
    ],
    "description": "This package allows you to determine the running version of the Windows operating system.",
    "license": "MIT",
    "web": "https://github.com/rockcavera/winversion"
  },
  {
    "name": "npg",
    "url": "https://github.com/rustomax/npg",
    "method": "git",
    "tags": [
      "password-generator",
      "password",
      "cli"
    ],
    "description": "Password generator in Nim",
    "license": "MIT",
    "web": "https://github.com/rustomax/npg"
  },
  {
    "name": "nimodpi",
    "url": "https://github.com/mikra01/nimodpi",
    "method": "git",
    "tags": [
      "oracle",
      "odpi-c",
      "wrapper"
    ],
    "description": "oracle odpi-c wrapper for Nim",
    "license": "MIT",
    "web": "https://github.com/mikra01/nimodpi"
  },
  {
    "name": "bump",
    "url": "https://github.com/disruptek/bump",
    "method": "git",
    "tags": [
      "nimble",
      "bump",
      "release",
      "tag",
      "package",
      "tool"
    ],
    "description": "a tiny tool to bump nimble versions",
    "license": "MIT",
    "web": "https://github.com/disruptek/bump"
  },
  {
    "name": "swayipc",
    "url": "https://github.com/disruptek/swayipc",
    "method": "git",
    "tags": [
      "wayland",
      "sway",
      "i3",
      "ipc",
      "i3ipc",
      "swaymsg",
      "x11",
      "swaywm"
    ],
    "description": "IPC interface to sway (or i3) compositors",
    "license": "MIT",
    "web": "https://github.com/disruptek/swayipc"
  },
  {
    "name": "nimpmda",
    "url": "https://github.com/jasonk000/nimpmda",
    "method": "git",
    "tags": [
      "pcp",
      "pmda",
      "performance",
      "libpcp",
      "libpmda"
    ],
    "description": "PCP PMDA module bindings",
    "license": "MIT",
    "web": "https://github.com/jasonk000/nimpmda"
  },
  {
    "name": "nimbpf",
    "url": "https://github.com/jasonk000/nimbpf",
    "method": "git",
    "tags": [
      "libbpf",
      "ebpf",
      "bpf"
    ],
    "description": "libbpf for nim",
    "license": "MIT",
    "web": "https://github.com/jasonk000/nimbpf"
  },
  {
    "name": "pine",
    "url": "https://github.com/thebigbaron/pine",
    "method": "git",
    "tags": [
      "static",
      "site",
      "generator"
    ],
    "description": "Nim Static Blog & Site Generator",
    "license": "MIT",
    "web": "https://github.com/thebigbaron/pine"
  },
  {
    "name": "ginger",
    "url": "https://github.com/Vindaar/ginger",
    "method": "git",
    "tags": [
      "library",
      "cairo",
      "graphics",
      "plotting"
    ],
    "description": "A Grid (R) like package in Nim",
    "license": "MIT",
    "web": "https://github.com/Vindaar/ginger"
  },
  {
    "name": "ggplotnim",
    "url": "https://github.com/Vindaar/ggplotnim",
    "method": "git",
    "tags": [
      "library",
      "grammar of graphics",
      "gog",
      "ggplot2",
      "plotting",
      "graphics",
      "dataframe"
    ],
    "description": "A port of ggplot2 for Nim",
    "license": "MIT",
    "web": "https://github.com/Vindaar/ggplotnim"
  },
  {
    "name": "owo",
    "url": "https://github.com/lmariscal/owo",
    "method": "git",
    "tags": [
      "fun",
      "utility"
    ],
    "description": "OwO text convewtew fow Nim",
    "license": "MIT",
    "web": "https://github.com/lmariscal/owo"
  },
  {
    "name": "NimTacToe",
    "url": "https://github.com/JesterOrNot/Nim-Tac-Toe",
    "method": "git",
    "tags": [
      "no"
    ],
    "description": "A new awesome nimble package",
    "license": "MIT",
    "web": "https://github.com/JesterOrNot/Nim-Tac-Toe"
  },
  {
    "name": "nimagehide",
    "url": "https://github.com/MnlPhlp/nimagehide",
    "method": "git",
    "tags": [
      "library",
      "cli",
      "staganography",
      "image",
      "hide",
      "secret"
    ],
    "description": "A library to hide data in images. Usable as library or cli tool.",
    "license": "MIT",
    "web": "https://github.com/MnlPhlp/nimagehide"
  },
  {
    "name": "srv",
    "url": "https://github.com/me7/srv",
    "method": "git",
    "tags": [
      "web-server"
    ],
    "description": "A tiny static file web server.",
    "license": "MIT",
    "web": "https://github.com/me7/srv"
  },
  {
    "name": "autotyper",
    "url": "https://github.com/kijowski/autotyper",
    "method": "git",
    "tags": [
      "terminal",
      "cli",
      "typing-emulator"
    ],
    "description": "Keyboard typing emulator",
    "license": "MIT",
    "web": "https://github.com/kijowski/autotyper"
  },
  {
    "name": "dnsprotec",
    "url": "https://github.com/juancarlospaco/nim-dnsprotec",
    "method": "git",
    "tags": [
      "dns",
      "hosts"
    ],
    "description": "DNS /etc/hosts file manager, Block 1 Million malicious domains with 1 command",
    "license": "MIT",
    "web": "https://github.com/juancarlospaco/nim-dnsprotec"
  },
  {
    "name": "nimgraphql",
    "url": "https://github.com/genotrance/nimgraphql",
    "method": "git",
    "tags": [
      "graphql"
    ],
    "description": "libgraphqlparser wrapper for Nim",
    "license": "MIT",
    "web": "https://github.com/genotrance/nimgraphql"
  },
  {
    "name": "fastcgi",
    "url": "https://github.com/ba0f3/fastcgi.nim",
    "method": "git",
    "tags": [
      "fastcgi",
      "fcgi",
      "cgi"
    ],
    "description": "FastCGI library for Nim",
    "license": "MIT",
    "web": "https://github.com/ba0f3/fastcgi.nim"
  },
  {
    "name": "chonker",
    "url": "https://github.com/juancarlospaco/nim-chonker",
    "method": "git",
    "tags": [
      "arch",
      "linux",
      "pacman"
    ],
    "description": "Arch Linux Pacman Optimizer",
    "license": "MIT",
    "web": "https://github.com/juancarlospaco/nim-chonker"
  },
  {
    "name": "maze",
    "url": "https://github.com/jiro4989/maze",
    "method": "git",
    "tags": [
      "maze",
      "cli",
      "library",
      "algorithm"
    ],
    "description": "A command and library to generate mazes",
    "license": "MIT",
    "web": "https://github.com/jiro4989/maze"
  },
  {
    "name": "monocypher",
    "url": "https://github.com/markspanbroek/monocypher.nim",
    "method": "git",
    "tags": [
      "monocypher",
      "crypto"
    ],
    "description": "Monocypher",
    "license": "MIT",
    "web": "https://github.com/markspanbroek/monocypher.nim"
  },
  {
    "name": "cli_menu",
    "url": "https://github.com/MnlPhlp/cli_menu",
    "method": "git",
    "tags": [
      "menu",
      "library",
      "cli",
      "interactive",
      "userinput"
    ],
    "description": "A library to create interactive commandline menus without writing boilerplate code.",
    "license": "MIT",
    "web": "https://github.com/MnlPhlp/cli_menu"
  },
  {
    "name": "libu2f",
    "url": "https://github.com/FedericoCeratto/nim-libu2f",
    "method": "git",
    "tags": [
      "u2f",
      "library",
      "security",
      "authentication",
      "fido"
    ],
    "description": "A wrapper for libu2f, a library for FIDO/U2F",
    "license": "LGPLv3",
    "web": "https://github.com/FedericoCeratto/nim-libu2f"
  },
  {
    "name": "sim",
    "url": "https://github.com/ba0f3/sim.nim",
    "method": "git",
    "tags": [
      "config",
      "parser",
      "parsing"
    ],
    "description": "Parse config by defining an object",
    "license": "MIT",
    "web": "https://github.com/ba0f3/sim.nim"
  },
  {
    "name": "redpool",
    "url": "https://github.com/zedeus/redpool",
    "method": "git",
    "tags": [
      "redis",
      "pool"
    ],
    "description": "Redis connection pool",
    "license": "MIT",
    "web": "https://github.com/zedeus/redpool"
  },
  {
    "name": "bson",
    "url": "https://github.com/JohnAD/bson",
    "method": "git",
    "tags": [
      "bson",
      "serialize",
      "parser",
      "json"
    ],
    "description": "BSON Binary JSON Serialization",
    "license": "MIT",
    "web": "https://github.com/JohnAD/bson"
  },
  {
    "name": "mongopool",
    "url": "https://github.com/JohnAD/mongopool",
    "method": "git",
    "tags": [
      "mongodb",
      "mongo",
      "database",
      "driver",
      "client",
      "nosql"
    ],
    "description": "MongoDb pooled driver",
    "license": "MIT",
    "web": "https://github.com/JohnAD/mongopool"
  },
  {
    "name": "euwren",
    "url": "https://github.com/liquid600pgm/euwren",
    "method": "git",
    "tags": [
      "wren",
      "embedded",
      "scripting",
      "language",
      "wrapper"
    ],
    "description": "High-level Wren wrapper",
    "license": "MIT",
    "web": "https://github.com/liquid600pgm/euwren"
  },
  {
    "name": "leveldb",
    "url": "https://github.com/zielmicha/leveldb.nim",
    "method": "git",
    "tags": [
      "leveldb",
      "database"
    ],
    "description": "LevelDB bindings",
    "license": "MIT",
    "web": "https://github.com/zielmicha/leveldb.nim"
  },
  {
    "name": "requirementstxt",
    "url": "https://github.com/juancarlospaco/nim-requirementstxt",
    "method": "git",
    "tags": [
      "python",
      "pip",
      "requirements"
    ],
    "description": "Python requirements.txt generic parser for Nim",
    "license": "MIT",
    "web": "https://github.com/juancarlospaco/nim-requirementstxt"
  },
  {
    "name": "edens",
    "url": "https://github.com/jiro4989/edens",
    "method": "git",
    "tags": [
      "cli",
      "command",
      "encode",
      "decode",
      "joke"
    ],
    "description": "A command to encode / decode text with your dictionary",
    "license": "MIT",
    "web": "https://github.com/jiro4989/edens"
  },
  {
    "name": "argon2",
    "url": "https://github.com/Ahrotahn/argon2",
    "method": "git",
    "tags": [
      "argon2",
      "crypto",
      "hash",
      "library",
      "password",
      "wrapper"
    ],
    "description": "A nim wrapper for the Argon2 hashing library",
    "license": "MIT",
    "web": "https://github.com/Ahrotahn/argon2"
  },
  {
    "name": "nap",
    "url": "https://github.com/madprops/nap",
    "method": "git",
    "tags": [
      "arguments",
      "parser",
      "opts",
      "library"
    ],
    "description": "Argument parser",
    "license": "MIT",
    "web": "https://github.com/madprops/nap"
  },
  {
    "name": "illwill_unsafe",
    "url": "https://github.com/matthewjcavalier/illwill_unsafe",
    "method": "git",
    "tags": [
      "illWill_fork",
      "terminal",
      "ncurses"
    ],
    "description": "A fork of John Novak (john@johnnovak.net)'s illwill package that is less safe numbers wise",
    "license": "WTFPL",
    "web": "https://github.com/matthewjcavalier/illwill_unsafe"
  },
  {
    "name": "sparkline",
    "url": "https://github.com/aquilax/sparkline-nim",
    "method": "git",
    "tags": [
      "library",
      "sparkline",
      "console"
    ],
    "description": "Sparkline library",
    "license": "MIT",
    "web": "https://github.com/aquilax/sparkline-nim"
  },
  {
    "name": "readfq",
    "url": "https://github.com/andreas-wilm/nimreadfq",
    "method": "git",
    "tags": [
      "fasta",
      "fastq",
      "parser",
      "kseq",
      "readfq"
    ],
    "description": "Wrapper for Heng Li's kseq",
    "license": "MIT",
    "web": "https://github.com/andreas-wilm/nimreadfq"
  },
  {
    "name": "googlesearch",
    "url": "https://github.com/xyb/googlesearch.nim",
    "method": "git",
    "tags": [
      "google",
      "search"
    ],
    "description": "library for scraping google search results",
    "license": "MIT",
    "web": "https://github.com/xyb/googlesearch.nim"
  },
  {
    "name": "rdgui",
    "url": "https://github.com/liquid600pgm/rdgui",
    "method": "git",
    "tags": [
      "modular",
      "retained",
      "gui",
      "toolkit"
    ],
    "description": "A modular GUI toolkit for rapid",
    "license": "MIT",
    "web": "https://github.com/liquid600pgm/rdgui"
  },
  {
    "name": "asciitype",
    "url": "https://github.com/chocobo333/asciitype",
    "method": "git",
    "tags": [
      "library"
    ],
    "description": "This module performs character tests.",
    "license": "MIT",
    "web": "https://github.com/chocobo333/asciitype"
  },
  {
    "name": "gen",
    "url": "https://github.com/Adeohluwa/gen",
    "method": "git",
    "tags": [
      "library",
      "jester",
      "boilerplate",
      "generator"
    ],
    "description": "Boilerplate generator for Jester web framework",
    "license": "MIT",
    "web": "https://github.com/Adeohluwa/gen"
  },
  {
    "name": "chronopipe",
    "url": "https://github.com/williamd1k0/chrono",
    "method": "git",
    "tags": [
      "cli",
      "timer",
      "pipe"
    ],
    "description": "Show start/end datetime and duration of a command-line process using pipe.",
    "license": "MIT",
    "web": "https://github.com/williamd1k0/chrono"
  },
  {
    "name": "simple_parseopt",
    "url": "https://github.com/onelivesleft/simple_parseopt",
    "method": "git",
    "tags": [
      "parseopt",
      "command",
      "line",
      "simple",
      "option",
      "argument",
      "parameter",
      "options",
      "arguments",
      "parameters",
      "library"
    ],
    "description": "Nim module which provides clean, zero-effort command line parsing.",
    "license": "MIT",
    "web": "https://github.com/onelivesleft/simple_parseopt"
  },
  {
    "name": "github",
    "url": "https://github.com/disruptek/github",
    "method": "git",
    "tags": [
      "github",
      "api",
      "rest",
      "openapi",
      "client",
      "http",
      "library"
    ],
    "description": "github api",
    "license": "MIT",
    "web": "https://github.com/disruptek/github"
  },
  {
    "name": "nimnoise",
    "url": "https://github.com/blakeanedved/nimnoise",
    "method": "git",
    "tags": [
      "nimnoise",
      "noise",
      "coherent",
      "libnoise",
      "library"
    ],
    "description": "A port of libnoise into pure nim, heavily inspired by Libnoise.Unity, but true to the original Libnoise",
    "license": "MIT",
    "web": "https://github.com/blakeanedved/nimnoise",
    "doc": "https://lib-nimnoise.web.app/"
  },
  {
    "name": "mcmurry",
    "url": "https://github.com/chocobo333/mcmurry",
    "method": "git",
    "tags": [
      "parser",
      "parsergenerator",
      "library",
      "lexer"
    ],
    "description": "A module for generating lexer/parser.",
    "license": "MIT",
    "web": "https://github.com/chocobo333/mcmurry"
  },
  {
    "name": "stones",
    "url": "https://github.com/binhonglee/stones",
    "method": "git",
    "tags": [
      "library",
      "tools",
      "string",
      "hashset",
      "table",
      "log"
    ],
    "description": "A library of useful functions and tools for nim.",
    "license": "MIT",
    "web": "https://github.com/binhonglee/stones"
  },
  {
    "name": "kaitai_struct_nim_runtime",
    "url": "https://github.com/kaitai-io/kaitai_struct_nim_runtime",
    "method": "git",
    "tags": [
      "library"
    ],
    "description": "Kaitai Struct runtime library for Nim",
    "license": "MIT",
    "web": "https://github.com/kaitai-io/kaitai_struct_nim_runtime"
  },
  {
    "name": "docx",
    "url": "https://github.com/xflywind/docx",
    "method": "git",
    "tags": [
      "docx",
      "reader"
    ],
    "description": "A simple docx reader.",
    "license": "MIT",
    "web": "https://github.com/xflywind/docx"
  },
  {
    "name": "word2vec",
    "url": "https://github.com/treeform/word2vec",
    "method": "git",
    "tags": [
      "nlp",
      "natural-language-processing"
    ],
    "description": "Word2vec implemented in nim.",
    "license": "MIT",
    "web": "https://github.com/treeform/word2vec"
  },
  {
    "name": "steganography",
    "url": "https://github.com/treeform/steganography",
    "method": "git",
    "tags": [
      "images",
      "cryptography"
    ],
    "description": "Steganography - hide data inside an image.",
    "license": "MIT",
    "web": "https://github.com/treeform/steganography"
  },
  {
    "name": "mpeg",
    "url": "https://github.com/treeform/mpeg",
    "method": "git",
    "tags": [
      "video",
      "formats",
      "file"
    ],
    "description": "Nim wrapper for pl_mpeg single header mpeg library.",
    "license": "MIT",
    "web": "https://github.com/treeform/mpeg"
  },
  {
    "name": "mddoc",
    "url": "https://github.com/treeform/mddoc",
    "method": "git",
    "tags": [
      "documentation",
      "markdown"
    ],
    "description": "Generated Nim's API docs in markdown for github's README.md files. Great for small libraries with simple APIs.",
    "license": "MIT",
    "web": "https://github.com/treeform/mddoc"
  },
  {
    "name": "digitalocean",
    "url": "https://github.com/treeform/digitalocean",
    "method": "git",
    "tags": [
      "digitalocean",
      "servers",
      "api"
    ],
    "description": "Wrapper for DigitalOcean HTTP API.",
    "license": "MIT",
    "web": "https://github.com/treeform/digitalocean"
  },
  {
    "name": "synthesis",
    "url": "https://github.com/mratsim/Synthesis",
    "method": "git",
    "tags": [
      "finite-state-machine",
      "state-machine",
      "fsm",
      "event-driven",
      "reactive-programming",
      "embedded",
      "actor"
    ],
    "description": "A compile-time, compact, fast, without allocation, state-machine generator.",
    "license": "MIT or Apache License 2.0",
    "web": "https://github.com/mratsim/Synthesis"
  },
  {
    "name": "weave",
    "url": "https://github.com/mratsim/weave",
    "method": "git",
    "tags": [
      "multithreading",
      "parallelism",
      "task-scheduler",
      "scheduler",
      "runtime",
      "task-parallelism",
      "data-parallelism",
      "threadpool"
    ],
    "description": "a state-of-the-art ùultithreading runtime",
    "license": "MIT or Apache License 2.0",
    "web": "https://github.com/mratsim/weave"
  },
  {
    "name": "anycase",
    "url": "https://github.com/lamartire/anycase",
    "method": "git",
    "tags": [
      "camelcase",
      "kebabcase",
      "snakecase",
      "case"
    ],
    "description": "Convert strings to any case",
    "license": "MIT",
    "web": "https://github.com/lamartire/anycase"
  },
  {
    "name": "libbacktrace",
    "url": "https://github.com/status-im/nim-libbacktrace",
    "method": "git",
    "tags": [
      "library",
      "wrapper"
    ],
    "description": "Nim wrapper for libbacktrace",
    "license": "Apache License 2.0 or MIT",
    "web": "https://github.com/status-im/nim-libbacktrace"
  },
  {
    "name": "gdbmc",
    "url": "https://github.com/vycb/gdbmc.nim",
    "method": "git",
    "tags": [
      "gdbm",
      "key-value",
      "nosql",
      "library",
      "wrapper"
    ],
    "description": "This library is a wrapper to C GDBM library",
    "license": "MIT",
    "web": "https://github.com/vycb/gdbmc.nim"
  },
  {
    "name": "diff",
    "url": "https://github.com/mark-summerfield/diff",
    "method": "git",
    "tags": [
      "diff",
      "sequencematcher"
    ],
    "description": "Library for finding the differences between two sequences",
    "license": "Apache-2.0",
    "web": "https://github.com/mark-summerfield/diff"
  },
  {
    "name": "diffoutput",
    "url": "https://github.com/JohnAD/diffoutput",
    "method": "git",
    "tags": [
      "diff",
      "stringification",
      "reversal"
    ],
    "description": "Collection of Diff stringifications (and reversals)",
    "license": "MIT",
    "web": "https://github.com/JohnAD/diffoutput"
  },
  {
    "name": "importc_helpers",
    "url": "https://github.com/couven92/nim-importc-helpers.git",
    "method": "git",
    "tags": [
      "import",
      "c",
      "helper"
    ],
    "description": "Helpers for supporting and simplifying import of symbols from C into Nim",
    "license": "MIT",
    "web": "https://github.com/couven92/nim-importc-helpers"
  },
  {
    "name": "taps",
    "url": "https://git.sr.ht/~ehmry/nim_taps",
    "method": "git",
    "tags": [
      "networking",
      "udp",
      "tcp",
      "sctp"
    ],
    "description": "Transport Services Interface",
    "license": "BSD-3-Clause",
    "web": "https://datatracker.ietf.org/wg/taps/about/"
  },
  {
    "name": "validator",
    "url": "https://github.com/Adeohluwa/validator",
    "method": "git",
    "tags": [
      "strings",
      "validation",
      "types"
    ],
    "description": "Functions for string validation",
    "license": "MIT",
    "web": "https://github.com/Adeohluwa/validator"
  },
  {
    "name": "simhash",
    "url": "https://github.com/bung87/simhash-nim",
    "method": "git",
    "tags": [
      "simhash",
      "algoritim"
    ],
    "description": "Nim implementation of simhash algoritim",
    "license": "MIT",
    "web": "https://github.com/bung87/simhash-nim"
  },
  {
    "name": "minhash",
    "url": "https://github.com/bung87/minhash",
    "method": "git",
    "tags": [
      "minhash",
      "algoritim"
    ],
    "description": "Nim implementation of minhash algoritim",
    "license": "MIT",
    "web": "https://github.com/bung87/minhash"
  },
  {
    "name": "fasttext",
    "url": "https://github.com/bung87/fastText",
    "method": "git",
    "tags": [
      "nlp,text",
      "process,text",
      "classification"
    ],
    "description": "fastText porting in Nim",
    "license": "MIT",
    "web": "https://github.com/bung87/fastText"
  },
  {
    "name": "woocommerce-api-nim",
    "url": "https://github.com/mrhdias/woocommerce-api-nim",
    "method": "git",
    "tags": [
      "e-commerce",
      "woocommerce",
      "rest-api",
      "wrapper"
    ],
    "description": "A Nim wrapper for the WooCommerce REST API",
    "license": "MIT",
    "web": "https://github.com/mrhdias/woocommerce-api-nim"
  },
  {
    "name": "lq",
    "url": "https://github.com/madprops/lq",
    "method": "git",
    "tags": [
      "directory",
      "file",
      "listing",
      "ls",
      "tree",
      "stats"
    ],
    "description": "Directory listing tool",
    "license": "GPL-2.0",
    "web": "https://github.com/madprops/lq"
  },
  {
    "name": "xlsx",
    "url": "https://github.com/xflywind/xlsx",
    "method": "git",
    "tags": [
      "xlsx",
      "excel",
      "reader"
    ],
    "description": "Read and parse Excel files",
    "license": "MIT",
    "web": "https://github.com/xflywind/xlsx"
  },
  {
    "name": "faker",
    "url": "https://github.com/jiro4989/faker",
    "method": "git",
    "tags": [
      "faker",
      "library",
      "cli",
      "generator",
      "fakedata"
    ],
    "description": "faker is a Nim package that generates fake data for you.",
    "license": "MIT",
    "web": "https://github.com/jiro4989/faker"
  },
  {
    "name": "gyaric",
    "url": "https://github.com/jiro4989/gyaric",
    "method": "git",
    "tags": [
      "joke",
      "library",
      "cli",
      "gyaru",
      "encoder",
      "text"
    ],
    "description": "gyaric is a module to encode/decode text to unreadable gyaru's text.",
    "license": "MIT",
    "web": "https://github.com/jiro4989/gyaric"
  },
  {
    "name": "patgraph",
    "url": "https://github.com/b3liever/patgraph",
    "method": "git",
    "tags": [
      "datastructures",
      "library"
    ],
    "description": "Graph data structure library",
    "license": "MIT",
    "web": "https://github.com/b3liever/patgraph"
  },
  {
    "name": "skbintext",
    "url": "https://github.com/skrylar/skbintext",
    "method": "git",
    "tags": [
      "hexdigest",
      "hexadecimal",
      "binary"
    ],
    "description": "Binary <-> text conversion.",
    "license": "MPL",
    "web": "https://github.com/Skrylar/skbintext"
  },
  {
    "name": "skyhash",
    "url": "https://github.com/Skrylar/skyhash",
    "method": "git",
    "tags": [
      "blake2b",
      "blake2s",
      "spookyhash"
    ],
    "description": "Collection of hash algorithms ported to Nim",
    "license": "CC0",
    "web": "https://github.com/Skrylar/skyhash"
  },
  {
    "name": "gimei",
    "url": "https://github.com/mkanenobu/nim-gimei",
    "method": "git",
    "tags": [
      "japanese",
      "library",
      "testing"
    ],
    "description": "random Japanese name and address generator",
    "license": "MIT",
    "web": "https://github.com/mkanenobu/nim-gimei"
  },
  {
    "name": "envconfig",
    "url": "https://github.com/jiro4989/envconfig",
    "method": "git",
    "tags": [
      "library",
      "config",
      "environment-variables"
    ],
    "description": "envconfig provides a function to get config objects from environment variables.",
    "license": "MIT",
    "web": "https://github.com/jiro4989/envconfig"
  },
  {
    "name": "cache",
    "url": "https://github.com/planety/cached",
    "method": "git",
    "tags": [
      "cache"
    ],
    "description": "A cache library.",
    "license": "MIT",
    "web": "https://github.com/planety/cached"
  },
  {
    "name": "basedOn",
    "url": "https://github.com/KaceCottam/basedOn",
    "method": "git",
    "tags": [
      "nim",
      "object-oriented",
      "tuple",
      "object",
      "functional",
      "syntax",
      "macro",
      "nimble",
      "package"
    ],
    "description": "A library for cleanly creating an object or tuple based on another object or tuple",
    "license": "MIT",
    "web": "https://github.com/KaceCottam/basedOn"
  },
  {
    "name": "onedrive",
    "url": "https://github.com/ThomasTJdev/nim_onedrive",
    "method": "git",
    "tags": [
      "onedrive",
      "cloud"
    ],
    "description": "Get information on files and folders in OneDrive",
    "license": "MIT",
    "web": "https://github.com/ThomasTJdev/nim_onedrive"
  },
  {
    "name": "webdavclient",
    "url": "https://github.com/beshrkayali/webdavclient",
    "method": "git",
    "tags": [
      "webdav",
      "library",
      "async"
    ],
    "description": "WebDAV Client for Nim",
    "license": "MIT",
    "web": "https://github.com/beshrkayali/webdavclient"
  },
  {
    "name": "bcra",
    "url": "https://github.com/juancarlospaco/nim-bcra",
    "method": "git",
    "tags": [
      "argentina",
      "bank",
      "api"
    ],
    "description": "Central Bank of Argentina Gov API Client with debtor corporations info",
    "license": "MIT",
    "web": "https://github.com/juancarlospaco/nim-bcra"
  },
  {
    "name": "metar",
    "url": "https://github.com/flenniken/metar",
    "method": "git",
    "tags": [
      "metadate",
      "image",
      "python",
      "library"
    ],
    "description": "Metadata Reader for Images",
    "license": "MIT",
    "web": "https://github.com/flenniken/metar"
  },
  {
<<<<<<< HEAD
    "name": "smnar",
    "url": "https://github.com/juancarlospaco/nim-smnar",
    "method": "git",
    "tags": [
      "argentina",
      "weather",
      "api"
    ],
    "description": "Servicio Meteorologico Nacional Argentina API Client",
    "license": "MIT",
    "web": "https://github.com/juancarlospaco/nim-smnar"
=======
    "name": "saya",
    "url": "https://github.com/Ethosa/saya_nim",
    "method": "git",
    "tags": [
      "VK",
      "framework"
    ],
    "description": "Nim framework for VK",
    "license": "LGPLv3",
    "web": "https://github.com/Ethosa/saya_nim"
>>>>>>> 82a4f0fb
  }
]<|MERGE_RESOLUTION|>--- conflicted
+++ resolved
@@ -16001,7 +16001,6 @@
     "web": "https://github.com/flenniken/metar"
   },
   {
-<<<<<<< HEAD
     "name": "smnar",
     "url": "https://github.com/juancarlospaco/nim-smnar",
     "method": "git",
@@ -16013,7 +16012,8 @@
     "description": "Servicio Meteorologico Nacional Argentina API Client",
     "license": "MIT",
     "web": "https://github.com/juancarlospaco/nim-smnar"
-=======
+  },
+  {
     "name": "saya",
     "url": "https://github.com/Ethosa/saya_nim",
     "method": "git",
@@ -16024,6 +16024,5 @@
     "description": "Nim framework for VK",
     "license": "LGPLv3",
     "web": "https://github.com/Ethosa/saya_nim"
->>>>>>> 82a4f0fb
   }
 ]