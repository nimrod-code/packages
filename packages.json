--- conflicted
+++ resolved
@@ -9711,7 +9711,19 @@
 	  "web": "https://github.com/icyphox/fab"
   },
   {
-<<<<<<< HEAD
+    "name": "intel_hex",
+    "url": "https://github.com/keyme/nim_intel_hex",
+    "method": "git",
+    "tags": [
+      "utils",
+      "parsing",
+      "hex"
+    ],
+    "description": "Intel hex file utility library",
+    "license": "MIT",
+    "web": "https://github.com/keyme/nim_intel_hex"
+  },
+  {
     "name": "nimha",
     "url": "https://github.com/ThomasTJdev/nim_homeassistant",
     "method": "git",
@@ -9724,18 +9736,5 @@
     "description": "Nim Home Assistant (NimHA) is a hub for combining multiple home automation devices and automating jobs",
     "license": "GPLv3",
     "web": "https://github.com/ThomasTJdev/nim_homeassistant"
-=======
-    "name": "intel_hex",
-    "url": "https://github.com/keyme/nim_intel_hex",
-    "method": "git",
-    "tags": [
-      "utils",
-      "parsing",
-      "hex"
-    ],
-    "description": "Intel hex file utility library",
-    "license": "MIT",
-    "web": "https://github.com/keyme/nim_intel_hex"
->>>>>>> 890da06e
   }
 ]