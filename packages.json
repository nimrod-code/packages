--- conflicted
+++ resolved
@@ -11006,7 +11006,6 @@
     "web": "https://github.com/ba0f3/sequoia.nim"
   },
   {
-<<<<<<< HEAD
     "name": "witai",
     "url": "https://github.com/xmonader/witai-nim",
     "method": "git",
@@ -11021,7 +11020,8 @@
     "description": "wit.ai client",
     "license": "MIT",
     "web": "https://github.com/xmonader/witai-nim"
-=======
+  },
+  {
     "name": "xmldom",
     "url": "https://github.com/nim-lang/graveyard?subdir=xmldom",
     "method": "git",
@@ -11047,6 +11047,5 @@
     "description": "Parses an XML Document into a XML DOM Document representation.",
     "license": "MIT",
     "web": "https://github.com/nim-lang/graveyard/tree/master/xmldomparser"
->>>>>>> 162916a3
   }
 ]