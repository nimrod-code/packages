[
  {
    "name": "nimrun",
    "url": "https://github.com/lee-b/nimrun",
    "method": "git",
    "tags": [
      "shebang",
      "unix",
      "linux",
      "bsd",
      "mac",
      "shell",
      "script",
      "nimble",
      "nimcr",
      "compile",
      "run",
      "standalone"
    ],
    "description": "Shebang frontend for running nim code as scripts. Does not require .nim extensions.",
    "license": "MIT",
    "web": "https://github.com/lee-b/nimrun"
  },
  {
    "name": "sequtils2",
    "url": "https://github.com/Michedev/sequtils2",
    "method": "git",
    "tags": [
      "library",
      "sequence",
      "string",
      "openArray",
      "functional"
    ],
    "description": "Additional functions for sequences that are not present in sequtils",
    "license": "MIT",
    "web": "http://htmlpreview.github.io/?https://github.com/Michedev/sequtils2/blob/master/sequtils2.html"
  },
  {
    "name": "github_api",
    "url": "https://github.com/watzon/github-api-nim",
    "method": "git",
    "tags": [
      "library",
      "api",
      "github",
      "client"
    ],
    "description": "Nim wrapper for the GitHub API",
    "license": "WTFPL",
    "web": "https://github.com/watzon/github-api-nim"
  },
  {
    "name": "extensions",
    "url": "https://github.com/jyapayne/nim-extensions",
    "method": "git",
    "tags": [
      "library",
      "extensions",
      "addons"
    ],
    "description": "A library that will add useful tools to Nim's arsenal.",
    "license": "MIT",
    "web": "https://github.com/jyapayne/nim-extensions"
  },
  {
    "name": "nimates",
    "url": "https://github.com/jamesalbert/nimates",
    "method": "git",
    "tags": [
      "library",
      "postmates",
      "delivery"
    ],
    "description": "Client library for the Postmates API",
    "license": "Apache",
    "web": "https://github.com/jamesalbert/nimates"
  },
  {
    "name": "discordnim",
    "url": "https://github.com/Krognol/discordnim",
    "method": "git",
    "tags": [
      "library",
      "discord"
    ],
    "description": "Discord library for Nim",
    "license": "MIT",
    "web": "https://github.com/Krognol/discordnim"
  },
  {
    "name": "argument_parser",
    "url": "https://github.com/Xe/argument_parser/",
    "method": "git",
    "tags": [
      "library",
      "command-line",
      "arguments",
      "switches",
      "parsing"
    ],
    "description": "Provides a complex command-line parser",
    "license": "MIT",
    "web": "https://github.com/Xe/argument_parser"
  },
  {
    "name": "genieos",
    "url": "https://github.com/Araq/genieos/",
    "method": "git",
    "tags": [
      "library",
      "command-line",
      "sound",
      "recycle",
      "os"
    ],
    "description": "Too awesome procs to be included in nimrod.os module",
    "license": "MIT",
    "web": "https://github.com/Araq/genieos/"
  },
  {
    "name": "jester",
    "url": "https://github.com/dom96/jester/",
    "method": "git",
    "tags": [
      "web",
      "http",
      "framework",
      "dsl"
    ],
    "description": "A sinatra-like web framework for Nim.",
    "license": "MIT",
    "web": "https://github.com/dom96/jester"
  },
  {
    "name": "templates",
    "url": "https://github.com/onionhammer/nim-templates.git",
    "method": "git",
    "tags": [
      "web",
      "html",
      "template"
    ],
    "description": "A simple string templating library for Nim.",
    "license": "BSD",
    "web": "https://github.com/onionhammer/nim-templates"
  },
  {
    "name": "murmur",
    "url": "https://github.com/olahol/nimrod-murmur/",
    "method": "git",
    "tags": [
      "hash",
      "murmur"
    ],
    "description": "MurmurHash in pure Nim.",
    "license": "MIT",
    "web": "https://github.com/olahol/nimrod-murmur"
  },
  {
    "name": "libtcod_nim",
    "url": "https://github.com/Vladar4/libtcod_nim/",
    "method": "git",
    "tags": [
      "roguelike",
      "game",
      "library",
      "engine",
      "sdl",
      "opengl",
      "glsl"
    ],
    "description": "Wrapper of the libtcod library for the Nim language.",
    "license": "zlib",
    "web": "https://github.com/Vladar4/libtcod_nim"
  },
  {
    "name": "nimgame",
    "url": "https://github.com/Vladar4/nimgame/",
    "method": "git",
    "tags": [
      "deprecated",
      "game",
      "engine",
      "sdl"
    ],
    "description": "A simple 2D game engine for Nim language. Deprecated, use nimgame2 instead.",
    "license": "MIT",
    "web": "https://github.com/Vladar4/nimgame"
  },
  {
    "name": "nimgame2",
    "url": "https://github.com/Vladar4/nimgame2/",
    "method": "git",
    "tags": [
      "game",
      "engine",
      "sdl",
      "sdl2"
    ],
    "description": "A simple 2D game engine for Nim language.",
    "license": "MIT",
    "web": "https://github.com/Vladar4/nimgame2"
  },
  {
    "name": "sfml",
    "url": "https://github.com/fowlmouth/nimrod-sfml/",
    "method": "git",
    "tags": [
      "game",
      "library",
      "opengl"
    ],
    "description": "High level OpenGL-based Game Library",
    "license": "MIT",
    "web": "https://github.com/fowlmouth/nimrod-sfml"
  },
  {
    "name": "enet",
    "url": "https://github.com/fowlmouth/nimrod-enet/",
    "method": "git",
    "tags": [
      "game",
      "networking",
      "udp"
    ],
    "description": "Wrapper for ENet UDP networking library",
    "license": "MIT",
    "web": "https://github.com/fowlmouth/nimrod-enet"
  },
  {
    "name": "nim-locale",
    "url": "https://github.com/Amrykid/nim-locale/",
    "method": "git",
    "tags": [
      "library",
      "locale",
      "i18n",
      "localization",
      "localisation",
      "globalization"
    ],
    "description": "A simple library for localizing Nim applications.",
    "license": "MIT",
    "web": "https://github.com/Amrykid/nim-locale"
  },
  {
    "name": "fowltek",
    "url": "https://github.com/fowlmouth/nimlibs/",
    "method": "git",
    "tags": [
      "game",
      "opengl",
      "wrappers",
      "library",
      "assorted"
    ],
    "description": "A collection of reusable modules and wrappers.",
    "license": "MIT",
    "web": "https://github.com/fowlmouth/nimlibs"
  },
  {
    "name": "nake",
    "url": "https://github.com/fowlmouth/nake/",
    "method": "git",
    "tags": [
      "build",
      "automation",
      "sortof"
    ],
    "description": "make-like for Nim. Describe your builds as tasks!",
    "license": "MIT",
    "web": "https://github.com/fowlmouth/nake"
  },
  {
    "name": "nimrod-glfw",
    "url": "https://github.com/rafaelvasco/nimrod-glfw/",
    "method": "git",
    "tags": [
      "library",
      "glfw",
      "opengl",
      "windowing",
      "game"
    ],
    "description": "Nim bindings for GLFW library.",
    "license": "MIT",
    "web": "https://github.com/rafaelvasco/nimrod-glfw"
  },
  {
    "name": "chipmunk",
    "url": "https://github.com/fowlmouth/nimrod-chipmunk/",
    "method": "git",
    "tags": [
      "library",
      "physics",
      "game"
    ],
    "description": "Bindings for Chipmunk2D 6.x physics library (for backwards compatibility)",
    "license": "MIT",
    "web": "https://github.com/fowlmouth/nimrod-chipmunk"
  },
  {
    "name": "chipmunk6",
    "url": "https://github.com/fowlmouth/nimrod-chipmunk/",
    "method": "git",
    "tags": [
      "library",
      "physics",
      "game"
    ],
    "description": "Bindings for Chipmunk2D 6.x physics library",
    "license": "MIT",
    "web": "https://github.com/fowlmouth/nimrod-chipmunk"
  },
  {
    "name": "chipmunk7_demos",
    "url": "https://github.com/matkuki/chipmunk7_demos/",
    "method": "git",
    "tags": [
      "demos",
      "physics",
      "game"
    ],
    "description": "Chipmunk7 demos for Nim",
    "license": "MIT",
    "web": "https://github.com/matkuki/chipmunk7_demos"
  },
  {
    "name": "nim-glfw",
    "alias": "glfw"
  },
  {
    "name": "glfw",
    "url": "https://github.com/ephja/nim-glfw",
    "method": "git",
    "tags": [
      "library",
      "glfw",
      "opengl",
      "windowing",
      "game"
    ],
    "description": "A high-level GLFW 3 wrapper",
    "license": "MIT",
    "web": "https://github.com/ephja/nim-glfw"
  },
  {
    "name": "nim-ao",
    "url": "https://github.com/ephja/nim-ao",
    "method": "git",
    "tags": [
      "library",
      "audio"
    ],
    "description": "A high-level libao wrapper",
    "license": "MIT",
    "web": "https://github.com/ephja/nim-ao"
  },
  {
    "name": "termbox",
    "url": "https://github.com/fowlmouth/nim-termbox",
    "method": "git",
    "tags": [
      "library",
      "terminal",
      "io"
    ],
    "description": "Termbox wrapper.",
    "license": "MIT",
    "web": "https://github.com/fowlmouth/nim-termbox"
  },
  {
    "name": "linagl",
    "url": "https://bitbucket.org/BitPuffin/linagl",
    "method": "hg",
    "tags": [
      "library",
      "opengl",
      "math",
      "game"
    ],
    "description": "OpenGL math library",
    "license": "CC0",
    "web": "https://bitbucket.org/BitPuffin/linagl"
  },
  {
    "name": "kwin",
    "url": "https://github.com/reactormonk/nim-kwin",
    "method": "git",
    "tags": [
      "library",
      "javascript",
      "kde"
    ],
    "description": "KWin JavaScript API wrapper",
    "license": "MIT",
    "web": "https://github.com/reactormonk/nim-kwin"
  },
  {
    "name": "opencv",
    "url": "https://github.com/dom96/nim-opencv",
    "method": "git",
    "tags": [
      "library",
      "wrapper",
      "opencv",
      "image",
      "processing"
    ],
    "description": "OpenCV wrapper",
    "license": "MIT",
    "web": "https://github.com/dom96/nim-opencv"
  },
  {
    "name": "nimble",
    "url": "https://github.com/nim-lang/nimble",
    "method": "git",
    "tags": [
      "app",
      "binary",
      "package",
      "manager"
    ],
    "description": "Nimble package manager",
    "license": "BSD",
    "web": "https://github.com/nim-lang/nimble"
  },
  {
    "name": "libnx",
    "url": "https://github.com/jyapayne/nim-libnx",
    "method": "git",
    "tags": [
      "switch",
      "nintendo",
      "libnx",
      "nx"
    ],
    "description": "A port of libnx to Nim",
    "license": "Unlicense",
    "web": "https://github.com/jyapayne/nim-libnx"
  },
  {
    "name": "switch_build",
    "url": "https://github.com/jyapayne/switch-build",
    "method": "git",
    "tags": [
      "switch",
      "nintendo",
      "build",
      "builder"
    ],
    "description": "An easy way to build homebrew files for the Nintendo Switch",
    "license": "MIT",
    "web": "https://github.com/jyapayne/switch-build"
  },
  {
    "name": "aporia",
    "url": "https://github.com/nim-lang/Aporia",
    "method": "git",
    "tags": [
      "app",
      "binary",
      "ide",
      "gtk"
    ],
    "description": "A Nim IDE.",
    "license": "GPLv2",
    "web": "https://github.com/nim-lang/Aporia"
  },
  {
    "name": "c2nim",
    "url": "https://github.com/nim-lang/c2nim",
    "method": "git",
    "tags": [
      "app",
      "binary",
      "tool",
      "header",
      "C"
    ],
    "description": "c2nim is a tool to translate Ansi C code to Nim.",
    "license": "MIT",
    "web": "https://github.com/nim-lang/c2nim"
  },
  {
    "name": "pas2nim",
    "url": "https://github.com/nim-lang/pas2nim",
    "method": "git",
    "tags": [
      "app",
      "binary",
      "tool",
      "Pascal"
    ],
    "description": "pas2nim is a tool to translate Pascal code to Nim.",
    "license": "MIT",
    "web": "https://github.com/nim-lang/pas2nim"
  },
  {
    "name": "ipsumgenera",
    "url": "https://github.com/dom96/ipsumgenera",
    "method": "git",
    "tags": [
      "app",
      "binary",
      "blog",
      "static",
      "generator"
    ],
    "description": "Static blog generator ala Jekyll.",
    "license": "MIT",
    "web": "https://github.com/dom96/ipsumgenera"
  },
  {
    "name": "clibpp",
    "url": "https://github.com/onionhammer/clibpp.git",
    "method": "git",
    "tags": [
      "import",
      "C++",
      "library",
      "wrap"
    ],
    "description": "Easy way to 'Mock' C++ interface",
    "license": "MIT",
    "web": "https://github.com/onionhammer/clibpp"
  },
  {
    "name": "pastebin",
    "url": "https://github.com/achesak/nim-pastebin",
    "method": "git",
    "tags": [
      "library",
      "wrapper",
      "pastebin"
    ],
    "description": "Pastebin API wrapper",
    "license": "MIT",
    "web": "https://github.com/achesak/nim-pastebin"
  },
  {
    "name": "yahooweather",
    "url": "https://github.com/achesak/nim-yahooweather",
    "method": "git",
    "tags": [
      "library",
      "wrapper",
      "weather"
    ],
    "description": "Yahoo! Weather API wrapper",
    "license": "MIT",
    "web": "https://github.com/achesak/nim-yahooweather"
  },
  {
    "name": "noaa",
    "url": "https://github.com/achesak/nim-noaa",
    "method": "git",
    "tags": [
      "library",
      "wrapper",
      "weather"
    ],
    "description": "NOAA weather API wrapper",
    "license": "MIT",
    "web": "https://github.com/achesak/nim-noaa"
  },
  {
    "name": "rss",
    "url": "https://github.com/achesak/nim-rss",
    "method": "git",
    "tags": [
      "library",
      "rss",
      "xml",
      "syndication"
    ],
    "description": "RSS library",
    "license": "MIT",
    "web": "https://github.com/achesak/nim-rss"
  },
  {
    "name": "extmath",
    "url": "https://github.com/achesak/extmath.nim",
    "method": "git",
    "tags": [
      "library",
      "math",
      "trigonometry"
    ],
    "description": "Nim math library",
    "license": "MIT",
    "web": "https://github.com/achesak/extmath.nim"
  },
  {
    "name": "gtk2",
    "url": "https://github.com/nim-lang/gtk2",
    "method": "git",
    "tags": [
      "wrapper",
      "gui",
      "gtk"
    ],
    "description": "Wrapper for gtk2, a feature rich toolkit for creating graphical user interfaces",
    "license": "MIT",
    "web": "https://github.com/nim-lang/gtk2"
  },
  {
    "name": "cairo",
    "url": "https://github.com/nim-lang/cairo",
    "method": "git",
    "tags": [
      "wrapper"
    ],
    "description": "Wrapper for cairo, a vector graphics library with display and print output",
    "license": "MIT",
    "web": "https://github.com/nim-lang/cairo"
  },
  {
    "name": "x11",
    "url": "https://github.com/nim-lang/x11",
    "method": "git",
    "tags": [
      "wrapper"
    ],
    "description": "Wrapper for X11",
    "license": "MIT",
    "web": "https://github.com/nim-lang/x11"
  },
  {
    "name": "opengl",
    "url": "https://github.com/nim-lang/opengl",
    "method": "git",
    "tags": [
      "wrapper"
    ],
    "description": "High-level and low-level wrapper for OpenGL",
    "license": "MIT",
    "web": "https://github.com/nim-lang/opengl"
  },
  {
    "name": "lua",
    "url": "https://github.com/nim-lang/lua",
    "method": "git",
    "tags": [
      "wrapper"
    ],
    "description": "Wrapper to interface with the Lua interpreter",
    "license": "MIT",
    "web": "https://github.com/nim-lang/lua"
  },
  {
    "name": "tcl",
    "url": "https://github.com/nim-lang/tcl",
    "method": "git",
    "tags": [
      "wrapper"
    ],
    "description": "Wrapper for the TCL programming language",
    "license": "MIT",
    "web": "https://github.com/nim-lang/tcl"
  },
  {
    "name": "glm",
    "url": "https://github.com/stavenko/nim-glm",
    "method": "git",
    "tags": [
      "opengl",
      "math",
      "matrix",
      "vector",
      "glsl"
    ],
    "description": "Port of c++ glm library with shader-like syntax",
    "license": "MIT",
    "web": "https://github.com/stavenko/nim-glm"
  },
  {
    "name": "python",
    "url": "https://github.com/nim-lang/python",
    "method": "git",
    "tags": [
      "wrapper"
    ],
    "description": "Wrapper to interface with Python interpreter",
    "license": "MIT",
    "web": "https://github.com/nim-lang/python"
  },
  {
    "name": "NimBorg",
    "url": "https://github.com/micklat/NimBorg",
    "method": "git",
    "tags": [
      "wrapper"
    ],
    "description": "High-level and low-level interfaces to python and lua",
    "license": "MIT",
    "web": "https://github.com/micklat/NimBorg"
  },
  {
    "name": "sha1",
    "url": "https://github.com/onionhammer/sha1",
    "method": "git",
    "tags": [
      "port",
      "hash",
      "sha1"
    ],
    "description": "SHA-1 produces a 160-bit (20-byte) hash value from arbitrary input",
    "license": "BSD"
  },
  {
    "name": "dropbox_filename_sanitizer",
    "url": "https://github.com/Araq/dropbox_filename_sanitizer/",
    "method": "git",
    "tags": [
      "dropbox"
    ],
    "description": "Tool to clean up filenames shared on Dropbox",
    "license": "MIT",
    "web": "https://github.com/Araq/dropbox_filename_sanitizer/"
  },
  {
    "name": "csv",
    "url": "https://github.com/achesak/nim-csv",
    "method": "git",
    "tags": [
      "csv",
      "parsing",
      "stringify",
      "library"
    ],
    "description": "Library for parsing, stringifying, reading, and writing CSV (comma separated value) files",
    "license": "MIT",
    "web": "https://github.com/achesak/nim-csv"
  },
  {
    "name": "geonames",
    "url": "https://github.com/achesak/nim-geonames",
    "method": "git",
    "tags": [
      "library",
      "wrapper",
      "geography"
    ],
    "description": "GeoNames API wrapper",
    "license": "MIT",
    "web": "https://github.com/achesak/nim-geonames"
  },
  {
    "name": "gravatar",
    "url": "https://github.com/achesak/nim-gravatar",
    "method": "git",
    "tags": [
      "library",
      "wrapper",
      "gravatar"
    ],
    "description": "Gravatar API wrapper",
    "license": "MIT",
    "web": "https://github.com/achesak/nim-gravatar"
  },
  {
    "name": "coverartarchive",
    "url": "https://github.com/achesak/nim-coverartarchive",
    "method": "git",
    "tags": [
      "library",
      "wrapper",
      "cover art",
      "music",
      "metadata"
    ],
    "description": "Cover Art Archive API wrapper",
    "license": "MIT",
    "web": "https://github.com/achesak/nim-coverartarchive"
  },
  {
    "name": "nim-ogg",
    "url": "https://bitbucket.org/BitPuffin/nim-ogg",
    "method": "hg",
    "tags": [
      "library",
      "wrapper",
      "binding",
      "audio",
      "sound",
      "video",
      "metadata",
      "media"
    ],
    "description": "Binding to libogg",
    "license": "CC0"
  },
  {
    "name": "ogg",
    "url": "https://bitbucket.org/BitPuffin/nim-ogg",
    "method": "hg",
    "tags": [
      "library",
      "wrapper",
      "binding",
      "audio",
      "sound",
      "video",
      "metadata",
      "media"
    ],
    "description": "Binding to libogg",
    "license": "CC0"
  },
  {
    "name": "nim-vorbis",
    "url": "https://bitbucket.org/BitPuffin/nim-vorbis",
    "method": "hg",
    "tags": [
      "library",
      "wrapper",
      "binding",
      "audio",
      "sound",
      "metadata",
      "media"
    ],
    "description": "Binding to libvorbis",
    "license": "CC0"
  },
  {
    "name": "vorbis",
    "url": "https://bitbucket.org/BitPuffin/nim-vorbis",
    "method": "hg",
    "tags": [
      "library",
      "wrapper",
      "binding",
      "audio",
      "sound",
      "metadata",
      "media"
    ],
    "description": "Binding to libvorbis",
    "license": "CC0"
  },
  {
    "name": "nim-portaudio",
    "url": "https://bitbucket.org/BitPuffin/nim-portaudio",
    "method": "hg",
    "tags": [
      "library",
      "wrapper",
      "binding",
      "audio",
      "sound",
      "media",
      "io"
    ],
    "description": "Binding to portaudio",
    "license": "CC0"
  },
  {
    "name": "portaudio",
    "url": "https://bitbucket.org/BitPuffin/nim-portaudio",
    "method": "hg",
    "tags": [
      "library",
      "wrapper",
      "binding",
      "audio",
      "sound",
      "media",
      "io"
    ],
    "description": "Binding to portaudio",
    "license": "CC0"
  },
  {
    "name": "commandeer",
    "url": "https://github.com/fenekku/commandeer",
    "method": "git",
    "tags": [
      "library",
      "command-line",
      "arguments",
      "switches",
      "parsing",
      "options"
    ],
    "description": "Provides a small command line parsing DSL (domain specific language)",
    "license": "MIT",
    "web": "https://github.com/fenekku/commandeer"
  },
  {
    "name": "scrypt.nim",
    "url": "https://bitbucket.org/BitPuffin/scrypt.nim",
    "method": "hg",
    "tags": [
      "library",
      "wrapper",
      "binding",
      "crypto",
      "cryptography",
      "hash",
      "password",
      "security"
    ],
    "description": "Binding and utilities for scrypt",
    "license": "CC0"
  },
  {
    "name": "bloom",
    "url": "https://github.com/boydgreenfield/nimrod-bloom",
    "method": "git",
    "tags": [
      "bloom-filter",
      "bloom",
      "probabilistic",
      "data structure",
      "set membership",
      "MurmurHash",
      "MurmurHash3"
    ],
    "description": "Efficient Bloom filter implementation in Nim using MurmurHash3.",
    "license": "MIT",
    "web": "https://www.github.com/boydgreenfield/nimrod-bloom"
  },
  {
    "name": "awesome_rmdir",
    "url": "https://github.com/Araq/awesome_rmdir/",
    "method": "git",
    "tags": [
      "rmdir",
      "awesome",
      "command-line"
    ],
    "description": "Command to remove acceptably empty directories.",
    "license": "MIT",
    "web": "https://github.com/Araq/awesome_rmdir/"
  },
  {
    "name": "nimalpm",
    "url": "https://github.com/barcharcraz/nimalpm/",
    "method": "git",
    "tags": [
      "alpm",
      "wrapper",
      "binding",
      "library"
    ],
    "description": "A nimrod wrapper for libalpm",
    "license": "GPLv2",
    "web": "https://www.github.com/barcharcraz/nimalpm/"
  },
  {
    "name": "png",
    "url": "https://github.com/barcharcraz/nimlibpng",
    "method": "git",
    "tags": [
      "png",
      "wrapper",
      "library",
      "libpng",
      "image"
    ],
    "description": "Nim wrapper for the libpng library",
    "license": "libpng",
    "web": "https://github.com/barcharcraz/nimlibpng"
  },
  {
    "name": "nimlibpng",
    "alias": "png"
  },
  {
    "name": "sdl2",
    "url": "https://github.com/nim-lang/sdl2",
    "method": "git",
    "tags": [
      "wrapper",
      "media",
      "audio",
      "video"
    ],
    "description": "Wrapper for SDL 2.x",
    "license": "MIT",
    "web": "https://github.com/nim-lang/sdl2"
  },
  {
    "name": "gamelib",
    "url": "https://github.com/PMunch/SDLGamelib",
    "method": "git",
    "tags": [
      "sdl",
      "game",
      "library"
    ],
    "description": "A library of functions to make creating games using Nim and SDL2 easier. This does not intend to be a full blown engine and tries to keep all the components loosely coupled so that individual parts can be used separately.",
    "license": "MIT",
    "web": "https://github.com/PMunch/SDLGamelib"
  },
  {
    "name": "nimcr",
    "url": "https://github.com/PMunch/nimcr",
    "method": "git",
    "tags": [
      "shebang",
      "utility"
    ],
    "description": "A small program to make Nim shebang-able without the overhead of compiling each time",
    "license": "MIT",
    "web": "https://github.com/PMunch/nimcr"
  },
  {
    "name": "gtkgenui",
    "url": "https://github.com/PMunch/gtkgenui",
    "method": "git",
    "tags": [
      "gtk2",
      "utility"
    ],
    "description": "This module provides the genui macro for the Gtk2 toolkit. Genui is a way to specify graphical interfaces in a hierarchical way to more clearly show the structure of the interface as well as simplifying the code.",
    "license": "MIT",
    "web": "https://github.com/PMunch/gtkgenui"
  },
  {
    "name": "persvector",
    "url": "https://github.com/PMunch/nim-persistent-vector",
    "method": "git",
    "tags": [
      "datastructures",
      "immutable",
      "persistent"
    ],
    "description": "This is an implementation of Clojures persistent vectors in Nim.",
    "license": "MIT",
    "web": "https://github.com/PMunch/nim-persistent-vector"
  },
  {
    "name": "pcap",
    "url": "https://github.com/PMunch/nim-pcap",
    "method": "git",
    "tags": [
      "pcap",
      "fileformats"
    ],
    "description": "Tiny pure Nim library to read PCAP files used by TcpDump/WinDump/Wireshark.",
    "license": "MIT",
    "web": "https://github.com/PMunch/nim-pcap"
  },
  {
    "name": "drawille",
    "url": "https://github.com/PMunch/drawille-nim",
    "method": "git",
    "tags": [
      "drawile",
      "terminal",
      "graphics"
    ],
    "description": "Drawing in terminal with Unicode Braille characters.",
    "license": "MIT",
    "web": "https://github.com/PMunch/drawille-nim"
  },
  {
    "name": "binaryparse",
    "url": "https://github.com/PMunch/binaryparse",
    "method": "git",
    "tags": [
      "parsing",
      "binary"
    ],
    "description": "Binary parser (and writer) in pure Nim. Generates efficient parsing procedures that handle many commonly seen patterns seen in binary files and does sub-byte field reading.",
    "license": "MIT",
    "web": "https://github.com/PMunch/binaryparse"
  },
  {
    "name": "libkeepass",
    "url": "https://github.com/PMunch/libkeepass",
    "method": "git",
    "tags": [
      "keepass",
      "password",
      "library"
    ],
    "description": "Library for reading KeePass files and decrypt the passwords within it",
    "license": "MIT",
    "web": "https://github.com/PMunch/libkeepass"
  },
  {
    "name": "zhsh",
    "url": "https://github.com/PMunch/zhangshasha",
    "method": "git",
    "tags": [
      "algorithm",
      "edit-distance"
    ],
    "description": "This module is a port of the Java implementation of the Zhang-Shasha algorithm for tree edit distance",
    "license": "MIT",
    "web": "https://github.com/PMunch/zhangshasha"
  },
  {
    "name": "termstyle",
    "url": "https://github.com/PMunch/termstyle",
    "method": "git",
    "tags": [
      "terminal",
      "colour",
      "style"
    ],
    "description": "Easy to use styles for terminal output",
    "license": "MIT",
    "web": "https://github.com/PMunch/termstyle"
  },
  {
    "name": "combparser",
    "url": "https://github.com/PMunch/combparser",
    "method": "git",
    "tags": [
      "parser",
      "combinator"
    ],
    "description": "A parser combinator library for easy generation of complex parsers",
    "license": "MIT",
    "web": "https://github.com/PMunch/combparser"
  },
  {
    "name": "protobuf",
    "url": "https://github.com/PMunch/protobuf-nim",
    "method": "git",
    "tags": [
      "protobuf",
      "serialization"
    ],
    "description": "Protobuf implementation in pure Nim that leverages the power of the macro system to not depend on any external tools",
    "license": "MIT",
    "web": "https://github.com/PMunch/protobuf-nim"
  },
  {
    "name": "strslice",
    "url": "https://github.com/PMunch/strslice",
    "method": "git",
    "tags": [
      "optimization",
      "strings",
      "library"
    ],
    "description": "Simple implementation of string slices with some of the strutils ported or wrapped to work on them. String slices offer a performance enhancement when working with large amounts of slices from one base string",
    "license": "MIT",
    "web": "https://github.com/PMunch/strslice"
  },
  {
    "name": "jsonschema",
    "url": "https://github.com/PMunch/jsonschema",
    "method": "git",
    "tags": [
      "json",
      "schema",
      "library",
      "validation"
    ],
    "description": "JSON schema validation and creation.",
    "license": "MIT",
    "web": "https://github.com/PMunch/jsonschema"
  },
  {
    "name": "sdl2_nim",
    "url": "https://github.com/Vladar4/sdl2_nim",
    "method": "git",
    "tags": [
      "library",
      "wrapper",
      "sdl2",
      "game",
      "video",
      "image",
      "audio",
      "network",
      "ttf"
    ],
    "description": "Wrapper of the SDL 2 library for the Nim language.",
    "license": "zlib",
    "web": "https://github.com/Vladar4/sdl2_nim"
  },
  {
    "name": "assimp",
    "url": "https://github.com/barcharcraz/nim-assimp",
    "method": "git",
    "tags": [
      "wrapper",
      "media",
      "mesh",
      "import",
      "game"
    ],
    "description": "Wrapper for the assimp library",
    "license": "MIT",
    "web": "https://github.com/barcharcraz/nim-assimp"
  },
  {
    "name": "freeimage",
    "url": "https://github.com/barcharcraz/nim-freeimage",
    "method": "git",
    "tags": [
      "wrapper",
      "media",
      "image",
      "import",
      "game"
    ],
    "description": "Wrapper for the FreeImage library",
    "license": "MIT",
    "web": "https://github.com/barcharcraz/nim-freeimage"
  },
  {
    "name": "bcrypt",
    "url": "https://github.com/ithkuil/bcryptnim/",
    "method": "git",
    "tags": [
      "hash",
      "crypto",
      "password",
      "bcrypt",
      "library"
    ],
    "description": "Wraps the bcrypt (blowfish) library for creating encrypted hashes (useful for passwords)",
    "license": "BSD",
    "web": "https://www.github.com/ithkuil/bcryptnim/"
  },
  {
    "name": "opencl",
    "url": "https://github.com/nim-lang/opencl",
    "method": "git",
    "tags": [
      "library"
    ],
    "description": "Low-level wrapper for OpenCL",
    "license": "MIT",
    "web": "https://github.com/nim-lang/opencl"
  },
  {
    "name": "DevIL",
    "url": "https://github.com/Varriount/DevIL",
    "method": "git",
    "tags": [
      "image",
      "library",
      "graphics",
      "wrapper"
    ],
    "description": "Wrapper for the DevIL image library",
    "license": "MIT",
    "web": "https://github.com/Varriount/DevIL"
  },
  {
    "name": "signals",
    "url": "https://github.com/fowlmouth/signals.nim",
    "method": "git",
    "tags": [
      "event-based",
      "observer pattern",
      "library"
    ],
    "description": "Signals/slots library.",
    "license": "MIT",
    "web": "https://github.com/fowlmouth/signals.nim"
  },
  {
    "name": "sling",
    "url": "https://github.com/Druage/sling",
    "method": "git",
    "tags": [
      "signal",
      "slots",
      "eventloop",
      "callback"
    ],
    "description": "Signal and Slot library for Nim.",
    "license": "unlicense",
    "web": "https://github.com/Druage/sling"
  },
  {
    "name": "number_files",
    "url": "https://github.com/Araq/number_files/",
    "method": "git",
    "tags": [
      "rename",
      "filename",
      "finder"
    ],
    "description": "Command to add counter suffix/prefix to a list of files.",
    "license": "MIT",
    "web": "https://github.com/Araq/number_files/"
  },
  {
    "name": "redissessions",
    "url": "https://github.com/ithkuil/redissessions/",
    "method": "git",
    "tags": [
      "jester",
      "sessions",
      "redis"
    ],
    "description": "Redis-backed sessions for jester",
    "license": "MIT",
    "web": "https://github.com/ithkuil/redissessions/"
  },
  {
    "name": "horde3d",
    "url": "https://github.com/fowlmouth/horde3d",
    "method": "git",
    "tags": [
      "graphics",
      "3d",
      "rendering",
      "wrapper"
    ],
    "description": "Wrapper for Horde3D, a small open source 3D rendering engine.",
    "license": "WTFPL",
    "web": "https://github.com/fowlmouth/horde3d"
  },
  {
    "name": "mongo",
    "url": "https://github.com/nim-lang/mongo",
    "method": "git",
    "tags": [
      "library",
      "wrapper",
      "database"
    ],
    "description": "Bindings and a high-level interface for MongoDB",
    "license": "MIT",
    "web": "https://github.com/nim-lang/mongo"
  },
  {
    "name": "allegro5",
    "url": "https://github.com/fowlmouth/allegro5",
    "method": "git",
    "tags": [
      "wrapper",
      "graphics",
      "games",
      "opengl",
      "audio"
    ],
    "description": "Wrapper for Allegro version 5.X",
    "license": "MIT",
    "web": "https://github.com/fowlmouth/allegro5"
  },
  {
    "name": "physfs",
    "url": "https://github.com/fowlmouth/physfs",
    "method": "git",
    "tags": [
      "wrapper",
      "filesystem",
      "archives"
    ],
    "description": "A library to provide abstract access to various archives.",
    "license": "WTFPL",
    "web": "https://github.com/fowlmouth/physfs"
  },
  {
    "name": "shoco",
    "url": "https://github.com/onionhammer/shoconim.git",
    "method": "git",
    "tags": [
      "compression",
      "shoco"
    ],
    "description": "A fast compressor for short strings",
    "license": "MIT",
    "web": "https://github.com/onionhammer/shoconim"
  },
  {
    "name": "murmur3",
    "url": "https://github.com/boydgreenfield/nimrod-murmur",
    "method": "git",
    "tags": [
      "MurmurHash",
      "MurmurHash3",
      "murmur",
      "hash",
      "hashing"
    ],
    "description": "A simple MurmurHash3 wrapper for Nim",
    "license": "MIT",
    "web": "https://github.com/boydgreenfield/nimrod-murmur"
  },
  {
    "name": "hex",
    "url": "https://github.com/esbullington/nimrod-hex",
    "method": "git",
    "tags": [
      "hex",
      "encoding"
    ],
    "description": "A simple hex package for Nim",
    "license": "MIT",
    "web": "https://github.com/esbullington/nimrod-hex"
  },
  {
    "name": "strfmt",
    "url": "https://bitbucket.org/lyro/strfmt",
    "method": "hg",
    "tags": [
      "library"
    ],
    "description": "A string formatting library inspired by Python's `format`.",
    "license": "MIT",
    "web": "https://lyro.bitbucket.org/strfmt"
  },
  {
    "name": "jade-nim",
    "url": "https://github.com/idlewan/jade-nim",
    "method": "git",
    "tags": [
      "template",
      "jade",
      "web",
      "dsl",
      "html"
    ],
    "description": "Compiles jade templates to Nim procedures.",
    "license": "MIT",
    "web": "https://github.com/idlewan/jade-nim"
  },
  {
    "name": "gh_nimrod_doc_pages",
    "url": "https://github.com/Araq/gh_nimrod_doc_pages",
    "method": "git",
    "tags": [
      "command-line",
      "web",
      "automation",
      "documentation"
    ],
    "description": "Generates a GitHub documentation website for Nim projects.",
    "license": "MIT",
    "web": "https://github.com/Araq/gh_nimrod_doc_pages"
  },
  {
    "name": "midnight_dynamite",
    "url": "https://github.com/Araq/midnight_dynamite",
    "method": "git",
    "tags": [
      "wrapper",
      "library",
      "html",
      "markdown",
      "md"
    ],
    "description": "Wrapper for the markdown rendering hoedown library",
    "license": "MIT",
    "web": "https://github.com/Araq/midnight_dynamite"
  },
  {
    "name": "rsvg",
    "url": "https://github.com/def-/rsvg",
    "method": "git",
    "tags": [
      "wrapper",
      "library",
      "graphics"
    ],
    "description": "Wrapper for librsvg, a Scalable Vector Graphics (SVG) rendering library",
    "license": "MIT",
    "web": "https://github.com/def-/rsvg"
  },
  {
    "name": "emerald",
    "url": "https://github.com/flyx/emerald",
    "method": "git",
    "tags": [
      "dsl",
      "html",
      "template",
      "web"
    ],
    "description": "macro-based HTML templating engine",
    "license": "WTFPL",
    "web": "https://flyx.github.io/emerald/"
  },
  {
    "name": "niminst",
    "url": "https://github.com/nim-lang/niminst",
    "method": "git",
    "tags": [
      "app",
      "binary",
      "tool",
      "installation",
      "generator"
    ],
    "description": "tool to generate installers for Nim programs",
    "license": "MIT",
    "web": "https://github.com/nim-lang/niminst"
  },
  {
    "name": "redis",
    "url": "https://github.com/nim-lang/redis",
    "method": "git",
    "tags": [
      "redis",
      "client",
      "library"
    ],
    "description": "official redis client for Nim",
    "license": "MIT",
    "web": "https://github.com/nim-lang/redis"
  },
  {
    "name": "dialogs",
    "url": "https://github.com/nim-lang/dialogs",
    "method": "git",
    "tags": [
      "library",
      "ui",
      "gui",
      "dialog",
      "file"
    ],
    "description": "wraps GTK+ or Windows' open file dialogs",
    "license": "MIT",
    "web": "https://github.com/nim-lang/dialogs"
  },
  {
    "name": "vectors",
    "url": "https://github.com/blamestross/nimrod-vectors",
    "method": "git",
    "tags": [
      "math",
      "vectors",
      "library"
    ],
    "description": "Simple multidimensional vector math",
    "license": "MIT",
    "web": "https://github.com/blamestross/nimrod-vectors"
  },
  {
    "name": "bitarray",
    "url": "https://github.com/onecodex/nim-bitarray",
    "method": "git",
    "tags": [
      "Bit arrays",
      "Bit sets",
      "Bit vectors",
      "Data structures"
    ],
    "description": "mmap-backed bitarray implementation in Nim.",
    "license": "MIT",
    "web": "https://www.github.com/onecodex/nim-bitarray"
  },
  {
    "name": "appdirs",
    "url": "https://github.com/MrJohz/appdirs",
    "method": "git",
    "tags": [
      "utility",
      "filesystem"
    ],
    "description": "A utility library to find the directory you need to app in.",
    "license": "MIT",
    "web": "https://github.com/MrJohz/appdirs"
  },
  {
    "name": "sndfile",
    "url": "https://github.com/julienaubert/nim-sndfile",
    "method": "git",
    "tags": [
      "audio",
      "wav",
      "wrapper",
      "libsndfile"
    ],
    "description": "A wrapper of libsndfile",
    "license": "MIT",
    "web": "https://github.com/julienaubert/nim-sndfile"
  },
  {
    "name": "nim-sndfile",
    "alias": "sndfile"
  },
  {
    "name": "bigints",
    "url": "https://github.com/def-/bigints",
    "method": "git",
    "tags": [
      "math",
      "library",
      "numbers"
    ],
    "description": "Arbitrary-precision integers",
    "license": "MIT",
    "web": "https://github.com/def-/bigints"
  },
  {
    "name": "iterutils",
    "url": "https://github.com/def-/iterutils",
    "method": "git",
    "tags": [
      "library",
      "iterators"
    ],
    "description": "Functional operations for iterators and slices, similar to sequtils",
    "license": "MIT",
    "web": "https://github.com/def-/iterutils"
  },
  {
    "name": "hastyscribe",
    "url": "https://github.com/h3rald/hastyscribe",
    "method": "git",
    "tags": [
      "markdown",
      "html",
      "publishing"
    ],
    "description": "Self-contained markdown compiler generating self-contained HTML documents",
    "license": "MIT",
    "web": "https://h3rald.com/hastyscribe"
  },
  {
    "name": "nanomsg",
    "url": "https://github.com/def-/nim-nanomsg",
    "method": "git",
    "tags": [
      "library",
      "wrapper",
      "networking"
    ],
    "description": "Wrapper for the nanomsg socket library that provides several common communication patterns",
    "license": "MIT",
    "web": "https://github.com/def-/nim-nanomsg"
  },
  {
    "name": "directnimrod",
    "url": "https://bitbucket.org/barcharcraz/directnimrod",
    "method": "git",
    "tags": [
      "library",
      "wrapper",
      "graphics",
      "windows"
    ],
    "description": "Wrapper for microsoft's DirectX libraries",
    "license": "MS-PL",
    "web": "https://bitbucket.org/barcharcraz/directnimrod"
  },
  {
    "name": "imghdr",
    "url": "https://github.com/achesak/nim-imghdr",
    "method": "git",
    "tags": [
      "image",
      "formats",
      "files"
    ],
    "description": "Library for detecting the format of an image",
    "license": "MIT",
    "web": "https://github.com/achesak/nim-imghdr"
  },
  {
    "name": "csv2json",
    "url": "https://github.com/achesak/nim-csv2json",
    "method": "git",
    "tags": [
      "csv",
      "json"
    ],
    "description": "Convert CSV files to JSON",
    "license": "MIT",
    "web": "https://github.com/achesak/nim-csv2json"
  },
  {
    "name": "vecmath",
    "url": "https://github.com/barcharcraz/vecmath",
    "method": "git",
    "tags": [
      "library",
      "math",
      "vector"
    ],
    "description": "various vector maths utils for nimrod",
    "license": "MIT",
    "web": "https://github.com/barcharcraz/vecmath"
  },
  {
    "name": "lazy_rest",
    "url": "https://github.com/Araq/lazy_rest",
    "method": "git",
    "tags": [
      "library",
      "rst",
      "rest",
      "text",
      "html"
    ],
    "description": "Simple reST HTML generation with some extras.",
    "license": "MIT",
    "web": "https://github.com/Araq/lazy_rest"
  },
  {
    "name": "Phosphor",
    "url": "https://github.com/barcharcraz/Phosphor",
    "method": "git",
    "tags": [
      "library",
      "opengl",
      "graphics"
    ],
    "description": "eaiser use of OpenGL and GLSL shaders",
    "license": "MIT",
    "web": "https://github.com/barcharcraz/Phosphor"
  },
  {
    "name": "colorsys",
    "url": "https://github.com/achesak/nim-colorsys",
    "method": "git",
    "tags": [
      "library",
      "colors",
      "rgb",
      "yiq",
      "hls",
      "hsv"
    ],
    "description": "Convert between RGB, YIQ, HLS, and HSV color systems.",
    "license": "MIT",
    "web": "https://github.com/achesak/nim-colorsys"
  },
  {
    "name": "pythonfile",
    "url": "https://github.com/achesak/nim-pythonfile",
    "method": "git",
    "tags": [
      "library",
      "python",
      "files",
      "file"
    ],
    "description": "Wrapper of the file procedures to provide an interface as similar as possible to that of Python",
    "license": "MIT",
    "web": "https://github.com/achesak/nim-pythonfile"
  },
  {
    "name": "sndhdr",
    "url": "https://github.com/achesak/nim-sndhdr",
    "method": "git",
    "tags": [
      "library",
      "formats",
      "files",
      "sound",
      "audio"
    ],
    "description": "Library for detecting the format of a sound file",
    "license": "MIT",
    "web": "https://github.com/achesak/nim-sndhdr"
  },
  {
    "name": "irc",
    "url": "https://github.com/nim-lang/irc",
    "method": "git",
    "tags": [
      "library",
      "irc",
      "network"
    ],
    "description": "Implements a simple IRC client.",
    "license": "MIT",
    "web": "https://github.com/nim-lang/irc"
  },
  {
    "name": "random",
    "url": "https://github.com/oprypin/nim-random",
    "method": "git",
    "tags": [
      "library",
      "algorithms",
      "random"
    ],
    "description": "Pseudo-random number generation library inspired by Python",
    "license": "MIT",
    "web": "https://github.com/oprypin/nim-random"
  },
  {
    "name": "zmq",
    "url": "https://github.com/nim-lang/nim-zmq",
    "method": "git",
    "tags": [
      "library",
      "wrapper",
      "zeromq",
      "messaging",
      "queue"
    ],
    "description": "ZeroMQ 4 wrapper",
    "license": "MIT",
    "web": "https://github.com/nim-lang/nim-zmq"
  },
  {
    "name": "uuid",
    "url": "https://github.com/idlewan/nim-uuid",
    "method": "git",
    "tags": [
      "library",
      "wrapper",
      "uuid"
    ],
    "description": "UUID wrapper",
    "license": "MIT",
    "web": "https://github.com/idlewan/nim-uuid"
  },
  {
    "name": "robotparser",
    "url": "https://github.com/achesak/nim-robotparser",
    "method": "git",
    "tags": [
      "library",
      "useragent",
      "robots",
      "robot.txt"
    ],
    "description": "Determine if a useragent can access a URL using robots.txt",
    "license": "MIT",
    "web": "https://github.com/achesak/nim-robotparser"
  },
  {
    "name": "epub",
    "url": "https://github.com/achesak/nim-epub",
    "method": "git",
    "tags": [
      "library",
      "epub",
      "e-book"
    ],
    "description": "Module for working with EPUB e-book files",
    "license": "MIT",
    "web": "https://github.com/achesak/nim-epub"
  },
  {
    "name": "hashids",
    "url": "https://github.com/achesak/nim-hashids",
    "method": "git",
    "tags": [
      "library",
      "hashids"
    ],
    "description": "Nim implementation of Hashids",
    "license": "MIT",
    "web": "https://github.com/achesak/nim-hashids"
  },
  {
    "name": "openssl_evp",
    "url": "https://github.com/cowboy-coders/nim-openssl-evp",
    "method": "git",
    "tags": [
      "library",
      "crypto",
      "openssl"
    ],
    "description": "Wrapper for OpenSSL's EVP interface",
    "license": "OpenSSL and SSLeay",
    "web": "https://github.com/cowboy-coders/nim-openssl-evp"
  },
  {
    "name": "monad",
    "alias": "maybe"
  },
  {
    "name": "maybe",
    "url": "https://github.com/superfunc/maybe",
    "method": "git",
    "tags": [
      "library",
      "functional",
      "optional",
      "monad"
    ],
    "description": "basic monadic maybe type for Nim",
    "license": "BSD3",
    "web": "https://github.com/superfunc/maybe"
  },
  {
    "name": "eternity",
    "url": "https://github.com/hiteshjasani/nim-eternity",
    "method": "git",
    "tags": [
      "library",
      "time",
      "format"
    ],
    "description": "Humanize elapsed time",
    "license": "MIT",
    "web": "https://github.com/hiteshjasani/nim-eternity"
  },
  {
    "name": "gmp",
    "url": "https://github.com/subsetpark/nim-gmp",
    "method": "git",
    "tags": [
      "library",
      "bignum",
      "numbers",
      "math"
    ],
    "description": "wrapper for the GNU multiple precision arithmetic library (GMP)",
    "license": "LGPLv3 or GPLv2",
    "web": "https://github.com/subsetpark/nim-gmp"
  },
  {
    "name": "ludens",
    "url": "https://github.com/rnentjes/nim-ludens",
    "method": "git",
    "tags": [
      "library",
      "game",
      "opengl",
      "sfml"
    ],
    "description": "Little game library using opengl and sfml",
    "license": "MIT",
    "web": "https://github.com/rnentjes/nim-ludens"
  },
  {
    "name": "ffbookmarks",
    "url": "https://github.com/achesak/nim-ffbookmarks",
    "method": "git",
    "tags": [
      "firefox",
      "bookmarks",
      "library"
    ],
    "description": "Nim module for working with Firefox bookmarks",
    "license": "MIT",
    "web": "https://github.com/achesak/nim-ffbookmarks"
  },
  {
    "name": "moustachu",
    "url": "https://github.com/fenekku/moustachu.git",
    "method": "git",
    "tags": [
      "web",
      "html",
      "template",
      "mustache"
    ],
    "description": "Mustache templating for Nim.",
    "license": "MIT",
    "web": "https://github.com/fenekku/moustachu"
  },
  {
    "name": "easy-bcrypt",
    "url": "https://github.com/flaviut/easy-bcrypt.git",
    "method": "git",
    "tags": [
      "hash",
      "crypto",
      "password",
      "bcrypt"
    ],
    "description": "simple wrapper providing a convenient interface for the bcrypt password hashing algorithm",
    "license": "CC0",
    "web": "https://github.com/flaviut/easy-bcrypt/blob/master/easy-bcrypt.nimble"
  },
  {
    "name": "libclang",
    "url": "https://github.com/cowboy-coders/nim-libclang.git",
    "method": "git",
    "tags": [
      "wrapper",
      "bindings",
      "clang"
    ],
    "description": "wrapper for libclang (the C-interface of the clang LLVM frontend)",
    "license": "MIT",
    "web": "https://github.com/cowboy-coders/nim-libclang"
  },
  {
    "name": "nim-libclang",
    "url": "https://github.com/cowboy-coders/nim-libclang.git",
    "method": "git",
    "tags": [
      "wrapper",
      "bindings",
      "clang"
    ],
    "description": "Please use libclang instead.",
    "license": "MIT",
    "web": "https://github.com/cowboy-coders/nim-libclang"
  },
  {
    "name": "nimqml",
    "url": "https://github.com/filcuc/nimqml",
    "method": "git",
    "tags": [
      "Qt",
      "Qml",
      "UI",
      "GUI"
    ],
    "description": "Qt Qml bindings",
    "license": "GPLv3",
    "web": "https://github.com/filcuc/nimqml"
  },
  {
    "name": "XPLM-Nim",
    "url": "https://github.com/jpoirier/XPLM-Nim",
    "method": "git",
    "tags": [
      "X-Plane",
      "XPLM",
      "Plugin",
      "SDK"
    ],
    "description": "X-Plane XPLM SDK wrapper",
    "license": "BSD",
    "web": "https://github.com/jpoirier/XPLM-Nim"
  },
  {
    "name": "csfml",
    "url": "https://github.com/oprypin/nim-csfml",
    "method": "git",
    "tags": [
      "sfml",
      "binding",
      "game",
      "media",
      "library",
      "opengl"
    ],
    "description": "Bindings for Simple and Fast Multimedia Library (through CSFML)",
    "license": "zlib",
    "web": "https://github.com/oprypin/nim-csfml"
  },
  {
    "name": "optional_t",
    "url": "https://github.com/flaviut/optional_t",
    "method": "git",
    "tags": [
      "option",
      "functional"
    ],
    "description": "Basic Option[T] library",
    "license": "MIT",
    "web": "https://github.com/flaviut/optional_t"
  },
  {
    "name": "nimrtlsdr",
    "url": "https://github.com/jpoirier/nimrtlsdr",
    "method": "git",
    "tags": [
      "rtl-sdr",
      "wrapper",
      "bindings",
      "rtlsdr"
    ],
    "description": "A Nim wrapper for librtlsdr",
    "license": "BSD",
    "web": "https://github.com/jpoirier/nimrtlsdr"
  },
  {
    "name": "lapp",
    "url": "https://gitlab.3dicc.com/gokr/lapp.git",
    "method": "git",
    "tags": [
      "args",
      "cmd",
      "opt",
      "parse",
      "parsing"
    ],
    "description": "Opt parser using synopsis as specification, ported from Lua.",
    "license": "MIT",
    "web": "https://gitlab.3dicc.com/gokr/lapp"
  },
  {
    "name": "blimp",
    "url": "https://gitlab.3dicc.com/gokr/blimp.git",
    "method": "git",
    "tags": [
      "app",
      "binary",
      "utility",
      "git",
      "git-fat"
    ],
    "description": "Utility that helps with big files in git, very similar to git-fat, s3annnex etc.",
    "license": "MIT",
    "web": "https://gitlab.3dicc.com/gokr/blimp"
  },
  {
    "name": "parsetoml",
    "url": "https://github.com/NimParsers/parsetoml.git",
    "method": "git",
    "tags": [
      "library",
      "parse"
    ],
    "description": "Library for parsing TOML files.",
    "license": "MIT",
    "web": "https://github.com/NimParsers/parsetoml"
  },
  {
    "name": "compiler",
    "url": "https://github.com/nim-lang/Nim.git",
    "method": "git",
    "tags": [
      "library"
    ],
    "description": "Compiler package providing the compiler sources as a library.",
    "license": "MIT",
    "web": "https://github.com/nim-lang/Nim"
  },
  {
    "name": "nre",
    "url": "https://github.com/flaviut/nre.git",
    "method": "git",
    "tags": [
      "library",
      "pcre",
      "regex"
    ],
    "description": "A better regular expression library",
    "license": "MIT",
    "web": "https://github.com/flaviut/nre"
  },
  {
    "name": "docopt",
    "url": "https://github.com/docopt/docopt.nim",
    "method": "git",
    "tags": [
      "command-line",
      "arguments",
      "parsing",
      "library"
    ],
    "description": "Command-line args parser based on Usage message",
    "license": "MIT",
    "web": "https://github.com/docopt/docopt.nim"
  },
  {
    "name": "bpg",
    "url": "https://github.com/def-/nim-bpg.git",
    "method": "git",
    "tags": [
      "image",
      "library",
      "wrapper"
    ],
    "description": "BPG (Better Portable Graphics) for Nim",
    "license": "MIT",
    "web": "https://github.com/def-/nim-bpg"
  },
  {
    "name": "io-spacenav",
    "url": "https://github.com/nimious/io-spacenav.git",
    "method": "git",
    "tags": [
      "binding",
      "3dx",
      "3dconnexion",
      "libspnav",
      "spacenav",
      "spacemouse",
      "spacepilot",
      "spacenavigator"
    ],
    "description": "Obsolete - please use spacenav instead!",
    "license": "MIT",
    "web": "https://github.com/nimious/io-spacenav"
  },
  {
    "name": "optionals",
    "url": "https://github.com/MasonMcGill/optionals.git",
    "method": "git",
    "tags": [
      "library",
      "option",
      "optional",
      "maybe"
    ],
    "description": "Option types",
    "license": "MIT",
    "web": "https://github.com/MasonMcGill/optionals"
  },
  {
    "name": "tuples",
    "url": "https://github.com/MasonMcGill/tuples.git",
    "method": "git",
    "tags": [
      "library",
      "tuple",
      "metaprogramming"
    ],
    "description": "Tuple manipulation utilities",
    "license": "MIT",
    "web": "https://github.com/MasonMcGill/tuples"
  },
  {
    "name": "fuse",
    "url": "https://github.com/akiradeveloper/nim-fuse.git",
    "method": "git",
    "tags": [
      "fuse",
      "library",
      "wrapper"
    ],
    "description": "A FUSE binding for Nim",
    "license": "MIT",
    "web": "https://github.com/akiradeveloper/nim-fuse"
  },
  {
    "name": "brainfuck",
    "url": "https://github.com/def-/nim-brainfuck.git",
    "method": "git",
    "tags": [
      "library",
      "binary",
      "app",
      "interpreter",
      "compiler",
      "language"
    ],
    "description": "A brainfuck interpreter and compiler",
    "license": "MIT",
    "web": "https://github.com/def-/nim-brainfuck"
  },
  {
    "name": "nimsuggest",
    "url": "https://github.com/nim-lang/nimsuggest.git",
    "method": "git",
    "tags": [
      "binary",
      "app",
      "suggest",
      "compiler",
      "autocomplete"
    ],
    "description": "Tool for providing auto completion data for Nim source code.",
    "license": "MIT",
    "web": "https://github.com/nim-lang/nimsuggest"
  },
  {
    "name": "jwt",
    "url": "https://github.com/yglukhov/nim-jwt.git",
    "method": "git",
    "tags": [
      "library",
      "crypto",
      "hash"
    ],
    "description": "JSON Web Tokens for Nim",
    "license": "MIT",
    "web": "https://github.com/yglukhov/nim-jwt"
  },
  {
    "name": "pythonpathlib",
    "url": "https://github.com/achesak/nim-pythonpathlib.git",
    "method": "git",
    "tags": [
      "path",
      "directory",
      "python",
      "library"
    ],
    "description": "Module for working with paths that is as similar as possible to Python's pathlib",
    "license": "MIT",
    "web": "https://github.com/achesak/nim-pythonpathlib"
  },
  {
    "name": "RingBuffer",
    "url": "git@github.com:megawac/RingBuffer.nim.git",
    "method": "git",
    "tags": [
      "sequence",
      "seq",
      "circular",
      "ring",
      "buffer"
    ],
    "description": "Circular buffer implementation",
    "license": "MIT",
    "web": "https://github.com/megawac/RingBuffer.nim"
  },
  {
    "name": "nimrat",
    "url": "https://github.com/apense/nimrat",
    "method": "git",
    "tags": [
      "library",
      "math",
      "numbers"
    ],
    "description": "Module for working with rational numbers (fractions)",
    "license": "MIT",
    "web": "https://github.com/apense/nimrat"
  },
  {
    "name": "io-isense",
    "url": "https://github.com/nimious/io-isense.git",
    "method": "git",
    "tags": [
      "binding",
      "isense",
      "intersense",
      "inertiacube",
      "intertrax",
      "microtrax",
      "thales",
      "tracking",
      "sensor"
    ],
    "description": "Obsolete - please use isense instead!",
    "license": "MIT",
    "web": "https://github.com/nimious/io-isense"
  },
  {
    "name": "io-usb",
    "url": "https://github.com/nimious/io-usb.git",
    "method": "git",
    "tags": [
      "binding",
      "usb",
      "libusb"
    ],
    "description": "Obsolete - please use libusb instead!",
    "license": "MIT",
    "web": "https://github.com/nimious/io-usb"
  },
  {
    "name": "nimcfitsio",
    "url": "https://github.com/ziotom78/nimcfitsio.git",
    "method": "git",
    "tags": [
      "library",
      "binding",
      "cfitsio",
      "fits",
      "io"
    ],
    "description": "Bindings for CFITSIO, a library to read/write FITSIO images and tables.",
    "license": "MIT",
    "web": "https://github.com/ziotom78/nimcfitsio"
  },
  {
    "name": "glossolalia",
    "url": "https://github.com/fowlmouth/glossolalia",
    "method": "git",
    "tags": [
      "parser",
      "peg"
    ],
    "description": "A DSL for quickly writing parsers",
    "license": "CC0",
    "web": "https://github.com/fowlmouth/glossolalia"
  },
  {
    "name": "entoody",
    "url": "https://bitbucket.org/fowlmouth/entoody",
    "method": "git",
    "tags": [
      "component",
      "entity",
      "composition"
    ],
    "description": "A component/entity system",
    "license": "CC0",
    "web": "https://bitbucket.org/fowlmouth/entoody"
  },
  {
    "name": "msgpack",
    "url": "https://github.com/akiradeveloper/msgpack-nim.git",
    "method": "git",
    "tags": [
      "msgpack",
      "library",
      "serialization"
    ],
    "description": "A MessagePack binding for Nim",
    "license": "MIT",
    "web": "https://github.com/akiradeveloper/msgpack-nim"
  },
  {
    "name": "osinfo",
    "url": "https://github.com/nim-lang/osinfo.git",
    "method": "git",
    "tags": [
      "os",
      "library",
      "info"
    ],
    "description": "Modules providing information about the OS.",
    "license": "MIT",
    "web": "https://github.com/nim-lang/osinfo"
  },
  {
    "name": "io-myo",
    "url": "https://github.com/nimious/io-myo.git",
    "method": "git",
    "tags": [
      "binding",
      "myo",
      "thalmic",
      "armband",
      "gesture"
    ],
    "description": "Obsolete - please use myo instead!",
    "license": "MIT",
    "web": "https://github.com/nimious/io-myo"
  },
  {
    "name": "io-oculus",
    "url": "https://github.com/nimious/io-oculus.git",
    "method": "git",
    "tags": [
      "binding",
      "oculus",
      "rift",
      "vr",
      "libovr",
      "ovr",
      "dk1",
      "dk2",
      "gearvr"
    ],
    "description": "Obsolete - please use oculus instead!",
    "license": "MIT",
    "web": "https://github.com/nimious/io-oculus"
  },
  {
    "name": "closure_compiler",
    "url": "https://github.com/yglukhov/closure_compiler.git",
    "method": "git",
    "tags": [
      "binding",
      "closure",
      "compiler",
      "javascript"
    ],
    "description": "Bindings for Closure Compiler web API.",
    "license": "MIT",
    "web": "https://github.com/yglukhov/closure_compiler"
  },
  {
    "name": "io-serialport",
    "url": "https://github.com/nimious/io-serialport.git",
    "method": "git",
    "tags": [
      "binding",
      "libserialport",
      "serial",
      "communication"
    ],
    "description": "Obsolete - please use serialport instead!",
    "license": "MIT",
    "web": "https://github.com/nimious/io-serialport"
  },
  {
    "name": "beanstalkd",
    "url": "https://github.com/tormaroe/beanstalkd.nim.git",
    "method": "git",
    "tags": [
      "library",
      "queue",
      "messaging"
    ],
    "description": "A beanstalkd work queue client library.",
    "license": "MIT",
    "web": "https://github.com/tormaroe/beanstalkd.nim"
  },
  {
    "name": "wiki2text",
    "url": "https://github.com/rspeer/wiki2text.git",
    "method": "git",
    "tags": [
      "nlp",
      "wiki",
      "xml",
      "text"
    ],
    "description": "Quickly extracts natural-language text from a MediaWiki XML file.",
    "license": "MIT",
    "web": "https://github.com/rspeer/wiki2text"
  },
  {
    "name": "qt5_qtsql",
    "url": "https://github.com/philip-wernersbach/nim-qt5_qtsql.git",
    "method": "git",
    "tags": [
      "library",
      "wrapper",
      "database",
      "qt",
      "qt5",
      "qtsql",
      "sqlite",
      "postgres",
      "mysql"
    ],
    "description": "Binding for Qt 5's Qt SQL library that integrates with the features of the Nim language. Uses one API for multiple database engines.",
    "license": "MIT",
    "web": "https://github.com/philip-wernersbach/nim-qt5_qtsql"
  },
  {
    "name": "orient",
    "url": "https://github.com/philip-wernersbach/nim-orient",
    "method": "git",
    "tags": [
      "library",
      "wrapper",
      "database",
      "orientdb",
      "pure"
    ],
    "description": "OrientDB driver written in pure Nim, uses the OrientDB 2.0 Binary Protocol with Binary Serialization.",
    "license": "MPL",
    "web": "https://github.com/philip-wernersbach/nim-orient"
  },
  {
    "name": "syslog",
    "url": "https://github.com/FedericoCeratto/nim-syslog",
    "method": "git",
    "tags": [
      "library",
      "pure"
    ],
    "description": "Syslog module.",
    "license": "LGPLv3",
    "web": "https://github.com/FedericoCeratto/nim-syslog"
  },
  {
    "name": "nimes",
    "url": "https://github.com/def-/nimes",
    "method": "git",
    "tags": [
      "emulator",
      "nes",
      "game",
      "sdl",
      "javascript"
    ],
    "description": "NES emulator using SDL2, also compiles to JavaScript with emscripten.",
    "license": "MPL",
    "web": "https://github.com/def-/nimes"
  },
  {
    "name": "syscall",
    "url": "https://github.com/def-/nim-syscall",
    "method": "git",
    "tags": [
      "library"
    ],
    "description": "Raw system calls for Nim",
    "license": "MPL",
    "web": "https://github.com/def-/nim-syscall"
  },
  {
    "name": "jnim",
    "url": "https://github.com/yglukhov/jnim",
    "method": "git",
    "tags": [
      "library",
      "java",
      "jvm",
      "bridge",
      "bindings"
    ],
    "description": "Nim - Java bridge",
    "license": "MIT",
    "web": "https://github.com/yglukhov/jnim"
  },
  {
    "name": "nimPDF",
    "url": "https://github.com/jangko/nimpdf",
    "method": "git",
    "tags": [
      "library",
      "PDF",
      "document"
    ],
    "description": "library for generating PDF files",
    "license": "MIT",
    "web": "https://github.com/jangko/nimpdf"
  },
  {
    "name": "LLVM",
    "url": "https://github.com/FedeOmoto/llvm",
    "method": "git",
    "tags": [
      "LLVM",
      "bindings",
      "wrapper"
    ],
    "description": "LLVM bindings for the Nim language.",
    "license": "MIT",
    "web": "https://github.com/FedeOmoto/llvm"
  },
  {
    "name": "nshout",
    "url": "https://github.com/Senketsu/nshout",
    "method": "git",
    "tags": [
      "library",
      "shouter",
      "libshout",
      "wrapper",
      "bindings",
      "audio",
      "web"
    ],
    "description": "Nim bindings for libshout",
    "license": "MIT",
    "web": "https://github.com/Senketsu/nshout"
  },
  {
    "name": "nsu",
    "url": "https://github.com/Senketsu/nsu",
    "method": "git",
    "tags": [
      "library",
      "tool",
      "utility",
      "screenshot"
    ],
    "description": "Simple screenshot library & cli tool made in Nim",
    "license": "MIT",
    "web": "https://github.com/Senketsu/nsu"
  },
  {
    "name": "nuuid",
    "url": "https://github.com/yglukhov/nim-only-uuid",
    "method": "git",
    "tags": [
      "library",
      "uuid",
      "guid"
    ],
    "description": "A Nim source only UUID generator",
    "license": "MIT",
    "web": "https://github.com/yglukhov/nim-only-uuid"
  },
  {
    "name": "fftw3",
    "url": "https://github.com/ziotom78/nimfftw3",
    "method": "git",
    "tags": [
      "library",
      "math",
      "fft"
    ],
    "description": "Bindings to the FFTW library",
    "license": "MIT",
    "web": "https://github.com/ziotom78/nimfftw3"
  },
  {
    "name": "nrpl",
    "url": "https://github.com/vegansk/nrpl",
    "method": "git",
    "tags": [
      "REPL",
      "application"
    ],
    "description": "A rudimentary Nim REPL",
    "license": "MIT",
    "web": "https://github.com/vegansk/nrpl"
  },
  {
    "name": "nim-geocoding",
    "url": "https://github.com/saratchandra92/nim-geocoding",
    "method": "git",
    "tags": [
      "library",
      "geocoding",
      "maps"
    ],
    "description": "A simple library for Google Maps Geocoding API",
    "license": "MIT",
    "web": "https://github.com/saratchandra92/nim-geocoding"
  },
  {
    "name": "io-gles",
    "url": "https://github.com/nimious/io-gles.git",
    "method": "git",
    "tags": [
      "binding",
      "khronos",
      "gles",
      "opengl es"
    ],
    "description": "Obsolete - please use gles instead!",
    "license": "MIT",
    "web": "https://github.com/nimious/io-gles"
  },
  {
    "name": "io-egl",
    "url": "https://github.com/nimious/io-egl.git",
    "method": "git",
    "tags": [
      "binding",
      "khronos",
      "egl",
      "opengl",
      "opengl es",
      "openvg"
    ],
    "description": "Obsolete - please use egl instead!",
    "license": "MIT",
    "web": "https://github.com/nimious/io-egl"
  },
  {
    "name": "io-sixense",
    "url": "https://github.com/nimious/io-sixense.git",
    "method": "git",
    "tags": [
      "binding",
      "sixense",
      "razer hydra",
      "stem system",
      "vr"
    ],
    "description": "Obsolete - please use sixense instead!",
    "license": "MIT",
    "web": "https://github.com/nimious/io-sixense"
  },
  {
    "name": "tnetstring",
    "url": "https://mahlon@bitbucket.org/mahlon/nim-tnetstring",
    "method": "hg",
    "tags": [
      "tnetstring",
      "library",
      "serialization"
    ],
    "description": "Parsing and serializing for the TNetstring format.",
    "license": "MIT",
    "web": "http://bitbucket.org/mahlon/nim-tnetstring"
  },
  {
    "name": "msgpack4nim",
    "url": "https://github.com/jangko/msgpack4nim",
    "method": "git",
    "tags": [
      "msgpack",
      "library",
      "serialization",
      "deserialization"
    ],
    "description": "Another MessagePack implementation written in pure nim",
    "license": "MIT",
    "web": "https://github.com/jangko/msgpack4nim"
  },
  {
    "name": "binaryheap",
    "url": "https://github.com/bluenote10/nim-heap",
    "method": "git",
    "tags": [
      "heap",
      "priority queue"
    ],
    "description": "Simple binary heap implementation",
    "license": "MIT",
    "web": "https://github.com/bluenote10/nim-heap"
  },
  {
    "name": "stringinterpolation",
    "url": "https://github.com/bluenote10/nim-stringinterpolation",
    "method": "git",
    "tags": [
      "string formatting",
      "string interpolation"
    ],
    "description": "String interpolation with printf syntax",
    "license": "MIT",
    "web": "https://github.com/bluenote10/nim-stringinterpolation"
  },
  {
    "name": "libovr",
    "url": "https://github.com/bluenote10/nim-ovr",
    "method": "git",
    "tags": [
      "Oculus Rift",
      "virtual reality"
    ],
    "description": "Nim bindings for libOVR (Oculus Rift)",
    "license": "MIT",
    "web": "https://github.com/bluenote10/nim-ovr"
  },
  {
    "name": "delaunay",
    "url": "https://github.com/Nycto/DelaunayNim",
    "method": "git",
    "tags": [
      "delaunay",
      "library",
      "algorithms",
      "graph"
    ],
    "description": "2D Delaunay triangulations",
    "license": "MIT",
    "web": "https://github.com/Nycto/DelaunayNim"
  },
  {
    "name": "linenoise",
    "url": "https://github.com/fallingduck/linenoise-nim",
    "method": "git",
    "tags": [
      "linenoise",
      "readline",
      "library",
      "wrapper",
      "command-line"
    ],
    "description": "Wrapper for linenoise, a free, self-contained alternative to GNU readline.",
    "license": "BSD",
    "web": "https://github.com/fallingduck/linenoise-nim"
  },
  {
    "name": "struct",
    "url": "https://github.com/OpenSystemsLab/struct.nim",
    "method": "git",
    "tags": [
      "struct",
      "library",
      "python",
      "pack",
      "unpack"
    ],
    "description": "Python-like 'struct' for Nim",
    "license": "MIT",
    "web": "https://github.com/OpenSystemsLab/struct.nim"
  },
  {
    "name": "uri2",
    "url": "https://github.com/achesak/nim-uri2",
    "method": "git",
    "tags": [
      "uri",
      "url",
      "library"
    ],
    "description": "Nim module for better URI handling",
    "license": "MIT",
    "web": "https://github.com/achesak/nim-uri2"
  },
  {
    "name": "hmac",
    "url": "https://github.com/OpenSystemsLab/hmac.nim",
    "method": "git",
    "tags": [
      "hmac",
      "authentication",
      "hash",
      "sha1",
      "md5"
    ],
    "description": "HMAC-SHA1 and HMAC-MD5 hashing in Nim",
    "license": "MIT",
    "web": "https://github.com/OpenSystemsLab/hmac.nim"
  },
  {
    "name": "mongrel2",
    "url": "https://mahlon@bitbucket.org/mahlon/nim-mongrel2",
    "method": "hg",
    "tags": [
      "mongrel2",
      "library",
      "www"
    ],
    "description": "Handler framework for the Mongrel2 web server.",
    "license": "MIT",
    "web": "http://bitbucket.org/mahlon/nim-mongrel2"
  },
  {
    "name": "shimsham",
    "url": "https://github.com/apense/shimsham",
    "method": "git",
    "tags": [
      "crypto",
      "hash",
      "hashing",
      "digest"
    ],
    "description": "Hashing/Digest collection in pure Nim",
    "license": "MIT",
    "web": "https://github.com/apense/shimsham"
  },
  {
    "name": "base32",
    "url": "https://github.com/OpenSystemsLab/base32.nim",
    "method": "git",
    "tags": [
      "base32",
      "encode",
      "decode"
    ],
    "description": "Base32 library for Nim",
    "license": "MIT",
    "web": "https://github.com/OpenSystemsLab/base32.nim"
  },
  {
    "name": "otp",
    "url": "https://github.com/OpenSystemsLab/otp.nim",
    "method": "git",
    "tags": [
      "otp",
      "hotp",
      "totp",
      "time",
      "password",
      "one",
      "google",
      "authenticator"
    ],
    "description": "One Time Password library for Nim",
    "license": "MIT",
    "web": "https://github.com/OpenSystemsLab/otp.nim"
  },
  {
    "name": "q",
    "url": "https://github.com/OpenSystemsLab/q.nim",
    "method": "git",
    "tags": [
      "css",
      "selector",
      "query",
      "match",
      "find",
      "html",
      "xml",
      "jquery"
    ],
    "description": "Simple package for query HTML/XML elements using a CSS3 or jQuery-like selector syntax",
    "license": "MIT",
    "web": "https://github.com/OpenSystemsLab/q.nim"
  },
  {
    "name": "bignum",
    "url": "https://github.com/FedeOmoto/bignum",
    "method": "git",
    "tags": [
      "bignum",
      "gmp",
      "wrapper"
    ],
    "description": "Wrapper around the GMP bindings for the Nim language.",
    "license": "MIT",
    "web": "https://github.com/FedeOmoto/bignum"
  },
  {
    "name": "rbtree",
    "url": "https://github.com/Nycto/RBTreeNim",
    "method": "git",
    "tags": [
      "tree",
      "binary search tree",
      "rbtree",
      "red black tree"
    ],
    "description": "Red/Black Trees",
    "license": "MIT",
    "web": "https://github.com/Nycto/RBTreeNim"
  },
  {
    "name": "anybar",
    "url": "https://github.com/ba0f3/anybar.nim",
    "method": "git",
    "tags": [
      "anybar",
      "menubar",
      "status",
      "indicator"
    ],
    "description": "Control AnyBar instances with Nim",
    "license": "MIT",
    "web": "https://github.com/ba0f3/anybar.nim"
  },
  {
    "name": "astar",
    "url": "https://github.com/Nycto/AStarNim",
    "method": "git",
    "tags": [
      "astar",
      "A*",
      "pathfinding",
      "algorithm"
    ],
    "description": "A* Pathfinding",
    "license": "MIT",
    "web": "https://github.com/Nycto/AStarNim"
  },
  {
    "name": "lazy",
    "url": "https://github.com/petermora/nimLazy/",
    "method": "git",
    "tags": [
      "library",
      "iterator",
      "lazy list"
    ],
    "description": "Iterator library for Nim",
    "license": "MIT",
    "web": "https://github.com/petermora/nimLazy"
  },
  {
    "name": "asyncpythonfile",
    "url": "https://github.com/fallingduck/asyncpythonfile-nim",
    "method": "git",
    "tags": [
      "async",
      "asynchronous",
      "library",
      "python",
      "file",
      "files"
    ],
    "description": "High level, asynchronous file API mimicking Python's file interface.",
    "license": "ISC",
    "web": "https://github.com/fallingduck/asyncpythonfile-nim"
  },
  {
    "name": "nimfuzz",
    "url": "https://github.com/apense/nimfuzz",
    "method": "git",
    "tags": [
      "fuzzing",
      "testing",
      "hacking",
      "security"
    ],
    "description": "Simple and compact fuzzing",
    "license": "Apache License 2.0",
    "web": "https://apense.github.io/nimfuzz"
  },
  {
    "name": "linalg",
    "url": "https://github.com/unicredit/linear-algebra",
    "method": "git",
    "tags": [
      "vector",
      "matrix",
      "linear-algebra",
      "BLAS",
      "LAPACK"
    ],
    "description": "Linear algebra for Nim",
    "license": "Apache License 2.0",
    "web": "https://github.com/unicredit/linear-algebra"
  },
  {
    "name": "sequester",
    "url": "https://github.com/fallingduck/sequester",
    "method": "git",
    "tags": [
      "library",
      "seq",
      "sequence",
      "strings",
      "iterators",
      "php"
    ],
    "description": "Library for converting sequences to strings. Also has PHP-inspired explode and implode procs.",
    "license": "ISC",
    "web": "https://github.com/fallingduck/sequester"
  },
  {
    "name": "options",
    "url": "https://github.com/fallingduck/options-nim",
    "method": "git",
    "tags": [
      "library",
      "option",
      "optionals",
      "maybe"
    ],
    "description": "Temporary package to fix broken code in 0.11.2 stable.",
    "license": "MIT",
    "web": "https://github.com/fallingduck/options-nim"
  },
  {
    "name": "oldwinapi",
    "url": "https://github.com/nim-lang/oldwinapi",
    "method": "git",
    "tags": [
      "library",
      "windows",
      "api"
    ],
    "description": "Old Win API library for Nim",
    "license": "LGPL with static linking exception",
    "web": "https://github.com/nim-lang/oldwinapi"
  },
  {
    "name": "nimx",
    "url": "https://github.com/yglukhov/nimx",
    "method": "git",
    "tags": [
      "gui",
      "ui",
      "library"
    ],
    "description": "Cross-platform GUI framework",
    "license": "MIT",
    "web": "https://github.com/yglukhov/nimx"
  },
  {
    "name": "webview",
    "url": "https://github.com/oskca/webview",
    "method": "git",
    "tags": [
      "gui",
      "ui",
      "webview",
      "cross",
      "web",
      "library"
    ],
    "description": "Nim bindings for https://github.com/zserge/webview, a cross platform single header webview library",
    "license": "MIT",
    "web": "https://github.com/oskca/webview"
  },
  {
    "name": "memo",
    "url": "https://github.com/andreaferretti/memo",
    "method": "git",
    "tags": [
      "memo",
      "memoization",
      "memoize",
      "cache"
    ],
    "description": "Memoize Nim functions",
    "license": "Apache License 2.0",
    "web": "https://github.com/andreaferretti/memo"
  },
  {
    "name": "base62",
    "url": "https://github.com/singularperturbation/base62-encode",
    "method": "git",
    "tags": [
      "base62",
      "encode",
      "decode"
    ],
    "description": "Arbitrary base encoding-decoding functions, defaulting to Base-62.",
    "license": "MIT",
    "web": "https://github.com/singularperturbation/base62-encode"
  },
  {
    "name": "telebot",
    "url": "https://github.com/ba0f3/telebot.nim",
    "method": "git",
    "tags": [
      "telebot",
      "telegram",
      "bot",
      "api",
      "client",
      "async"
    ],
    "description": "Async Telegram Bot API Client",
    "license": "MIT",
    "web": "https://github.com/ba0f3/telebot.nim"
  },
  {
    "name": "tempfile",
    "url": "https://github.com/OpenSystemsLab/tempfile.nim",
    "method": "git",
    "tags": [
      "temp",
      "mktemp",
      "make",
      "mk",
      "mkstemp",
      "mkdtemp"
    ],
    "description": "Temporary files and directories",
    "license": "MIT",
    "web": "https://github.com/OpenSystemsLab/tempfile.nim"
  },
  {
    "name": "AstroNimy",
    "url": "https://github.com/super-massive-black-holes/AstroNimy",
    "method": "git",
    "tags": [
      "science",
      "astronomy",
      "library"
    ],
    "description": "Astronomical library for Nim",
    "license": "MIT",
    "web": "https://github.com/super-massive-black-holes/AstroNimy"
  },
  {
    "name": "patty",
    "url": "https://github.com/andreaferretti/patty",
    "method": "git",
    "tags": [
      "pattern",
      "adt",
      "variant",
      "pattern matching",
      "algebraic data type"
    ],
    "description": "Algebraic data types and pattern matching",
    "license": "Apache License 2.0",
    "web": "https://github.com/andreaferretti/patty"
  },
  {
    "name": "einheit",
    "url": "https://github.com/jyapayne/einheit",
    "method": "git",
    "tags": [
      "unit",
      "tests",
      "unittest",
      "unit tests",
      "unit test macro"
    ],
    "description": "Pretty looking, full featured, Python-inspired unit test library.",
    "license": "MIT",
    "web": "https://github.com/jyapayne/einheit"
  },
  {
    "name": "plists",
    "url": "https://github.com/yglukhov/plists",
    "method": "git",
    "tags": [
      "plist",
      "property",
      "list"
    ],
    "description": "Generate and parse Mac OS X .plist files in Nim.",
    "license": "MIT",
    "web": "https://github.com/yglukhov/plists"
  },
  {
    "name": "ncurses",
    "url": "https://github.com/rnowley/nim-ncurses/",
    "method": "git",
    "tags": [
      "library",
      "terminal",
      "graphics",
      "wrapper"
    ],
    "description": "A wrapper for NCurses",
    "license": "MIT",
    "web": "https://github.com/rnowley/nim-ncurses"
  },
  {
    "name": "nanovg.nim",
    "url": "https://github.com/fowlmouth/nanovg.nim",
    "method": "git",
    "tags": [
      "wrapper",
      "GUI",
      "vector graphics",
      "opengl"
    ],
    "description": "A wrapper for NanoVG vector graphics rendering",
    "license": "MIT",
    "web": "https://github.com/fowlmouth/nanovg.nim"
  },
  {
    "name": "pwd",
    "url": "https://github.com/achesak/nim-pwd",
    "method": "git",
    "tags": [
      "library",
      "unix",
      "pwd",
      "password"
    ],
    "description": "Nim port of Python's pwd module for working with the UNIX password file",
    "license": "MIT",
    "web": "https://github.com/achesak/nim-pwd"
  },
  {
    "name": "spwd",
    "url": "https://github.com/achesak/nim-spwd",
    "method": "git",
    "tags": [
      "library",
      "unix",
      "spwd",
      "password",
      "shadow"
    ],
    "description": "Nim port of Python's spwd module for working with the UNIX shadow password file",
    "license": "MIT",
    "web": "https://github.com/achesak/nim-spwd"
  },
  {
    "name": "grp",
    "url": "https://github.com/achesak/nim-grp",
    "method": "git",
    "tags": [
      "library",
      "unix",
      "grp",
      "group"
    ],
    "description": "Nim port of Python's grp module for working with the UNIX group database file",
    "license": "MIT",
    "web": "https://github.com/achesak/nim-grp"
  },
  {
    "name": "stopwatch",
    "url": "https://gitlab.com/define-private-public/stopwatch",
    "method": "git",
    "tags": [
      "timer",
      "timing",
      "benchmarking",
      "watch",
      "clock"
    ],
    "description": "A simple timing library for benchmarking code and other things.",
    "license": "MIT",
    "web": "https://gitlab.com/define-private-public/stopwatch"
  },
  {
    "name": "nimFinLib",
    "url": "https://github.com/qqtop/NimFinLib",
    "method": "git",
    "tags": [
      "financial"
    ],
    "description": "Financial Library for Nim",
    "license": "MIT",
    "web": "https://github.com/qqtop/NimFinLib"
  },
  {
    "name": "libssh2",
    "url": "https://github.com/ba0f3/libssh2.nim",
    "method": "git",
    "tags": [
      "lib",
      "ssh",
      "ssh2",
      "openssh",
      "client",
      "sftp",
      "scp"
    ],
    "description": "Nim wrapper for libssh2",
    "license": "MIT",
    "web": "https://github.com/ba0f3/libssh2.nim"
  },
  {
    "name": "rethinkdb",
    "url": "https://github.com/OpenSystemsLab/rethinkdb.nim",
    "method": "git",
    "tags": [
      "rethinkdb",
      "driver",
      "client",
      "json"
    ],
    "description": "RethinkDB driver for Nim",
    "license": "MIT",
    "web": "https://github.com/OpenSystemsLab/rethinkdb.nim"
  },
  {
    "name": "dbus",
    "url": "https://github.com/zielmicha/nim-dbus",
    "method": "git",
    "tags": [
      "dbus"
    ],
    "description": "dbus bindings for Nim",
    "license": "MIT",
    "web": "https://github.com/zielmicha/nim-dbus"
  },
  {
    "name": "lmdb",
    "url": "https://github.com/fowlmouth/lmdb.nim",
    "method": "git",
    "tags": [
      "wrapper",
      "lmdb"
    ],
    "description": "A wrapper for LMDB the Lightning Memory-Mapped Database",
    "license": "MIT",
    "web": "https://github.com/fowlmouth/lmdb.nim"
  },
  {
    "name": "zip",
    "url": "https://github.com/nim-lang/zip",
    "method": "git",
    "tags": [
      "wrapper",
      "zip"
    ],
    "description": "A wrapper for the zip library",
    "license": "MIT",
    "web": "https://github.com/nim-lang/zip"
  },
  {
    "name": "csvtools",
    "url": "https://github.com/unicredit/csvtools",
    "method": "git",
    "tags": [
      "CSV",
      "comma separated values",
      "TSV"
    ],
    "description": "Manage CSV files",
    "license": "Apache License 2.0",
    "web": "https://github.com/unicredit/csvtools"
  },
  {
    "name": "httpform",
    "url": "https://github.com/tulayang/httpform",
    "method": "git",
    "tags": [
      "request parser",
      "upload",
      "html5 file"
    ],
    "description": "Http request form parser",
    "license": "MIT",
    "web": "https://github.com/tulayang/httpform"
  },
  {
    "name": "quadtree",
    "url": "https://github.com/Nycto/QuadtreeNim",
    "method": "git",
    "tags": [
      "quadtree",
      "algorithm"
    ],
    "description": "A Quadtree implementation",
    "license": "MIT",
    "web": "https://github.com/Nycto/QuadtreeNim"
  },
  {
    "name": "expat",
    "url": "https://github.com/nim-lang/expat",
    "method": "git",
    "tags": [
      "expat",
      "xml",
      "parsing"
    ],
    "description": "Expat wrapper for Nim",
    "license": "MIT",
    "web": "https://github.com/nim-lang/expat"
  },
  {
    "name": "sphinx",
    "url": "https://github.com/Araq/sphinx",
    "method": "git",
    "tags": [
      "sphinx",
      "wrapper",
      "search",
      "engine"
    ],
    "description": "Sphinx wrapper for Nim",
    "license": "LGPL",
    "web": "https://github.com/Araq/sphinx"
  },
  {
    "name": "sdl1",
    "url": "https://github.com/nim-lang/sdl1",
    "method": "git",
    "tags": [
      "graphics",
      "library",
      "multi-media",
      "input",
      "sound",
      "joystick"
    ],
    "description": "SDL 1.2 wrapper for Nim.",
    "license": "LGPL",
    "web": "https://github.com/nim-lang/sdl1"
  },
  {
    "name": "graphics",
    "url": "https://github.com/nim-lang/graphics",
    "method": "git",
    "tags": [
      "library",
      "SDL"
    ],
    "description": "Graphics module for Nim.",
    "license": "MIT",
    "web": "https://github.com/nim-lang/graphics"
  },
  {
    "name": "libffi",
    "url": "https://github.com/Araq/libffi",
    "method": "git",
    "tags": [
      "ffi",
      "library",
      "C",
      "calling",
      "convention"
    ],
    "description": "libffi wrapper for Nim.",
    "license": "MIT",
    "web": "https://github.com/Araq/libffi"
  },
  {
    "name": "libcurl",
    "url": "https://github.com/Araq/libcurl",
    "method": "git",
    "tags": [
      "curl",
      "web",
      "http",
      "download"
    ],
    "description": "Nim wrapper for libcurl.",
    "license": "MIT",
    "web": "https://github.com/Araq/libcurl"
  },
  {
    "name": "perlin",
    "url": "https://github.com/Nycto/PerlinNim",
    "method": "git",
    "tags": [
      "perlin",
      "simplex",
      "noise"
    ],
    "description": "Perlin noise and Simplex noise generation",
    "license": "MIT",
    "web": "https://github.com/Nycto/PerlinNim"
  },
  {
    "name": "pfring",
    "url": "https://github.com/ba0f3/pfring.nim",
    "method": "git",
    "tags": [
      "pf_ring",
      "packet",
      "sniff",
      "pcap",
      "pfring",
      "network",
      "capture",
      "socket"
    ],
    "description": "PF_RING wrapper for Nim",
    "license": "MIT",
    "web": "https://github.com/ba0f3/pfring.nim"
  },
  {
    "name": "xxtea",
    "url": "https://github.com/xxtea/xxtea-nim",
    "method": "git",
    "tags": [
      "xxtea",
      "encrypt",
      "decrypt",
      "crypto"
    ],
    "description": "XXTEA encryption algorithm library written in pure Nim.",
    "license": "MIT",
    "web": "https://github.com/xxtea/xxtea-nim"
  },
  {
    "name": "xxhash",
    "url": "https://github.com/OpenSystemsLab/xxhash.nim",
    "method": "git",
    "tags": [
      "fast",
      "hash",
      "algorithm"
    ],
    "description": "xxhash wrapper for Nim",
    "license": "MIT",
    "web": "https://github.com/OpenSystemsLab/xxhash.nim"
  },
  {
    "name": "libipset",
    "url": "https://github.com/ba0f3/libipset.nim",
    "method": "git",
    "tags": [
      "ipset",
      "firewall",
      "netfilter",
      "mac",
      "ip",
      "network",
      "collection",
      "rule",
      "set"
    ],
    "description": "libipset wrapper for Nim",
    "license": "MIT",
    "web": "https://github.com/ba0f3/libipset.nim"
  },
  {
    "name": "pop3",
    "url": "https://github.com/FedericoCeratto/nim-pop3",
    "method": "git",
    "tags": [
      "network",
      "pop3",
      "email"
    ],
    "description": "POP3 client library",
    "license": "LGPLv3",
    "web": "https://github.com/FedericoCeratto/nim-pop3"
  },
  {
    "name": "nimrpc",
    "url": "https://github.com/rogercloud/nim-rpc",
    "method": "git",
    "tags": [
      "msgpack",
      "library",
      "rpc",
      "nimrpc"
    ],
    "description": "RPC implementation for Nim based on msgpack4nim",
    "license": "MIT",
    "web": "https://github.com/rogercloud/nim-rpc"
  },
  {
    "name": "nimrpc_milis",
    "url": "https://github.com/milisarge/nimrpc_milis",
    "method": "git",
    "tags": [
      "msgpack",
      "library",
      "rpc",
      "nimrpc"
    ],
    "description": "RPC implementation for Nim based on msgpack4nim",
    "license": "MIT",
    "web": "https://github.com/milisarge/nimrpc_milis"
  },
  {
    "name": "asyncevents",
    "url": "https://github.com/tulayang/asyncevents",
    "method": "git",
    "tags": [
      "event",
      "future",
      "asyncdispatch"
    ],
    "description": "Asynchronous event loop for progaming with MVC",
    "license": "MIT",
    "web": "https://github.com/tulayang/asyncevents"
  },
  {
    "name": "nimSHA2",
    "url": "https://github.com/jangko/nimSHA2",
    "method": "git",
    "tags": [
      "hash",
      "crypto",
      "library",
      "sha256",
      "sha224",
      "sha384",
      "sha512"
    ],
    "description": "Secure Hash Algorithm - 2, [224, 256, 384, and 512 bits]",
    "license": "MIT",
    "web": "https://github.com/jangko/nimSHA2"
  },
  {
    "name": "nimAES",
    "url": "https://github.com/jangko/nimAES",
    "method": "git",
    "tags": [
      "crypto",
      "library",
      "aes",
      "encryption",
      "rijndael"
    ],
    "description": "Advanced Encryption Standard, Rijndael Algorithm",
    "license": "MIT",
    "web": "https://github.com/jangko/nimAES"
  },
  {
    "name": "nimeverything",
    "url": "https://github.com/xland/nimeverything/",
    "method": "git",
    "tags": [
      "everything",
      "voidtools",
      "Everything Search Engine"
    ],
    "description": "everything  search engine wrapper",
    "license": "MIT",
    "web": "https://github.com/xland/nimeverything"
  },
  {
    "name": "vidhdr",
    "url": "https://github.com/achesak/nim-vidhdr",
    "method": "git",
    "tags": [
      "video",
      "formats",
      "file"
    ],
    "description": "Library for detecting the format of an video file",
    "license": "MIT",
    "web": "https://github.com/achesak/nim-vidhdr"
  },
  {
    "name": "gitapi",
    "url": "https://github.com/achesak/nim-gitapi",
    "method": "git",
    "tags": [
      "git",
      "version control",
      "library"
    ],
    "description": "Nim wrapper around the git version control software",
    "license": "MIT",
    "web": "https://github.com/achesak/nim-gitapi"
  },
  {
    "name": "ptrace",
    "url": "https://github.com/ba0f3/ptrace.nim",
    "method": "git",
    "tags": [
      "ptrace",
      "trace",
      "process",
      "syscal",
      "system",
      "call"
    ],
    "description": "ptrace wrapper for Nim",
    "license": "MIT",
    "web": "https://github.com/ba0f3/ptrace.nim"
  },
  {
    "name": "ndbex",
    "url": "https://github.com/Senketsu/nim-db-ex",
    "method": "git",
    "tags": [
      "extension",
      "database",
      "convenience",
      "db",
      "mysql",
      "postgres",
      "sqlite"
    ],
    "description": "extension modules for Nim's 'db_*' modules",
    "license": "MIT",
    "web": "https://github.com/Senketsu/nim-db-ex"
  },
  {
    "name": "spry",
    "url": "https://github.com/gokr/spry",
    "method": "git",
    "tags": [
      "language",
      "library",
      "scripting"
    ],
    "description": "A Smalltalk and Rebol inspired language implemented as an AST interpreter",
    "license": "MIT",
    "web": "https://github.com/gokr/spry"
  },
  {
    "name": "nimBMP",
    "url": "https://github.com/jangko/nimBMP",
    "method": "git",
    "tags": [
      "graphics",
      "library",
      "BMP"
    ],
    "description": "BMP encoder and decoder",
    "license": "MIT",
    "web": "https://github.com/jangko/nimBMP"
  },
  {
    "name": "nimPNG",
    "url": "https://github.com/jangko/nimPNG",
    "method": "git",
    "tags": [
      "graphics",
      "library",
      "PNG"
    ],
    "description": "PNG(Portable Network Graphics) encoder and decoder",
    "license": "MIT",
    "web": "https://github.com/jangko/nimPNG"
  },
  {
    "name": "litestore",
    "url": "https://github.com/h3rald/litestore",
    "method": "git",
    "tags": [
      "database",
      "rest",
      "sqlite"
    ],
    "description": "A lightweight, self-contained, RESTful, searchable, multi-format NoSQL document store",
    "license": "MIT",
    "web": "https://h3rald.com/litestore"
  },
  {
    "name": "parseFixed",
    "url": "https://github.com/jlp765/parsefixed",
    "method": "git",
    "tags": [
      "parse",
      "fixed",
      "width",
      "parser",
      "text"
    ],
    "description": "Parse fixed-width fields within lines of text (complementary to parsecsv)",
    "license": "MIT",
    "web": "https://github.com/jlp765/parsefixed"
  },
  {
    "name": "playlists",
    "url": "https://github.com/achesak/nim-playlists",
    "method": "git",
    "tags": [
      "library",
      "playlists",
      "M3U",
      "PLS",
      "XSPF"
    ],
    "description": "Nim library for parsing PLS, M3U, and XSPF playlist files",
    "license": "MIT",
    "web": "https://github.com/achesak/nim-playlists"
  },
  {
    "name": "seqmath",
    "url": "https://github.com/jlp765/seqmath",
    "method": "git",
    "tags": [
      "math",
      "seq",
      "sequence",
      "array",
      "nested",
      "algebra",
      "statistics",
      "lifted",
      "financial"
    ],
    "description": "Nim math library for sequences and nested sequences (extends math library)",
    "license": "MIT",
    "web": "https://github.com/jlp765/seqmath"
  },
  {
    "name": "daemonize",
    "url": "https://github.com/OpenSystemsLab/daemonize.nim",
    "method": "git",
    "tags": [
      "daemonize",
      "background",
      "fork",
      "unix",
      "linux",
      "process"
    ],
    "description": "This library makes your code run as a daemon process on Unix-like systems",
    "license": "MIT",
    "web": "https://github.com/OpenSystemsLab/daemonize.nim"
  },
  {
    "name": "tnim",
    "url": "https://github.com/jlp765/tnim",
    "method": "git",
    "tags": [
      "REPL",
      "sandbox",
      "interactive",
      "compiler",
      "code",
      "language"
    ],
    "description": "tnim is a Nim REPL - an interactive sandbox for testing Nim code",
    "license": "MIT",
    "web": "https://github.com/jlp765/tnim"
  },
  {
    "name": "ris",
    "url": "https://github.com/achesak/nim-ris",
    "method": "git",
    "tags": [
      "RIS",
      "citation",
      "library"
    ],
    "description": "Module for working with RIS citation files",
    "license": "MIT",
    "web": "https://github.com/achesak/nim-ris"
  },
  {
    "name": "geoip",
    "url": "https://github.com/achesak/nim-geoip",
    "method": "git",
    "tags": [
      "IP",
      "address",
      "location",
      "geolocation"
    ],
    "description": "Retrieve info about a location from an IP address",
    "license": "MIT",
    "web": "https://github.com/achesak/nim-geoip"
  },
  {
    "name": "freegeoip",
    "url": "https://github.com/achesak/nim-freegeoip",
    "method": "git",
    "tags": [
      "IP",
      "address",
      "location",
      "geolocation"
    ],
    "description": "Retrieve info about a location from an IP address",
    "license": "MIT",
    "web": "https://github.com/achesak/nim-freegeoip"
  },
  {
    "name": "nimroutine",
    "url": "https://github.com/rogercloud/nim-routine",
    "method": "git",
    "tags": [
      "goroutine",
      "routine",
      "lightweight",
      "thread"
    ],
    "description": "A go routine like nim implementation",
    "license": "MIT",
    "web": "https://github.com/rogercloud/nim-routine"
  },
  {
    "name": "coverage",
    "url": "https://github.com/yglukhov/coverage",
    "method": "git",
    "tags": [
      "code",
      "coverage"
    ],
    "description": "Code coverage library",
    "license": "MIT",
    "web": "https://github.com/yglukhov/coverage"
  },
  {
    "name": "golib",
    "url": "https://github.com/stefantalpalaru/golib-nim",
    "method": "git",
    "tags": [
      "library",
      "wrapper"
    ],
    "description": "Bindings for golib - a library that (ab)uses gccgo to bring Go's channels and goroutines to the rest of the world",
    "license": "BSD",
    "web": "https://github.com/stefantalpalaru/golib-nim"
  },
  {
    "name": "libnotify",
    "url": "https://github.com/FedericoCeratto/nim-libnotify.git",
    "method": "git",
    "tags": [
      "library",
      "wrapper",
      "desktop"
    ],
    "description": "Minimalistic libnotify wrapper for desktop notifications",
    "license": "LGPLv3",
    "web": "https://github.com/FedericoCeratto/nim-libnotify"
  },
  {
    "name": "nimcat",
    "url": "https://github.com/shakna-israel/nimcat",
    "method": "git",
    "tags": [
      "cat",
      "cli"
    ],
    "description": "An implementation of cat in Nim",
    "license": "MIT",
    "web": "https://github.com/shakna-israel/nimcat"
  },
  {
    "name": "sections",
    "url": "https://github.com/c0ffeeartc/nim-sections",
    "method": "git",
    "tags": [
      "BDD",
      "test"
    ],
    "description": "`Section` macro with BDD aliases for testing",
    "license": "MIT",
    "web": "https://github.com/c0ffeeartc/nim-sections"
  },
  {
    "name": "nimfp",
    "url": "https://github.com/vegansk/nimfp",
    "method": "git",
    "tags": [
      "functional",
      "library"
    ],
    "description": "Nim functional programming library",
    "license": "MIT",
    "web": "https://github.com/vegansk/nimfp"
  },
  {
    "name": "nhsl",
    "url": "https://github.com/twist-vector/nhsl.git",
    "method": "git",
    "tags": [
      "library",
      "serialization",
      "pure"
    ],
    "description": "Nim Hessian Serialization Library encodes/decodes data into the Hessian binary protocol",
    "license": "LGPL",
    "web": "https://github.com/twist-vector/nhsl"
  },
  {
    "name": "nimstopwatch",
    "url": "https://github.com/twist-vector/nim-stopwatch.git",
    "method": "git",
    "tags": [
      "app",
      "timer"
    ],
    "description": "A Nim-based, non-graphical application designed to measure the amount of time elapsed from its activation to deactivation, includes total elapsed time, lap, and split times.",
    "license": "LGPL",
    "web": "https://github.com/twist-vector/nim-stopwatch"
  },
  {
    "name": "playground",
    "url": "https://github.com/theduke/nim-playground",
    "method": "git",
    "tags": [
      "webapp",
      "execution",
      "code",
      "sandbox"
    ],
    "description": "Web-based playground for testing Nim code.",
    "license": "MIT",
    "web": "https://github.com/theduke/nim-playground"
  },
  {
    "name": "nimsl",
    "url": "https://github.com/yglukhov/nimsl",
    "method": "git",
    "tags": [
      "shader",
      "opengl",
      "glsl"
    ],
    "description": "Shaders in Nim.",
    "license": "MIT",
    "web": "https://github.com/yglukhov/nimsl"
  },
  {
    "name": "omnilog",
    "url": "https://github.com/nim-appkit/omnilog",
    "method": "git",
    "tags": [
      "library",
      "logging",
      "logs"
    ],
    "description": "Advanced logging library for Nim with structured logging, formatters, filters and writers.",
    "license": "MIT",
    "web": "https://github.com/nim-appkit/omnilog"
  },
  {
    "name": "values",
    "url": "https://github.com/nim-appkit/values",
    "method": "git",
    "tags": [
      "library",
      "values",
      "datastructures"
    ],
    "description": "Library for working with arbitrary values + a map data structure.",
    "license": "MIT",
    "web": "https://github.com/nim-appkit/values"
  },
  {
    "name": "geohash",
    "url": "https://github.com/twist-vector/nim-geohash.git",
    "method": "git",
    "tags": [
      "library",
      "geocoding",
      "pure"
    ],
    "description": "Nim implementation of the geohash latitude/longitude geocode system",
    "license": "Apache License 2.0",
    "web": "https://github.com/twist-vector/nim-geohash"
  },
  {
    "name": "bped",
    "url": "https://github.com/twist-vector/nim-bped.git",
    "method": "git",
    "tags": [
      "library",
      "serialization",
      "pure"
    ],
    "description": "Nim implementation of the Bittorrent ascii serialization protocol",
    "license": "Apache License 2.0",
    "web": "https://github.com/twist-vector/nim-bped"
  },
  {
    "name": "ctrulib",
    "url": "https://github.com/skyforce77/ctrulib-nim.git",
    "method": "git",
    "tags": [
      "library",
      "nintendo",
      "3ds"
    ],
    "description": "ctrulib wrapper",
    "license": "GPLv2",
    "web": "https://github.com/skyforce77/ctrulib-nim"
  },
  {
    "name": "nimrdkafka",
    "url": "https://github.com/dfdeshom/nimrdkafka.git",
    "method": "git",
    "tags": [
      "library",
      "wrapper",
      "kafka"
    ],
    "description": "Nim wrapper for librdkafka",
    "license": "Apache License 2.0",
    "web": "https://github.com/dfdeshom/nimrdkafka"
  },
  {
    "name": "utils",
    "url": "https://github.com/nim-appkit/utils",
    "method": "git",
    "tags": [
      "library",
      "utilities"
    ],
    "description": "Collection of string, parsing, pointer, ... utilities.",
    "license": "MIT",
    "web": "https://github.com/nim-appkit/utils"
  },
  {
    "name": "pymod",
    "url": "https://github.com/jboy/nim-pymod",
    "method": "git",
    "tags": [
      "wrapper",
      "python",
      "module",
      "numpy",
      "array",
      "matrix",
      "ndarray",
      "pyobject",
      "pyarrayobject",
      "iterator",
      "iterators",
      "docstring"
    ],
    "description": "Auto-generate a Python module that wraps a Nim module.",
    "license": "MIT",
    "web": "https://github.com/jboy/nim-pymod"
  },
  {
    "name": "db",
    "url": "https://github.com/jlp765/db",
    "method": "git",
    "tags": [
      "wrapper",
      "database",
      "module",
      "sqlite",
      "mysql",
      "postgres",
      "db_sqlite",
      "db_mysql",
      "db_postgres"
    ],
    "description": "Unified db access module, providing a single library module to access the db_sqlite, db_mysql and db_postgres modules.",
    "license": "MIT",
    "web": "https://github.com/jlp765/db"
  },
  {
    "name": "nimsnappy",
    "url": "https://github.com/dfdeshom/nimsnappy.git",
    "method": "git",
    "tags": [
      "wrapper",
      "compression"
    ],
    "description": "Nim wrapper for the snappy compression library. there is also a high-level API for easy use",
    "license": "BSD",
    "web": "https://github.com/dfdeshom/nimsnappy"
  },
  {
    "name": "nimLUA",
    "url": "https://github.com/jangko/nimLUA",
    "method": "git",
    "tags": [
      "lua",
      "library",
      "bind",
      "glue",
      "macros"
    ],
    "description": "glue code generator to bind Nim and Lua together using Nim's powerful macro",
    "license": "MIT",
    "web": "https://github.com/jangko/nimLUA"
  },
  {
    "name": "sound",
    "url": "https://github.com/yglukhov/sound.git",
    "method": "git",
    "tags": [
      "sound",
      "ogg"
    ],
    "description": "Cross-platform sound mixer library",
    "license": "MIT",
    "web": "https://github.com/yglukhov/sound"
  },
  {
    "name": "nimi3status",
    "url": "https://github.com/FedericoCeratto/nimi3status",
    "method": "git",
    "tags": [
      "i3",
      "i3status"
    ],
    "description": "Lightweight i3 status bar.",
    "license": "GPLv3",
    "web": "https://github.com/FedericoCeratto/nimi3status"
  },
  {
    "name": "native_dialogs",
    "url": "https://github.com/SSPkrolik/nim-native-dialogs.git",
    "method": "git",
    "tags": [
      "ui",
      "gui",
      "cross-platform",
      "library"
    ],
    "description": "Implements framework-agnostic native operating system dialogs calls",
    "license": "MIT",
    "web": "https://github.com/SSPkrolik/nim-native-dialogs"
  },
  {
    "name": "variant",
    "url": "https://github.com/yglukhov/variant.git",
    "method": "git",
    "tags": [
      "variant"
    ],
    "description": "Variant type and type matching",
    "license": "MIT",
    "web": "https://github.com/yglukhov/variant"
  },
  {
    "name": "pythonmath",
    "url": "https://github.com/achesak/nim-pythonmath",
    "method": "git",
    "tags": [
      "library",
      "python",
      "math"
    ],
    "description": "Module to provide an interface as similar as possible to Python's math libary",
    "license": "MIT",
    "web": "https://github.com/achesak/nim-pythonmath"
  },
  {
    "name": "nimlz4",
    "url": "https://github.com/dfdeshom/nimlz4.git",
    "method": "git",
    "tags": [
      "wrapper",
      "compression",
      "lzo",
      "lz4"
    ],
    "description": "Nim wrapper for the LZ4 library. There is also a high-level API for easy use",
    "license": "BSD",
    "web": "https://github.com/dfdeshom/nimlz4"
  },
  {
    "name": "pythonize",
    "url": "https://github.com/marcoapintoo/nim-pythonize.git",
    "method": "git",
    "tags": [
      "python",
      "wrapper"
    ],
    "description": "A higher-level wrapper for the Python Programing Language",
    "license": "MIT",
    "web": "https://github.com/marcoapintoo/nim-pythonize"
  },
  {
    "name": "cligen",
    "url": "https://github.com/c-blake/cligen.git",
    "method": "git",
    "tags": [
      "library",
      "command-line",
      "arguments",
      "switches",
      "parsing",
      "options"
    ],
    "description": "Infer & generate command-line interace/option/argument parsers",
    "license": "MIT",
    "web": "https://github.com/c-blake/cligen"
  },
  {
    "name": "fnmatch",
    "url": "https://github.com/achesak/nim-fnmatch",
    "method": "git",
    "tags": [
      "library",
      "unix",
      "files",
      "matching"
    ],
    "description": "Nim module for filename matching with UNIX shell patterns",
    "license": "MIT",
    "web": "https://github.com/achesak/nim-fnmatch"
  },
  {
    "name": "shorturl",
    "url": "https://github.com/achesak/nim-shorturl",
    "method": "git",
    "tags": [
      "library",
      "url",
      "uid"
    ],
    "description": "Nim module for generating URL identifiers for Tiny URL and bit.ly-like URLs",
    "license": "MIT",
    "web": "https://github.com/achesak/nim-shorturl"
  },
  {
    "name": "teafiles",
    "url": "git@github.com:unicredit/nim-teafiles.git",
    "method": "git",
    "tags": [
      "teafiles",
      "mmap",
      "timeseries"
    ],
    "description": "TeaFiles provide fast read/write access to time series data",
    "license": "Apache2",
    "web": "https://github.com/unicredit/nim-teafiles"
  },
  {
    "name": "emmy",
    "url": "git@github.com:unicredit/emmy.git",
    "method": "git",
    "tags": [
      "algebra",
      "polynomials",
      "primes",
      "ring",
      "quotients"
    ],
    "description": "Algebraic structures and related operations for Nim",
    "license": "Apache2",
    "web": "https://github.com/unicredit/emmy"
  },
  {
    "name": "impulse_engine",
    "url": "https://github.com/matkuki/Nim-Impulse-Engine",
    "method": "git",
    "tags": [
      "physics",
      "engine",
      "2D"
    ],
    "description": "Nim port of a simple 2D physics engine",
    "license": "zlib",
    "web": "https://github.com/matkuki/Nim-Impulse-Engine"
  },
  {
    "name": "notifications",
    "url": "https://github.com/dom96/notifications",
    "method": "git",
    "tags": [
      "notifications",
      "alerts",
      "gui",
      "toasts",
      "macosx",
      "cocoa"
    ],
    "description": "Library for displaying notifications on the desktop",
    "license": "MIT",
    "web": "https://github.com/dom96/notifications"
  },
  {
    "name": "reactor",
    "url": "https://github.com/zielmicha/reactor.nim",
    "method": "git",
    "tags": [
      "async",
      "libuv",
      "http",
      "tcp"
    ],
    "description": "Asynchronous networking engine for Nim",
    "license": "MIT",
    "web": "https://networkos.net/nim/reactor.nim"
  },
  {
    "name": "asynctools",
    "url": "https://github.com/cheatfate/asynctools",
    "method": "git",
    "tags": [
      "async",
      "pipes",
      "processes",
      "ipc",
      "synchronization",
      "dns",
      "pty"
    ],
    "description": "Various asynchronous tools for Nim",
    "license": "MIT",
    "web": "https://github.com/cheatfate/asynctools"
  },
  {
    "name": "nimcrypto",
    "url": "https://github.com/cheatfate/nimcrypto",
    "method": "git",
    "tags": [
      "crypto",
      "hashes",
      "ciphers",
      "keccak",
      "sha3",
      "blowfish",
      "twofish",
      "rijndael",
      "csprng",
      "hmac",
      "ripemd"
    ],
    "description": "Nim cryptographic library",
    "license": "MIT",
    "web": "https://github.com/cheatfate/nimcrypto"
  },
  {
    "name": "collections",
    "url": "https://github.com/zielmicha/collections.nim",
    "method": "git",
    "tags": [
      "iterator",
      "functional"
    ],
    "description": "Various collections and utilities",
    "license": "MIT",
    "web": "https://github.com/zielmicha/collections.nim"
  },
  {
    "name": "capnp",
    "url": "https://github.com/zielmicha/capnp.nim",
    "method": "git",
    "tags": [
      "capnp",
      "serialization",
      "protocol",
      "rpc"
    ],
    "description": "Cap'n Proto implementation for Nim",
    "license": "MIT",
    "web": "https://github.com/zielmicha/capnp.nim"
  },
  {
    "name": "biscuits",
    "url": "https://github.com/achesak/nim-biscuits",
    "method": "git",
    "tags": [
      "cookie",
      "persistence"
    ],
    "description": "better cookie handling",
    "license": "MIT",
    "web": "https://github.com/achesak/nim-biscuits"
  },
  {
    "name": "pari",
    "url": "https://github.com/lompik/pari.nim",
    "method": "git",
    "tags": [
      "number theory",
      "computer algebra system"
    ],
    "description": "Pari/GP C library wrapper",
    "license": "MIT",
    "web": "https://github.com/lompik/pari.nim"
  },
  {
    "name": "spacenav",
    "url": "https://github.com/nimious/spacenav.git",
    "method": "git",
    "tags": [
      "binding",
      "3dx",
      "3dconnexion",
      "libspnav",
      "spacenav",
      "spacemouse",
      "spacepilot",
      "spacenavigator"
    ],
    "description": "Bindings for libspnav, the free 3Dconnexion device driver",
    "license": "MIT",
    "web": "https://github.com/nimious/spacenav"
  },
  {
    "name": "isense",
    "url": "https://github.com/nimious/isense.git",
    "method": "git",
    "tags": [
      "binding",
      "isense",
      "intersense",
      "inertiacube",
      "intertrax",
      "microtrax",
      "thales",
      "tracking",
      "sensor"
    ],
    "description": "Bindings for the InterSense SDK",
    "license": "MIT",
    "web": "https://github.com/nimious/isense"
  },
  {
    "name": "libusb",
    "url": "https://github.com/nimious/libusb.git",
    "method": "git",
    "tags": [
      "binding",
      "usb",
      "libusb"
    ],
    "description": "Bindings for libusb, the cross-platform user library to access USB devices.",
    "license": "MIT",
    "web": "https://github.com/nimious/libusb"
  },
  {
    "name": "myo",
    "url": "https://github.com/nimious/myo.git",
    "method": "git",
    "tags": [
      "binding",
      "myo",
      "thalmic",
      "armband",
      "gesture"
    ],
    "description": "Bindings for the Thalmic Labs Myo gesture control armband SDK.",
    "license": "MIT",
    "web": "https://github.com/nimious/myo"
  },
  {
    "name": "oculus",
    "url": "https://github.com/nimious/oculus.git",
    "method": "git",
    "tags": [
      "binding",
      "oculus",
      "rift",
      "vr",
      "libovr",
      "ovr",
      "dk1",
      "dk2",
      "gearvr"
    ],
    "description": "Bindings for the Oculus VR SDK.",
    "license": "MIT",
    "web": "https://github.com/nimious/oculus"
  },
  {
    "name": "serialport",
    "url": "https://github.com/nimious/serialport.git",
    "method": "git",
    "tags": [
      "binding",
      "libserialport",
      "serial",
      "communication"
    ],
    "description": "Bindings for libserialport, the cross-platform serial communication library.",
    "license": "MIT",
    "web": "https://github.com/nimious/serialport"
  },
  {
    "name": "gles",
    "url": "https://github.com/nimious/gles.git",
    "method": "git",
    "tags": [
      "binding",
      "khronos",
      "gles",
      "opengl es"
    ],
    "description": "Bindings for OpenGL ES, the embedded 3D graphics library.",
    "license": "MIT",
    "web": "https://github.com/nimious/gles"
  },
  {
    "name": "egl",
    "url": "https://github.com/nimious/egl.git",
    "method": "git",
    "tags": [
      "binding",
      "khronos",
      "egl",
      "opengl",
      "opengl es",
      "openvg"
    ],
    "description": "Bindings for EGL, the native platform interface for rendering APIs.",
    "license": "MIT",
    "web": "https://github.com/nimious/egl"
  },
  {
    "name": "sixense",
    "url": "https://github.com/nimious/sixense.git",
    "method": "git",
    "tags": [
      "binding",
      "sixense",
      "razer hydra",
      "stem system",
      "vr"
    ],
    "description": "Bindings for the Sixense Core API.",
    "license": "MIT",
    "web": "https://github.com/nimious/sixense"
  },
  {
    "name": "listsv",
    "url": "https://github.com/srwiley/listsv.git",
    "method": "git",
    "tags": [
      "singly linked list",
      "doubly linked list"
    ],
    "description": "Basic operations on singly and doubly linked lists.",
    "license": "MIT",
    "web": "https://github.com/srwiley/listsv"
  },
  {
    "name": "kissfft",
    "url": "https://github.com/m13253/nim-kissfft",
    "method": "git",
    "tags": [
      "fft",
      "dsp",
      "signal"
    ],
    "description": "Nim binding for KissFFT Fast Fourier Transform library",
    "license": "BSD",
    "web": "https://github.com/m13253/nim-kissfft"
  },
  {
    "name": "nimbench",
    "url": "https://github.com/ivankoster/nimbench.git",
    "method": "git",
    "tags": [
      "benchmark",
      "micro benchmark",
      "timer"
    ],
    "description": "Micro benchmarking tool to measure speed of code, with the goal of optimizing it.",
    "license": "Apache Version 2.0",
    "web": "https://github.com/ivankoster/nimbench"
  },
  {
    "name": "nest",
    "url": "https://github.com/kedean/nest.git",
    "method": "git",
    "tags": [
      "library",
      "api",
      "router",
      "web"
    ],
    "description": "RESTful URI router",
    "license": "MIT",
    "web": "https://github.com/kedean/nest"
  },
  {
    "name": "nimbluez",
    "url": "https://github.com/Electric-Blue/NimBluez.git",
    "method": "git",
    "tags": [
      "bluetooth",
      "library",
      "wrapper",
      "sockets"
    ],
    "description": "Nim modules for access to system Bluetooth resources.",
    "license": "BSD",
    "web": "https://github.com/Electric-Blue/NimBluez"
  },
  {
    "name": "yaml",
    "url": "https://github.com/flyx/NimYAML",
    "method": "git",
    "tags": [
      "serialization",
      "parsing",
      "library",
      "yaml"
    ],
    "description": "YAML 1.2 implementation for Nim",
    "license": "MIT",
    "web": "http://flyx.github.io/NimYAML/"
  },
  {
    "name": "nimyaml",
    "url": "https://github.com/flyx/NimYAML",
    "method": "git",
    "tags": [
      "serialization",
      "parsing",
      "library",
      "yaml"
    ],
    "description": "YAML 1.2 implementation for Nim",
    "license": "MIT",
    "web": "http://flyx.github.io/NimYAML/"
  },
  {
    "name": "jsmn",
    "url": "https://github.com/OpenSystemsLab/jsmn.nim",
    "method": "git",
    "tags": [
      "json",
      "token",
      "tokenizer",
      "parser",
      "jsmn"
    ],
    "description": "Jsmn - a world fastest JSON parser - in pure Nim",
    "license": "MIT",
    "web": "https://github.com/OpenSystemsLab/jsmn.nim"
  },
  {
    "name": "mangle",
    "url": "https://github.com/baabelfish/mangle",
    "method": "git",
    "tags": [
      "functional",
      "iterators",
      "lazy",
      "library"
    ],
    "description": "Yet another iterator library",
    "license": "MIT",
    "web": "https://github.com/baabelfish/mangle"
  },
  {
    "name": "nimshell",
    "url": "https://github.com/vegansk/nimshell",
    "method": "git",
    "tags": [
      "shell",
      "utility"
    ],
    "description": "Library for shell scripting in nim",
    "license": "MIT",
    "web": "https://github.com/vegansk/nimshell"
  },
  {
    "name": "rosencrantz",
    "url": "https://github.com/andreaferretti/rosencrantz",
    "method": "git",
    "tags": [
      "web",
      "server",
      "DSL",
      "combinators"
    ],
    "description": "A web DSL for Nim",
    "license": "MIT",
    "web": "https://github.com/andreaferretti/rosencrantz"
  },
  {
    "name": "sam",
    "url": "https://github.com/OpenSystemsLab/sam.nim",
    "method": "git",
    "tags": [
      "json",
      "binding",
      "map",
      "dump",
      "load"
    ],
    "description": "Fast and just works JSON-Binding for Nim",
    "license": "MIT",
    "web": "https://github.com/OpenSystemsLab/sam.nim"
  },
  {
    "name": "twitter",
    "url": "https://github.com/kubo39/twitter",
    "method": "git",
    "tags": [
      "library",
      "wrapper",
      "twitter"
    ],
    "description": "Low-level twitter API wrapper library for Nim.",
    "license": "MIT",
    "web": "https://github.com/kubo39/twitter"
  },
  {
    "name": "stomp",
    "url": "https://bitbucket.org/mahlon/nim-stomp",
    "method": "hg",
    "tags": [
      "stomp",
      "library",
      "messaging",
      "events"
    ],
    "description": "A pure-nim implementation of the STOMP protocol for machine messaging.",
    "license": "MIT",
    "web": "http://bitbucket.org/mahlon/nim-stomp"
  },
  {
    "name": "srt",
    "url": "https://github.com/achesak/nim-srt",
    "method": "git",
    "tags": [
      "srt",
      "subrip",
      "subtitle"
    ],
    "description": "Nim module for parsing SRT (SubRip) subtitle files",
    "license": "MIT",
    "web": "https://github.com/achesak/nim-srt"
  },
  {
    "name": "subviewer",
    "url": "https://github.com/achesak/nim-subviewer",
    "method": "git",
    "tags": [
      "subviewer",
      "subtitle"
    ],
    "description": "Nim module for parsing SubViewer subtitle files",
    "license": "MIT",
    "web": "https://github.com/achesak/nim-subviewer"
  },
  {
    "name": "Kinto",
    "url": "https://github.com/OpenSystemsLab/kinto.nim",
    "method": "git",
    "tags": [
      "mozilla",
      "kinto",
      "json",
      "storage",
      "server",
      "client"
    ],
    "description": "Kinto Client for Nim",
    "license": "MIT",
    "web": "https://github.com/OpenSystemsLab/kinto.nim"
  },
  {
    "name": "xmltools",
    "url": "https://github.com/vegansk/xmltools",
    "method": "git",
    "tags": [
      "xml",
      "functional",
      "library",
      "parsing"
    ],
    "description": "High level xml library for Nim",
    "license": "MIT",
    "web": "https://github.com/vegansk/xmltools"
  },
  {
    "name": "nimongo",
    "url": "https://github.com/SSPkrolik/nimongo",
    "method": "git",
    "tags": [
      "mongo",
      "mongodb",
      "database",
      "server",
      "driver",
      "storage"
    ],
    "description": "MongoDB driver in pure Nim language with synchronous and asynchronous I/O support",
    "license": "MIT",
    "web": "https://github.com/SSPkrolik/nimongo"
  },
  {
    "name": "nimboost",
    "url": "https://github.com/vegansk/nimboost",
    "method": "git",
    "tags": [
      "stdlib",
      "library",
      "utility"
    ],
    "description": "Additions to the Nim's standard library, like boost for C++",
    "license": "MIT",
    "web": "http://vegansk.github.io/nimboost/"
  },
  {
    "name": "asyncdocker",
    "url": "https://github.com/tulayang/asyncdocker",
    "method": "git",
    "tags": [
      "async",
      "docker"
    ],
    "description": "Asynchronous docker client written by Nim-lang",
    "license": "MIT",
    "web": "http://tulayang.github.io/asyncdocker.html"
  },
  {
    "name": "python3",
    "url": "https://github.com/matkuki/python3",
    "method": "git",
    "tags": [
      "python",
      "wrapper"
    ],
    "description": "Wrapper to interface with the Python 3 interpreter",
    "license": "MIT",
    "web": "https://github.com/matkuki/python3"
  },
  {
    "name": "jser",
    "url": "https://github.com/niv/jser.nim",
    "method": "git",
    "tags": [
      "json",
      "serialize",
      "tuple"
    ],
    "description": "json de/serializer for tuples and more",
    "license": "MIT",
    "web": "https://github.com/niv/jser.nim"
  },
  {
    "name": "pledge",
    "url": "https://github.com/euantorano/pledge.nim",
    "method": "git",
    "tags": [
      "pledge",
      "openbsd"
    ],
    "description": "OpenBSDs pledge(2) for Nim.",
    "license": "BSD3",
    "web": "https://github.com/euantorano/pledge.nim"
  },
  {
    "name": "sophia",
    "url": "https://github.com/gokr/nim-sophia",
    "method": "git",
    "tags": [
      "library",
      "wrapper",
      "database"
    ],
    "description": "Nim wrapper of the Sophia key/value store",
    "license": "MIT",
    "web": "https://github.com/gokr/nim-sophia"
  },
  {
    "name": "progress",
    "url": "https://github.com/euantorano/progress.nim",
    "method": "git",
    "tags": [
      "progress",
      "bar",
      "terminal",
      "ui"
    ],
    "description": "A simple progress bar for Nim.",
    "license": "BSD3",
    "web": "https://github.com/euantorano/progress.nim"
  },
  {
    "name": "websocket",
    "url": "https://github.com/niv/websocket.nim",
    "method": "git",
    "tags": [
      "http",
      "websockets",
      "async",
      "client",
      "server"
    ],
    "description": "websockets for nim",
    "license": "MIT",
    "web": "https://github.com/niv/websocket.nim"
  },
  {
    "name": "cucumber",
    "url": "https://github.com/shaunc/cucumber_nim",
    "method": "git",
    "tags": [
      "testing",
      "cucumber",
      "bdd"
    ],
    "description": "implements the cucumber BDD framework in the nim language",
    "license": "MIT",
    "web": "https://github.com/shaunc/cucumber_nim"
  },
  {
    "name": "libmpdclient",
    "url": "https://github.com/lompik/libmpdclient.nim",
    "method": "git",
    "tags": [
      "MPD",
      "Music Player Daemon"
    ],
    "description": "Bindings for the Music Player Daemon C client library",
    "license": "BSD",
    "web": "https://github.com/lompik/libmpdclient.nim"
  },
  {
    "name": "awk",
    "url": "https://github.com/greencardamom/awk",
    "method": "git",
    "tags": [
      "awk"
    ],
    "description": "Nim for awk programmers",
    "license": "MIT",
    "web": "https://github.com/greencardamom/awk"
  },
  {
    "name": "dotenv",
    "url": "https://github.com/euantorano/dotenv.nim",
    "method": "git",
    "tags": [
      "env",
      "dotenv",
      "configuration",
      "environment"
    ],
    "description": "Loads environment variables from `.env`.",
    "license": "BSD3",
    "web": "https://github.com/euantorano/dotenv.nim"
  },
  {
    "name": "sph",
    "url": "https://github.com/aidansteele/sph",
    "method": "git",
    "tags": [
      "crypto",
      "hashes",
      "md5",
      "sha"
    ],
    "description": "Large number of cryptographic hashes for Nim",
    "license": "MIT",
    "web": "https://github.com/aidansteele/sph"
  },
  {
    "name": "libsodium",
    "url": "https://github.com/FedericoCeratto/nim-libsodium",
    "method": "git",
    "tags": [
      "wrapper",
      "library",
      "security",
      "crypto"
    ],
    "description": "libsodium wrapper",
    "license": "LGPLv3",
    "web": "https://github.com/FedericoCeratto/nim-libsodium"
  },
  {
    "name": "aws_sdk",
    "url": "https://github.com/aidansteele/aws_sdk.nim",
    "method": "git",
    "tags": [
      "aws",
      "amazon"
    ],
    "description": "Library for interacting with Amazon Web Services (AWS)",
    "license": "MIT",
    "web": "https://github.com/aidansteele/aws_sdk.nim"
  },
  {
    "name": "i18n",
    "url": "https://github.com/Parashurama/nim-i18n",
    "method": "git",
    "tags": [
      "gettext",
      "i18n",
      "internationalisation"
    ],
    "description": "Bring a gettext-like internationalisation module to Nim",
    "license": "MIT",
    "web": "https://github.com/Parashurama/nim-i18n"
  },
  {
    "name": "persistent_enums",
    "url": "https://github.com/yglukhov/persistent_enums",
    "method": "git",
    "tags": [
      "enum",
      "binary",
      "protocol"
    ],
    "description": "Define enums which values preserve their binary representation upon inserting or reordering",
    "license": "MIT",
    "web": "https://github.com/yglukhov/persistent_enums"
  },
  {
    "name": "nimcl",
    "url": "https://github.com/unicredit/nimcl",
    "method": "git",
    "tags": [
      "OpenCL",
      "GPU"
    ],
    "description": "High level wrapper over OpenCL",
    "license": "Apache License 2.0",
    "web": "https://github.com/unicredit/nimcl"
  },
  {
    "name": "nimblas",
    "url": "https://github.com/unicredit/nimblas",
    "method": "git",
    "tags": [
      "BLAS",
      "linear algebra",
      "vector",
      "matrix"
    ],
    "description": "BLAS for Nim",
    "license": "Apache License 2.0",
    "web": "https://github.com/unicredit/nimblas"
  },
  {
    "name": "fixmath",
    "url": "https://github.com/Jeff-Ciesielski/fixmath",
    "method": "git",
    "tags": [
      "math"
    ],
    "description": "LibFixMath 16:16 fixed point support for nim",
    "license": "MIT",
    "web": "https://github.com/Jeff-Ciesielski/fixmath"
  },
  {
    "name": "nimzend",
    "url": "https://github.com/metatexx/nimzend",
    "method": "git",
    "tags": [
      "zend",
      "php",
      "binding",
      "extension"
    ],
    "description": "Native Nim Zend API glue for easy PHP extension development.",
    "license": "MIT",
    "web": "https://github.com/metatexx/nimzend"
  },
  {
    "name": "spills",
    "url": "https://github.com/andreaferretti/spills",
    "method": "git",
    "tags": [
      "disk-based",
      "sequence",
      "memory-mapping"
    ],
    "description": "Disk-based sequences",
    "license": "Apache License 2.0",
    "web": "https://github.com/andreaferretti/spills"
  },
  {
    "name": "platformer",
    "url": "https://github.com/def-/nim-platformer",
    "method": "git",
    "tags": [
      "game",
      "sdl",
      "2d"
    ],
    "description": "Writing a 2D Platform Game in Nim with SDL2",
    "license": "MIT",
    "web": "https://github.com/def-/nim-platformer"
  },
  {
    "name": "nimCEF",
    "url": "https://github.com/jangko/nimCEF",
    "method": "git",
    "tags": [
      "chromium",
      "embedded",
      "framework",
      "cef",
      "wrapper"
    ],
    "description": "Nim wrapper for the Chromium Embedded Framework",
    "license": "MIT",
    "web": "https://github.com/jangko/nimCEF"
  },
  {
    "name": "migrate",
    "url": "https://github.com/euantorano/migrate.nim",
    "method": "git",
    "tags": [
      "migrate",
      "database",
      "db"
    ],
    "description": "A simple database migration utility for Nim.",
    "license": "BSD3",
    "web": "https://github.com/euantorano/migrate.nim"
  },
  {
    "name": "subfield",
    "url": "https://github.com/jyapayne/subfield",
    "method": "git",
    "tags": [
      "subfield",
      "macros"
    ],
    "description": "Override the dot operator to access nested subfields of a Nim object.",
    "license": "MIT",
    "web": "https://github.com/jyapayne/subfield"
  },
  {
    "name": "semver",
    "url": "https://github.com/euantorano/semver.nim",
    "method": "git",
    "tags": [
      "semver",
      "version",
      "parser"
    ],
    "description": "Semantic versioning parser for Nim. Allows the parsing of version strings into objects and the comparing of version objects.",
    "license": "BSD3",
    "web": "https://github.com/euantorano/semver.nim"
  },
  {
    "name": "ad",
    "tags": [
      "calculator",
      "rpn"
    ],
    "method": "git",
    "license": "MIT",
    "web": "https://github.com/subsetpark/ad",
    "url": "https://github.com/subsetpark/ad",
    "description": "A simple RPN calculator"
  },
  {
    "name": "asyncpg",
    "url": "https://github.com/cheatfate/asyncpg",
    "method": "git",
    "tags": [
      "async",
      "database",
      "postgres",
      "postgresql",
      "asyncdispatch",
      "asynchronous",
      "library"
    ],
    "description": "Asynchronous PostgreSQL driver for Nim Language.",
    "license": "MIT",
    "web": "https://github.com/cheatfate/asyncpg"
  },
  {
    "name": "winregistry",
    "description": "Deal with Windows Registry from Nim.",
    "tags": [
      "registry",
      "windows",
      "library"
    ],
    "url": "https://github.com/miere43/nim-registry",
    "web": "https://github.com/miere43/nim-registry",
    "license": "MIT",
    "method": "git"
  },
  {
    "name": "luna",
    "description": "Lua convenience library for nim",
    "tags": [
      "lua",
      "scripting"
    ],
    "url": "https://github.com/smallfx/luna.nim",
    "web": "https://github.com/smallfx/luna.nim",
    "license": "MIT",
    "method": "git"
  },
  {
    "name": "qrcode",
    "description": "module for creating and reading QR codes using http://goqr.me/",
    "tags": [
      "qr",
      "qrcode",
      "api"
    ],
    "url": "https://github.com/achesak/nim-qrcode",
    "web": "https://github.com/achesak/nim-qrcode",
    "license": "MIT",
    "method": "git"
  },
  {
    "name": "circleci_client",
    "tags": [
      "circleci",
      "client"
    ],
    "method": "git",
    "license": "LGPLv3",
    "web": "https://github.com/FedericoCeratto/nim-circleci",
    "url": "https://github.com/FedericoCeratto/nim-circleci",
    "description": "CircleCI API client"
  },
  {
    "name": "iup",
    "description": "Bindings for the IUP widget toolkit",
    "tags": [
      "GUI",
      "IUP"
    ],
    "url": "https://github.com/nim-lang/iup",
    "web": "https://github.com/nim-lang/iup",
    "license": "MIT",
    "method": "git"
  },
  {
    "name": "barbarus",
    "tags": [
      "i18n",
      "internationalization"
    ],
    "method": "git",
    "license": "MIT",
    "web": "https://github.com/cjxgm/barbarus",
    "url": "https://github.com/cjxgm/barbarus",
    "description": "A simple extensible i18n engine."
  },
  {
    "name": "jsonob",
    "tags": [
      "json",
      "object",
      "marshal"
    ],
    "method": "git",
    "license": "MIT",
    "web": "https://github.com/cjxgm/jsonob",
    "url": "https://github.com/cjxgm/jsonob",
    "description": "JSON / Object mapper"
  },
  {
    "name": "autome",
    "description": "Write GUI automation scripts with Nim",
    "tags": [
      "gui",
      "automation",
      "windows"
    ],
    "license": "MIT",
    "web": "https://github.com/miere43/autome",
    "url": "https://github.com/miere43/autome",
    "method": "git"
  },
  {
    "name": "wox",
    "description": "Helper library for writing Wox plugins in Nim",
    "tags": [
      "wox",
      "plugins"
    ],
    "license": "MIT",
    "web": "https://github.com/roose/nim-wox",
    "url": "https://github.com/roose/nim-wox",
    "method": "git"
  },
  {
    "name": "seccomp",
    "description": "Linux Seccomp sandbox library",
    "tags": [
      "linux",
      "security",
      "sandbox",
      "seccomp"
    ],
    "license": "LGPLv2.1",
    "web": "https://github.com/FedericoCeratto/nim-seccomp",
    "url": "https://github.com/FedericoCeratto/nim-seccomp",
    "method": "git"
  },
  {
    "name": "AntTweakBar",
    "tags": [
      "gui",
      "opengl",
      "rendering"
    ],
    "method": "git",
    "license": "MIT",
    "web": "https://github.com/krux02/nimAntTweakBar",
    "url": "https://github.com/krux02/nimAntTweakBar",
    "description": "nim wrapper around the AntTweakBar c library"
  },
  {
    "name": "slimdown",
    "tags": [
      "markdown",
      "parser",
      "library"
    ],
    "method": "git",
    "license": "MIT",
    "web": "https://github.com/ruivieira/nim-slimdown",
    "url": "https://github.com/ruivieira/nim-slimdown",
    "description": "Nim module that converts Markdown text to HTML using only regular expressions. Based on jbroadway's Slimdown."
  },
  {
    "name": "taglib",
    "description": "TagLib Audio Meta-Data Library wrapper",
    "license": "MIT",
    "tags": [
      "audio",
      "metadata",
      "tags",
      "library",
      "wrapper"
    ],
    "url": "https://github.com/alex-laskin/nim-taglib",
    "web": "https://github.com/alex-laskin/nim-taglib",
    "method": "git"
  },
  {
    "name": "des",
    "description": "3DES native library for Nim",
    "tags": [
      "library",
      "encryption",
      "crypto"
    ],
    "license": "MIT",
    "web": "https://github.com/LucaWolf/des.nim",
    "url": "https://github.com/LucaWolf/des.nim",
    "method": "git"
  },
  {
    "name": "bgfx",
    "url": "https://github.com/Halsys/nim-bgfx",
    "method": "git",
    "tags": [
      "wrapper",
      "media",
      "graphics",
      "3d",
      "rendering",
      "opengl"
    ],
    "description": "BGFX wrapper for the nim programming language.",
    "license": "BSD2",
    "web": "https://github.com/Halsys/nim-bgfx"
  },
  {
    "name": "json_builder",
    "tags": [
      "json",
      "generator",
      "builder"
    ],
    "method": "git",
    "license": "MIT",
    "web": "https://github.com/undecided/json_builder",
    "url": "https://github.com/undecided/json_builder",
    "description": "Easy and fast generator for valid json in nim"
  },
  {
    "name": "mapbits",
    "tags": [
      "map",
      "bits",
      "byte",
      "word",
      "binary"
    ],
    "method": "git",
    "license": "MIT",
    "description": "Access bit mapped portions of bytes in binary data as int variables",
    "web": "https://github.com/jlp765/mapbits",
    "url": "https://github.com/jlp765/mapbits"
  },
  {
    "name": "faststack",
    "tags": [
      "collection"
    ],
    "method": "git",
    "license": "MIT",
    "description": "Dynamically resizable data structure optimized for fast iteration.",
    "web": "https://github.com/Vladar4/FastStack",
    "url": "https://github.com/Vladar4/FastStack"
  },
  {
    "name": "gpx",
    "tags": [
      "GPX",
      "GPS",
      "waypoint",
      "route"
    ],
    "method": "git",
    "license": "MIT",
    "description": "Nim module for parsing GPX (GPS Exchange format) files",
    "web": "https://github.com/achesak/nim-gpx",
    "url": "https://github.com/achesak/nim-gpx"
  },
  {
    "name": "itn",
    "tags": [
      "GPS",
      "intinerary",
      "tomtom",
      "ITN"
    ],
    "method": "git",
    "license": "MIT",
    "description": "Nim module for parsing ITN (TomTom intinerary) files",
    "web": "https://github.com/achesak/nim-itn",
    "url": "https://github.com/achesak/nim-itn"
  },
  {
    "name": "foliant",
    "tags": [
      "foliant",
      "docs",
      "pdf",
      "docx",
      "word",
      "latex",
      "tex",
      "pandoc",
      "markdown",
      "md",
      "restream"
    ],
    "method": "git",
    "license": "MIT",
    "web": "https://github.com/foliant-docs/foliant-nim",
    "url": "https://github.com/foliant-docs/foliant-nim",
    "description": "Documentation generator that produces pdf and docx from Markdown. Uses Pandoc and LaTeX behind the scenes."
  },
  {
    "name": "gemf",
    "url": "https://bitbucket.org/abudden/gemf.nim",
    "method": "hg",
    "license": "MIT",
    "description": "Library for reading GEMF map tile stores",
    "web": "http://www.cgtk.co.uk/gemf",
    "tags": [
      "maps",
      "gemf",
      "parser"
    ]
  },
  {
    "name": "Remotery",
    "url": "https://github.com/Halsys/Nim-Remotery",
    "method": "git",
    "tags": [
      "wrapper",
      "opengl",
      "direct3d",
      "cuda",
      "profiler"
    ],
    "description": "Nim wrapper for (and with) Celtoys's Remotery",
    "license": "Apache License 2.0",
    "web": "https://github.com/Halsys/Nim-Remotery"
  },
  {
    "name": "picohttpparser",
    "tags": [
      "web",
      "http"
    ],
    "method": "git",
    "license": "MIT",
    "description": "Bindings for picohttpparser.",
    "web": "https://github.com/philip-wernersbach/nim-picohttpparser",
    "url": "https://github.com/philip-wernersbach/nim-picohttpparser"
  },
  {
    "name": "microasynchttpserver",
    "tags": [
      "web",
      "http",
      "async",
      "server"
    ],
    "method": "git",
    "license": "MIT",
    "description": "A thin asynchronous HTTP server library, API compatible with Nim's built-in asynchttpserver.",
    "web": "https://github.com/philip-wernersbach/microasynchttpserver",
    "url": "https://github.com/philip-wernersbach/microasynchttpserver"
  },
  {
    "name": "react",
    "url": "https://github.com/andreaferretti/react.nim",
    "method": "git",
    "tags": [
      "js",
      "react",
      "frontend",
      "ui",
      "single page application"
    ],
    "description": "React.js bindings for Nim",
    "license": "Apache License 2.0",
    "web": "https://github.com/andreaferretti/react.nim"
  },
  {
    "name": "oauth",
    "url": "https://github.com/CORDEA/oauth",
    "method": "git",
    "tags": [
      "library",
      "oauth",
      "oauth2",
      "authorization"
    ],
    "description": "OAuth library for nim",
    "license": "Apache License 2.0",
    "web": "http://cordea.github.io/oauth"
  },
  {
    "name": "jsbind",
    "url": "https://github.com/yglukhov/jsbind",
    "method": "git",
    "tags": [
      "bindings",
      "emscripten",
      "javascript"
    ],
    "description": "Define bindings to JavaScript and Emscripten",
    "license": "MIT",
    "web": "https://github.com/yglukhov/jsbind"
  },
  {
    "name": "uuids",
    "url": "https://github.com/pragmagic/uuids/",
    "method": "git",
    "tags": [
      "library",
      "uuid",
      "id"
    ],
    "description": "UUID library for Nim",
    "license": "MIT",
    "web": "https://github.com/pragmagic/uuids/"
  },
  {
    "name": "isaac",
    "url": "https://github.com/pragmagic/isaac/",
    "method": "git",
    "tags": [
      "library",
      "algorithms",
      "random",
      "crypto"
    ],
    "description": "ISAAC PRNG implementation on Nim",
    "license": "MIT",
    "web": "https://github.com/pragmagic/isaac/"
  },
  {
    "name": "SDF",
    "url": "https://github.com/Halsys/SDF.nim",
    "method": "git",
    "tags": [
      "sdf",
      "text",
      "contour",
      "texture",
      "signed",
      "distance",
      "transform"
    ],
    "description": "Signed Distance Field builder for contour texturing in Nim",
    "license": "MIT",
    "web": "https://github.com/Halsys/SDF.nim"
  },
  {
    "name": "WebGL",
    "url": "https://github.com/stisa/webgl",
    "method": "git",
    "tags": [
      "webgl",
      "graphic",
      "js",
      "javascript",
      "wrapper",
      "3D",
      "2D"
    ],
    "description": "Experimental wrapper to webgl for Nim",
    "license": "MIT",
    "web": "http://stisa.space/webgl/"
  },
  {
    "name": "fileinput",
    "url": "https://github.com/achesak/nim-fileinput",
    "method": "git",
    "tags": [
      "file",
      "io",
      "input"
    ],
    "description": "iterate through files and lines",
    "license": "MIT",
    "web": "https://github.com/achesak/nim-fileinput"
  },
  {
    "name": "classy",
    "url": "https://github.com/nigredo-tori/classy",
    "method": "git",
    "tags": [
      "library",
      "typeclasses",
      "macros"
    ],
    "description": "typeclasses for Nim",
    "license": "Unlicense",
    "web": "https://github.com/nigredo-tori/classy"
  },
  {
    "name": "MiNiM",
    "url": "https://github.com/h3rald/minim",
    "method": "git",
    "tags": [
      "concatenative",
      "language",
      "shell"
    ],
    "description": "A tiny concatenative programming language and shell.",
    "license": "MIT",
    "web": "https://h3rald.com/minim"
  },
  {
    "name": "boneIO",
    "url": "https://github.com/xyz32/boneIO",
    "method": "git",
    "tags": [
      "library",
      "GPIO",
      "BeagleBone"
    ],
    "description": "A low level GPIO library for the BeagleBone board family",
    "license": "MIT",
    "web": "https://github.com/xyz32/boneIO"
  },
  {
    "name": "ui",
    "url": "https://github.com/nim-lang/ui",
    "method": "git",
    "tags": [
      "library",
      "GUI",
      "libui",
      "toolkit"
    ],
    "description": "A wrapper for libui",
    "license": "MIT",
    "web": "https://github.com/nim-lang/ui"
  },
  {
    "name": "mmgeoip",
    "url": "https://github.com/FedericoCeratto/nim-mmgeoip",
    "method": "git",
    "tags": [
      "geoip"
    ],
    "description": "MaxMind GeoIP library",
    "license": "LGPLv2.1",
    "web": "https://github.com/FedericoCeratto/nim-mmgeoip"
  },
  {
    "name": "libjwt",
    "url": "https://github.com/nimscale/nim-libjwt",
    "method": "git",
    "tags": [
      "jwt",
      "libjwt"
    ],
    "description": "Bindings for libjwt",
    "license": "LGPLv2.1",
    "web": "https://github.com/nimscale/nim-libjwt"
  },
  {
    "name": "forestdb",
    "url": "https://github.com/nimscale/forestdb",
    "method": "git",
    "tags": [
      "library",
      "bTree",
      "HB+-Trie",
      "db",
      "forestdb"
    ],
    "description": "ForestDB is fast key-value storage engine that is based on a Hierarchical B+-Tree based Trie, or HB+-Trie.",
    "license": "Apache License 2.0",
    "web": "https://github.com/nimscale/forestdb"
  },
  {
    "name": "nimbox",
    "url": "https://github.com/dom96/nimbox",
    "method": "git",
    "tags": [
      "library",
      "wrapper",
      "termbox",
      "command-line",
      "ui",
      "tui",
      "gui"
    ],
    "description": "A Rustbox-inspired termbox wrapper",
    "license": "MIT",
    "web": "https://github.com/dom96/nimbox"
  },
  {
    "name": "psutil",
    "url": "https://github.com/juancarlospaco/psutil-nim",
    "method": "git",
    "tags": [
      "psutil",
      "process",
      "network",
      "system",
      "disk",
      "cpu"
    ],
    "description": "psutil is a cross-platform library for retrieving information on running processes and system utilization (CPU, memory, disks, network). Since 2018 maintained by Juan Carlos because was abandoned.",
    "license": "BSD",
    "web": "https://github.com/johnscillieri/psutil-nim"
  },
  {
    "name": "gapbuffer",
    "url": "https://notabug.org/vktec/nim-gapbuffer.git",
    "method": "git",
    "tags": [
      "buffer",
      "seq",
      "sequence",
      "string",
      "gapbuffer"
    ],
    "description": "A simple gap buffer implementation",
    "license": "MIT",
    "web": "https://notabug.org/vktec/nim-gapbuffer"
  },
  {
    "name": "pudge",
    "url": "https://github.com/recoilme/pudge.git",
    "method": "git",
    "tags": [
      "wrapper",
      "database",
      "sophia"
    ],
    "description": "Pudge Db - it's modern key/value storage with memcached protocol support. Pudge Db implements a high-level cross-platform sockets interface to sophia db.",
    "license": "MIT",
    "web": "https://github.com/recoilme/pudge"
  },
  {
    "name": "etcd_client",
    "url": "https://github.com/FedericoCeratto/nim-etcd-client",
    "method": "git",
    "tags": [
      "library",
      "etcd"
    ],
    "description": "etcd client library",
    "license": "LGPLv3",
    "web": "https://github.com/FedericoCeratto/nim-etcd-client"
  },
  {
    "name": "package_visible_types",
    "url": "https://github.com/zah/nim-package-visible-types",
    "method": "git",
    "tags": [
      "library",
      "packages",
      "visibility"
    ],
    "description": "A hacky helper lib for authoring Nim packages with package-level visiblity",
    "license": "MIT",
    "web": "https://github.com/zah/nim-package-visible-types"
  },
  {
    "name": "ranges",
    "url": "https://github.com/status-im/nim-ranges",
    "method": "git",
    "tags": [
      "library",
      "ranges"
    ],
    "description": "Exploration of various implementations of memory range types",
    "license": "Apache License 2.0",
    "web": "https://github.com/status-im/nim-ranges"
  },
  {
    "name": "json_rpc",
    "url": "https://github.com/status-im/nim-json-rpc",
    "method": "git",
    "tags": [
      "library",
      "json-rpc",
      "server",
      "client",
      "rpc",
      "json"
    ],
    "description": "Nim library for implementing JSON-RPC clients and servers",
    "license": "Apache License 2.0",
    "web": "https://github.com/status-im/nim-json-rpc"
  },
  {
    "name": "asyncdispatch2",
    "url": "https://github.com/status-im/nim-asyncdispatch2",
    "method": "git",
    "tags": [
      "library",
      "networking",
      "async",
      "asynchronous",
      "eventloop",
      "timers",
      "sendfile",
      "tcp",
      "udp"
    ],
    "description": "Experimental fork of Nim's asyncdispatch",
    "license": "Apache License 2.0",
    "web": "https://github.com/status-im/nim-asyncdispatch2"
  },
  {
    "name": "rlp",
    "url": "https://github.com/status-im/nim-rlp",
    "method": "git",
    "tags": [
      "library",
      "ethereum",
      "rlp"
    ],
    "description": "RLP serialization library for Nim",
    "license": "Apache License 2.0",
    "web": "https://github.com/status-im/nim-rlp"
  },
  {
    "name": "eth_keys",
    "url": "https://github.com/status-im/nim-eth-keys",
    "method": "git",
    "tags": [
      "library",
      "ethereum",
      "cryptography"
    ],
    "description": "A reimplementation in pure Nim of eth-keys, the common API for Ethereum key operations.",
    "license": "Apache License 2.0",
    "web": "https://github.com/status-im/nim-eth-keys"
  },
  {
    "name": "eth_common",
    "url": "https://github.com/status-im/nim-eth-common",
    "method": "git",
    "tags": [
      "library",
      "ethereum"
    ],
    "description": "Definitions of various data structures used in the Ethereum eco-system",
    "license": "Apache License 2.0",
    "web": "https://github.com/status-im/nim-eth-common"
  },
  {
    "name": "ethash",
    "url": "https://github.com/status-im/nim-ethash",
    "method": "git",
    "tags": [
      "library",
      "ethereum",
      "ethash",
      "cryptography",
      "proof-of-work"
    ],
    "description": "A Nim implementation of Ethash, the ethereum proof-of-work hashing function",
    "license": "Apache License 2.0",
    "web": "https://github.com/status-im/nim-ethash"
  },
  {
    "name": "eth_bloom",
    "url": "https://github.com/status-im/nim-eth-bloom",
    "method": "git",
    "tags": [
      "library",
      "ethereum",
      "bloom",
      "bloom-filter"
    ],
    "description": "Ethereum bloom filter",
    "license": "Apache License 2.0",
    "web": "https://github.com/status-im/nim-eth-bloom"
  },
  {
    "name": "evmjit",
    "url": "https://github.com/status-im/nim-evmjit",
    "method": "git",
    "tags": [
      "library",
      "ethereum",
      "evm",
      "jit",
      "wrapper"
    ],
    "description": "A wrapper for the The Ethereum EVM JIT library",
    "license": "Apache License 2.0",
    "web": "https://github.com/status-im/nim-evmjit"
  },
  {
    "name": "keccak_tiny",
    "url": "https://github.com/status-im/nim-keccak-tiny",
    "method": "git",
    "tags": [
      "library",
      "sha3",
      "keccak",
      "cryptography"
    ],
    "description": "A wrapper for the keccak-tiny C library",
    "license": "Apache License 2.0",
    "web": "https://github.com/status-im/nim-keccak-tiny"
  },
  {
    "name": "httputils",
    "url": "https://github.com/status-im/nim-http-utils",
    "method": "git",
    "tags": [
      "http",
      "parsers",
      "protocols"
    ],
    "description": "Common utilities for implementing HTTP servers",
    "license": "Apache License 2.0",
    "web": "https://github.com/status-im/nim-http-utils"
  },
  {
    "name": "rocksdb",
    "url": "https://github.com/status-im/nim-rocksdb",
    "method": "git",
    "tags": [
      "library",
      "wrapper",
      "database"
    ],
    "description": "A wrapper for Facebook's RocksDB, an embeddable, persistent key-value store for fast storage",
    "license": "Apache 2.0 or GPLv2",
    "web": "https://github.com/status-im/nim-rocksdb"
  },
  {
    "name": "secp256k1",
    "url": "https://github.com/status-im/nim-secp256k1",
    "method": "git",
    "tags": [
      "library",
      "cryptography",
      "secp256k1"
    ],
    "description": "A wrapper for the libsecp256k1 C library",
    "license": "Apache License 2.0",
    "web": "https://github.com/status-im/nim-secp256k1"
  },
  {
    "name": "eth_trie",
    "url": "https://github.com/status-im/nim-eth-trie",
    "method": "git",
    "tags": [
      "library",
      "ethereum",
      "trie",
      "patricia-trie"
    ],
    "description": "Merkle Patricia Tries as specified by Ethereum",
    "license": "Apache License 2.0",
    "web": "https://github.com/status-im/nim-eth-trie"
  },
  {
    "name": "eth_p2p",
    "url": "https://github.com/status-im/nim-eth-p2p",
    "method": "git",
    "tags": [
      "library",
      "ethereum",
      "p2p",
      "devp2p",
      "rplx",
      "networking",
      "whisper",
      "swarm"
    ],
    "description": "Implementation of the Ethereum suite of P2P protocols",
    "license": "Apache License 2.0",
    "web": "https://github.com/status-im/nim-eth-p2p"
  },
  {
    "name": "eth_keyfile",
    "url": "https://github.com/status-im/nim-eth-keyfile",
    "method": "git",
    "tags": [
      "library",
      "ethereum",
      "keyfile",
      "wallet"
    ],
    "description": "Library for handling Ethereum private keys and wallets",
    "license": "Apache License 2.0",
    "web": "https://github.com/status-im/nim-eth-keyfile"
  },
  {
    "name": "byteutils",
    "url": "https://github.com/status-im/nim-byteutils",
    "method": "git",
    "tags": [
      "library",
      "blobs",
      "hex-dump"
    ],
    "description": "Useful utilities for manipulating and visualizing byte blobs",
    "license": "Apache License 2.0",
    "web": "https://github.com/status-im/nim-byteutils"
  },
  {
    "name": "ttmath",
    "url": "https://github.com/status-im/nim-ttmath",
    "method": "git",
    "tags": [
      "library",
      "math",
      "numbers"
    ],
    "description": "A Nim wrapper for ttmath: big numbers with fixed size",
    "license": "Apache License 2.0",
    "web": "https://github.com/status-im/nim-ttmath"
  },
  {
    "name": "nimbus",
    "url": "https://github.com/status-im/nimbus",
    "method": "git",
    "tags": [
      "ethereum"
    ],
    "description": "An Ethereum 2.0 Sharding Client for Resource-Restricted Devices",
    "license": "Apache License 2.0",
    "web": "https://github.com/status-im/nimbus"
  },
  {
    "name": "stint",
    "url": "https://github.com/status-im/nim-stint",
    "method": "git",
    "tags": [
      "library",
      "math",
      "numbers"
    ],
    "description": "Stack-based arbitrary-precision integers - Fast and portable with natural syntax for resource-restricted devices",
    "license": "Apache License 2.0",
    "web": "https://github.com/status-im/nim-stint"
  },
  {
    "name": "daemon",
    "url": "https://github.com/status-im/nim-daemon",
    "method": "git",
    "tags": [
      "servers",
      "daemonization"
    ],
    "description": "Cross-platform process daemonization library",
    "license": "Apache License 2.0",
    "web": "https://github.com/status-im/nim-daemon"
  },
  {
    "name": "chronicles",
    "url": "https://github.com/status-im/nim-chronicles",
    "method": "git",
    "tags": [
      "logging",
      "json"
    ],
    "description": "A crafty implementation of structured logging for Nim",
    "license": "Apache License 2.0",
    "web": "https://github.com/status-im/nim-chronicles"
  },
  {
    "name": "stb_image",
    "url": "https://gitlab.com/define-private-public/stb_image-Nim",
    "method": "git",
    "tags": [
      "stb",
      "image",
      "graphics",
      "io",
      "wrapper"
    ],
    "description": "A wrapper for stb_image and stb_image_write.",
    "license": "Unlicense",
    "web": "https://gitlab.com/define-private-public/stb_image-Nim"
  },
  {
    "name": "mutableseqs",
    "url": "https://github.com/iourinski/mutableseqs",
    "method": "git",
    "tags": [
      "sequences",
      "mapreduce"
    ],
    "description": "utilities for transforming sequences",
    "license": "MIT",
    "web": "https://github.com/iourinski/mutableseqs"
  },
  {
    "name": "stor",
    "url": "https://github.com/nimscale/stor",
    "method": "git",
    "tags": [
      "storage",
      "io"
    ],
    "description": "Efficient object storage system",
    "license": "MIT",
    "web": "https://github.com/nimscale/stor"
  },
  {
    "name": "linuxfb",
    "url": "https://github.com/luked99/linuxfb.nim",
    "method": "git",
    "tags": [
      "wrapper",
      "graphics",
      "linux"
    ],
    "description": "Wrapper around the Linux framebuffer driver ioctl API",
    "license": "MIT",
    "web": "https://github.com/luked99/linuxfb.nim"
  },
  {
    "name": "nimactors",
    "url": "https://github.com/vegansk/nimactors",
    "method": "git",
    "tags": [
      "actors",
      "library"
    ],
    "description": "Actors library for Nim inspired by akka-actors",
    "license": "MIT",
    "web": "https://github.com/vegansk/nimactors"
  },
  {
    "name": "porter",
    "url": "https://github.com/iourinski/porter",
    "method": "git",
    "tags": [
      "stemmer",
      "multilanguage",
      "snowball"
    ],
    "description": "Simple extensible implementation of Porter stemmer algorithm",
    "license": "MIT",
    "web": "https://github.com/iourinski/porter"
  },
  {
    "name": "kiwi",
    "url": "https://github.com/yglukhov/kiwi",
    "method": "git",
    "tags": [
      "cassowary",
      "constraint",
      "solving"
    ],
    "description": "Cassowary constraint solving",
    "license": "MIT",
    "web": "https://github.com/yglukhov/kiwi"
  },
  {
    "name": "ArrayFireNim",
    "url": "https://github.com/bitstormGER/ArrayFire-Nim",
    "method": "git",
    "tags": [
      "array",
      "linear",
      "algebra",
      "scientific",
      "computing"
    ],
    "description": "A nim wrapper for ArrayFire",
    "license": "BSD",
    "web": "https://github.com/bitstormGER/ArrayFire-Nim"
  },
  {
    "name": "statsd_client",
    "url": "https://github.com/FedericoCeratto/nim-statsd-client",
    "method": "git",
    "tags": [
      "library",
      "statsd",
      "client",
      "statistics",
      "metrics"
    ],
    "description": "A simple, stateless StatsD client library",
    "license": "LGPLv3",
    "web": "https://github.com/FedericoCeratto/nim-statsd-client"
  },
  {
    "name": "html5_canvas",
    "url": "https://gitlab.com/define-private-public/HTML5-Canvas-Nim",
    "method": "git",
    "tags": [
      "html5",
      "canvas",
      "drawing",
      "graphics",
      "rendering",
      "browser",
      "javascript"
    ],
    "description": "HTML5 Canvas and drawing for the JavaScript backend.",
    "license": "MIT",
    "web": "https://gitlab.com/define-private-public/HTML5-Canvas-Nim"
  },
  {
    "name": "alea",
    "url": "https://github.com/unicredit/alea",
    "method": "git",
    "tags": [
      "random variables",
      "distributions",
      "probability",
      "gaussian",
      "sampling"
    ],
    "description": "Define and compose random variables",
    "license": "Apache License 2.0",
    "web": "https://github.com/unicredit/alea"
  },
  {
    "name": "winim",
    "url": "https://github.com/khchen/winim",
    "method": "git",
    "tags": [
      "library",
      "windows",
      "api",
      "com"
    ],
    "description": "Nim's Windows API and COM Library",
    "license": "MIT",
    "web": "https://github.com/khchen/winim"
  },
  {
    "name": "ed25519",
    "url": "https://github.com/niv/ed25519.nim",
    "method": "git",
    "tags": [
      "ed25519",
      "cryptography",
      "crypto",
      "publickey",
      "privatekey",
      "signing",
      "keyexchange",
      "native"
    ],
    "description": "ed25519 key crypto bindings",
    "license": "MIT",
    "web": "https://github.com/niv/ed25519.nim"
  },
  {
    "name": "libevdev",
    "url": "https://github.com/luked99/libevdev.nim",
    "method": "git",
    "tags": [
      "wrapper",
      "os",
      "linux"
    ],
    "description": "Wrapper for libevdev, Linux input device processing library",
    "license": "MIT",
    "web": "https://github.com/luked99/libevdev.nim"
  },
  {
    "name": "nesm",
    "url": "https://gitlab.com/xomachine/NESM.git",
    "method": "git",
    "tags": [
      "metaprogramming",
      "parser",
      "pure",
      "serialization"
    ],
    "description": "A macro for generating [de]serializers for given objects",
    "license": "MIT",
    "web": "https://xomachine.gitlab.io/NESM/"
  },
  {
    "name": "sdnotify",
    "url": "https://github.com/FedericoCeratto/nim-sdnotify",
    "method": "git",
    "tags": [
      "os",
      "linux",
      "systemd",
      "sdnotify"
    ],
    "description": "Systemd service notification helper",
    "license": "MIT",
    "web": "https://github.com/FedericoCeratto/nim-sdnotify"
  },
  {
    "name": "cmd",
    "url": "https://github.com/samdmarshall/cmd.nim",
    "method": "git",
    "tags": [
      "cmd",
      "command-line",
      "prompt",
      "interactive"
    ],
    "description": "interactive command prompt",
    "license": "BSD 3-Clause",
    "web": "https://github.com/samdmarshall/cmd.nim"
  },
  {
    "name": "csvtable",
    "url": "https://github.com/apahl/csvtable",
    "method": "git",
    "tags": [
      "csv",
      "table"
    ],
    "description": "tools for handling CSV files (comma or tab-separated) with an API similar to Python's CSVDictReader and -Writer.",
    "license": "MIT",
    "web": "https://github.com/apahl/csvtable"
  },
  {
    "name": "plotly",
    "url": "https://github.com/brentp/nim-plotly",
    "method": "git",
    "tags": [
      "plot",
      "graphing",
      "chart",
      "data"
    ],
    "description": "Nim interface to plotly",
    "license": "MIT",
    "web": "https://github.com/brentp/nim-plotly"
  },
  {
    "name": "gnuplot",
    "url": "https://github.com/dvolk/gnuplot.nim",
    "method": "git",
    "tags": [
      "plot",
      "graphing",
      "data"
    ],
    "description": "Nim interface to gnuplot",
    "license": "MIT",
    "web": "https://github.com/dvolk/gnuplot.nim"
  },
  {
    "name": "ustring",
    "url": "https://github.com/rokups/nim-ustring",
    "method": "git",
    "tags": [
      "string",
      "text",
      "unicode",
      "uft8",
      "utf-8"
    ],
    "description": "utf-8 string",
    "license": "MIT",
    "web": "https://github.com/rokups/nim-ustring"
  },
  {
    "name": "imap",
    "url": "https://github.com/ehmry/imap",
    "method": "git",
    "tags": [
      "imap",
      "email"
    ],
    "description": "IMAP client library",
    "license": "GPL2",
    "web": "https://github.com/ehmry/imap"
  },
  {
    "name": "isa",
    "url": "https://github.com/nimscale/isa",
    "method": "git",
    "tags": [
      "erasure",
      "hash",
      "crypto",
      "compression"
    ],
    "description": "Binding for Intel Storage Acceleration library",
    "license": "Apache License 2.0",
    "web": "https://github.com/nimscale/isa"
  },
  {
    "name": "untar",
    "url": "https://github.com/dom96/untar",
    "method": "git",
    "tags": [
      "library",
      "tar",
      "gz",
      "compression",
      "archive",
      "decompression"
    ],
    "description": "Library for decompressing tar.gz files.",
    "license": "MIT",
    "web": "https://github.com/dom96/untar"
  },
  {
    "name": "nimcx",
    "url": "https://github.com/qqtop/nimcx",
    "method": "git",
    "tags": [
      "library",
      "linux"
    ],
    "description": "Color and utilities library for linux terminal.",
    "license": "MIT",
    "web": "https://github.com/qqtop/nimcx"
  },
  {
    "name": "dpdk",
    "url": "https://github.com/nimscale/dpdk",
    "method": "git",
    "tags": [
      "library",
      "dpdk",
      "packet",
      "processing"
    ],
    "description": "Library for fast packet processing",
    "license": "Apache License 2.0",
    "web": "http://dpdk.org/"
  },
  {
    "name": "libserialport",
    "alias": "serial"
  },
  {
    "name": "serial",
    "url": "https://github.com/euantorano/serial.nim",
    "method": "git",
    "tags": [
      "serial",
      "rs232",
      "io",
      "serialport"
    ],
    "description": "A library to operate serial ports using pure Nim.",
    "license": "BSD3",
    "web": "https://github.com/euantorano/serial.nim"
  },
  {
    "name": "spdk",
    "url": "https://github.com/nimscale/spdk.git",
    "method": "git",
    "tags": [
      "library",
      "SSD",
      "NVME",
      "io",
      "storage"
    ],
    "description": "The Storage Performance Development Kit(SPDK) provides a set of tools and libraries for writing high performance, scalable, user-mode storage applications.",
    "license": "MIT",
    "web": "https://github.com/nimscale/spdk.git"
  },
  {
    "name": "NimData",
    "url": "https://github.com/bluenote10/NimData",
    "method": "git",
    "tags": [
      "library",
      "dataframe"
    ],
    "description": "DataFrame API enabling fast out-of-core data analytics",
    "license": "MIT",
    "web": "https://github.com/bluenote10/NimData"
  },
  {
    "name": "testrunner",
    "url": "https://github.com/FedericoCeratto/nim-testrunner",
    "method": "git",
    "tags": [
      "test",
      "tests",
      "unittest",
      "utility",
      "tdd"
    ],
    "description": "Test runner with file monitoring and desktop notification capabilities",
    "license": "GPLv3",
    "web": "https://github.com/FedericoCeratto/nim-testrunner"
  },
  {
    "name": "reactorfuse",
    "url": "https://github.com/zielmicha/reactorfuse",
    "method": "git",
    "tags": [
      "filesystem",
      "fuse"
    ],
    "description": "Filesystem in userspace (FUSE) for Nim (for reactor.nim library)",
    "license": "MIT",
    "web": "https://github.com/zielmicha/reactorfuse"
  },
  {
    "name": "nimr",
    "url": "https://github.com/Jeff-Ciesielski/nimr",
    "method": "git",
    "tags": [
      "script",
      "utils"
    ],
    "description": "Helper to run nim code like a script",
    "license": "MIT",
    "web": "https://github.com/Jeff-Ciesielski/nimr"
  },
  {
    "name": "neverwinter",
    "url": "https://github.com/niv/neverwinter.nim",
    "method": "git",
    "tags": [
      "nwn",
      "neverwinternights",
      "neverwinter",
      "game",
      "bioware",
      "fileformats",
      "reader",
      "writer"
    ],
    "description": "Neverwinter Nights 1 data accessor library",
    "license": "MIT",
    "web": "https://github.com/niv/neverwinter.nim"
  },
  {
    "name": "snail",
    "url": "https://github.com/stisa/snail",
    "method": "git",
    "tags": [
      "js",
      "matrix",
      "linear algebra"
    ],
    "description": "Simple linear algebra for nim. Js too.",
    "license": "MIT",
    "web": "http://stisa.space/snail/"
  },
  {
    "name": "jswebsockets",
    "url": "https://github.com/stisa/jswebsockets",
    "method": "git",
    "tags": [
      "js",
      "javascripts",
      "ws",
      "websockets"
    ],
    "description": "Websockets wrapper for nim js backend.",
    "license": "MIT",
    "web": "http://stisa.space/jswebsockets/"
  },
  {
    "name": "morelogging",
    "url": "https://github.com/FedericoCeratto/nim-morelogging",
    "method": "git",
    "tags": [
      "log",
      "logging",
      "library",
      "systemd",
      "journald"
    ],
    "description": "Logging library with support for async IO, multithreading, Journald.",
    "license": "LGPLv3",
    "web": "https://github.com/FedericoCeratto/nim-morelogging"
  },
  {
    "name": "ajax",
    "url": "https://github.com/stisa/ajax",
    "method": "git",
    "tags": [
      "js",
      "javascripts",
      "ajax",
      "xmlhttprequest"
    ],
    "description": "AJAX wrapper for nim js backend.",
    "license": "MIT",
    "web": "http://stisa.space/ajax/"
  },
  {
    "name": "recaptcha",
    "url": "https://github.com/euantorano/recaptcha.nim",
    "method": "git",
    "tags": [
      "recaptcha",
      "captcha"
    ],
    "description": "reCAPTCHA support for Nim, supporting rendering a capctcha and verifying a user's response.",
    "license": "BSD3",
    "web": "https://github.com/euantorano/recaptcha.nim"
  },
  {
    "name": "influx",
    "url": "https://github.com/samdmarshall/influx.nim",
    "method": "git",
    "tags": [
      "influx",
      "influxdb"
    ],
    "description": "wrapper for communicating with InfluxDB over the REST interface",
    "license": "BSD 3-Clause",
    "web": "https://github.com/samdmarshall/influx.nim"
  },
  {
    "name": "gamelight",
    "url": "https://github.com/dom96/gamelight",
    "method": "git",
    "tags": [
      "js",
      "library",
      "graphics",
      "collision",
      "2d"
    ],
    "description": "A set of simple modules for writing a JavaScript 2D game.",
    "license": "MIT",
    "web": "https://github.com/dom96/gamelight"
  },
  {
    "name": "storage",
    "url": "https://bitbucket.org/moigagoo/storage/",
    "method": "hg",
    "tags": [
      "JavaScript",
      "Storage",
      "localStorage",
      "sessionStorage"
    ],
    "description": "Storage, localStorage, and sessionStorage bindigs for Nim's JavaScript backend.",
    "license": "MIT",
    "web": "https://bitbucket.org/moigagoo/storage/"
  },
  {
    "name": "fontconfig",
    "url": "https://github.com/Parashurama/fontconfig",
    "method": "git",
    "tags": [
      "fontconfig",
      "font"
    ],
    "description": "Low level wrapper for the fontconfig library.",
    "license": "Fontconfig",
    "web": "https://github.com/Parashurama/fontconfig"
  },
  {
    "name": "sysrandom",
    "url": "https://github.com/euantorano/sysrandom.nim",
    "method": "git",
    "tags": [
      "random",
      "RNG",
      "PRNG"
    ],
    "description": "A simple library to generate random data, using the system's PRNG.",
    "license": "BSD3",
    "web": "https://github.com/euantorano/sysrandom.nim"
  },
  {
    "name": "colorize",
    "url": "https://github.com/molnarmark/colorize",
    "method": "git",
    "tags": [
      "color",
      "colors",
      "colorize"
    ],
    "description": "A simple and lightweight terminal coloring library.",
    "license": "MIT",
    "web": "https://github.com/molnarmark/colorize"
  },
  {
    "name": "cello",
    "url": "https://github.com/unicredit/cello",
    "method": "git",
    "tags": [
      "string",
      "succinct-data-structure",
      "rank",
      "select",
      "Burrows-Wheeler",
      "FM-index",
      "wavelet-tree"
    ],
    "description": "String algorithms with succinct data structures",
    "license": "Apache2",
    "web": "https://unicredit.github.io/cello/"
  },
  {
    "name": "notmuch",
    "url": "https://github.com/samdmarshall/notmuch.nim",
    "method": "git",
    "tags": [
      "notmuch",
      "wrapper",
      "email",
      "tagging"
    ],
    "description": "wrapper for the notmuch mail library",
    "license": "BSD 3-Clause",
    "web": "https://github.com/samdmarshall/notmuch.nim"
  },
  {
    "name": "pluginmanager",
    "url": "https://github.com/samdmarshall/plugin-manager",
    "method": "git",
    "tags": [
      "plugin",
      "dylib",
      "manager"
    ],
    "description": "Simple plugin implementation",
    "license": "BSD 3-Clause",
    "web": "https://github.com/samdmarshall/plugin-manager"
  },
  {
    "name": "node",
    "url": "https://github.com/tulayang/nimnode",
    "method": "git",
    "tags": [
      "async",
      "io",
      "socket",
      "net",
      "tcp",
      "http",
      "libuv"
    ],
    "description": "Library for async programming and communication. This Library uses a future/promise, non-blocking I/O model based on libuv.",
    "license": "MIT",
    "web": "http://tulayang.github.io/node/"
  },
  {
    "name": "tempdir",
    "url": "https://github.com/euantorano/tempdir.nim",
    "method": "git",
    "tags": [
      "temp",
      "io",
      "tmp"
    ],
    "description": "A Nim library to create and manage temporary directories.",
    "license": "BSD3",
    "web": "https://github.com/euantorano/tempdir.nim"
  },
  {
    "name": "mathexpr",
    "url": "https://github.com/Yardanico/nim-mathexpr",
    "method": "git",
    "tags": [
      "math",
      "mathparser",
      "tinyexpr"
    ],
    "description": "MathExpr - pure-Nim mathematical expression evaluator library",
    "license": "MIT",
    "web": "https://github.com/Yardanico/nim-mathexpr"
  },
  {
    "name": "frag",
    "url": "https://github.com/fragworks/frag",
    "method": "git",
    "tags": [
      "game",
      "game-dev",
      "2d",
      "3d"
    ],
    "description": "A 2D|3D game engine",
    "license": "MIT",
    "web": "https://github.com/fragworks/frag"
  },
  {
    "name": "freetype",
    "url": "https://github.com/jangko/freetype",
    "method": "git",
    "tags": [
      "font",
      "renderint",
      "library"
    ],
    "description": "wrapper for FreeType2 library",
    "license": "MIT",
    "web": "https://github.com/jangko/freetype"
  },
  {
    "name": "polyBool",
    "url": "https://github.com/jangko/polyBool",
    "method": "git",
    "tags": [
      "polygon",
      "clipper",
      "library"
    ],
    "description": "Polygon Clipper Library (Martinez Algorithm)",
    "license": "MIT",
    "web": "https://github.com/jangko/polyBool"
  },
  {
    "name": "nimAGG",
    "url": "https://github.com/jangko/nimAGG",
    "method": "git",
    "tags": [
      "renderer",
      "rasterizer",
      "library",
      "2D",
      "graphics"
    ],
    "description": "Hi Fidelity Rendering Engine",
    "license": "MIT",
    "web": "https://github.com/jangko/nimAGG"
  },
  {
    "name": "primme",
    "url": "https://github.com/jxy/primme",
    "method": "git",
    "tags": [
      "library",
      "eigenvalues",
      "high-performance",
      "singular-value-decomposition"
    ],
    "description": "Nim interface for PRIMME: PReconditioned Iterative MultiMethod Eigensolver",
    "license": "MIT",
    "web": "https://github.com/jxy/primme"
  },
  {
    "name": "sitmo",
    "url": "https://github.com/jxy/sitmo",
    "method": "git",
    "tags": [
      "RNG",
      "Sitmo",
      "high-performance",
      "random"
    ],
    "description": "Sitmo parallel random number generator in Nim",
    "license": "MIT",
    "web": "https://github.com/jxy/sitmo"
  },
  {
    "name": "webaudio",
    "url": "https://github.com/ftsf/nim-webaudio",
    "method": "git",
    "tags": [
      "javascript",
      "js",
      "web",
      "audio",
      "sound",
      "music"
    ],
    "description": "API for Web Audio (JS)",
    "license": "MIT",
    "web": "https://github.com/ftsf/nim-webaudio"
  },
  {
    "name": "nimcuda",
    "url": "https://github.com/unicredit/nimcuda",
    "method": "git",
    "tags": [
      "CUDA",
      "GPU"
    ],
    "description": "CUDA bindings",
    "license": "Apache2",
    "web": "https://github.com/unicredit/nimcuda"
  },
  {
    "name": "gifwriter",
    "url": "https://github.com/rxi/gifwriter",
    "method": "git",
    "tags": [
      "gif",
      "image",
      "library"
    ],
    "description": "Animated GIF writing library based on jo_gif",
    "license": "MIT",
    "web": "https://github.com/rxi/gifwriter"
  },
  {
    "name": "libplist",
    "url": "https://github.com/samdmarshall/libplist.nim",
    "method": "git",
    "tags": [
      "libplist",
      "property",
      "list",
      "property-list",
      "parsing",
      "binary",
      "xml",
      "format"
    ],
    "description": "wrapper around libplist https://github.com/libimobiledevice/libplist",
    "license": "MIT",
    "web": "https://github.com/samdmarshall/libplist.nim"
  },
  {
    "name": "getch",
    "url": "https://github.com/6A/getch",
    "method": "git",
    "tags": [
      "getch",
      "char"
    ],
    "description": "getch() for Windows and Unix",
    "license": "MIT",
    "web": "https://github.com/6A/getch"
  },
  {
    "name": "gifenc",
    "url": "https://github.com/ftsf/gifenc",
    "method": "git",
    "tags": [
      "gif",
      "encoder"
    ],
    "description": "Gif Encoder",
    "license": "Public Domain",
    "web": "https://github.com/ftsf/gifenc"
  },
  {
    "name": "nimlapack",
    "url": "https://github.com/unicredit/nimlapack",
    "method": "git",
    "tags": [
      "LAPACK",
      "linear-algebra"
    ],
    "description": "LAPACK bindings",
    "license": "Apache2",
    "web": "https://github.com/unicredit/nimlapack"
  },
  {
    "name": "jack",
    "url": "https://github.com/Skrylar/nim-jack",
    "method": "git",
    "tags": [
      "jack",
      "audio",
      "binding",
      "wrapper"
    ],
    "description": "Shiny bindings to the JACK Audio Connection Kit.",
    "license": "MIT",
    "web": "https://github.com/Skrylar/nim-jack"
  },
  {
    "name": "serializetools",
    "url": "https://github.com/JeffersonLab/serializetools",
    "method": "git",
    "tags": [
      "serialization",
      "xml"
    ],
    "description": "Support for serialization of objects",
    "license": "MIT",
    "web": "https://github.com/JeffersonLab/serializetools"
  },
  {
    "name": "neo",
    "url": "https://github.com/unicredit/neo",
    "method": "git",
    "tags": [
      "vector",
      "matrix",
      "linear-algebra",
      "BLAS",
      "LAPACK",
      "CUDA"
    ],
    "description": "Linear algebra for Nim",
    "license": "Apache License 2.0",
    "web": "https://unicredit.github.io/neo/"
  },
  {
    "name": "httpkit",
    "url": "https://github.com/tulayang/httpkit",
    "method": "git",
    "tags": [
      "http",
      "request",
      "response",
      "stream",
      "bigfile",
      "async"
    ],
    "description": "An efficient HTTP tool suite written in pure nim. Help you to write HTTP services or clients via TCP, UDP, or even Unix Domain socket, etc.",
    "license": "MIT",
    "web": "https://github.com/tulayang/httpkit"
  },
  {
    "name": "ulid",
    "url": "https://github.com/adelq/ulid",
    "method": "git",
    "tags": [
      "library",
      "id",
      "ulid",
      "uuid",
      "guid"
    ],
    "description": "Universally Unique Lexicographically Sortable Identifier",
    "license": "MIT",
    "web": "https://github.com/adelq/ulid"
  },
  {
    "name": "osureplay",
    "url": "https://github.com/Yardanico/nim-osureplay",
    "method": "git",
    "tags": [
      "library",
      "osu!",
      "parser",
      "osugame",
      "replay"
    ],
    "description": "osu! replay parser",
    "license": "MIT",
    "web": "https://github.com/Yardanico/nim-osureplay"
  },
  {
    "name": "tiger",
    "url": "https://github.com/ehmry/tiger",
    "method": "git",
    "tags": [
      "hash"
    ],
    "description": "Tiger hash function",
    "license": "MIT",
    "web": "https://github.com/ehmry/tiger"
  },
  {
    "name": "pipe",
    "url": "https://github.com/5paceToast/pipe",
    "method": "git",
    "tags": [
      "pipe",
      "macro",
      "operator",
      "functional"
    ],
    "description": "Pipe operator for nim.",
    "license": "MIT",
    "web": "https://github.com/5paceToast/pipe"
  },
  {
    "name": "flatdb",
    "url": "https://github.com/enthus1ast/flatdb",
    "method": "git",
    "tags": [
      "database",
      "json",
      "pure"
    ],
    "description": "small/tiny, flatfile, jsonl based, inprogress database for nim",
    "license": "MIT",
    "web": "https://github.com/enthus1ast/flatdb"
  },
  {
    "name": "nwt",
    "url": "https://github.com/enthus1ast/nimWebTemplates",
    "method": "git",
    "tags": [
      "template",
      "html",
      "pure",
      "jinja"
    ],
    "description": "experiment to build a jinja like template parser",
    "license": "MIT",
    "web": "https://github.com/enthus1ast/nimWebTemplates"
  },
  {
    "name": "cmixer",
    "url": "https://github.com/rxi/cmixer-nim",
    "method": "git",
    "tags": [
      "library",
      "audio",
      "mixer",
      "sound",
      "wav",
      "ogg"
    ],
    "description": "Lightweight audio mixer for games",
    "license": "MIT",
    "web": "https://github.com/rxi/cmixer-nim"
  },
  {
    "name": "cmixer_sdl2",
    "url": "https://github.com/rxi/cmixer_sdl2-nim",
    "method": "git",
    "tags": [
      "library",
      "audio",
      "mixer",
      "sound",
      "wav",
      "ogg"
    ],
    "description": "Lightweight audio mixer for SDL2",
    "license": "MIT",
    "web": "https://github.com/rxi/cmixer_sdl2-nim"
  },
  {
    "name": "chebyshev",
    "url": "https://github.com/jxy/chebyshev",
    "method": "git",
    "tags": [
      "math",
      "approximation",
      "numerical"
    ],
    "description": "Chebyshev approximation.",
    "license": "MIT",
    "web": "https://github.com/jxy/chebyshev"
  },
  {
    "name": "scram",
    "url": "https://github.com/rgv151/scram",
    "method": "git",
    "tags": [
      "scram",
      "sasl",
      "authentication",
      "salted",
      "challenge",
      "response"
    ],
    "description": "Salted Challenge Response Authentication Mechanism (SCRAM) ",
    "license": "MIT",
    "web": "https://github.com/rgv151/scram"
  },
  {
    "name": "blake2",
    "url": "https://bitbucket.org/mihailp/blake2/",
    "method": "hg",
    "tags": [
      "crypto",
      "cryptography",
      "hash",
      "security"
    ],
    "description": "blake2 - cryptographic hash function",
    "license": "CC0",
    "web": "https://bitbucket.org/mihailp/blake2/"
  },
  {
    "name": "spinny",
    "url": "https://github.com/molnarmark/spinny",
    "method": "git",
    "tags": [
      "terminal",
      "spinner",
      "spinny",
      "load"
    ],
    "description": "Spinny is a tiny terminal spinner package for the Nim Programming Language.",
    "license": "MIT",
    "web": "https://github.com/molnarmark/spinny"
  },
  {
    "name": "nigui",
    "url": "https://github.com/trustable-code/NiGui",
    "method": "git",
    "tags": [
      "gui",
      "windows",
      "gtk"
    ],
    "description": "NiGui is a cross-platform, desktop GUI toolkit using native widgets.",
    "license": "MIT",
    "web": "https://github.com/trustable-code/NiGui"
  },
  {
    "name": "currying",
    "url": "https://github.com/t8m8/currying",
    "method": "git",
    "tags": [
      "library",
      "functional",
      "currying"
    ],
    "description": "Currying library for Nim",
    "license": "MIT",
    "web": "https://github.com/t8m8/currying"
  },
  {
    "name": "rect_packer",
    "url": "https://github.com/yglukhov/rect_packer",
    "method": "git",
    "tags": [
      "library",
      "geometry",
      "packing"
    ],
    "description": "Pack rects into bigger rect",
    "license": "MIT",
    "web": "https://github.com/yglukhov/rect_packer"
  },
  {
    "name": "gintro",
    "url": "https://github.com/stefansalewski/gintro",
    "method": "git",
    "tags": [
      "library",
      "gtk",
      "wrapper",
      "gui"
    ],
    "description": "High level GObject-Introspection based GTK3 bindings",
    "license": "MIT",
    "web": "https://github.com/stefansalewski/gintro"
  },
  {
    "name": "arraymancer",
    "url": "https://github.com/mratsim/Arraymancer",
    "method": "git",
    "tags": [
      "vector",
      "matrix",
      "array",
      "ndarray",
      "multidimensional-array",
      "linear-algebra",
      "tensor"
    ],
    "description": "A tensor (multidimensional array) library for Nim",
    "license": "Apache License 2.0",
    "web": "https://mratsim.github.io/Arraymancer/"
  },
  {
    "name": "sha3",
    "url": "https://bitbucket.org/mihailp/sha3/",
    "method": "hg",
    "tags": [
      "crypto",
      "cryptography",
      "hash",
      "security"
    ],
    "description": "sha3 - cryptographic hash function",
    "license": "CC0",
    "web": "https://bitbucket.org/mihailp/sha3/"
  },
  {
    "name": "coalesce",
    "url": "https://github.com/piedar/coalesce",
    "method": "git",
    "tags": [
      "nil",
      "null",
      "options",
      "operator"
    ],
    "description": "A nil coalescing operator ?? for Nim",
    "license": "MIT",
    "web": "https://github.com/piedar/coalesce"
  },
  {
    "name": "asyncmysql",
    "url": "https://github.com/tulayang/asyncmysql",
    "method": "git",
    "tags": [
      "mysql",
      "async",
      "asynchronous"
    ],
    "description": "Asynchronous MySQL connector written in pure Nim",
    "license": "MIT",
    "web": "https://github.com/tulayang/asyncmysql"
  },
  {
    "name": "cassandra",
    "url": "https://github.com/yglukhov/cassandra",
    "method": "git",
    "tags": [
      "cassandra",
      "database",
      "wrapper",
      "bindings",
      "driver"
    ],
    "description": "Bindings to Cassandra DB driver",
    "license": "MIT",
    "web": "https://github.com/yglukhov/cassandra"
  },
  {
    "name": "tf2plug",
    "url": "https://gitlab.com/waylon531/tf2plug",
    "method": "git",
    "tags": [
      "app",
      "binary",
      "tool",
      "tf2"
    ],
    "description": "A mod manager for TF2",
    "license": "GPLv3",
    "web": "https://gitlab.com/waylon531/tf2plug"
  },
  {
    "name": "oldgtk3",
    "url": "https://github.com/stefansalewski/oldgtk3",
    "method": "git",
    "tags": [
      "library",
      "gtk",
      "wrapper",
      "gui"
    ],
    "description": "Low level bindings for GTK3 related libraries",
    "license": "MIT",
    "web": "https://github.com/stefansalewski/oldgtk3"
  },
  {
    "name": "godot",
    "url": "https://github.com/pragmagic/godot-nim",
    "method": "git",
    "tags": [
      "game",
      "engine",
      "2d",
      "3d"
    ],
    "description": "Nim bindings for Godot Engine",
    "license": "MIT",
    "web": "https://github.com/pragmagic/godot-nim"
  },
  {
    "name": "vkapi",
    "url": "https://github.com/Yardanico/nimvkapi",
    "method": "git",
    "tags": [
      "wrapper",
      "vkontakte",
      "vk",
      "library",
      "api"
    ],
    "description": "A wrapper for the vk.com API (russian social network)",
    "license": "MIT",
    "web": "https://github.com/Yardanico/nimvkapi"
  },
  {
    "name": "slacklib",
    "url": "https://github.com/ThomasTJdev/nim_slacklib",
    "method": "git",
    "tags": [
      "library",
      "wrapper",
      "slack",
      "slackapp",
      "api"
    ],
    "description": "Library for working with a slack app or sending messages to a slack channel (slack.com)",
    "license": "MIT",
    "web": "https://github.com/ThomasTJdev/nim_slacklib"
  },
  {
    "name": "wiringPiNim",
    "url": "https://github.com/ThomasTJdev/nim_wiringPiNim",
    "method": "git",
    "tags": [
      "wrapper",
      "raspberry",
      "rpi",
      "wiringpi",
      "pi"
    ],
    "description": "Wrapper that implements some of wiringPi's function for controlling a Raspberry Pi",
    "license": "MIT",
    "web": "https://github.com/ThomasTJdev/nim_wiringPiNim"
  },
  {
    "name": "redux",
    "url": "https://github.com/pragmagic/redux.nim",
    "method": "git",
    "tags": [
      "redux"
    ],
    "description": "Predictable state container.",
    "license": "MIT",
    "web": "https://github.com/pragmagic/redux.nim"
  },
  {
    "name": "skEasing",
    "url": "https://github.com/Skrylar/skEasing",
    "method": "git",
    "tags": [
      "math",
      "curves",
      "animation"
    ],
    "description": "A collection of easing curves for animation purposes.",
    "license": "BSD",
    "web": "https://github.com/Skrylar/skEasing"
  },
  {
    "name": "nimquery",
    "url": "https://github.com/GULPF/nimquery",
    "method": "git",
    "tags": [
      "html",
      "scraping",
      "web"
    ],
    "description": "Library for querying HTML using CSS-selectors, like JavaScripts document.querySelector",
    "license": "MIT",
    "web": "https://github.com/GULPF/nimquery"
  },
  {
    "name": "usha",
    "url": "https://github.com/subsetpark/untitled-shell-history-application",
    "method": "git",
    "tags": [
      "shell",
      "utility"
    ],
    "description": "untitled shell history application",
    "license": "MIT",
    "web": "https://github.com/subsetpark/untitled-shell-history-application"
  },
  {
    "name": "libgit2",
    "url": "https://github.com/barcharcraz/libgit2-nim",
    "method": "git",
    "tags": [
      "git",
      "libgit",
      "libgit2",
      "vcs",
      "wrapper"
    ],
    "description": "Libgit2 low level wrapper",
    "license": "MIT",
    "web": "https://github.com/barcharcraz/libgit2-nim"
  },
  {
    "name": "multicast",
    "url": "https://github.com/enthus1ast/nimMulticast",
    "method": "git",
    "tags": [
      "multicast",
      "udp",
      "socket",
      "net"
    ],
    "description": "proc to join (and leave) a multicast group",
    "license": "MIT",
    "web": "https://github.com/enthus1ast/nimMulticast"
  },
  {
    "name": "mysqlparser",
    "url": "https://github.com/tulayang/mysqlparser.git",
    "method": "git",
    "tags": [
      "mysql",
      "protocol",
      "parser"
    ],
    "description": "An efficient packet parser for MySQL Client/Server Protocol. Help you to write Mysql communication in either BLOCKIONG-IO or NON-BLOCKING-IO.",
    "license": "MIT",
    "web": "https://github.com/tulayang/mysqlparser"
  },
  {
    "name": "fugitive",
    "url": "https://github.com/citycide/fugitive",
    "method": "git",
    "tags": [
      "git",
      "github",
      "cli",
      "extras",
      "utility",
      "tool"
    ],
    "description": "Simple command line tool to make git more intuitive, along with useful GitHub addons.",
    "license": "MIT",
    "web": "https://github.com/citycide/fugitive"
  },
  {
    "name": "dbg",
    "url": "https://github.com/enthus1ast/nimDbg",
    "method": "git",
    "tags": [
      "template",
      "echo",
      "dbg",
      "debug"
    ],
    "description": "dbg template; in debug echo",
    "license": "MIT",
    "web": "https://github.com/enthus1ast/nimDbg"
  },
  {
    "name": "pylib",
    "url": "https://github.com/Yardanico/nimpylib",
    "method": "git",
    "tags": [
      "python",
      "compatibility",
      "library",
      "pure"
    ],
    "description": "Nim library with python-like functions and operators",
    "license": "MIT",
    "web": "https://github.com/Yardanico/nimpylib"
  },
  {
    "name": "graphemes",
    "url": "https://github.com/nitely/nim-graphemes",
    "method": "git",
    "tags": [
      "graphemes",
      "grapheme-cluster",
      "unicode"
    ],
    "description": "Grapheme aware string handling (Unicode tr29)",
    "license": "MIT",
    "web": "https://github.com/nitely/nim-graphemes"
  },
  {
    "name": "rfc3339",
    "url": "https://github.com/Skrylar/rfc3339",
    "method": "git",
    "tags": [
      "rfc3339",
      "datetime"
    ],
    "description": "RFC3339 (dates and times) implementation for Nim.",
    "license": "BSD",
    "web": "https://github.com/Skrylar/rfc3339"
  },
  {
    "name": "db_presto",
    "url": "https://github.com/Bennyelg/nimPresto",
    "method": "git",
    "tags": [
      "prestodb",
      "connector",
      "database"
    ],
    "description": "prestodb simple connector",
    "license": "MIT",
    "web": "https://github.com/Bennyelg/nimPresto"
  },
  {
    "name": "nimbomb",
    "url": "https://github.com/Tyler-Yocolano/nimbomb",
    "method": "git",
    "tags": [
      "giant",
      "bomb",
      "wiki",
      "api"
    ],
    "description": "A GiantBomb-wiki wrapper for nim",
    "license": "MIT",
    "web": "https://github.com/Tyler-Yocolano/nimbomb"
  },
  {
    "name": "csvql",
    "url": "https://github.com/Bennyelg/csvql",
    "method": "git",
    "tags": [
      "csv",
      "read",
      "ansisql",
      "query",
      "database",
      "files"
    ],
    "description": "csvql.",
    "license": "MIT",
    "web": "https://github.com/Bennyelg/csvql"
  },
  {
    "name": "contracts",
    "url": "https://github.com/Udiknedormin/NimContracts",
    "method": "git",
    "tags": [
      "library",
      "pure",
      "contract",
      "contracts",
      "DbC",
      "utility",
      "automation",
      "documentation",
      "safety",
      "test",
      "tests",
      "testing",
      "unittest"
    ],
    "description": "Design by Contract (DbC) library with minimal runtime.",
    "license": "MIT",
    "web": "https://github.com/Udiknedormin/NimContracts"
  },
  {
    "name": "syphus",
    "url": "https://github.com/makingspace/syphus",
    "method": "git",
    "tags": [
      "optimization",
      "tabu"
    ],
    "description": "An implementation of the tabu search heuristic in Nim.",
    "license": "BSD-3",
    "web": "https://github.com/makingspace/syphus-nim"
  },
  {
    "name": "analytics",
    "url": "https://github.com/dom96/analytics",
    "method": "git",
    "tags": [
      "google",
      "telemetry",
      "statistics"
    ],
    "description": "Allows statistics to be sent to and recorded in Google Analytics.",
    "license": "MIT",
    "web": "https://github.com/dom96/analytics"
  },
  {
    "name": "arraymancer_vision",
    "url": "https://github.com/edubart/arraymancer-vision",
    "method": "git",
    "tags": [
      "arraymancer",
      "image",
      "vision"
    ],
    "description": "Image transformation and visualization utilities for arraymancer",
    "license": "Apache License 2.0",
    "web": "https://github.com/edubart/arraymancer-vision"
  },
  {
    "name": "genoiser",
    "url": "https://github.com/brentp/genoiser",
    "method": "git",
    "tags": [
      "bam",
      "cram",
      "vcf",
      "genomics"
    ],
    "description": "functions to tracks for genomics data files",
    "license": "MIT"
  },
  {
    "name": "hts",
    "url": "https://github.com/brentp/hts-nim",
    "method": "git",
    "tags": [
      "kmer",
      "dna",
      "sequence",
      "bam",
      "vcf",
      "genomics"
    ],
    "description": "htslib wrapper for nim",
    "license": "MIT",
    "web": "https://brentp.github.io/hts-nim/"
  },
  {
    "name": "kmer",
    "url": "https://github.com/brentp/nim-kmer",
    "method": "git",
    "tags": [
      "kmer",
      "dna",
      "sequence"
    ],
    "description": "encoded kmer library for fast operations on kmers up to 31",
    "license": "MIT",
    "web": "https://github.com/brentp/nim-kmer"
  },
  {
    "name": "kexpr",
    "url": "https://github.com/brentp/kexpr-nim",
    "method": "git",
    "tags": [
      "math",
      "expression",
      "evalute"
    ],
    "description": "wrapper for kexpr math expression evaluation library",
    "license": "MIT",
    "web": "https://github.com/brentp/kexpr-nim"
  },
  {
    "name": "lapper",
    "url": "https://github.com/brentp/nim-lapper",
    "method": "git",
    "tags": [
      "interval"
    ],
    "description": "fast interval overlaps",
    "license": "MIT",
    "web": "https://github.com/brentp/nim-lapper"
  },
  {
    "name": "gplay",
    "url": "https://github.com/yglukhov/gplay",
    "method": "git",
    "tags": [
      "google",
      "play",
      "apk",
      "publish",
      "upload"
    ],
    "description": "Google Play APK Uploader",
    "license": "MIT",
    "web": "https://github.com/yglukhov/gplay"
  },
  {
    "name": "huenim",
    "url": "https://github.com/IoTone/huenim",
    "method": "git",
    "tags": [
      "hue",
      "iot",
      "lighting",
      "philips",
      "library"
    ],
    "description": "Huenim",
    "license": "MIT",
    "web": "https://github.com/IoTone/huenim"
  },
  {
    "name": "drand48",
    "url": "https://github.com/JeffersonLab/drand48",
    "method": "git",
    "tags": [
      "random",
      "number",
      "generator"
    ],
    "description": "Nim implementation of the standard unix drand48 pseudo random number generator",
    "license": "BSD3",
    "web": "https://github.com/JeffersonLab/drand48"
  },
  {
    "name": "ensem",
    "url": "https://github.com/JeffersonLab/ensem",
    "method": "git",
    "tags": [
      "jackknife",
      "statistics"
    ],
    "description": "Support for ensemble file format and arithmetic using jackknife/bootstrap propagation of errors",
    "license": "BSD3",
    "web": "https://github.com/JeffersonLab/ensem"
  },
  {
    "name": "basic2d",
    "url": "https://github.com/nim-lang/basic2d",
    "method": "git",
    "tags": [
      "deprecated",
      "vector",
      "stdlib",
      "library"
    ],
    "description": "Deprecated module for vector/matrices operations.",
    "license": "MIT",
    "web": "https://github.com/nim-lang/basic2d"
  },
  {
    "name": "basic3d",
    "url": "https://github.com/nim-lang/basic3d",
    "method": "git",
    "tags": [
      "deprecated",
      "vector",
      "stdlib",
      "library"
    ],
    "description": "Deprecated module for vector/matrices operations.",
    "license": "MIT",
    "web": "https://github.com/nim-lang/basic3d"
  },
  {
    "name": "shiori",
    "url": "https://github.com/Narazaka/shiori-nim",
    "method": "git",
    "tags": [
      "ukagaka",
      "shiori",
      "protocol"
    ],
    "description": "SHIORI Protocol Parser/Builder",
    "license": "MIT",
    "web": "https://github.com/Narazaka/shiori-nim"
  },
  {
    "name": "shioridll",
    "url": "https://github.com/Narazaka/shioridll-nim",
    "method": "git",
    "tags": [
      "shiori",
      "ukagaka"
    ],
    "description": "The SHIORI DLL interface",
    "license": "MIT",
    "web": "https://github.com/Narazaka/shioridll-nim"
  },
  {
    "name": "httpauth",
    "url": "https://github.com/FedericoCeratto/nim-httpauth",
    "method": "git",
    "tags": [
      "http",
      "authentication",
      "authorization",
      "library",
      "security"
    ],
    "description": "HTTP Authentication and Authorization",
    "license": "LGPLv3",
    "web": "https://github.com/FedericoCeratto/nim-httpauth"
  },
  {
    "name": "cbor",
    "url": "https://github.com/ehmry/nim-cbor",
    "method": "git",
    "tags": [
      "library",
      "cbor",
      "binary",
      "encoding"
    ],
    "description": "Concise Binary Object Representation decoder (RFC7049).",
    "license": "MIT",
    "web": "https://github.com/ehmry/nim-cbor"
  },
  {
    "name": "base58",
    "url": "https://github.com/ehmry/nim-base58",
    "method": "git",
    "tags": [
      "base58",
      "bitcoin",
      "cryptonote",
      "monero",
      "encoding",
      "library"
    ],
    "description": "Base58 encoders and decoders for Bitcoin and CryptoNote addresses.",
    "license": "MIT",
    "web": "https://github.com/ehmry/nim-base58"
  },
  {
    "name": "webdriver",
    "url": "https://github.com/dom96/webdriver",
    "method": "git",
    "tags": [
      "webdriver",
      "selenium",
      "library",
      "firefox"
    ],
    "description": "Implementation of the WebDriver w3c spec.",
    "license": "MIT",
    "web": "https://github.com/dom96/webdriver"
  },
  {
    "name": "interfaced",
    "url": "https://github.com/andreaferretti/interfaced",
    "method": "git",
    "tags": [
      "interface"
    ],
    "description": "Go-like interfaces",
    "license": "Apache License 2.0",
    "web": "https://github.com/andreaferretti/interfaced"
  },
  {
    "name": "vla",
    "url": "https://github.com/bpr/vla",
    "method": "git",
    "tags": [
      "vla",
      "alloca"
    ],
    "description": "Variable length arrays for Nim",
    "license": "MIT",
    "web": "https://github.com/bpr/vla"
  },
  {
    "name": "metatools",
    "url": "https://github.com/jxy/metatools",
    "method": "git",
    "tags": [
      "macros",
      "metaprogramming"
    ],
    "description": "Metaprogramming tools for Nim",
    "license": "MIT",
    "web": "https://github.com/jxy/metatools"
  },
  {
    "name": "pdcurses",
    "url": "https://github.com/lcrees/pdcurses",
    "method": "git",
    "tags": [
      "pdcurses",
      "curses",
      "console",
      "gui"
    ],
    "description": "Nim wrapper for PDCurses",
    "license": "MIT",
    "web": "https://github.com/lcrees/pdcurses"
  },
  {
    "name": "libuv",
    "url": "https://github.com/lcrees/libuv",
    "method": "git",
    "tags": [
      "libuv",
      "wrapper",
      "node",
      "networking"
    ],
    "description": "libuv bindings for Nim",
    "license": "MIT",
    "web": "https://github.com/lcrees/libuv"
  },
  {
    "name": "romans",
    "url": "https://github.com/lcrees/romans",
    "method": "git",
    "tags": [
      "roman",
      "numerals"
    ],
    "description": "Conversion between integers and Roman numerals",
    "license": "MIT",
    "web": "https://github.com/lcrees/romans"
  },
  {
    "name": "simpleAST",
    "url": "https://github.com/lguzzon-NIM/simpleAST",
    "method": "git",
    "tags": [
      "ast"
    ],
    "description": "Simple AST in NIM",
    "license": "MIT",
    "web": "https://github.com/lguzzon-NIM/simpleAST"
  },
  {
    "name": "timerpool",
    "url": "https://github.com/mikra01/timerpool/",
    "method": "git",
    "tags": [
      "timer",
      "pool",
      "events",
      "thread"
    ],
    "description": "threadsafe timerpool implementation for event purpose",
    "license": "MIT",
    "web": "https://github.com/mikra01/timerpool"
  },
  {
    "name": "zero_functional",
    "url": "https://github.com/zero-functional/zero-functional",
    "method": "git",
    "tags": [
      "functional",
      "dsl",
      "chaining",
      "seq"
    ],
    "description": "A library providing zero-cost chaining for functional abstractions in Nim",
    "license": "MIT",
    "web": "https://github.com/zero-functional/zero-functional"
  },
  {
    "name": "ormin",
    "url": "https://github.com/Araq/ormin",
    "method": "git",
    "tags": [
      "ORM",
      "SQL",
      "db",
      "database"
    ],
    "description": "Prepared SQL statement generator. A lightweight ORM.",
    "license": "MIT",
    "web": "https://github.com/Araq/ormin"
  },
  {
    "name": "karax",
    "url": "https://github.com/pragmagic/karax",
    "method": "git",
    "tags": [
      "browser",
      "DOM",
      "virtual-DOM",
      "UI"
    ],
    "description": "Karax is a framework for developing single page applications in Nim.",
    "license": "MIT",
    "web": "https://github.com/pragmagic/karax"
  },
  {
    "name": "cascade",
    "url": "https://github.com/citycide/cascade",
    "method": "git",
    "tags": [
      "macro",
      "cascade",
      "operator",
      "dart",
      "with"
    ],
    "description": "Method & assignment cascades for Nim, inspired by Smalltalk & Dart.",
    "license": "MIT",
    "web": "https://github.com/citycide/cascade"
  },
  {
    "name": "chrono",
    "url": "https://github.com/treeform/chrono",
    "method": "git",
    "tags": [
      "library",
      "timestamp",
      "calendar",
      "timezone"
    ],
    "description": "Calendars, Timestamps and Timezones utilities.",
    "license": "MIT",
    "web": "https://github.com/treeform/chrono"
  },
  {
    "name": "dbschema",
    "url": "https://github.com/vegansk/dbschema",
    "method": "git",
    "tags": [
      "library",
      "database",
      "db"
    ],
    "description": "Database schema migration library for Nim language.",
    "license": "MIT",
    "web": "https://github.com/vegansk/dbschema"
  },
  {
    "name": "gentabs",
    "url": "https://github.com/lcrees/gentabs",
    "method": "git",
    "tags": [
      "table",
      "string",
      "key",
      "value"
    ],
    "description": "Efficient hash table that is a key-value mapping (removed from stdlib)",
    "license": "MIT",
    "web": "https://github.com/lcrees/gentabs"
  },
  {
    "name": "libgraph",
    "url": "https://github.com/Mnenmenth/libgraphnim",
    "method": "git",
    "tags": [
      "graph",
      "math",
      "conversion",
      "pixels",
      "coordinates"
    ],
    "description": "Converts 2D linear graph coordinates to pixels on screen",
    "license": "MIT",
    "web": "https://github.com/Mnenmenth/libgraphnim"
  },
  {
    "name": "polynumeric",
    "url": "https://github.com/lcrees/polynumeric",
    "method": "git",
    "tags": [
      "polynomial",
      "numeric"
    ],
    "description": "Polynomial operations",
    "license": "MIT",
    "web": "https://github.com/lcrees/polynumeric"
  },
  {
    "name": "unicodedb",
    "url": "https://github.com/nitely/nim-unicodedb",
    "method": "git",
    "tags": [
      "unicode",
      "UCD",
      "unicodedata"
    ],
    "description": "Unicode Character Database (UCD) access for Nim",
    "license": "MIT",
    "web": "https://github.com/nitely/nim-unicodedb"
  },
  {
    "name": "normalize",
    "url": "https://github.com/nitely/nim-normalize",
    "method": "git",
    "tags": [
      "unicode",
      "normalization",
      "nfc",
      "nfd"
    ],
    "description": "Unicode normalization forms (tr15)",
    "license": "MIT",
    "web": "https://github.com/nitely/nim-normalize"
  },
  {
    "name": "nico",
    "url": "https://github.com/ftsf/nico",
    "method": "git",
    "tags": [
      "pico-8",
      "game",
      "library",
      "ludum",
      "dare"
    ],
    "description": "Nico game engine",
    "license": "MIT",
    "web": "https://github.com/ftsf/nico"
  },
  {
    "name": "os_files",
    "url": "https://github.com/tormund/os_files",
    "method": "git",
    "tags": [
      "dialogs",
      "file",
      "icon"
    ],
    "description": "Crossplatform (x11, windows, osx) native file dialogs; sytem file/folder icons in any resolution; open file with default application",
    "license": "MIT",
    "web": "https://github.com/tormund/os_files"
  },
  {
    "name": "sprymicro",
    "url": "https://github.com/gokr/sprymicro",
    "method": "git",
    "tags": [
      "spry",
      "demo"
    ],
    "description": "Small demo Spry interpreters",
    "license": "MIT",
    "web": "https://github.com/gokr/sprymicro"
  },
  {
    "name": "spryvm",
    "url": "https://github.com/gokr/spryvm",
    "method": "git",
    "tags": [
      "interpreter",
      "language",
      "spry"
    ],
    "description": "Homoiconic dynamic language interpreter in Nim",
    "license": "MIT",
    "web": "https://github.com/gokr/spryvm"
  },
  {
    "name": "netpbm",
    "url": "https://github.com/barcharcraz/nim-netpbm",
    "method": "git",
    "tags": [
      "pbm",
      "image",
      "wrapper",
      "netpbm"
    ],
    "description": "Wrapper for libnetpbm",
    "license": "MIT",
    "web": "https://github.com/barcharcraz/nim-netpbm"
  },
  {
    "name": "nimgen",
    "url": "https://github.com/genotrance/nimgen",
    "method": "git",
    "tags": [
      "c2nim",
      "library",
      "wrapper",
      "c",
      "c++"
    ],
    "description": "C2nim helper to simplify and automate wrapping C libraries",
    "license": "MIT",
    "web": "https://github.com/genotrance/nimgen"
  },
  {
    "name": "sksbox",
    "url": "https://github.com/Skrylar/sksbox",
    "method": "git",
    "tags": [
      "sbox",
      "binary",
      "binaryformat",
      "nothings",
      "container"
    ],
    "description": "A native-nim implementaton of the sBOX generic container format.",
    "license": "MIT",
    "web": "https://github.com/Skrylar/sksbox"
  },
  {
    "name": "avbin",
    "url": "https://github.com/Vladar4/avbin",
    "method": "git",
    "tags": [
      "audio",
      "video",
      "media",
      "library",
      "wrapper"
    ],
    "description": "Wrapper of the AVbin library for the Nim language.",
    "license": "LGPL",
    "web": "https://github.com/Vladar4/avbin"
  },
  {
    "name": "fsm",
    "url": "https://github.com/ba0f3/fsm.nim",
    "method": "git",
    "tags": [
      "fsm",
      "finite",
      "state",
      "machine"
    ],
    "description": "A simple finite-state machine for @nim-lang",
    "license": "MIT",
    "web": "https://github.com/ba0f3/fsm.nim"
  },
  {
    "name": "timezones",
    "url": "https://github.com/GULPF/timezones",
    "method": "git",
    "tags": [
      "timezone",
      "time",
      "tzdata"
    ],
    "description": "Timezone library compatible with the standard library. ",
    "license": "MIT",
    "web": "https://github.com/GULPF/timezones"
  },
  {
    "name": "ndf",
    "url": "https://github.com/rustomax/ndf",
    "method": "git",
    "tags": [
      "app",
      "binary",
      "duplicates",
      "utility",
      "filesystem"
    ],
    "description": "Duplicate files finder",
    "license": "MIT",
    "web": "https://github.com/rustomax/ndf"
  },
  {
    "name": "unicodeplus",
    "url": "https://github.com/nitely/nim-unicodeplus",
    "method": "git",
    "tags": [
      "unicode",
      "isdigit",
      "isalpha"
    ],
    "description": "Common unicode operations",
    "license": "MIT",
    "web": "https://github.com/nitely/nim-unicodeplus"
  },
  {
    "name": "libsvm",
    "url": "https://github.com/genotrance/libsvm",
    "method": "git",
    "tags": [
      "scientific",
      "svm",
      "vector"
    ],
    "description": "libsvm wrapper for Nim",
    "license": "MIT",
    "web": "https://github.com/genotrance/libsvm"
  },
  {
    "name": "lilt",
    "url": "https://github.com/quelklef/lilt",
    "method": "git",
    "tags": [
      "language",
      "parser",
      "parsing"
    ],
    "description": "Parsing language",
    "license": "MIT",
    "web": "https://github.com/quelklef/lilt"
  },
  {
    "name": "shiori_charset_convert",
    "url": "https://github.com/Narazaka/shiori_charset_convert-nim",
    "method": "git",
    "tags": [
      "shiori",
      "ukagaka"
    ],
    "description": "The SHIORI Message charset convert utility",
    "license": "MIT",
    "web": "https://github.com/Narazaka/shiori_charset_convert-nim"
  },
  {
    "name": "grafanim",
    "url": "https://github.com/jamesalbert/grafanim",
    "method": "git",
    "tags": [
      "library",
      "grafana",
      "dashboards"
    ],
    "description": "Grafana module for Nim",
    "license": "GPL",
    "web": "https://github.com/jamesalbert/grafanim"
  },
  {
    "name": "nimpy",
    "url": "https://github.com/yglukhov/nimpy",
    "method": "git",
    "tags": [
      "python",
      "bridge"
    ],
    "description": "Nim - Python bridge",
    "license": "MIT",
    "web": "https://github.com/yglukhov/nimpy"
  },
  {
    "name": "simple_graph",
    "url": "https://github.com/erhlee-bird/simple_graph",
    "method": "git",
    "tags": [
      "datastructures",
      "library"
    ],
    "description": "Simple Graph Library",
    "license": "MIT",
    "web": "https://github.com/erhlee-bird/simple_graph"
  },
  {
    "name": "controlStructures",
    "url": "https://github.com/TakeYourFreedom/Additional-Control-Structures-for-Nim",
    "method": "git",
    "tags": [
      "library",
      "control",
      "structure"
    ],
    "description": "Additional control structures",
    "license": "MIT",
    "web": "http://htmlpreview.github.io/?https://github.com/TakeYourFreedom/Additional-Control-Structures-for-Nim/blob/master/controlStructures.html"
  },
  {
    "name": "notetxt",
    "url": "https://github.com/mrshu/nim-notetxt",
    "method": "git",
    "tags": [
      "notetxt,",
      "note",
      "taking"
    ],
    "description": "A library that implements the note.txt specification for note taking.",
    "license": "MIT",
    "web": "https://github.com/mrshu/nim-notetxt"
  },
  {
    "name": "breeze",
    "url": "https://github.com/alehander42/breeze",
    "method": "git",
    "tags": [
      "dsl",
      "macro",
      "metaprogramming"
    ],
    "description": "A dsl for writing macros in Nim",
    "license": "MIT",
    "web": "https://github.com/alehander42/breeze"
  },
  {
    "name": "joyent_http_parser",
    "url": "https://github.com/nim-lang/joyent_http_parser",
    "method": "git",
    "tags": [
      "wrapper",
      "library",
      "parsing"
    ],
    "description": "Wrapper for high performance HTTP parsing library.",
    "license": "MIT",
    "web": "https://github.com/nim-lang/joyent_http_parser"
  },
  {
    "name": "libsvm_legacy",
    "url": "https://github.com/nim-lang/libsvm_legacy",
    "method": "git",
    "tags": [
      "wrapper",
      "library",
      "scientific"
    ],
    "description": "Wrapper for libsvm.",
    "license": "MIT",
    "web": "https://github.com/nim-lang/libsvm_legacy"
  },
  {
    "name": "clblast",
    "url": "https://github.com/numforge/nim-clblast",
    "method": "git",
    "tags": [
      "BLAS",
      "linear",
      "algebra",
      "vector",
      "matrix",
      "opencl",
      "high",
      "performance",
      "computing",
      "GPU",
      "wrapper"
    ],
    "description": "Wrapper for CLBlast, an OpenCL BLAS library",
    "license": "Apache License 2.0",
    "web": "https://github.com/numforge/nim-clblast"
  },
  {
    "name": "nimp5",
    "url": "https://github.com/Foldover/nim-p5",
    "method": "git",
    "tags": [
      "p5",
      "javascript",
      "creative",
      "coding",
      "processing",
      "library"
    ],
    "description": "Nim bindings for p5.js.",
    "license": "MIT",
    "web": "https://github.com/Foldover/nim-p5"
  },
  {
    "name": "names",
    "url": "https://github.com/pragmagic/names",
    "method": "git",
    "tags": [
      "strings"
    ],
    "description": "String interning library",
    "license": "MIT",
    "web": "https://github.com/pragmagic/names"
  },
  {
    "name": "sha1ext",
    "url": "https://github.com/CORDEA/sha1ext",
    "method": "git",
    "tags": [
      "sha1",
      "extension"
    ],
    "description": "std / sha1 extension",
    "license": "Apache License 2.0",
    "web": "https://github.com/CORDEA/sha1ext"
  },
  {
    "name": "libsha",
    "url": "https://github.com/forlan-ua/nim-libsha",
    "method": "git",
    "tags": [
      "sha1",
      "sha224",
      "sha256",
      "sha384",
      "sha512"
    ],
    "description": "Sha1 and Sha2 implementations",
    "license": "MIT",
    "web": "https://github.com/forlan-ua/nim-libsha"
  },
  {
    "name": "pwned",
    "url": "https://github.com/dom96/pwned",
    "method": "git",
    "tags": [
      "application",
      "passwords",
      "security",
      "binary"
    ],
    "description": "A client for the Pwned passwords API.",
    "license": "MIT",
    "web": "https://github.com/dom96/pwned"
  },
  {
    "name": "suffer",
    "url": "https://github.com/emekoi/suffer",
    "method": "git",
    "tags": [
      "graphics",
      "font",
      "software"
    ],
    "description": "a nim library for drawing 2d shapes, text, and images to 32bit software pixel buffers",
    "license": "MIT",
    "web": "https://github.com/emekoi/suffer"
  },
  {
    "name": "metric",
    "url": "https://github.com/mjendrusch/metric",
    "method": "git",
    "tags": [
      "library",
      "units",
      "scientific",
      "dimensional-analysis"
    ],
    "description": "Dimensionful types and dimensional analysis.",
    "license": "MIT",
    "web": "https://github.com/mjendrusch/metric"
  },
  {
    "name": "useragents",
    "url": "https://github.com/treeform/useragents",
    "method": "git",
    "tags": [
      "library",
      "useragent"
    ],
    "description": "User Agent parser for nim.",
    "license": "MIT",
    "web": "https://github.com/treeform/useragents"
  },
  {
    "name": "nimna",
    "url": "https://github.com/mjendrusch/nimna",
    "method": "git",
    "tags": [
      "library",
      "nucleic-acid-folding",
      "scientific",
      "biology"
    ],
    "description": "Nucleic acid folding and design.",
    "license": "MIT",
    "web": "https://github.com/mjendrusch/nimna"
  },
  {
    "name": "bencode",
    "url": "https://github.com/FedericoCeratto/nim-bencode",
    "method": "git",
    "tags": [
      "library",
      "bencode"
    ],
    "description": "Bencode serialization/deserialization library",
    "license": "LGPLv3",
    "web": "https://github.com/FedericoCeratto/nim-bencode"
  },
  {
    "name": "i3ipc",
    "url": "https://github.com/FedericoCeratto/nim-i3ipc",
    "method": "git",
    "tags": [
      "library",
      "i3"
    ],
    "description": "i3 IPC client library",
    "license": "LGPLv3",
    "web": "https://github.com/FedericoCeratto/nim-i3ipc"
  },
  {
    "name": "chroma",
    "url": "https://github.com/treeform/chroma",
    "method": "git",
    "tags": [
      "colors",
      "cmyk",
      "hsl",
      "hsv"
    ],
    "description": "Everything you want to do with colors.",
    "license": "MIT",
    "web": "https://github.com/treeform/chroma"
  },
  {
    "name": "nimrax",
    "url": "https://github.com/genotrance/nimrax",
    "method": "git",
    "tags": [
      "rax",
      "radix",
      "tree",
      "data",
      "structure"
    ],
    "description": "Radix tree wrapper for Nim",
    "license": "MIT",
    "web": "https://github.com/genotrance/nimrax"
  },
  {
    "name": "nimbass",
    "url": "https://github.com/genotrance/nimbass",
    "method": "git",
    "tags": [
      "bass",
      "audio",
      "wrapper"
    ],
    "description": "Bass wrapper for Nim",
    "license": "MIT",
    "web": "https://github.com/genotrance/nimbass"
  },
  {
    "name": "nimkerberos",
    "url": "https://github.com/genotrance/nimkerberos",
    "method": "git",
    "tags": [
      "kerberos",
      "ntlm",
      "authentication",
      "auth",
      "sspi"
    ],
    "description": "WinKerberos wrapper for Nim",
    "license": "MIT",
    "web": "https://github.com/genotrance/nimkerberos"
  },
  {
    "name": "nimssh2",
    "url": "https://github.com/genotrance/nimssh2",
    "method": "git",
    "tags": [
      "ssh",
      "library",
      "wrapper"
    ],
    "description": "libssh2 wrapper for Nim",
    "license": "MIT",
    "web": "https://github.com/genotrance/nimssh2"
  },
  {
    "name": "nimssl",
    "url": "https://github.com/genotrance/nimssl",
    "method": "git",
    "tags": [
      "openssl",
      "sha",
      "sha1",
      "hash",
      "sha256",
      "sha512"
    ],
    "description": "OpenSSL wrapper for Nim",
    "license": "MIT",
    "web": "https://github.com/genotrance/nimssl"
  },
  {
    "name": "snip",
    "url": "https://github.com/genotrance/snip",
    "method": "git",
    "tags": [
      "console",
      "editor",
      "text",
      "cli"
    ],
    "description": "Text editor to speed up testing code snippets",
    "license": "MIT",
    "web": "https://github.com/genotrance/snip"
  },
  {
    "name": "moduleinit",
    "url": "https://github.com/skunkiferous/moduleinit",
    "method": "git",
    "tags": [
      "library",
      "parallelism",
      "threads"
    ],
    "description": "Nim module/thread initialisation ordering library",
    "license": "MIT",
    "web": "https://github.com/skunkiferous/moduleinit"
  },
  {
    "name": "mofuw",
    "url": "https://github.com/2vg/mofuw",
    "method": "git",
    "tags": [
      "web",
      "http",
      "framework"
    ],
    "description": "mofuw is *MO*re *F*aster, *U*ltra *W*ebserver",
    "license": "MIT",
    "web": "https://github.com/2vg/mofuw"
  },
  {
    "name": "scnim",
    "url": "https://github.com/capocasa/scnim",
    "method": "git",
    "tags": [
      "music",
      "synthesizer",
      "realtime",
      "supercollider",
      "ugen",
      "plugin",
      "binding",
      "audio"
    ],
    "description": "Develop SuperCollider UGens in Nim",
    "license": "MIT",
    "web": "https://github.com/capocasa/scnim"
  },
  {
    "name": "nimgl",
    "url": "https://github.com/lmariscal/nimgl",
    "method": "git",
    "tags": [
      "glfw",
      "imgui",
      "opengl",
      "bindings",
      "gl",
      "graphics"
    ],
    "description": "Nim Game Library",
    "license": "MIT",
    "web": "https://github.com/lmariscal/nimgl"
  },
  {
    "name": "inim",
    "url": "https://github.com/AndreiRegiani/INim",
    "method": "git",
    "tags": [
      "repl",
      "playground",
      "shell"
    ],
    "description": "Interactive Nim Shell",
    "license": "MIT",
    "web": "https://github.com/AndreiRegiani/INim"
  },
  {
    "name": "nimbigwig",
    "url": "https://github.com/genotrance/nimbigwig",
    "method": "git",
    "tags": [
      "bigwig",
      "bigbend",
      "genome"
    ],
    "description": "libBigWig wrapper for Nim",
    "license": "MIT",
    "web": "https://github.com/genotrance/nimbigwig"
  },
  {
    "name": "regex",
    "url": "https://github.com/nitely/nim-regex",
    "method": "git",
    "tags": [
      "regex"
    ],
    "description": "Linear time regex matching",
    "license": "MIT",
    "web": "https://github.com/nitely/nim-regex"
  },
  {
    "name": "tsundoku",
    "url": "https://github.com/FedericoCeratto/tsundoku",
    "method": "git",
    "tags": [
      "OPDS",
      "ebook",
      "server"
    ],
    "description": "Simple and lightweight OPDS ebook server",
    "license": "GPLv3",
    "web": "https://github.com/FedericoCeratto/tsundoku"
  },
  {
    "name": "nim_exodus",
    "url": "https://github.com/shinriyo/nim_exodus",
    "method": "git",
    "tags": [
      "web",
      "html",
      "template"
    ],
    "description": "Template generator for gester",
    "license": "MIT",
    "web": "https://github.com/shinriyo/nim_exodus"
  },
  {
    "name": "nimlibxlsxwriter",
    "url": "https://github.com/KeepCoolWithCoolidge/nimlibxlsxwriter",
    "method": "git",
    "tags": [
      "Excel",
      "wrapper",
      "xlsx"
    ],
    "description": "libxslxwriter wrapper for Nim",
    "license": "MIT",
    "web": "https://github.com/KeepCoolWithCoolidge/nimlibxlsxwriter"
  },
  {
    "name": "msqueue",
    "url": "https://github.com/2vg/MSQueue",
    "method": "git",
    "tags": [
      "algorithm",
      "queue",
      "MichaelScott",
      "fast",
      "concurrent"
    ],
    "description": "Michael-Scott queue implemented in Nim",
    "license": "MIT",
    "web": "https://github.com/2vg/MSQueue"
  },
  {
    "name": "nimclutter",
    "url": "https://github.com/KeepCoolWithCoolidge/nimclutter",
    "method": "git",
    "tags": [
      "clutter",
      "gtk",
      "gui"
    ],
    "description": "Nim bindings for Clutter toolkit.",
    "license": "LGPLv2.1",
    "web": "https://github.com/KeepCoolWithCoolidge/nimclutter"
  },
  {
    "name": "nimhdf5",
    "url": "https://github.com/Vindaar/nimhdf5",
    "method": "git",
    "tags": [
      "library",
      "wrapper",
      "binding",
      "libhdf5",
      "hdf5",
      "ndarray",
      "storage"
    ],
    "description": "Bindings for the HDF5 data format C library",
    "license": "MIT",
    "web": "https://github.com/Vindaar/nimhdf5"
  },
  {
    "name": "mpfit",
    "url": "https://github.com/Vindaar/nim-mpfit",
    "method": "git",
    "tags": [
      "library",
      "wrapper",
      "binding",
      "nonlinear",
      "least-squares",
      "fitting",
      "levenberg-marquardt",
      "regression"
    ],
    "description": "A wrapper for the cMPFIT non-linear least squares fitting library",
    "license": "MIT",
    "web": "https://github.com/Vindaar/nim-mpfit"
  },
  {
    "name": "nlopt",
    "url": "https://github.com/Vindaar/nimnlopt",
    "method": "git",
    "tags": [
      "library",
      "wrapper",
      "binding",
      "nonlinear-optimization"
    ],
    "description": "A wrapper for the non-linear optimization C library Nlopt",
    "license": "MIT",
    "web": "https://github.com/Vindaar/nimnlopt"
  },
  {
    "name": "itertools",
    "url": "https://github.com/narimiran/itertools",
    "method": "git",
    "tags": [
      "itertools",
      "python",
      "iterators"
    ],
    "description": "Itertools for Nim",
    "license": "MIT",
    "web": "https://github.com/narimiran/itertools"
  },
  {
    "name": "typelists",
    "url": "https://github.com/yglukhov/typelists",
    "method": "git",
    "tags": [
      "metaprogramming"
    ],
    "description": "Typelists in Nim",
    "license": "MIT",
    "web": "https://github.com/yglukhov/typelists"
  },
  {
    "name": "sol",
    "url": "https://github.com/davidgarland/sol",
    "method": "git",
    "tags": [
      "c99",
      "c11",
      "c",
      "vector",
      "simd",
      "avx",
      "avx2",
      "neon"
    ],
    "description": "A SIMD-accelerated vector library written in C99 with Nim bindings.",
    "license": "MIT",
    "web": "https://github.com/davidgarland/sol"
  },
  {
    "name": "simdX86",
    "url": "https://github.com/nimlibs/simdX86",
    "method": "git",
    "tags": [
      "simd"
    ],
    "description": "Wrappers for X86 SIMD intrinsics",
    "license": "MIT",
    "web": "https://github.com/nimlibs/simdX86"
  },
  {
    "name": "loopfusion",
    "url": "https://github.com/numforge/loopfusion",
    "method": "git",
    "tags": [
      "loop",
      "iterator",
      "zip",
      "forEach",
      "variadic"
    ],
    "description": "Loop efficiently over a variadic number of containers",
    "license": "MIT or Apache 2.0",
    "web": "https://github.com/numforge/loopfusion"
  },
  {
    "name": "tinamou",
    "url": "https://github.com/Double-oxygeN/tinamou",
    "method": "git",
    "tags": [
      "game",
      "sdl2"
    ],
    "description": "Game Library in Nim with SDL2",
    "license": "MIT",
    "web": "https://github.com/Double-oxygeN/tinamou"
  },
  {
    "name": "cittadino",
    "url": "https://github.com/makingspace/cittadino",
    "method": "git",
    "tags": [
      "pubsub",
      "stomp",
      "rabbitmq",
      "amqp"
    ],
    "description": "A simple PubSub framework using STOMP.",
    "license": "BSD2",
    "web": "https://github.com/makingspace/cittadino"
  },
  {
    "name": "consul",
    "url": "https://github.com/makingspace/nim_consul",
    "method": "git",
    "tags": [
      "consul"
    ],
    "description": "A simple interface to a running Consul agent.",
    "license": "BSD2",
    "web": "https://github.com/makingspace/nim_consul"
  },
  {
    "name": "keystone",
    "url": "https://github.com/6A/Keystone.nim",
    "method": "git",
    "tags": [
      "binding",
      "keystone",
      "asm",
      "assembler",
      "x86",
      "arm"
    ],
    "description": "Bindings to the Keystone Assembler.",
    "license": "MIT",
    "web": "https://github.com/6A/Keystone.nim"
  },
  {
    "name": "units",
    "url": "https://github.com/Udiknedormin/NimUnits",
    "method": "git",
    "tags": [
      "library",
      "pure",
      "units",
      "physics",
      "science",
      "documentation",
      "safety"
    ],
    "description": " Statically-typed quantity units.",
    "license": "MIT",
    "web": "https://github.com/Udiknedormin/NimUnits"
  },
  {
    "name": "ast_pattern_matching",
    "url": "https://github.com/krux02/ast-pattern-matching",
    "method": "git",
    "tags": [
      "macros",
      "pattern-matching",
      "ast"
    ],
    "description": "a general ast pattern matching library with a focus on correctness and good error messages",
    "license": "MIT",
    "web": "https://github.com/krux02/ast-pattern-matching"
  },
  {
    "name": "tissue",
    "url": "https://github.com/genotrance/tissue",
    "method": "git",
    "tags": [
      "github",
      "issue",
      "debug",
      "test",
      "testament"
    ],
    "description": "Test failing snippets from Nim's issues",
    "license": "MIT",
    "web": "https://github.com/genotrance/tissue"
  },
  {
    "name": "sphincs",
    "url": "https://github.com/ehmry/nim-sphincs",
    "method": "git",
    "tags": [
      "crypto",
      "pqcrypto",
      "signing"
    ],
    "description": "SPHINCS⁺ stateless hash-based signature scheme",
    "license": "MIT",
    "web": "https://github.com/ehmry/nim-sphincs"
  },
  {
    "name": "nimpb",
    "url": "https://github.com/oswjk/nimpb",
    "method": "git",
    "tags": [
      "serialization",
      "protocol-buffers",
      "protobuf",
      "library"
    ],
    "description": "A Protocol Buffers library for Nim",
    "license": "MIT",
    "web": "https://github.com/oswjk/nimpb"
  },
  {
    "name": "nimpb_protoc",
    "url": "https://github.com/oswjk/nimpb_protoc",
    "method": "git",
    "tags": [
      "serialization",
      "protocol-buffers",
      "protobuf"
    ],
    "description": "Protocol Buffers compiler support package for nimpb",
    "license": "MIT",
    "web": "https://github.com/oswjk/nimpb_protoc"
  },
  {
    "name": "strunicode",
    "url": "https://github.com/nitely/nim-strunicode",
    "method": "git",
    "tags": [
      "string",
      "unicode",
      "grapheme"
    ],
    "description": "Swift-like unicode string handling",
    "license": "MIT",
    "web": "https://github.com/nitely/nim-strunicode"
  },
  {
    "name": "turn_based_game",
    "url": "https://github.com/JohnAD/turn_based_game",
    "method": "git",
    "tags": [
      "rules-engine",
      "game",
      "turn-based"
    ],
    "description": "Game rules engine for simulating or playing turn-based games",
    "license": "MIT",
    "web": "https://github.com/JohnAD/turn_based_game/wiki"
  },
  {
    "name": "negamax",
    "url": "https://github.com/JohnAD/negamax",
    "method": "git",
    "tags": [
      "negamax",
      "minimax",
      "game",
      "ai",
      "turn-based"
    ],
    "description": "Negamax AI search-tree algorithm for two player games",
    "license": "MIT",
    "web": "https://github.com/JohnAD/negamax"
  },
  {
    "name": "translation",
    "url": "https://github.com/juancarlospaco/nim-tinyslation",
    "method": "git",
    "tags": [
      "translation",
      "tinyslation",
      "api",
      "strings",
      "minimalism"
    ],
    "description": "Text string translation from free online crowdsourced API. Tinyslation a tiny translation.",
    "license": "LGPLv3",
    "web": "https://github.com/juancarlospaco/nim-tinyslation"
  },
  {
    "name": "magic",
    "url": "https://github.com/xmonader/nim-magic",
    "method": "git",
    "tags": [
      "libmagic",
      "magic",
      "guessfile"
    ],
    "description": "libmagic for nim",
    "license": "MIT",
    "web": "https://github.com/xmonader/nim-magic"
  },
  {
    "name": "configparser",
    "url": "https://github.com/xmonader/nim-configparser",
    "method": "git",
    "tags": [
      "configparser",
      "ini",
      "parser"
    ],
    "description": "pure Ini configurations parser",
    "license": "MIT",
    "web": "https://github.com/xmonader/nim-configparser"
  },
  {
    "name": "random_font_color",
    "url": "https://github.com/juancarlospaco/nim-random-font-color",
    "method": "git",
    "tags": [
      "fonts",
      "colors",
      "pastel",
      "design",
      "random"
    ],
    "description": "Random curated Fonts and pastel Colors for your UI/UX design, design for non-designers.",
    "license": "LGPLv3",
    "web": "https://github.com/juancarlospaco/nim-random-font-color"
  },
  {
    "name": "bytes2human",
    "url": "https://github.com/juancarlospaco/nim-bytes2human",
    "method": "git",
    "tags": [
      "bytes",
      "human",
      "minimalism",
      "size"
    ],
    "description": "Convert bytes to kilobytes, megabytes, gigabytes, etc.",
    "license": "LGPLv3",
    "web": "https://github.com/juancarlospaco/nim-bytes2human"
  },
  {
    "name": "nimhttpd",
    "url": "https://github.com/h3rald/nimhttpd",
    "method": "git",
    "tags": [
      "web-server",
      "static-file-server",
      "server",
      "http"
    ],
    "description": "A tiny static file web server.",
    "license": "MIT",
    "web": "https://github.com/h3rald/nimhttpd"
  },
  {
    "name": "crc32",
    "url": "https://github.com/juancarlospaco/nim-crc32",
    "method": "git",
    "tags": [
      "crc32",
      "checksum",
      "minimalism"
    ],
    "description": "CRC32, 2 proc, copied from RosettaCode.",
    "license": "MIT",
    "web": "https://github.com/juancarlospaco/nim-crc32"
  },
  {
    "name": "httpbeast",
    "url": "https://github.com/dom96/httpbeast",
    "method": "git",
    "tags": [
      "http",
      "server",
      "parallel",
      "linux",
      "unix"
    ],
    "description": "A performant and scalable HTTP server.",
    "license": "MIT",
    "web": "https://github.com/dom96/httpbeast"
  },
  {
    "name": "datetime2human",
    "url": "https://github.com/juancarlospaco/nim-datetime2human",
    "method": "git",
    "tags": [
      "date",
      "time",
      "datetime",
      "ISO-8601",
      "human",
      "minimalism"
    ],
    "description": "Human friendly DateTime string representations, seconds to millenniums.",
    "license": "LGPLv3",
    "web": "https://github.com/juancarlospaco/nim-datetime2human"
  },
  {
    "name": "sass",
    "url": "https://github.com/dom96/sass",
    "method": "git",
    "tags": [
      "css",
      "compiler",
      "wrapper",
      "library",
      "scss",
      "web"
    ],
    "description": "A wrapper for the libsass library.",
    "license": "MIT",
    "web": "https://github.com/dom96/sass"
  },
  {
    "name": "osutil",
    "url": "https://github.com/juancarlospaco/nim-osutil",
    "method": "git",
    "tags": [
      "utils",
      "helpers",
      "minimalism",
      "process",
      "mobile",
      "battery"
    ],
    "description": "OS Utils for Nim, simple tiny but useful procs for OS. Turn Display OFF and set Process Name.",
    "license": "LGPLv3",
    "web": "https://github.com/juancarlospaco/nim-osutil"
  },
  {
    "name": "binance",
    "url": "https://github.com/Imperator26/binance",
    "method": "git",
    "tags": [
      "library",
      "api",
      "binance"
    ],
    "description": "A Nim library to access the Binance API.",
    "license": "Apache License 2.0",
    "web": "https://github.com/Imperator26/binance"
  },
  {
    "name": "jdec",
    "tags": [
      "json",
      "marshal",
      "helper",
      "utils"
    ],
    "method": "git",
    "license": "MIT",
    "web": "https://github.com/diegogub/jdec",
    "url": "https://github.com/diegogub/jdec",
    "description": "Flexible JSON manshal/unmarshal library for nim"
  },
  {
    "name": "nimsnappyc",
    "url": "https://github.com/NimCompression/nimsnappyc",
    "method": "git",
    "tags": [
      "snappy",
      "compression",
      "wrapper",
      "library"
    ],
    "description": "Wrapper for the Snappy-C compression library",
    "license": "MIT",
    "web": "https://github.com/NimCompression/nimsnappyc"
  },
  {
    "name": "websitecreator",
    "alias": "nimwc"
  },
  {
    "name": "nimwc",
    "url": "https://github.com/ThomasTJdev/nim_websitecreator",
    "method": "git",
    "tags": [
      "website",
      "webpage",
      "blog",
      "binary"
    ],
    "description": "A website management tool. Run the file and access your webpage.",
    "license": "GPLv3",
    "web": "https://nimwc.org/"
  },
  {
    "name": "shaname",
    "url": "https://github.com/Torro/nimble-packages?subdir=shaname",
    "method": "git",
    "tags": [
      "sha1",
      "command-line",
      "utilities"
    ],
    "description": "Rename files to their sha1sums",
    "license": "BSD",
    "web": "https://github.com/Torro/nimble-packages/tree/master/shaname"
  },
  {
    "name": "about",
    "url": "https://github.com/aleandros/about",
    "method": "git",
    "tags": [
      "cli",
      "tool"
    ],
    "description": "Executable for finding information about programs in PATH",
    "license": "MIT",
    "web": "https://github.com/aleandros/about"
  },
  {
    "name": "findtests",
    "url": "https://github.com/jackvandrunen/findtests",
    "method": "git",
    "tags": [
      "test",
      "tests",
      "testing",
      "unit"
    ],
    "description": "A helper module for writing unit tests in Nim with nake or similar build system.",
    "license": "ISC",
    "web": "https://github.com/jackvandrunen/findtests"
  },
  {
    "name": "packedjson",
    "url": "https://github.com/Araq/packedjson",
    "method": "git",
    "tags": [
      "json"
    ],
    "description": "packedjson is an alternative Nim implementation for JSON. The JSON is essentially kept as a single string in order to save memory over a more traditional tree representation.",
    "license": "MIT",
    "web": "https://github.com/Araq/packedjson"
  },
  {
    "name": "unicode_numbers",
    "url": "https://github.com/Aearnus/unicode_numbers",
    "method": "git",
    "tags": [
      "library",
      "string",
      "format",
      "unicode"
    ],
    "description": "Converts a number into a specially formatted Unicode string",
    "license": "MIT",
    "web": "https://github.com/Aearnus/unicode_numbers"
  },
  {
    "name": "glob",
    "url": "https://github.com/citycide/glob",
    "method": "git",
    "tags": [
      "glob",
      "pattern",
      "match",
      "walk",
      "filesystem",
      "pure"
    ],
    "description": "Pure library for matching file paths against Unix style glob patterns.",
    "license": "MIT",
    "web": "https://github.com/citycide/glob"
  },
  {
    "name": "lda",
    "url": "https://github.com/unicredit/lda",
    "method": "git",
    "tags": [
      "LDA",
      "topic-modeling",
      "text-clustering",
      "NLP"
    ],
    "description": "Latent Dirichlet Allocation",
    "license": "Apache License 2.0",
    "web": "https://github.com/unicredit/lda"
  },
  {
    "name": "mdevolve",
    "url": "https://github.com/jxy/MDevolve",
    "method": "git",
    "tags": [
      "MD",
      "integrator",
      "numerical",
      "evolution"
    ],
    "description": "Integrator framework for Molecular Dynamic evolutions",
    "license": "MIT",
    "web": "https://github.com/jxy/MDevolve"
  },
  {
    "name": "sctp",
    "url": "https://github.com/metacontainer/sctp.nim",
    "method": "git",
    "tags": [
      "sctp",
      "networking",
      "userspace"
    ],
    "description": "Userspace SCTP bindings",
    "license": "BSD",
    "web": "https://github.com/metacontainer/sctp.nim"
  },
  {
    "name": "sodium",
    "url": "https://github.com/zielmicha/libsodium.nim",
    "method": "git",
    "tags": [
      "crypto",
      "security",
      "sodium"
    ],
    "description": "High-level libsodium bindings",
    "license": "MIT",
    "web": "https://github.com/zielmicha/libsodium.nim"
  },
  {
    "name": "db_clickhouse",
    "url": "https://github.com/leonardoce/nim-clickhouse",
    "method": "git",
    "tags": [
      "wrapper",
      "database",
      "clickhouse"
    ],
    "description": "ClickHouse Nim interface",
    "license": "MIT",
    "web": "https://github.com/leonardoce/nim-clickhouse"
  },
  {
    "name": "webterminal",
    "url": "https://github.com/JohnAD/webterminal",
    "method": "git",
    "tags": [
      "javascript",
      "terminal",
      "tty"
    ],
    "description": "Very simple browser Javascript TTY web terminal",
    "license": "MIT",
    "web": "https://github.com/JohnAD/webterminal"
  },
  {
    "name": "hpack",
    "url": "https://github.com/nitely/nim-hpack",
    "method": "git",
    "tags": [
      "http2",
      "hpack"
    ],
    "description": "HPACK (Header Compression for HTTP/2)",
    "license": "MIT",
    "web": "https://github.com/nitely/nim-hpack"
  },
  {
    "name": "cobs",
    "url": "https://github.com/keyme/nim_cobs",
    "method": "git",
    "tags": [
      "serialization",
      "encoding",
      "wireline",
      "framing",
      "cobs"
    ],
    "description": "Consistent Overhead Byte Stuffing for Nim",
    "license": "MIT",
    "web": "https://github.com/keyme/nim_cobs"
  },
  {
    "name": "bitvec",
    "url": "https://github.com/keyme/nim_bitvec",
    "method": "git",
    "tags": [
      "serialization",
      "encoding",
      "wireline"
    ],
    "description": "Extensible bit vector integer encoding library",
    "license": "MIT",
    "web": "https://github.com/keyme/nim_bitvec"
  },
  {
    "name": "nimsvg",
    "url": "https://github.com/bluenote10/NimSvg",
    "method": "git",
    "tags": [
      "svg"
    ],
    "description": "Nim-based DSL allowing to generate SVG files and GIF animations.",
    "license": "MIT",
    "web": "https://github.com/bluenote10/NimSvg"
  },
  {
    "name": "validation",
    "url": "https://github.com/captainbland/nim-validation",
    "method": "git",
    "tags": [
      "validation",
      "library"
    ],
    "description": "Nim object validation using type field pragmas",
    "license": "GPLv3",
    "web": "https://github.com/captainbland/nim-validation"
  },
  {
    "name": "nimgraphviz",
    "url": "https://github.com/QuinnFreedman/nimgraphviz",
    "method": "git",
    "tags": [
      "graph",
      "viz",
      "graphviz",
      "dot",
      "pygraphviz"
    ],
    "description": "Nim bindings for the GraphViz tool and the DOT graph language",
    "license": "MIT",
    "web": "https://github.com/QuinnFreedman/nimgraphviz"
  },
  {
    "name": "fab",
    "url": "https://github.com/icyphox/fab",
    "method": "git",
    "tags": [
      "colors",
      "terminal",
      "formatting",
      "text",
      "fun"
    ],
    "description": "Print fabulously in your terminal",
    "license": "MIT",
    "web": "https://github.com/icyphox/fab"
  },
  {
    "name": "kdialog",
    "url": "https://github.com/juancarlospaco/nim-kdialog",
    "method": "git",
    "tags": [
      "kdialog",
      "qt5",
      "kde",
      "gui",
      "easy",
      "qt"
    ],
    "description": "KDialog Qt5 Wrapper, easy API, KISS design",
    "license": "LGPLv3",
    "web": "https://github.com/juancarlospaco/nim-kdialog"
  },
  {
    "name": "nim7z",
    "url": "https://github.com/genotrance/nim7z",
    "method": "git",
    "tags": [
      "7zip",
      "7z",
      "extract",
      "archive"
    ],
    "description": "7z extraction for Nim",
    "license": "MIT",
    "web": "https://github.com/genotrance/nim7z"
  },
  {
    "name": "nimarchive",
    "url": "https://github.com/genotrance/nimarchive",
    "method": "git",
    "tags": [
      "7z",
      "zip",
      "tar",
      "rar",
      "gz",
      "libarchive",
      "compress",
      "extract",
      "archive"
    ],
    "description": "libarchive wrapper for Nim",
    "license": "MIT",
    "web": "https://github.com/genotrance/nimarchive"
  },
  {
    "name": "nimpcre",
    "url": "https://github.com/genotrance/nimpcre",
    "method": "git",
    "tags": [
      "pcre",
      "regex"
    ],
    "description": "PCRE wrapper for Nim",
    "license": "MIT",
    "web": "https://github.com/genotrance/nimpcre"
  },
  {
    "name": "nimdeps",
    "url": "https://github.com/genotrance/nimdeps",
    "method": "git",
    "tags": [
      "dependency",
      "bundle",
      "installer",
      "package"
    ],
    "description": "Nim library to bundle dependency files into executable",
    "license": "MIT",
    "web": "https://github.com/genotrance/nimdeps"
  },
  {
    "name": "intel_hex",
    "url": "https://github.com/keyme/nim_intel_hex",
    "method": "git",
    "tags": [
      "utils",
      "parsing",
      "hex"
    ],
    "description": "Intel hex file utility library",
    "license": "MIT",
    "web": "https://github.com/keyme/nim_intel_hex"
  },
  {
    "name": "nimha",
    "url": "https://github.com/ThomasTJdev/nim_homeassistant",
    "method": "git",
    "tags": [
      "smarthome",
      "automation",
      "mqtt",
      "xiaomi"
    ],
    "description": "Nim Home Assistant (NimHA) is a hub for combining multiple home automation devices and automating jobs",
    "license": "GPLv3",
    "web": "https://github.com/ThomasTJdev/nim_homeassistant"
  },
  {
    "name": "fmod",
    "url": "https://github.com/johnnovak/nim-fmod",
    "method": "git",
    "tags": [
      "library",
      "fmod",
      "audio",
      "game",
      "sound"
    ],
    "description": "Nim wrapper for the FMOD Low Level C API",
    "license": "MIT",
    "web": "https://github.com/johnnovak/nim-fmod"
  },
  {
    "name": "figures",
    "url": "https://github.com/lmariscal/figures",
    "method": "git",
    "tags": [
      "unicode",
      "cli",
      "figures"
    ],
    "description": "unicode symbols",
    "license": "MIT",
    "web": "https://github.com/lmariscal/figures"
  },
  {
    "name": "ur",
    "url": "https://github.com/JohnAD/ur",
    "method": "git",
    "tags": [
      "library",
      "universal",
      "result",
      "return"
    ],
    "description": "A Universal Result macro/object that normalizes the information returned from a procedure",
    "license": "MIT",
    "web": "https://github.com/JohnAD/ur",
    "doc": "https://github.com/JohnAD/ur/blob/master/docs/ur.rst"
  },
  {
    "name": "blosc",
    "url": "https://github.com/Skrylar/nblosc",
    "method": "git",
    "tags": [
      "blosc",
      "wrapper",
      "compression"
    ],
    "description": "Bit Shuffling Block Compressor (C-Blosc)",
    "license": "BSD",
    "web": "https://github.com/Skrylar/nblosc"
  },
  {
    "name": "fltk",
    "url": "https://github.com/Skrylar/nfltk",
    "method": "git",
    "tags": [
      "gui",
      "fltk",
      "wrapper",
      "c++"
    ],
    "description": "The Fast-Light Tool Kit",
    "license": "LGPL",
    "web": "https://github.com/Skrylar/nfltk"
  },
  {
    "name": "nim_cexc",
    "url": "https://github.com/metasyn/nim-cexc-splunk",
    "method": "git",
    "tags": [
      "splunk",
      "command",
      "cexc",
      "chunked"
    ],
    "description": "A simple chunked external protocol interface for Splunk custom search commands.",
    "license": "Apache2",
    "web": "https://github.com/metasyn/nim-cexc-splunk"
  },
  {
    "name": "nimclipboard",
    "url": "https://github.com/genotrance/nimclipboard",
    "method": "git",
    "tags": [
      "clipboard",
      "wrapper",
      "clip",
      "copy",
      "paste",
      "nimgen"
    ],
    "description": "Nim wrapper for libclipboard",
    "license": "MIT",
    "web": "https://github.com/genotrance/nimclipboard"
  },
  {
    "name": "skinterpolate",
    "url": "https://github.com/Skrylar/skInterpolate",
    "method": "git",
    "tags": [
      "interpolation",
      "animation"
    ],
    "description": "Interpolation routines for data and animation.",
    "license": "MIT",
    "web": "https://github.com/Skrylar/skInterpolate"
  },
  {
    "name": "nimspice",
    "url": "https://github.com/CodeDoes/nimspice",
    "method": "git",
    "tags": [
      "macro",
      "template",
      "class",
      "collection"
    ],
    "description": "A bunch of macros. sugar if you would",
    "license": "MIT",
    "web": "https://github.com/CodeDoes/nimspice"
  },
  {
    "name": "BN",
    "url": "https://github.com/EmberCrypto/BN",
    "method": "git",
    "tags": [
      "bignumber",
      "multiprecision",
      "imath"
    ],
    "description": "A Nim Wrapper of the imath BigNumber library.",
    "license": "MIT"
  },
  {
    "name": "nimbioseq",
    "url": "https://github.com/jhbadger/nimbioseq",
    "method": "git",
    "tags": [
      "bioinformatics",
      "fasta",
      "fastq"
    ],
    "description": "Nim Library for sequence (protein/nucleotide) bioinformatics",
    "license": "BSD-3",
    "web": "https://github.com/jhbadger/nimbioseq"
  },
  {
    "name": "subhook",
    "url": "https://github.com/ba0f3/subhook.nim",
    "method": "git",
    "tags": [
      "hook",
      "hooking",
      "subhook",
      "x86",
      "windows",
      "linux",
      "unix"
    ],
    "description": "subhook wrapper",
    "license": "BSD2",
    "web": "https://github.com/ba0f3/subhook.nim"
  },
  {
    "name": "timecop",
    "url": "https://github.com/ba0f3/timecop.nim",
    "method": "git",
    "tags": [
      "time",
      "travel",
      "timecop"
    ],
    "description": "Time travelling for Nim",
    "license": "MIT",
    "web": "https://github.com/ba0f3/timecop.nim"
  },
  {
    "name": "openexchangerates",
    "url": "https://github.com/juancarlospaco/nim-openexchangerates",
    "method": "git",
    "tags": [
      "money",
      "exchange",
      "openexchangerates",
      "bitcoin",
      "gold",
      "dollar",
      "euro",
      "prices"
    ],
    "description": "OpenExchangeRates API Client for Nim. Works with/without SSL. Partially works with/without Free API Key.",
    "license": "MIT",
    "web": "https://github.com/juancarlospaco/nim-openexchangerates"
  },
  {
    "name": "clr",
    "url": "https://github.com/Calinou/clr",
    "method": "git",
    "tags": [
      "command-line",
      "color",
      "rgb",
      "hsl",
      "hsv"
    ],
    "description": "Get information about colors and convert them in the command line",
    "license": "MIT",
    "web": "https://github.com/Calinou/clr"
  },
  {
    "name": "duktape",
    "url": "https://github.com/manguluka/duktape-nim",
    "method": "git",
    "tags": [
      "js",
      "javascript",
      "scripting",
      "language",
      "interpreter"
    ],
    "description": "wrapper for the Duktape embeddable Javascript engine",
    "license": "MIT",
    "web": "https://github.com/manguluka/duktape-nim"
  },
  {
    "name": "polypbren",
    "url": "https://github.com/guibar64/polypbren",
    "method": "git",
    "tags": [
      "science",
      "equation"
    ],
    "description": "Renormalization of colloidal charges of polydipserse dispersions using the Poisson-Boltzmann equation",
    "license": "MIT",
    "web": "https://github.com/guibar64/polypbren"
  },
  {
    "name": "spdx_licenses",
    "url": "https://github.com/euantorano/spdx_licenses.nim",
    "method": "git",
    "tags": [
      "spdx",
      "license"
    ],
    "description": "A library to retrieve the list of commonly used licenses from the SPDX License List.",
    "license": "BSD3",
    "web": "https://github.com/euantorano/spdx_licenses.nim"
  },
  {
    "name": "texttospeech",
    "url": "https://github.com/dom96/texttospeech",
    "method": "git",
    "tags": [
      "tts",
      "text-to-speech",
      "google-cloud",
      "gcloud",
      "api"
    ],
    "description": "A client for the Google Cloud Text to Speech API.",
    "license": "MIT",
    "web": "https://github.com/dom96/texttospeech"
  },
  {
    "name": "nim_tiled",
    "url": "https://github.com/SkyVault/nim-tiled",
    "method": "git",
    "tags": [
      "tiled",
      "gamedev",
      "tmx",
      "indie"
    ],
    "description": "Tiled map loader for the Nim programming language",
    "license": "MIT",
    "web": "https://github.com/SkyVault/nim-tiled"
  },
  {
    "name": "fragments",
    "url": "https://github.com/fragcolor-xyz/fragments",
    "method": "git",
    "tags": [
      "ffi",
      "math",
      "threading",
      "dsl",
      "memory",
      "serialization",
      "cpp",
      "utilities"
    ],
    "description": "Our very personal collection of utilities",
    "license": "MIT",
    "web": "https://github.com/fragcolor-xyz/fragments"
  },
  {
    "name": "nim_telegram_bot",
    "url": "https://github.com/juancarlospaco/nim-telegram-bot",
    "method": "git",
    "tags": [
      "telegram",
      "bot",
      "telebot",
      "async",
      "multipurpose",
      "chat"
    ],
    "description": "Generic Configurable Telegram Bot for Nim, with builtin basic functionality and Plugins",
    "license": "MIT",
    "web": "https://github.com/juancarlospaco/nim-telegram-bot"
  },
  {
    "name": "xiaomi",
    "url": "https://github.com/ThomasTJdev/nim_xiaomi.git",
    "method": "git",
    "tags": [
      "xiaomi",
      "iot"
    ],
    "description": "Read and write to Xiaomi IOT devices.",
    "license": "MIT",
    "web": "https://github.com/ThomasTJdev/nim_xiaomi"
  },
  {
    "name": "vecio",
    "url": "https://github.com/emekoi/vecio.nim",
    "method": "git",
    "tags": [
      "writev",
      "readv",
      "scatter",
      "gather",
      "vectored",
      "vector",
      "io",
      "networking"
    ],
    "description": "vectored io for nim",
    "license": "MIT",
    "web": "https://github.com/emekoi/vecio.nim"
  },
  {
    "name": "nmiline",
    "url": "https://github.com/mzteruru52/NmiLine",
    "method": "git",
    "tags": [
      "graph"
    ],
    "description": "Plotting tool using NiGui",
    "license": "MIT",
    "web": "https://github.com/mzteruru52/NmiLine"
  },
  {
    "name": "c_alikes",
    "url": "https://github.com/ReneSac/c_alikes",
    "method": "git",
    "tags": [
      "library",
      "bitwise",
      "bitops",
      "pointers",
      "shallowCopy",
      "C"
    ],
    "description": "Operators, commands and functions more c-like, plus a few other utilities",
    "license": "MIT",
    "web": "https://github.com/ReneSac/c_alikes"
  },
  {
    "name": "memviews",
    "url": "https://github.com/ReneSac/memviews",
    "method": "git",
    "tags": [
      "library",
      "slice",
      "slicing",
      "shallow",
      "array",
      "vector"
    ],
    "description": "Unsafe in-place slicing",
    "license": "MIT",
    "web": "https://github.com/ReneSac/memviews"
  },
  {
    "name": "espeak",
    "url": "https://github.com/juancarlospaco/nim-espeak",
    "method": "git",
    "tags": [
      "espeak",
      "voice",
      "texttospeech"
    ],
    "description": "Nim Espeak NG wrapper, for super easy Voice and Text-To-Speech",
    "license": "MIT",
    "web": "https://github.com/juancarlospaco/nim-espeak"
  },
  {
    "name": "wstp",
    "url": "https://github.com/oskca/nim-wstp",
    "method": "git",
    "tags": [
      "wolfram",
      "mathematica",
      "bindings",
      "wstp"
    ],
    "description": "Nim bindings for WSTP",
    "license": "MIT",
    "web": "https://github.com/oskca/nim-wstp"
  },
  {
    "name": "uibuilder",
    "url": "https://github.com/ba0f3/uibuilder.nim",
    "method": "git",
    "tags": [
      "ui",
      "builder",
      "libui",
      "designer",
      "gtk",
      "gnome",
      "glade",
      "interface",
      "gui",
      "linux",
      "windows",
      "osx",
      "mac",
      "native",
      "generator"
    ],
    "description": "UI building with Gnome's Glade",
    "license": "MIT",
    "web": "https://github.com/ba0f3/uibuilder.nim"
  },
  {
    "name": "webp",
    "url": "https://github.com/juancarlospaco/nim-webp",
    "method": "git",
    "tags": [
      "webp"
    ],
    "description": "WebP Tools wrapper for Nim",
    "license": "MIT",
    "web": "https://github.com/juancarlospaco/nim-webp"
  },
  {
    "name": "print",
    "url": "https://github.com/treeform/print.git",
    "method": "git",
    "tags": [
      "pretty"
    ],
    "description": "Print is a set of pretty print macros, useful for print-debugging.",
    "license": "MIT",
    "web": "https://github.com/treeform/print"
  },
  {
    "name": "vmath",
    "url": "https://github.com/treeform/vmath.git",
    "method": "git",
    "tags": [
      "math",
      "graphics",
      "2d",
      "3d"
    ],
    "description": "Collection of math routines for 2d and 3d graphics.",
    "license": "MIT",
    "web": "https://github.com/treeform/vmath"
  },
  {
    "name": "flippy",
    "url": "https://github.com/treeform/flippy.git",
    "method": "git",
    "tags": [
      "image",
      "graphics",
      "2d"
    ],
    "description": "Flippy is a simple 2d image and drawing library.",
    "license": "MIT",
    "web": "https://github.com/treeform/flippy"
  },
  {
    "name": "typography",
    "url": "https://github.com/treeform/typography.git",
    "method": "git",
    "tags": [
      "font",
      "text",
      "2d"
    ],
    "description": "Fonts, Typesetting and Rasterization.",
    "license": "MIT",
    "web": "https://github.com/treeform/typography"
  },
  {
    "name": "xdo",
    "url": "https://github.com/juancarlospaco/nim-xdo",
    "method": "git",
    "tags": [
      "automation",
      "linux",
      "gui",
      "keyboard",
      "mouse",
      "typing",
      "clicker"
    ],
    "description": "Nim GUI Automation Linux, simulate user interaction, mouse and keyboard.",
    "license": "MIT",
    "web": "https://github.com/juancarlospaco/nim-xdo"
  },
  {
    "name": "nimblegui",
    "url": "https://github.com/ThomasTJdev/nim_nimble_gui",
    "method": "git",
    "tags": [
      "nimble",
      "gui",
      "packages"
    ],
    "description": "A simple GUI front for Nimble.",
    "license": "MIT",
    "web": "https://github.com/ThomasTJdev/nim_nimble_gui"
  },
  {
    "name": "xml",
    "url": "https://github.com/ba0f3/xml.nim",
    "method": "git",
    "tags": [
      "xml",
      "parser",
      "compile",
      "tokenizer",
      "html",
      "cdata"
    ],
    "description": "Pure Nim XML parser",
    "license": "MIT",
    "web": "https://github.com/ba0f3/xml.nim"
  },
  {
    "name": "soundio",
    "url": "https://github.com/ul/soundio",
    "method": "git",
    "tags": [
      "library",
      "wrapper",
      "binding",
      "audio",
      "sound",
      "media",
      "io"
    ],
    "description": "Bindings for libsoundio",
    "license": "MIT"
  },
  {
    "name": "miniz",
    "url": "https://github.com/treeform/miniz",
    "method": "git",
    "tags": [
      "zlib",
      "zip",
      "wrapper",
      "compression"
    ],
    "description": "Bindings for Miniz lib.",
    "license": "MIT"
  },
  {
    "name": "nim_cjson",
    "url": "https://github.com/muxueqz/nim_cjson",
    "method": "git",
    "tags": [
      "cjson",
      "json"
    ],
    "description": "cjson wrapper for Nim",
    "license": "MIT",
    "web": "https://github.com/muxueqz/nim_cjson"
  },
  {
    "name": "nimobserver",
    "url": "https://github.com/Tangdongle/nimobserver",
    "method": "git",
    "tags": [
      "observer",
      "patterns",
      "library"
    ],
    "description": "An implementation of the observer pattern",
    "license": "MIT",
    "web": "https://github.com/Tangdongle/nimobserver"
  },
  {
    "name": "nominatim",
    "url": "https://github.com/juancarlospaco/nim-nominatim",
    "method": "git",
    "tags": [
      "openstreetmap",
      "nominatim",
      "multisync",
      "async"
    ],
    "description": "OpenStreetMap Nominatim API Lib for Nim",
    "license": "MIT",
    "web": "https://github.com/juancarlospaco/nim-nominatim"
  },
  {
    "name": "systimes",
    "url": "https://github.com/GULPF/systimes",
    "method": "git",
    "tags": [
      "time",
      "timezone",
      "datetime"
    ],
    "description": "An alternative DateTime implementation",
    "license": "MIT",
    "web": "https://github.com/GULPF/systimes"
  },
  {
    "name": "overpass",
    "url": "https://github.com/juancarlospaco/nim-overpass",
    "method": "git",
    "tags": [
      "openstreetmap",
      "overpass",
      "multisync",
      "async"
    ],
    "description": "OpenStreetMap Overpass API Lib",
    "license": "MIT",
    "web": "https://github.com/juancarlospaco/nim-overpass"
  },
  {
    "name": "openstreetmap",
    "url": "https://github.com/juancarlospaco/nim-openstreetmap",
    "method": "git",
    "tags": [
      "openstreetmap",
      "multisync",
      "async",
      "geo",
      "map"
    ],
    "description": "OpenStreetMap API Lib for Nim",
    "license": "MIT",
    "web": "https://github.com/juancarlospaco/nim-openstreetmap"
  },
  {
    "name": "daemonim",
    "url": "https://github.com/bung87/daemon",
    "method": "git",
    "tags": [
      "unix",
      "library"
    ],
    "description": "daemonizer for Unix, Linux and OS X",
    "license": "MIT",
    "web": "https://github.com/bung87/daemon"
  },
  {
    "name": "nimtorch",
    "alias": "torch"
  },
  {
    "name": "torch",
    "url": "https://github.com/fragcolor-xyz/nimtorch",
    "method": "git",
    "tags": [
      "machine-learning",
      "nn",
      "neural",
      "networks",
      "cuda",
      "wasm",
      "pytorch",
      "torch"
    ],
    "description": "A nim flavor of pytorch",
    "license": "MIT",
    "web": "https://github.com/fragcolor-xyz/nimtorch"
  },
  {
    "name": "openweathermap",
    "url": "https://github.com/juancarlospaco/nim-openweathermap",
    "method": "git",
    "tags": [
      "OpenWeatherMap",
      "weather",
      "CreativeCommons",
      "OpenData",
      "multisync"
    ],
    "description": "OpenWeatherMap API Lib for Nim, Free world wide Creative Commons & Open Data Licensed Weather data",
    "license": "MIT",
    "web": "https://github.com/juancarlospaco/nim-openweathermap"
  },
  {
    "name": "finalseg",
    "url": "https://github.com/bung87/finalseg",
    "method": "git",
    "tags": [
      "library",
      "chinese",
      "words"
    ],
    "description": "jieba's finalseg port to nim",
    "license": "MIT",
    "web": "https://github.com/bung87/finalseg"
  },
  {
    "name": "openal",
    "url": "https://github.com/treeform/openal",
    "method": "git",
    "tags": [
      "sound",
      "OpenAL",
      "wrapper"
    ],
    "description": "An OpenAL wrapper.",
    "license": "MIT"
  },
  {
    "name": "ec_events",
    "url": "https://github.com/EmberCrypto/ec_events",
    "method": "git",
    "tags": [
      "events",
      "emitter"
    ],
    "description": "Event Based Programming for Nim.",
    "license": "MIT"
  },
  {
    "name": "wNim",
    "url": "https://github.com/khchen/wNim",
    "method": "git",
    "tags": [
      "library",
      "windows",
      "gui",
      "ui"
    ],
    "description": "Nim's Windows GUI Framework.",
    "license": "MIT",
    "web": "https://github.com/khchen/wNim",
    "doc": "https://khchen.github.io/wNim/wNim.html"
  },
  {
    "name": "redisparser",
    "url": "https://github.com/xmonader/nim-redisparser",
    "method": "git",
    "tags": [
      "redis",
      "resp",
      "parser",
      "protocol"
    ],
    "description": "RESP(REdis Serialization Protocol) Serialization for Nim",
    "license": "Apache2",
    "web": "https://github.com/xmonader/nim-redisparser"
  },
  {
    "name": "redisclient",
    "url": "https://github.com/xmonader/nim-redisclient",
    "method": "git",
    "tags": [
      "redis",
      "client",
      "protocol",
      "resp"
    ],
    "description": "Redis client for Nim",
    "license": "Apache2",
    "web": "https://github.com/xmonader/nim-redisclient"
  },
  {
    "name": "hackpad",
    "url": "https://github.com/juancarlospaco/nim-hackpad",
    "method": "git",
    "tags": [
      "web",
      "jester",
      "lan",
      "wifi",
      "hackathon",
      "hackatton",
      "pastebin",
      "crosscompilation",
      "teaching",
      "zip"
    ],
    "description": "Hackathon Web Scratchpad for teaching Nim on events using Wifi with limited or no Internet",
    "license": "MIT",
    "web": "https://github.com/juancarlospaco/nim-hackpad"
  },
  {
    "name": "redux_nim",
    "url": "https://github.com/M4RC3L05/redux-nim",
    "method": "git",
    "tags": [
      "redux"
    ],
    "description": "Redux Implementation in nim",
    "license": "MIT",
    "web": "https://github.com/M4RC3L05/redux-nim"
  },
  {
    "name": "simpledecimal",
    "url": "https://github.com/pigmej/nim-simple-decimal",
    "method": "git",
    "tags": [
      "decimal",
      "library"
    ],
    "description": "A simple decimal library",
    "license": "MIT",
    "web": "https://github.com/pigmej/nim-simple-decimal"
  },
  {
    "name": "calibre",
    "url": "https://github.com/juancarlospaco/nim-calibre",
    "method": "git",
    "tags": [
      "calibre",
      "ebook",
      "database"
    ],
    "description": "Calibre Database Lib for Nim",
    "license": "MIT",
    "web": "https://github.com/juancarlospaco/nim-calibre"
  },
  {
    "name": "nimcb",
    "url": "https://github.com/AdrianV/nimcb",
    "method": "git",
    "tags": [
      "c++-builder",
      "msbuild"
    ],
    "description": "Integrate nim projects in the C++Builder build process",
    "license": "MIT",
    "web": "https://github.com/AdrianV/nimcb"
  },
  {
    "name": "finals",
    "url": "https://github.com/quelklef/nim-finals",
    "method": "git",
    "tags": [
      "types"
    ],
    "description": "Transparently declare single-set attributes on types.",
    "license": "MIT",
    "web": "https://github.com/Quelklef/nim-finals"
  },
  {
    "name": "printdebug",
    "url": "https://github.com/juancarlospaco/nim-printdebug",
    "method": "git",
    "tags": [
      "debug",
      "print",
      "helper",
      "util"
    ],
    "description": "Print Debug for Nim, tiny 3 lines Lib, C Target",
    "license": "MIT",
    "web": "https://github.com/juancarlospaco/nim-printdebug"
  },
  {
    "name": "tinyfiledialogs",
    "url": "https://github.com/juancarlospaco/nim-tinyfiledialogs",
    "method": "git",
    "tags": [
      "gui",
      "wrapper",
      "gtk",
      "qt",
      "linux",
      "windows",
      "mac",
      "osx"
    ],
    "description": "TinyFileDialogs for Nim.",
    "license": "MIT",
    "web": "https://github.com/juancarlospaco/nim-tinyfiledialogs"
  },
  {
    "name": "spotify",
    "url": "https://github.com/CORDEA/spotify",
    "method": "git",
    "tags": [
      "spotify"
    ],
    "description": "A Nim wrapper for the Spotify Web API",
    "license": "Apache License 2.0",
    "web": "https://github.com/CORDEA/spotify"
  },
  {
    "name": "noise",
    "url": "https://github.com/jangko/nim-noise",
    "method": "git",
    "tags": [
      "linenoise",
      "readline",
      "command-line",
      "repl"
    ],
    "description": "Nim implementation of linenoise command line editor",
    "license": "MIT",
    "web": "https://github.com/jangko/nim-noise"
  },
  {
    "name": "prompt",
    "url": "https://github.com/surf1nb1rd/nim-prompt",
    "method": "git",
    "tags": [
      "command-line",
      "readline",
      "repl"
    ],
    "description": "Feature-rich readline replacement",
    "license": "BSD2",
    "web": "https://github.com/surf1nb1rd/nim-prompt"
  },
  {
    "name": "proxyproto",
    "url": "https://github.com/ba0f3/libproxy.nim",
    "method": "git",
    "tags": [
      "proxy",
      "protocol",
      "proxy-protocol",
      "haproxy",
      "tcp",
      "ipv6",
      "ipv4",
      "linux",
      "unix",
      "hook",
      "load-balancer",
      "socket",
      "udp",
      "ipv6-support",
      "preload"
    ],
    "description": "PROXY Protocol enabler for aged programs",
    "license": "MIT",
    "web": "https://github.com/ba0f3/libproxy.nim"
  },
  {
    "name": "criterion",
    "url": "https://github.com/LemonBoy/criterion.nim",
    "method": "git",
    "tags": [
      "benchmark"
    ],
    "description": "Statistic-driven microbenchmark framework",
    "license": "MIT",
    "web": "https://github.com/LemonBoy/criterion.nim"
  },
  {
    "name": "nanoid",
    "url": "https://github.com/icyphox/nanoid.nim",
    "method": "git",
    "tags": [
      "nanoid",
      "random",
      "generator"
    ],
    "description": "The Nim implementation of NanoID",
    "license": "MIT",
    "web": "https://github.com/icyphox/nanoid.nim"
  },
  {
    "name": "ndb",
    "url": "https://github.com/xzfc/ndb.nim",
    "method": "git",
    "tags": [
      "binding",
      "database",
      "db",
      "library",
      "sqlite"
    ],
    "description": "A db_sqlite fork with a proper typing",
    "license": "MIT",
    "web": "https://github.com/xzfc/ndb.nim"
  },
  {
    "name": "github_release",
    "url": "https://github.com/kdheepak/github-release",
    "method": "git",
    "tags": [
      "github",
      "release",
      "upload",
      "create",
      "delete"
    ],
    "description": "github-release package",
    "license": "MIT",
    "web": "https://github.com/kdheepak/github-release"
  },
  {
    "name": "nimmonocypher",
    "url": "https://github.com/genotrance/nimmonocypher",
    "method": "git",
    "tags": [
      "monocypher",
      "crypto",
      "crypt",
      "hash",
      "sha512",
      "wrapper"
    ],
    "description": "monocypher wrapper for Nim",
    "license": "MIT",
    "web": "https://github.com/genotrance/nimmonocypher"
  },
  {
    "name": "dtoa",
    "url": "https://github.com/LemonBoy/dtoa.nim",
    "method": "git",
    "tags": [
      "algorithms",
      "serialization",
      "fast",
      "grisu",
      "dtoa",
      "double",
      "float",
      "string"
    ],
    "description": "Port of Milo Yip's fast dtoa() implementation",
    "license": "MIT",
    "web": "https://github.com/LemonBoy/dtoa.nim"
  },
  {
    "name": "ntangle",
    "url": "https://github.com/OrgTangle/ntangle",
    "method": "git",
    "tags": [
      "literate-programming",
      "org-mode",
      "org",
      "tangling",
      "emacs"
    ],
    "description": "Command-line utility for Tangling of Org mode documents",
    "license": "MIT",
    "web": "https://github.com/OrgTangle/ntangle"
  },
  {
    "name": "nimtess2",
    "url": "https://github.com/genotrance/nimtess2",
    "method": "git",
    "tags": [
      "glu",
      "tesselator",
      "libtess2",
      "opengl"
    ],
    "description": "Nim wrapper for libtess2",
    "license": "MIT",
    "web": "https://github.com/genotrance/nimtess2"
  },
  {
    "name": "sequoia",
    "url": "https://github.com/ba0f3/sequoia.nim",
    "method": "git",
    "tags": [
      "sequoia",
      "pgp",
      "openpgp",
      "wrapper"
    ],
    "description": "Sequoia PGP wrapper for Nim",
    "license": "GPLv3",
    "web": "https://github.com/ba0f3/sequoia.nim"
  },
  {
    "name": "pykot",
    "url": "https://github.com/jabbalaci/nimpykot",
    "method": "git",
    "tags": [
      "library",
      "python",
      "kotlin"
    ],
    "description": "Porting some Python / Kotlin features to Nim",
    "license": "MIT",
    "web": "https://github.com/jabbalaci/nimpykot"
  },
  {
    "name": "witai",
    "url": "https://github.com/xmonader/witai-nim",
    "method": "git",
    "tags": [
      "witai",
      "wit.ai",
      "client",
      "speech",
      "freetext",
      "voice"
    ],
    "description": "wit.ai client",
    "license": "MIT",
    "web": "https://github.com/xmonader/witai-nim"
  },
  {
    "name": "xmldom",
    "url": "https://github.com/nim-lang/graveyard?subdir=xmldom",
    "method": "git",
    "tags": [
      "graveyard",
      "xml",
      "dom"
    ],
    "description": "Implementation of XML DOM Level 2 Core specification (http://www.w3.org/TR/2000/REC-DOM-Level-2-Core-20001113/core.html)",
    "license": "MIT",
    "web": "https://github.com/nim-lang/graveyard/tree/master/xmldom"
  },
  {
    "name": "xmldomparser",
    "url": "https://github.com/nim-lang/graveyard?subdir=xmldomparser",
    "method": "git",
    "tags": [
      "graveyard",
      "xml",
      "dom",
      "parser"
    ],
    "description": "Parses an XML Document into a XML DOM Document representation.",
    "license": "MIT",
    "web": "https://github.com/nim-lang/graveyard/tree/master/xmldomparser"
  },
  {
<<<<<<< HEAD
    "name": "result",
    "url": "https://github.com/arnetheduck/nim-result",
    "method": "git",
    "tags": [
      "library",
      "result",
      "errors",
      "functional"
    ],
    "description": "Friendly, exception-free value-or-error returns, similar to Option[T]",
    "license": "MIT",
    "web": "https://github.com/arnetheduck/nim-result"
=======
    "name": "asciigraph",
    "url": "https://github.com/KeepCoolWithCoolidge/asciigraph",
    "method": "git",
    "tags": [
      "graph",
      "plot",
      "terminal",
      "io"
    ],
    "description": "Console ascii line charts in pure nim",
    "license": "MIT",
    "web": "https://github.com/KeepCoolWithCoolidge/asciigraph"
  },
  {
    "name": "bearlibterminal",
    "url": "https://github.com/irskep/BearLibTerminal-Nim",
    "method": "git",
    "tags": [
      "roguelike",
      "terminal",
      "bearlibterminal",
      "tcod",
      "libtcod",
      "tdl"
    ],
    "description": "Wrapper for the C[++] library BearLibTerminal",
    "license": "MIT",
    "web": "https://github.com/irskep/BearLibTerminal-Nim"
  },
  {
    "name": "rexpaint",
    "url": "https://github.com/irskep/rexpaint_nim",
    "method": "git",
    "tags": [
      "rexpaint",
      "roguelike",
      "xp"
    ],
    "description": "REXPaint .xp parser",
    "license": "MIT",
    "web": "https://github.com/irskep/rexpaint_nim"
  },
  {
    "name": "crosscompile",
    "url": "https://github.com/juancarlospaco/nim-crosscompile",
    "method": "git",
    "tags": [
      "crosscompile",
      "compile"
    ],
    "description": "Crosscompile Nim source code into multiple targets on Linux with this proc.",
    "license": "MIT",
    "web": "https://github.com/juancarlospaco/nim-crosscompile"
  },
  {
    "name": "rodcli",
    "url": "https://github.com/jabbalaci/NimCliHelper",
    "method": "git",
    "tags": [
      "cli",
      "compile",
      "run",
      "command-line",
      "init",
      "project",
      "skeleton"
    ],
    "description": "making Nim development easier in the command-line",
    "license": "MIT",
    "web": "https://github.com/jabbalaci/NimCliHelper"
  },
  {
    "name": "ngxcmod",
    "url": "https://github.com/ba0f3/ngxcmod.nim",
    "method": "git",
    "tags": [
      "nginx",
      "module",
      "nginx-c-function",
      "wrapper"
    ],
    "description": "High level wrapper for build nginx module w/ nginx-c-function",
    "license": "MIT",
    "web": "https://github.com/ba0f3/ngxcmod.nim"
  },
  {
    "name": "usagov",
    "url": "https://github.com/juancarlospaco/nim-usagov",
    "method": "git",
    "tags": [
      "gov",
      "opendata"
    ],
    "description": "USA Code.Gov MultiSync API Client for Nim",
    "license": "MIT",
    "web": "https://github.com/juancarlospaco/nim-usagov"
  },
  {
    "name": "markdown",
    "url": "https://github.com/soasme/nim-markdown",
    "method": "git",
    "tags": [
      "markdown",
      "md",
      "docs",
      "html"
    ],
    "description": "A Beautiful Markdown Parser in the Nim World.",
    "license": "MIT",
    "web": "https://github.com/soasme/nim-markdown"
  },
  {
    "name": "nimtomd",
    "url": "https://github.com/ThomasTJdev/nimtomd",
    "method": "git",
    "tags": [
      "markdown",
      "md"
    ],
    "description": "Convert a Nim file or string to Markdown",
    "license": "MIT",
    "web": "https://github.com/ThomasTJdev/nimtomd"
  },
  {
    "name": "nifty",
    "url": "https://github.com/h3rald/nifty",
    "method": "git",
    "tags": [
      "package-manager",
      "script-runner"
    ],
    "description": "A decentralized (pseudo) package manager and script runner.",
    "license": "MIT",
    "web": "https://github.com/h3rald/nifty"
  },
  {
    "name": "urlshortener",
    "url": "https://github.com/jabbalaci/UrlShortener",
    "method": "git",
    "tags": [
      "url",
      "shorten",
      "shortener",
      "bitly",
      "cli",
      "shrink",
      "shrinker"
    ],
    "description": "A URL shortener cli app. using bit.ly",
    "license": "MIT",
    "web": "https://github.com/jabbalaci/UrlShortener"
  },
  {
    "name": "seriesdetiempoar",
    "url": "https://github.com/juancarlospaco/nim-seriesdetiempoar",
    "method": "git",
    "tags": [
      "async",
      "multisync",
      "gov",
      "opendata"
    ],
    "description": "Series de Tiempo de Argentina Government MultiSync API Client for Nim",
    "license": "MIT",
    "web": "https://github.com/juancarlospaco/nim-seriesdetiempoar"
  },
  {
    "name": "usigar",
    "url": "https://github.com/juancarlospaco/nim-usigar",
    "method": "git",
    "tags": [
      "geo",
      "opendata",
      "openstreemap",
      "multisync",
      "async"
    ],
    "description": "USIG Argentina Government MultiSync API Client for Nim",
    "license": "MIT",
    "web": "https://github.com/juancarlospaco/nim-usigar"
  },
  {
    "name": "georefar",
    "url": "https://github.com/juancarlospaco/nim-georefar",
    "method": "git",
    "tags": [
      "geo",
      "openstreetmap",
      "async",
      "multisync",
      "opendata",
      "gov"
    ],
    "description": "GeoRef Argentina Government MultiSync API Client for Nim",
    "license": "MIT",
    "web": "https://github.com/juancarlospaco/nim-georefar"
  },
  {
    "name": "sugerror",
    "url": "https://github.com/quelklef/nim-sugerror",
    "method": "git",
    "tags": [
      "errors",
      "expr"
    ],
    "description": "Terse and composable error handling.",
    "license": "MIT",
    "web": "https://github.com/quelklef/nim-sugerror"
  },
  {
    "name": "sermon",
    "url": "https://github.com/ThomasTJdev/nim_sermon",
    "method": "git",
    "tags": [
      "monitor",
      "storage",
      "memory",
      "process"
    ],
    "description": "Monitor the state and memory of processes and URL response.",
    "license": "MIT",
    "web": "https://github.com/ThomasTJdev/nim_sermon"
  },
  {
    "name": "vmvc",
    "url": "https://github.com/kobi2187/vmvc",
    "method": "git",
    "tags": [
      "vmvc",
      "dci"
    ],
    "description": "a skeleton/structure for a variation on the mvc pattern, similar to dci. For command line and gui programs. it's a middle ground between rapid application development and handling software complexity.",
    "license": "MIT",
    "web": "https://github.com/kobi2187/vmvc"
  },
  {
    "name": "arksys",
    "url": "https://github.com/wolfadex/arksys",
    "method": "git",
    "tags": [
      "ECS",
      "library"
    ],
    "description": "An entity component system package",
    "license": "MIT",
    "web": "https://github.com/wolfadex/arksys"
  },
  {
    "name": "coco",
    "url": "https://github.com/samuelroy/coco",
    "method": "git",
    "tags": [
      "code",
      "coverage",
      "test"
    ],
    "description": "Code coverage CLI + library for Nim using LCOV",
    "license": "MIT",
    "web": "https://github.com/samuelroy/coco",
    "doc": "https://samuelroy.github.io/coco/"
  },
  {
    "name": "nimetry",
    "url": "https://github.com/ijneb/nimetry",
    "method": "git",
    "tags": [
      "plot",
      "graph",
      "chart"
    ],
    "description": "Plotting module in pure nim",
    "license": "CC0",
    "web": "https://github.com/ijneb/nimetry",
    "doc": "https://ijneb.github.io/nimetry"
  },
  {
    "name": "snappy",
    "url": "https://github.com/jangko/snappy",
    "method": "git",
    "tags": [
      "compression",
      "snappy",
      "lzw"
    ],
    "description": "Nim implementation of Snappy compression algorithm",
    "license": "MIT",
    "web": "https://github.com/jangko/snappy"
  },
  {
    "name": "osrm",
    "url": "https://github.com/juancarlospaco/nim-osrm",
    "method": "git",
    "tags": [
      "openstreetmap",
      "geo",
      "gis",
      "opendata",
      "routing",
      "async",
      "multisync"
    ],
    "description": "Open Source Routing Machine for OpenStreetMap API Lib and App",
    "license": "MIT",
    "web": "https://github.com/juancarlospaco/nim-osrm"
  },
  {
    "name": "css_html_minify",
    "url": "https://github.com/juancarlospaco/nim-css-html-minify",
    "method": "git",
    "tags": [
      "css",
      "html",
      "minify"
    ],
    "description": "HTML & CSS Minify Lib & App based on Regexes & parallel MultiReplaces",
    "license": "MIT",
    "web": "https://github.com/juancarlospaco/nim-css-html-minify"
  },
  {
    "name": "crap",
    "url": "https://github.com/icyphox/crap",
    "method": "git",
    "tags": [
      "rm",
      "delete",
      "trash",
      "files"
    ],
    "description": "`rm` files without fear",
    "license": "MIT",
    "web": "https://github.com/icyphox/crap"
  },
  {
    "name": "algebra",
    "url": "https://github.com/ijneb/nim-algebra",
    "method": "git",
    "tags": [
      "algebra",
      "parse",
      "evaluate",
      "mathematics"
    ],
    "description": "Algebraic expression parser and evaluator",
    "license": "CC0",
    "web": "https://github.com/ijneb/nim-algebra"
>>>>>>> f708299f
  }
]<|MERGE_RESOLUTION|>--- conflicted
+++ resolved
@@ -11050,7 +11050,6 @@
     "web": "https://github.com/nim-lang/graveyard/tree/master/xmldomparser"
   },
   {
-<<<<<<< HEAD
     "name": "result",
     "url": "https://github.com/arnetheduck/nim-result",
     "method": "git",
@@ -11063,7 +11062,8 @@
     "description": "Friendly, exception-free value-or-error returns, similar to Option[T]",
     "license": "MIT",
     "web": "https://github.com/arnetheduck/nim-result"
-=======
+  },
+  {
     "name": "asciigraph",
     "url": "https://github.com/KeepCoolWithCoolidge/asciigraph",
     "method": "git",
@@ -11409,6 +11409,5 @@
     "description": "Algebraic expression parser and evaluator",
     "license": "CC0",
     "web": "https://github.com/ijneb/nim-algebra"
->>>>>>> f708299f
   }
 ]