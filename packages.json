[
  {
    "name": "nbaser",
    "url": "https://github.com/D-Nice/nbaser",
    "method": "git",
    "tags": [
      "encode",
      "decode",
      "base",
      "unicode",
      "base58",
      "base-x"
    ],
    "description": "Encode/decode arbitrary unicode bases from size 2 to 256",
    "license": "Apache-2.0",
    "web": "https://github.com/D-Nice/nbaser",
    "doc": "https://d-nice.github.io/nbaser/"
  },
  {
    "name": "nio",
    "url": "https://github.com/KayraG/nio",
    "method": "git",
    "tags": [
      "server",
      "framework",
      "express",
      "http",
      "library"
    ],
    "description": "A Mini Server Framework for Nim language",
    "license": "MIT",
    "web": "https://github.com/KayraG/nio"
  },
  {
    "name": "decisiontree",
    "url": "https://github.com/Michedev/DecisionTreeNim",
    "method": "git",
    "tags": [
      "Decision tree",
      "Machine learning",
      "Random forest",
      "CART"
    ],
    "description": "Decision tree and Random forest CART implementation in Nim",
    "license": "GPL-3.0",
    "web": "https://github.com/Michedev/DecisionTreeNim"
  },
  {
    "name": "tsv2json",
    "url": "https://github.com/hectormonacci/tsv2json",
    "method": "git",
    "tags": [
      "TSV",
      "JSON"
    ],
    "description": "Turn TSV file or stream into JSON file or stream",
    "license": "MIT",
    "web": "https://github.com/hectormonacci/tsv2json"
  },
  {
    "name": "nimler",
    "url": "https://github.com/wltsmrz/nimler",
    "method": "git",
    "tags": [
      "Erlang",
      "Elixir"
    ],
    "description": "Erlang/Elixir NIFs for nim",
    "license": "MIT",
    "web": "https://github.com/wltsmrz/nimler"
  },
  {
    "name": "QuickJS4nim",
    "url": "https://github.com/ImVexed/quickjs4nim",
    "method": "git",
    "tags": [
      "QuickJS",
      "Javascript",
      "Runtime",
      "Wrapper"
    ],
    "description": "A QuickJS wrapper for Nim",
    "license": "MIT",
    "web": "https://github.com/ImVexed/quickjs4nim"
  },
  {
    "name": "BitVector",
    "url": "https://github.com/MarcAzar/BitVector",
    "method": "git",
    "tags": [
      "Bit",
      "Array",
      "Vector",
      "Bloom"
    ],
    "description": "A high performance Nim implementation of BitVector with base SomeUnsignedInt(i.e: uint8-64) with support for slices, and seq supported operations",
    "license": "MIT",
    "web": "https://marcazar.github.io/BitVector"
  },
  {
    "name": "RollingHash",
    "url": "https://github.com/MarcAzar/RollingHash",
    "method": "git",
    "tags": [
      "Cyclic",
      "Hash",
      "BuzHash",
      "Rolling",
      "Rabin",
      "Karp",
      "CRC",
      "Fingerprint",
      "n-gram"
    ],
    "description": "A high performance Nim implementation of a Cyclic Polynomial Hash, aka BuzHash, and the Rabin-Karp algorithm",
    "license": "MIT",
    "web": "https://marcazar.github.io/RollingHash"
  },
  {
    "name": "BipBuffer",
    "url": "https://github.com/MarcAzar/BipBuffer",
    "method": "git",
    "tags": [
      "Bip Buffer",
      "Circular",
      "Ring",
      "Buffer",
      "nim"
    ],
    "description": "A Nim implementation of Simon Cooke's Bip Buffer. A type of circular buffer ensuring contiguous blocks of memory",
    "license": "MIT",
    "web": "https://marcazar.github.io/BipBuffer"
  },
  {
    "name": "whip",
    "url": "https://github.com/mattaylor/whip",
    "method": "git",
    "tags": [
      "http",
      "rest",
      "server",
      "httpbeast",
      "nest",
      "fast"
    ],
    "description": "Whip is high performance web application server based on httpbeast a nest for redix tree based routing with some extra opmtizations.",
    "license": "MIT",
    "web": "https://github.com/mattaylor/whip"
  },
  {
    "name": "elvis",
    "url": "https://github.com/mattaylor/elvis",
    "method": "git",
    "tags": [
      "operator",
      "elvis",
      "ternary",
      "template",
      "truthy",
      "falsy",
      "exception",
      "none",
      "null",
      "nil",
      "0",
      "NaN",
      "coalesce"
    ],
    "description": "The elvis package implements a 'truthy', 'ternary' and a 'coalesce' operator to Nim as syntactic sugar for working with conditional expressions",
    "license": "MIT",
    "web": "https://github.com/mattaylor/elvis"
  },
  {
    "name": "nimrun",
    "url": "https://github.com/lee-b/nimrun",
    "method": "git",
    "tags": [
      "shebang",
      "unix",
      "linux",
      "bsd",
      "mac",
      "shell",
      "script",
      "nimble",
      "nimcr",
      "compile",
      "run",
      "standalone"
    ],
    "description": "Shebang frontend for running nim code as scripts. Does not require .nim extensions.",
    "license": "MIT",
    "web": "https://github.com/lee-b/nimrun"
  },
  {
    "name": "sequtils2",
    "url": "https://github.com/Michedev/sequtils2",
    "method": "git",
    "tags": [
      "library",
      "sequence",
      "string",
      "openArray",
      "functional"
    ],
    "description": "Additional functions for sequences that are not present in sequtils",
    "license": "MIT",
    "web": "http://htmlpreview.github.io/?https://github.com/Michedev/sequtils2/blob/master/sequtils2.html"
  },
  {
    "name": "github_api",
    "url": "https://github.com/watzon/github-api-nim",
    "method": "git",
    "tags": [
      "library",
      "api",
      "github",
      "client"
    ],
    "description": "Nim wrapper for the GitHub API",
    "license": "WTFPL",
    "web": "https://github.com/watzon/github-api-nim"
  },
  {
    "name": "extensions",
    "url": "https://github.com/jyapayne/nim-extensions",
    "method": "git",
    "tags": [
      "library",
      "extensions",
      "addons"
    ],
    "description": "A library that will add useful tools to Nim's arsenal.",
    "license": "MIT",
    "web": "https://github.com/jyapayne/nim-extensions"
  },
  {
    "name": "nimates",
    "url": "https://github.com/jamesalbert/nimates",
    "method": "git",
    "tags": [
      "library",
      "postmates",
      "delivery"
    ],
    "description": "Client library for the Postmates API",
    "license": "Apache",
    "web": "https://github.com/jamesalbert/nimates"
  },
  {
    "name": "discordnim",
    "url": "https://github.com/Krognol/discordnim",
    "method": "git",
    "tags": [
      "library",
      "discord"
    ],
    "description": "Discord library for Nim",
    "license": "MIT",
    "web": "https://github.com/Krognol/discordnim"
  },
  {
    "name": "argument_parser",
    "url": "https://github.com/Xe/argument_parser/",
    "method": "git",
    "tags": [
      "library",
      "command-line",
      "arguments",
      "switches",
      "parsing"
    ],
    "description": "Provides a complex command-line parser",
    "license": "MIT",
    "web": "https://github.com/Xe/argument_parser"
  },
  {
    "name": "genieos",
    "url": "https://github.com/Araq/genieos/",
    "method": "git",
    "tags": [
      "library",
      "command-line",
      "sound",
      "recycle",
      "os"
    ],
    "description": "Too awesome procs to be included in nimrod.os module",
    "license": "MIT",
    "web": "https://github.com/Araq/genieos/"
  },
  {
    "name": "jester",
    "url": "https://github.com/dom96/jester/",
    "method": "git",
    "tags": [
      "web",
      "http",
      "framework",
      "dsl"
    ],
    "description": "A sinatra-like web framework for Nim.",
    "license": "MIT",
    "web": "https://github.com/dom96/jester"
  },
  {
    "name": "templates",
    "url": "https://github.com/onionhammer/nim-templates.git",
    "method": "git",
    "tags": [
      "web",
      "html",
      "template"
    ],
    "description": "A simple string templating library for Nim.",
    "license": "BSD",
    "web": "https://github.com/onionhammer/nim-templates"
  },
  {
    "name": "murmur",
    "url": "https://github.com/olahol/nimrod-murmur/",
    "method": "git",
    "tags": [
      "hash",
      "murmur"
    ],
    "description": "MurmurHash in pure Nim.",
    "license": "MIT",
    "web": "https://github.com/olahol/nimrod-murmur"
  },
  {
    "name": "libtcod_nim",
    "url": "https://github.com/Vladar4/libtcod_nim/",
    "method": "git",
    "tags": [
      "roguelike",
      "game",
      "library",
      "engine",
      "sdl",
      "opengl",
      "glsl"
    ],
    "description": "Wrapper of the libtcod library for the Nim language.",
    "license": "zlib",
    "web": "https://github.com/Vladar4/libtcod_nim"
  },
  {
    "name": "nimgame",
    "url": "https://github.com/Vladar4/nimgame/",
    "method": "git",
    "tags": [
      "deprecated",
      "game",
      "engine",
      "sdl"
    ],
    "description": "A simple 2D game engine for Nim language. Deprecated, use nimgame2 instead.",
    "license": "MIT",
    "web": "https://github.com/Vladar4/nimgame"
  },
  {
    "name": "nimgame2",
    "url": "https://github.com/Vladar4/nimgame2/",
    "method": "git",
    "tags": [
      "game",
      "engine",
      "sdl",
      "sdl2"
    ],
    "description": "A simple 2D game engine for Nim language.",
    "license": "MIT",
    "web": "https://github.com/Vladar4/nimgame2"
  },
  {
    "name": "sfml",
    "url": "https://github.com/fowlmouth/nimrod-sfml/",
    "method": "git",
    "tags": [
      "game",
      "library",
      "opengl"
    ],
    "description": "High level OpenGL-based Game Library",
    "license": "MIT",
    "web": "https://github.com/fowlmouth/nimrod-sfml"
  },
  {
    "name": "enet",
    "url": "https://github.com/fowlmouth/nimrod-enet/",
    "method": "git",
    "tags": [
      "game",
      "networking",
      "udp"
    ],
    "description": "Wrapper for ENet UDP networking library",
    "license": "MIT",
    "web": "https://github.com/fowlmouth/nimrod-enet"
  },
  {
    "name": "nim-locale",
    "alias": "locale"
  },
  {
    "name": "locale",
    "url": "https://github.com/Amrykid/nim-locale/",
    "method": "git",
    "tags": [
      "library",
      "locale",
      "i18n",
      "localization",
      "localisation",
      "globalization"
    ],
    "description": "A simple library for localizing Nim applications.",
    "license": "MIT",
    "web": "https://github.com/Amrykid/nim-locale"
  },
  {
    "name": "fowltek",
    "url": "https://github.com/fowlmouth/nimlibs/",
    "method": "git",
    "tags": [
      "game",
      "opengl",
      "wrappers",
      "library",
      "assorted"
    ],
    "description": "A collection of reusable modules and wrappers.",
    "license": "MIT",
    "web": "https://github.com/fowlmouth/nimlibs"
  },
  {
    "name": "nake",
    "url": "https://github.com/fowlmouth/nake/",
    "method": "git",
    "tags": [
      "build",
      "automation",
      "sortof"
    ],
    "description": "make-like for Nim. Describe your builds as tasks!",
    "license": "MIT",
    "web": "https://github.com/fowlmouth/nake"
  },
  {
    "name": "nimrod-glfw",
    "url": "https://github.com/rafaelvasco/nimrod-glfw/",
    "method": "git",
    "tags": [
      "library",
      "glfw",
      "opengl",
      "windowing",
      "game"
    ],
    "description": "Nim bindings for GLFW library.",
    "license": "MIT",
    "web": "https://github.com/rafaelvasco/nimrod-glfw"
  },
  {
    "name": "chipmunk",
    "alias": "chipmunk6"
  },
  {
    "name": "chipmunk6",
    "url": "https://github.com/fowlmouth/nimrod-chipmunk/",
    "method": "git",
    "tags": [
      "library",
      "physics",
      "game"
    ],
    "description": "Bindings for Chipmunk2D 6.x physics library",
    "license": "MIT",
    "web": "https://github.com/fowlmouth/nimrod-chipmunk"
  },
  {
    "name": "chipmunk7_demos",
    "url": "https://github.com/matkuki/chipmunk7_demos/",
    "method": "git",
    "tags": [
      "demos",
      "physics",
      "game"
    ],
    "description": "Chipmunk7 demos for Nim",
    "license": "MIT",
    "web": "https://github.com/matkuki/chipmunk7_demos"
  },
  {
    "name": "nim-glfw",
    "alias": "glfw"
  },
  {
    "name": "glfw",
    "url": "https://github.com/ephja/nim-glfw",
    "method": "git",
    "tags": [
      "library",
      "glfw",
      "opengl",
      "windowing",
      "game"
    ],
    "description": "A high-level GLFW 3 wrapper",
    "license": "MIT",
    "web": "https://github.com/ephja/nim-glfw"
  },
  {
    "name": "nim-ao",
    "alias": "ao"
  },
  {
    "name": "ao",
    "url": "https://github.com/ephja/nim-ao",
    "method": "git",
    "tags": [
      "library",
      "audio"
    ],
    "description": "A high-level libao wrapper",
    "license": "MIT",
    "web": "https://github.com/ephja/nim-ao"
  },
  {
    "name": "termbox",
    "url": "https://github.com/fowlmouth/nim-termbox",
    "method": "git",
    "tags": [
      "library",
      "terminal",
      "io"
    ],
    "description": "Termbox wrapper.",
    "license": "MIT",
    "web": "https://github.com/fowlmouth/nim-termbox"
  },
  {
    "name": "linagl",
    "url": "https://bitbucket.org/BitPuffin/linagl",
    "method": "hg",
    "tags": [
      "library",
      "opengl",
      "math",
      "game"
    ],
    "description": "OpenGL math library",
    "license": "CC0",
    "web": "https://bitbucket.org/BitPuffin/linagl"
  },
  {
    "name": "kwin",
    "url": "https://github.com/reactormonk/nim-kwin",
    "method": "git",
    "tags": [
      "library",
      "javascript",
      "kde"
    ],
    "description": "KWin JavaScript API wrapper",
    "license": "MIT",
    "web": "https://github.com/reactormonk/nim-kwin"
  },
  {
    "name": "opencv",
    "url": "https://github.com/dom96/nim-opencv",
    "method": "git",
    "tags": [
      "library",
      "wrapper",
      "opencv",
      "image",
      "processing"
    ],
    "description": "OpenCV wrapper",
    "license": "MIT",
    "web": "https://github.com/dom96/nim-opencv"
  },
  {
    "name": "nimble",
    "url": "https://github.com/nim-lang/nimble",
    "method": "git",
    "tags": [
      "app",
      "binary",
      "package",
      "manager"
    ],
    "description": "Nimble package manager",
    "license": "BSD",
    "web": "https://github.com/nim-lang/nimble"
  },
  {
    "name": "libnx",
    "url": "https://github.com/jyapayne/nim-libnx",
    "method": "git",
    "tags": [
      "switch",
      "nintendo",
      "libnx",
      "nx"
    ],
    "description": "A port of libnx to Nim",
    "license": "Unlicense",
    "web": "https://github.com/jyapayne/nim-libnx"
  },
  {
    "name": "switch_build",
    "url": "https://github.com/jyapayne/switch-build",
    "method": "git",
    "tags": [
      "switch",
      "nintendo",
      "build",
      "builder"
    ],
    "description": "An easy way to build homebrew files for the Nintendo Switch",
    "license": "MIT",
    "web": "https://github.com/jyapayne/switch-build"
  },
  {
    "name": "aporia",
    "url": "https://github.com/nim-lang/Aporia",
    "method": "git",
    "tags": [
      "app",
      "binary",
      "ide",
      "gtk"
    ],
    "description": "A Nim IDE.",
    "license": "GPLv2",
    "web": "https://github.com/nim-lang/Aporia"
  },
  {
    "name": "c2nim",
    "url": "https://github.com/nim-lang/c2nim",
    "method": "git",
    "tags": [
      "app",
      "binary",
      "tool",
      "header",
      "C"
    ],
    "description": "c2nim is a tool to translate Ansi C code to Nim.",
    "license": "MIT",
    "web": "https://github.com/nim-lang/c2nim"
  },
  {
    "name": "pas2nim",
    "url": "https://github.com/nim-lang/pas2nim",
    "method": "git",
    "tags": [
      "app",
      "binary",
      "tool",
      "Pascal"
    ],
    "description": "pas2nim is a tool to translate Pascal code to Nim.",
    "license": "MIT",
    "web": "https://github.com/nim-lang/pas2nim"
  },
  {
    "name": "ipsumgenera",
    "url": "https://github.com/dom96/ipsumgenera",
    "method": "git",
    "tags": [
      "app",
      "binary",
      "blog",
      "static",
      "generator"
    ],
    "description": "Static blog generator ala Jekyll.",
    "license": "MIT",
    "web": "https://github.com/dom96/ipsumgenera"
  },
  {
    "name": "clibpp",
    "url": "https://github.com/onionhammer/clibpp.git",
    "method": "git",
    "tags": [
      "import",
      "C++",
      "library",
      "wrap"
    ],
    "description": "Easy way to 'Mock' C++ interface",
    "license": "MIT",
    "web": "https://github.com/onionhammer/clibpp"
  },
  {
    "name": "pastebin",
    "url": "https://github.com/achesak/nim-pastebin",
    "method": "git",
    "tags": [
      "library",
      "wrapper",
      "pastebin"
    ],
    "description": "Pastebin API wrapper",
    "license": "MIT",
    "web": "https://github.com/achesak/nim-pastebin"
  },
  {
    "name": "yahooweather",
    "url": "https://github.com/achesak/nim-yahooweather",
    "method": "git",
    "tags": [
      "library",
      "wrapper",
      "weather"
    ],
    "description": "Yahoo! Weather API wrapper",
    "license": "MIT",
    "web": "https://github.com/achesak/nim-yahooweather"
  },
  {
    "name": "noaa",
    "url": "https://github.com/achesak/nim-noaa",
    "method": "git",
    "tags": [
      "library",
      "wrapper",
      "weather"
    ],
    "description": "NOAA weather API wrapper",
    "license": "MIT",
    "web": "https://github.com/achesak/nim-noaa"
  },
  {
    "name": "rss",
    "url": "https://github.com/achesak/nim-rss",
    "method": "git",
    "tags": [
      "library",
      "rss",
      "xml",
      "syndication"
    ],
    "description": "RSS library",
    "license": "MIT",
    "web": "https://github.com/achesak/nim-rss"
  },
  {
    "name": "extmath",
    "url": "https://github.com/achesak/extmath.nim",
    "method": "git",
    "tags": [
      "library",
      "math",
      "trigonometry"
    ],
    "description": "Nim math library",
    "license": "MIT",
    "web": "https://github.com/achesak/extmath.nim"
  },
  {
    "name": "gtk2",
    "url": "https://github.com/nim-lang/gtk2",
    "method": "git",
    "tags": [
      "wrapper",
      "gui",
      "gtk"
    ],
    "description": "Wrapper for gtk2, a feature rich toolkit for creating graphical user interfaces",
    "license": "MIT",
    "web": "https://github.com/nim-lang/gtk2"
  },
  {
    "name": "cairo",
    "url": "https://github.com/nim-lang/cairo",
    "method": "git",
    "tags": [
      "wrapper"
    ],
    "description": "Wrapper for cairo, a vector graphics library with display and print output",
    "license": "MIT",
    "web": "https://github.com/nim-lang/cairo"
  },
  {
    "name": "x11",
    "url": "https://github.com/nim-lang/x11",
    "method": "git",
    "tags": [
      "wrapper"
    ],
    "description": "Wrapper for X11",
    "license": "MIT",
    "web": "https://github.com/nim-lang/x11"
  },
  {
    "name": "opengl",
    "url": "https://github.com/nim-lang/opengl",
    "method": "git",
    "tags": [
      "wrapper"
    ],
    "description": "High-level and low-level wrapper for OpenGL",
    "license": "MIT",
    "web": "https://github.com/nim-lang/opengl"
  },
  {
    "name": "lua",
    "url": "https://github.com/nim-lang/lua",
    "method": "git",
    "tags": [
      "wrapper"
    ],
    "description": "Wrapper to interface with the Lua interpreter",
    "license": "MIT",
    "web": "https://github.com/nim-lang/lua"
  },
  {
    "name": "tcl",
    "url": "https://github.com/nim-lang/tcl",
    "method": "git",
    "tags": [
      "wrapper"
    ],
    "description": "Wrapper for the TCL programming language",
    "license": "MIT",
    "web": "https://github.com/nim-lang/tcl"
  },
  {
    "name": "glm",
    "url": "https://github.com/stavenko/nim-glm",
    "method": "git",
    "tags": [
      "opengl",
      "math",
      "matrix",
      "vector",
      "glsl"
    ],
    "description": "Port of c++ glm library with shader-like syntax",
    "license": "MIT",
    "web": "https://github.com/stavenko/nim-glm"
  },
  {
    "name": "python",
    "url": "https://github.com/nim-lang/python",
    "method": "git",
    "tags": [
      "wrapper"
    ],
    "description": "Wrapper to interface with Python interpreter",
    "license": "MIT",
    "web": "https://github.com/nim-lang/python"
  },
  {
    "name": "NimBorg",
    "url": "https://github.com/micklat/NimBorg",
    "method": "git",
    "tags": [
      "wrapper"
    ],
    "description": "High-level and low-level interfaces to python and lua",
    "license": "MIT",
    "web": "https://github.com/micklat/NimBorg"
  },
  {
    "name": "sha1",
    "url": "https://github.com/onionhammer/sha1",
    "method": "git",
    "tags": [
      "port",
      "hash",
      "sha1"
    ],
    "description": "SHA-1 produces a 160-bit (20-byte) hash value from arbitrary input",
    "license": "BSD"
  },
  {
    "name": "dropbox_filename_sanitizer",
    "url": "https://github.com/Araq/dropbox_filename_sanitizer/",
    "method": "git",
    "tags": [
      "dropbox"
    ],
    "description": "Tool to clean up filenames shared on Dropbox",
    "license": "MIT",
    "web": "https://github.com/Araq/dropbox_filename_sanitizer/"
  },
  {
    "name": "csv",
    "url": "https://github.com/achesak/nim-csv",
    "method": "git",
    "tags": [
      "csv",
      "parsing",
      "stringify",
      "library"
    ],
    "description": "Library for parsing, stringifying, reading, and writing CSV (comma separated value) files",
    "license": "MIT",
    "web": "https://github.com/achesak/nim-csv"
  },
  {
    "name": "geonames",
    "url": "https://github.com/achesak/nim-geonames",
    "method": "git",
    "tags": [
      "library",
      "wrapper",
      "geography"
    ],
    "description": "GeoNames API wrapper",
    "license": "MIT",
    "web": "https://github.com/achesak/nim-geonames"
  },
  {
    "name": "gravatar",
    "url": "https://github.com/achesak/nim-gravatar",
    "method": "git",
    "tags": [
      "library",
      "wrapper",
      "gravatar"
    ],
    "description": "Gravatar API wrapper",
    "license": "MIT",
    "web": "https://github.com/achesak/nim-gravatar"
  },
  {
    "name": "coverartarchive",
    "url": "https://github.com/achesak/nim-coverartarchive",
    "method": "git",
    "tags": [
      "library",
      "wrapper",
      "cover art",
      "music",
      "metadata"
    ],
    "description": "Cover Art Archive API wrapper",
    "license": "MIT",
    "web": "https://github.com/achesak/nim-coverartarchive"
  },
  {
    "name": "nim-ogg",
    "alias": "ogg"
  },
  {
    "name": "ogg",
    "url": "https://bitbucket.org/BitPuffin/nim-ogg",
    "method": "hg",
    "tags": [
      "library",
      "wrapper",
      "binding",
      "audio",
      "sound",
      "video",
      "metadata",
      "media"
    ],
    "description": "Binding to libogg",
    "license": "CC0"
  },
  {
    "name": "nim-vorbis",
    "alias": "vorbis"
  },
  {
    "name": "vorbis",
    "url": "https://bitbucket.org/BitPuffin/nim-vorbis",
    "method": "hg",
    "tags": [
      "library",
      "wrapper",
      "binding",
      "audio",
      "sound",
      "metadata",
      "media"
    ],
    "description": "Binding to libvorbis",
    "license": "CC0"
  },
  {
    "name": "nim-portaudio",
    "alias": "portaudio"
  },
  {
    "name": "portaudio",
    "url": "https://bitbucket.org/BitPuffin/nim-portaudio",
    "method": "hg",
    "tags": [
      "library",
      "wrapper",
      "binding",
      "audio",
      "sound",
      "media",
      "io"
    ],
    "description": "Binding to portaudio",
    "license": "CC0"
  },
  {
    "name": "commandeer",
    "url": "https://github.com/fenekku/commandeer",
    "method": "git",
    "tags": [
      "library",
      "command-line",
      "arguments",
      "switches",
      "parsing",
      "options"
    ],
    "description": "Provides a small command line parsing DSL (domain specific language)",
    "license": "MIT",
    "web": "https://github.com/fenekku/commandeer"
  },
  {
    "name": "scrypt.nim",
    "url": "https://bitbucket.org/BitPuffin/scrypt.nim",
    "method": "hg",
    "tags": [
      "library",
      "wrapper",
      "binding",
      "crypto",
      "cryptography",
      "hash",
      "password",
      "security"
    ],
    "description": "Binding and utilities for scrypt",
    "license": "CC0"
  },
  {
    "name": "bloom",
    "url": "https://github.com/boydgreenfield/nimrod-bloom",
    "method": "git",
    "tags": [
      "bloom-filter",
      "bloom",
      "probabilistic",
      "data structure",
      "set membership",
      "MurmurHash",
      "MurmurHash3"
    ],
    "description": "Efficient Bloom filter implementation in Nim using MurmurHash3.",
    "license": "MIT",
    "web": "https://www.github.com/boydgreenfield/nimrod-bloom"
  },
  {
    "name": "awesome_rmdir",
    "url": "https://github.com/Araq/awesome_rmdir/",
    "method": "git",
    "tags": [
      "rmdir",
      "awesome",
      "command-line"
    ],
    "description": "Command to remove acceptably empty directories.",
    "license": "MIT",
    "web": "https://github.com/Araq/awesome_rmdir/"
  },
  {
    "name": "nimalpm",
    "url": "https://github.com/barcharcraz/nimalpm/",
    "method": "git",
    "tags": [
      "alpm",
      "wrapper",
      "binding",
      "library"
    ],
    "description": "A nimrod wrapper for libalpm",
    "license": "GPLv2",
    "web": "https://www.github.com/barcharcraz/nimalpm/"
  },
  {
    "name": "png",
    "url": "https://github.com/barcharcraz/nimlibpng",
    "method": "git",
    "tags": [
      "png",
      "wrapper",
      "library",
      "libpng",
      "image"
    ],
    "description": "Nim wrapper for the libpng library",
    "license": "libpng",
    "web": "https://github.com/barcharcraz/nimlibpng"
  },
  {
    "name": "nimlibpng",
    "alias": "png"
  },
  {
    "name": "sdl2",
    "url": "https://github.com/nim-lang/sdl2",
    "method": "git",
    "tags": [
      "wrapper",
      "media",
      "audio",
      "video"
    ],
    "description": "Wrapper for SDL 2.x",
    "license": "MIT",
    "web": "https://github.com/nim-lang/sdl2"
  },
  {
    "name": "gamelib",
    "url": "https://github.com/PMunch/SDLGamelib",
    "method": "git",
    "tags": [
      "sdl",
      "game",
      "library"
    ],
    "description": "A library of functions to make creating games using Nim and SDL2 easier. This does not intend to be a full blown engine and tries to keep all the components loosely coupled so that individual parts can be used separately.",
    "license": "MIT",
    "web": "https://github.com/PMunch/SDLGamelib"
  },
  {
    "name": "nimcr",
    "url": "https://github.com/PMunch/nimcr",
    "method": "git",
    "tags": [
      "shebang",
      "utility"
    ],
    "description": "A small program to make Nim shebang-able without the overhead of compiling each time",
    "license": "MIT",
    "web": "https://github.com/PMunch/nimcr"
  },
  {
    "name": "gtkgenui",
    "url": "https://github.com/PMunch/gtkgenui",
    "method": "git",
    "tags": [
      "gtk2",
      "utility"
    ],
    "description": "This module provides the genui macro for the Gtk2 toolkit. Genui is a way to specify graphical interfaces in a hierarchical way to more clearly show the structure of the interface as well as simplifying the code.",
    "license": "MIT",
    "web": "https://github.com/PMunch/gtkgenui"
  },
  {
    "name": "persvector",
    "url": "https://github.com/PMunch/nim-persistent-vector",
    "method": "git",
    "tags": [
      "datastructures",
      "immutable",
      "persistent"
    ],
    "description": "This is an implementation of Clojures persistent vectors in Nim.",
    "license": "MIT",
    "web": "https://github.com/PMunch/nim-persistent-vector"
  },
  {
    "name": "pcap",
    "url": "https://github.com/PMunch/nim-pcap",
    "method": "git",
    "tags": [
      "pcap",
      "fileformats"
    ],
    "description": "Tiny pure Nim library to read PCAP files used by TcpDump/WinDump/Wireshark.",
    "license": "MIT",
    "web": "https://github.com/PMunch/nim-pcap"
  },
  {
    "name": "drawille",
    "url": "https://github.com/PMunch/drawille-nim",
    "method": "git",
    "tags": [
      "drawile",
      "terminal",
      "graphics"
    ],
    "description": "Drawing in terminal with Unicode Braille characters.",
    "license": "MIT",
    "web": "https://github.com/PMunch/drawille-nim"
  },
  {
    "name": "binaryparse",
    "url": "https://github.com/PMunch/binaryparse",
    "method": "git",
    "tags": [
      "parsing",
      "binary"
    ],
    "description": "Binary parser (and writer) in pure Nim. Generates efficient parsing procedures that handle many commonly seen patterns seen in binary files and does sub-byte field reading.",
    "license": "MIT",
    "web": "https://github.com/PMunch/binaryparse"
  },
  {
    "name": "libkeepass",
    "url": "https://github.com/PMunch/libkeepass",
    "method": "git",
    "tags": [
      "keepass",
      "password",
      "library"
    ],
    "description": "Library for reading KeePass files and decrypt the passwords within it",
    "license": "MIT",
    "web": "https://github.com/PMunch/libkeepass"
  },
  {
    "name": "zhsh",
    "url": "https://github.com/PMunch/zhangshasha",
    "method": "git",
    "tags": [
      "algorithm",
      "edit-distance"
    ],
    "description": "This module is a port of the Java implementation of the Zhang-Shasha algorithm for tree edit distance",
    "license": "MIT",
    "web": "https://github.com/PMunch/zhangshasha"
  },
  {
    "name": "termstyle",
    "url": "https://github.com/PMunch/termstyle",
    "method": "git",
    "tags": [
      "terminal",
      "colour",
      "style"
    ],
    "description": "Easy to use styles for terminal output",
    "license": "MIT",
    "web": "https://github.com/PMunch/termstyle"
  },
  {
    "name": "combparser",
    "url": "https://github.com/PMunch/combparser",
    "method": "git",
    "tags": [
      "parser",
      "combinator"
    ],
    "description": "A parser combinator library for easy generation of complex parsers",
    "license": "MIT",
    "web": "https://github.com/PMunch/combparser"
  },
  {
    "name": "protobuf",
    "url": "https://github.com/PMunch/protobuf-nim",
    "method": "git",
    "tags": [
      "protobuf",
      "serialization"
    ],
    "description": "Protobuf implementation in pure Nim that leverages the power of the macro system to not depend on any external tools",
    "license": "MIT",
    "web": "https://github.com/PMunch/protobuf-nim"
  },
  {
    "name": "strslice",
    "url": "https://github.com/PMunch/strslice",
    "method": "git",
    "tags": [
      "optimization",
      "strings",
      "library"
    ],
    "description": "Simple implementation of string slices with some of the strutils ported or wrapped to work on them. String slices offer a performance enhancement when working with large amounts of slices from one base string",
    "license": "MIT",
    "web": "https://github.com/PMunch/strslice"
  },
  {
    "name": "jsonschema",
    "url": "https://github.com/PMunch/jsonschema",
    "method": "git",
    "tags": [
      "json",
      "schema",
      "library",
      "validation"
    ],
    "description": "JSON schema validation and creation.",
    "license": "MIT",
    "web": "https://github.com/PMunch/jsonschema"
  },
  {
    "name": "nimlsp",
    "url": "https://github.com/PMunch/nimlsp",
    "method": "git",
    "tags": [
      "lsp",
      "nimsuggest",
      "editor"
    ],
    "description": "Language Server Protocol implementation for Nim",
    "license": "MIT",
    "web": "https://github.com/PMunch/nimlsp"
  },
  {
    "name": "optionsutils",
    "url": "https://github.com/PMunch/nim-optionsutils",
    "method": "git",
    "tags": [
      "options",
      "library",
      "safety"
    ],
    "description": "Utility macros for easier handling of options in Nim",
    "license": "MIT",
    "web": "https://github.com/PMunch/nim-optionsutils"
  },
  {
    "name": "getmac",
    "url": "https://github.com/PMunch/getmac",
    "method": "git",
    "tags": [
      "network",
      "mac",
      "ip"
    ],
    "description": "A package to get the MAC address of a local IP address",
    "license": "MIT",
    "web": "https://github.com/PMunch/getmac"
  },
  {
    "name": "sdl2_nim",
    "url": "https://github.com/Vladar4/sdl2_nim",
    "method": "git",
    "tags": [
      "library",
      "wrapper",
      "sdl2",
      "game",
      "video",
      "image",
      "audio",
      "network",
      "ttf"
    ],
    "description": "Wrapper of the SDL 2 library for the Nim language.",
    "license": "zlib",
    "web": "https://github.com/Vladar4/sdl2_nim"
  },
  {
    "name": "assimp",
    "url": "https://github.com/barcharcraz/nim-assimp",
    "method": "git",
    "tags": [
      "wrapper",
      "media",
      "mesh",
      "import",
      "game"
    ],
    "description": "Wrapper for the assimp library",
    "license": "MIT",
    "web": "https://github.com/barcharcraz/nim-assimp"
  },
  {
    "name": "freeimage",
    "url": "https://github.com/barcharcraz/nim-freeimage",
    "method": "git",
    "tags": [
      "wrapper",
      "media",
      "image",
      "import",
      "game"
    ],
    "description": "Wrapper for the FreeImage library",
    "license": "MIT",
    "web": "https://github.com/barcharcraz/nim-freeimage"
  },
  {
    "name": "bcrypt",
    "url": "https://github.com/ithkuil/bcryptnim/",
    "method": "git",
    "tags": [
      "hash",
      "crypto",
      "password",
      "bcrypt",
      "library"
    ],
    "description": "Wraps the bcrypt (blowfish) library for creating encrypted hashes (useful for passwords)",
    "license": "BSD",
    "web": "https://www.github.com/ithkuil/bcryptnim/"
  },
  {
    "name": "opencl",
    "url": "https://github.com/nim-lang/opencl",
    "method": "git",
    "tags": [
      "library"
    ],
    "description": "Low-level wrapper for OpenCL",
    "license": "MIT",
    "web": "https://github.com/nim-lang/opencl"
  },
  {
    "name": "DevIL",
    "url": "https://github.com/Varriount/DevIL",
    "method": "git",
    "tags": [
      "image",
      "library",
      "graphics",
      "wrapper"
    ],
    "description": "Wrapper for the DevIL image library",
    "license": "MIT",
    "web": "https://github.com/Varriount/DevIL"
  },
  {
    "name": "signals",
    "url": "https://github.com/fowlmouth/signals.nim",
    "method": "git",
    "tags": [
      "event-based",
      "observer pattern",
      "library"
    ],
    "description": "Signals/slots library.",
    "license": "MIT",
    "web": "https://github.com/fowlmouth/signals.nim"
  },
  {
    "name": "sling",
    "url": "https://github.com/Druage/sling",
    "method": "git",
    "tags": [
      "signal",
      "slots",
      "eventloop",
      "callback"
    ],
    "description": "Signal and Slot library for Nim.",
    "license": "unlicense",
    "web": "https://github.com/Druage/sling"
  },
  {
    "name": "number_files",
    "url": "https://github.com/Araq/number_files/",
    "method": "git",
    "tags": [
      "rename",
      "filename",
      "finder"
    ],
    "description": "Command to add counter suffix/prefix to a list of files.",
    "license": "MIT",
    "web": "https://github.com/Araq/number_files/"
  },
  {
    "name": "redissessions",
    "url": "https://github.com/ithkuil/redissessions/",
    "method": "git",
    "tags": [
      "jester",
      "sessions",
      "redis"
    ],
    "description": "Redis-backed sessions for jester",
    "license": "MIT",
    "web": "https://github.com/ithkuil/redissessions/"
  },
  {
    "name": "horde3d",
    "url": "https://github.com/fowlmouth/horde3d",
    "method": "git",
    "tags": [
      "graphics",
      "3d",
      "rendering",
      "wrapper"
    ],
    "description": "Wrapper for Horde3D, a small open source 3D rendering engine.",
    "license": "WTFPL",
    "web": "https://github.com/fowlmouth/horde3d"
  },
  {
    "name": "mongo",
    "url": "https://github.com/nim-lang/mongo",
    "method": "git",
    "tags": [
      "library",
      "wrapper",
      "database"
    ],
    "description": "Bindings and a high-level interface for MongoDB",
    "license": "MIT",
    "web": "https://github.com/nim-lang/mongo"
  },
  {
    "name": "allegro5",
    "url": "https://github.com/fowlmouth/allegro5",
    "method": "git",
    "tags": [
      "wrapper",
      "graphics",
      "games",
      "opengl",
      "audio"
    ],
    "description": "Wrapper for Allegro version 5.X",
    "license": "MIT",
    "web": "https://github.com/fowlmouth/allegro5"
  },
  {
    "name": "physfs",
    "url": "https://github.com/fowlmouth/physfs",
    "method": "git",
    "tags": [
      "wrapper",
      "filesystem",
      "archives"
    ],
    "description": "A library to provide abstract access to various archives.",
    "license": "WTFPL",
    "web": "https://github.com/fowlmouth/physfs"
  },
  {
    "name": "shoco",
    "url": "https://github.com/onionhammer/shoconim.git",
    "method": "git",
    "tags": [
      "compression",
      "shoco"
    ],
    "description": "A fast compressor for short strings",
    "license": "MIT",
    "web": "https://github.com/onionhammer/shoconim"
  },
  {
    "name": "murmur3",
    "url": "https://github.com/boydgreenfield/nimrod-murmur",
    "method": "git",
    "tags": [
      "MurmurHash",
      "MurmurHash3",
      "murmur",
      "hash",
      "hashing"
    ],
    "description": "A simple MurmurHash3 wrapper for Nim",
    "license": "MIT",
    "web": "https://github.com/boydgreenfield/nimrod-murmur"
  },
  {
    "name": "hex",
    "url": "https://github.com/esbullington/nimrod-hex",
    "method": "git",
    "tags": [
      "hex",
      "encoding"
    ],
    "description": "A simple hex package for Nim",
    "license": "MIT",
    "web": "https://github.com/esbullington/nimrod-hex"
  },
  {
    "name": "strfmt",
    "url": "https://bitbucket.org/lyro/strfmt",
    "method": "hg",
    "tags": [
      "library"
    ],
    "description": "A string formatting library inspired by Python's `format`.",
    "license": "MIT",
    "web": "https://lyro.bitbucket.org/strfmt"
  },
  {
    "name": "jade-nim",
    "url": "https://github.com/idlewan/jade-nim",
    "method": "git",
    "tags": [
      "template",
      "jade",
      "web",
      "dsl",
      "html"
    ],
    "description": "Compiles jade templates to Nim procedures.",
    "license": "MIT",
    "web": "https://github.com/idlewan/jade-nim"
  },
  {
    "name": "gh_nimrod_doc_pages",
    "url": "https://github.com/Araq/gh_nimrod_doc_pages",
    "method": "git",
    "tags": [
      "command-line",
      "web",
      "automation",
      "documentation"
    ],
    "description": "Generates a GitHub documentation website for Nim projects.",
    "license": "MIT",
    "web": "https://github.com/Araq/gh_nimrod_doc_pages"
  },
  {
    "name": "midnight_dynamite",
    "url": "https://github.com/Araq/midnight_dynamite",
    "method": "git",
    "tags": [
      "wrapper",
      "library",
      "html",
      "markdown",
      "md"
    ],
    "description": "Wrapper for the markdown rendering hoedown library",
    "license": "MIT",
    "web": "https://github.com/Araq/midnight_dynamite"
  },
  {
    "name": "rsvg",
    "url": "https://github.com/def-/rsvg",
    "method": "git",
    "tags": [
      "wrapper",
      "library",
      "graphics"
    ],
    "description": "Wrapper for librsvg, a Scalable Vector Graphics (SVG) rendering library",
    "license": "MIT",
    "web": "https://github.com/def-/rsvg"
  },
  {
    "name": "emerald",
    "url": "https://github.com/flyx/emerald",
    "method": "git",
    "tags": [
      "dsl",
      "html",
      "template",
      "web"
    ],
    "description": "macro-based HTML templating engine",
    "license": "WTFPL",
    "web": "https://flyx.github.io/emerald/"
  },
  {
    "name": "niminst",
    "url": "https://github.com/nim-lang/niminst",
    "method": "git",
    "tags": [
      "app",
      "binary",
      "tool",
      "installation",
      "generator"
    ],
    "description": "tool to generate installers for Nim programs",
    "license": "MIT",
    "web": "https://github.com/nim-lang/niminst"
  },
  {
    "name": "redis",
    "url": "https://github.com/nim-lang/redis",
    "method": "git",
    "tags": [
      "redis",
      "client",
      "library"
    ],
    "description": "official redis client for Nim",
    "license": "MIT",
    "web": "https://github.com/nim-lang/redis"
  },
  {
    "name": "dialogs",
    "url": "https://github.com/nim-lang/dialogs",
    "method": "git",
    "tags": [
      "library",
      "ui",
      "gui",
      "dialog",
      "file"
    ],
    "description": "wraps GTK+ or Windows' open file dialogs",
    "license": "MIT",
    "web": "https://github.com/nim-lang/dialogs"
  },
  {
    "name": "vectors",
    "url": "https://github.com/blamestross/nimrod-vectors",
    "method": "git",
    "tags": [
      "math",
      "vectors",
      "library"
    ],
    "description": "Simple multidimensional vector math",
    "license": "MIT",
    "web": "https://github.com/blamestross/nimrod-vectors"
  },
  {
    "name": "bitarray",
    "url": "https://github.com/onecodex/nim-bitarray",
    "method": "git",
    "tags": [
      "Bit arrays",
      "Bit sets",
      "Bit vectors",
      "Data structures"
    ],
    "description": "mmap-backed bitarray implementation in Nim.",
    "license": "MIT",
    "web": "https://www.github.com/onecodex/nim-bitarray"
  },
  {
    "name": "appdirs",
    "url": "https://github.com/MrJohz/appdirs",
    "method": "git",
    "tags": [
      "utility",
      "filesystem"
    ],
    "description": "A utility library to find the directory you need to app in.",
    "license": "MIT",
    "web": "https://github.com/MrJohz/appdirs"
  },
  {
    "name": "sndfile",
    "url": "https://github.com/julienaubert/nim-sndfile",
    "method": "git",
    "tags": [
      "audio",
      "wav",
      "wrapper",
      "libsndfile"
    ],
    "description": "A wrapper of libsndfile",
    "license": "MIT",
    "web": "https://github.com/julienaubert/nim-sndfile"
  },
  {
    "name": "nim-sndfile",
    "alias": "sndfile"
  },
  {
    "name": "bigints",
    "url": "https://github.com/def-/bigints",
    "method": "git",
    "tags": [
      "math",
      "library",
      "numbers"
    ],
    "description": "Arbitrary-precision integers",
    "license": "MIT",
    "web": "https://github.com/def-/bigints"
  },
  {
    "name": "iterutils",
    "url": "https://github.com/def-/iterutils",
    "method": "git",
    "tags": [
      "library",
      "iterators"
    ],
    "description": "Functional operations for iterators and slices, similar to sequtils",
    "license": "MIT",
    "web": "https://github.com/def-/iterutils"
  },
  {
    "name": "hastyscribe",
    "url": "https://github.com/h3rald/hastyscribe",
    "method": "git",
    "tags": [
      "markdown",
      "html",
      "publishing"
    ],
    "description": "Self-contained markdown compiler generating self-contained HTML documents",
    "license": "MIT",
    "web": "https://h3rald.com/hastyscribe"
  },
  {
    "name": "nanomsg",
    "url": "https://github.com/def-/nim-nanomsg",
    "method": "git",
    "tags": [
      "library",
      "wrapper",
      "networking"
    ],
    "description": "Wrapper for the nanomsg socket library that provides several common communication patterns",
    "license": "MIT",
    "web": "https://github.com/def-/nim-nanomsg"
  },
  {
    "name": "directnimrod",
    "url": "https://bitbucket.org/barcharcraz/directnimrod",
    "method": "git",
    "tags": [
      "library",
      "wrapper",
      "graphics",
      "windows"
    ],
    "description": "Wrapper for microsoft's DirectX libraries",
    "license": "MS-PL",
    "web": "https://bitbucket.org/barcharcraz/directnimrod"
  },
  {
    "name": "imghdr",
    "url": "https://github.com/achesak/nim-imghdr",
    "method": "git",
    "tags": [
      "image",
      "formats",
      "files"
    ],
    "description": "Library for detecting the format of an image",
    "license": "MIT",
    "web": "https://github.com/achesak/nim-imghdr"
  },
  {
    "name": "csv2json",
    "url": "https://github.com/achesak/nim-csv2json",
    "method": "git",
    "tags": [
      "csv",
      "json"
    ],
    "description": "Convert CSV files to JSON",
    "license": "MIT",
    "web": "https://github.com/achesak/nim-csv2json"
  },
  {
    "name": "vecmath",
    "url": "https://github.com/barcharcraz/vecmath",
    "method": "git",
    "tags": [
      "library",
      "math",
      "vector"
    ],
    "description": "various vector maths utils for nimrod",
    "license": "MIT",
    "web": "https://github.com/barcharcraz/vecmath"
  },
  {
    "name": "lazy_rest",
    "url": "https://github.com/Araq/lazy_rest",
    "method": "git",
    "tags": [
      "library",
      "rst",
      "rest",
      "text",
      "html"
    ],
    "description": "Simple reST HTML generation with some extras.",
    "license": "MIT",
    "web": "https://github.com/Araq/lazy_rest"
  },
  {
    "name": "Phosphor",
    "url": "https://github.com/barcharcraz/Phosphor",
    "method": "git",
    "tags": [
      "library",
      "opengl",
      "graphics"
    ],
    "description": "eaiser use of OpenGL and GLSL shaders",
    "license": "MIT",
    "web": "https://github.com/barcharcraz/Phosphor"
  },
  {
    "name": "colorsys",
    "url": "https://github.com/achesak/nim-colorsys",
    "method": "git",
    "tags": [
      "library",
      "colors",
      "rgb",
      "yiq",
      "hls",
      "hsv"
    ],
    "description": "Convert between RGB, YIQ, HLS, and HSV color systems.",
    "license": "MIT",
    "web": "https://github.com/achesak/nim-colorsys"
  },
  {
    "name": "pythonfile",
    "url": "https://github.com/achesak/nim-pythonfile",
    "method": "git",
    "tags": [
      "library",
      "python",
      "files",
      "file"
    ],
    "description": "Wrapper of the file procedures to provide an interface as similar as possible to that of Python",
    "license": "MIT",
    "web": "https://github.com/achesak/nim-pythonfile"
  },
  {
    "name": "sndhdr",
    "url": "https://github.com/achesak/nim-sndhdr",
    "method": "git",
    "tags": [
      "library",
      "formats",
      "files",
      "sound",
      "audio"
    ],
    "description": "Library for detecting the format of a sound file",
    "license": "MIT",
    "web": "https://github.com/achesak/nim-sndhdr"
  },
  {
    "name": "irc",
    "url": "https://github.com/nim-lang/irc",
    "method": "git",
    "tags": [
      "library",
      "irc",
      "network"
    ],
    "description": "Implements a simple IRC client.",
    "license": "MIT",
    "web": "https://github.com/nim-lang/irc"
  },
  {
    "name": "random",
    "url": "https://github.com/oprypin/nim-random",
    "method": "git",
    "tags": [
      "library",
      "algorithms",
      "random"
    ],
    "description": "Pseudo-random number generation library inspired by Python",
    "license": "MIT",
    "web": "https://github.com/oprypin/nim-random"
  },
  {
    "name": "zmq",
    "url": "https://github.com/nim-lang/nim-zmq",
    "method": "git",
    "tags": [
      "library",
      "wrapper",
      "zeromq",
      "messaging",
      "queue"
    ],
    "description": "ZeroMQ 4 wrapper",
    "license": "MIT",
    "web": "https://github.com/nim-lang/nim-zmq"
  },
  {
    "name": "uuid",
    "url": "https://github.com/idlewan/nim-uuid",
    "method": "git",
    "tags": [
      "library",
      "wrapper",
      "uuid"
    ],
    "description": "UUID wrapper",
    "license": "MIT",
    "web": "https://github.com/idlewan/nim-uuid"
  },
  {
    "name": "robotparser",
    "url": "https://github.com/achesak/nim-robotparser",
    "method": "git",
    "tags": [
      "library",
      "useragent",
      "robots",
      "robot.txt"
    ],
    "description": "Determine if a useragent can access a URL using robots.txt",
    "license": "MIT",
    "web": "https://github.com/achesak/nim-robotparser"
  },
  {
    "name": "epub",
    "url": "https://github.com/achesak/nim-epub",
    "method": "git",
    "tags": [
      "library",
      "epub",
      "e-book"
    ],
    "description": "Module for working with EPUB e-book files",
    "license": "MIT",
    "web": "https://github.com/achesak/nim-epub"
  },
  {
    "name": "hashids",
    "url": "https://github.com/achesak/nim-hashids",
    "method": "git",
    "tags": [
      "library",
      "hashids"
    ],
    "description": "Nim implementation of Hashids",
    "license": "MIT",
    "web": "https://github.com/achesak/nim-hashids"
  },
  {
    "name": "openssl_evp",
    "url": "https://github.com/cowboy-coders/nim-openssl-evp",
    "method": "git",
    "tags": [
      "library",
      "crypto",
      "openssl"
    ],
    "description": "Wrapper for OpenSSL's EVP interface",
    "license": "OpenSSL and SSLeay",
    "web": "https://github.com/cowboy-coders/nim-openssl-evp"
  },
  {
    "name": "monad",
    "alias": "maybe"
  },
  {
    "name": "maybe",
    "url": "https://github.com/superfunc/maybe",
    "method": "git",
    "tags": [
      "library",
      "functional",
      "optional",
      "monad"
    ],
    "description": "basic monadic maybe type for Nim",
    "license": "BSD3",
    "web": "https://github.com/superfunc/maybe"
  },
  {
    "name": "eternity",
    "url": "https://github.com/hiteshjasani/nim-eternity",
    "method": "git",
    "tags": [
      "library",
      "time",
      "format"
    ],
    "description": "Humanize elapsed time",
    "license": "MIT",
    "web": "https://github.com/hiteshjasani/nim-eternity"
  },
  {
    "name": "gmp",
    "url": "https://github.com/subsetpark/nim-gmp",
    "method": "git",
    "tags": [
      "library",
      "bignum",
      "numbers",
      "math"
    ],
    "description": "wrapper for the GNU multiple precision arithmetic library (GMP)",
    "license": "LGPLv3 or GPLv2",
    "web": "https://github.com/subsetpark/nim-gmp"
  },
  {
    "name": "ludens",
    "url": "https://github.com/rnentjes/nim-ludens",
    "method": "git",
    "tags": [
      "library",
      "game",
      "opengl",
      "sfml"
    ],
    "description": "Little game library using opengl and sfml",
    "license": "MIT",
    "web": "https://github.com/rnentjes/nim-ludens"
  },
  {
    "name": "ffbookmarks",
    "url": "https://github.com/achesak/nim-ffbookmarks",
    "method": "git",
    "tags": [
      "firefox",
      "bookmarks",
      "library"
    ],
    "description": "Nim module for working with Firefox bookmarks",
    "license": "MIT",
    "web": "https://github.com/achesak/nim-ffbookmarks"
  },
  {
    "name": "moustachu",
    "url": "https://github.com/fenekku/moustachu.git",
    "method": "git",
    "tags": [
      "web",
      "html",
      "template",
      "mustache"
    ],
    "description": "Mustache templating for Nim.",
    "license": "MIT",
    "web": "https://github.com/fenekku/moustachu"
  },
  {
    "name": "easy_bcrypt",
    "url": "https://github.com/Akito13/easy-bcrypt.git",
    "method": "git",
    "tags": [
      "hash",
      "crypto",
      "password",
      "bcrypt"
    ],
    "description": "A simple wrapper providing a convenient reentrant interface for the bcrypt password hashing algorithm.",
    "license": "CC0"
  },
  {
    "name": "libclang",
    "url": "https://github.com/cowboy-coders/nim-libclang.git",
    "method": "git",
    "tags": [
      "wrapper",
      "bindings",
      "clang"
    ],
    "description": "wrapper for libclang (the C-interface of the clang LLVM frontend)",
    "license": "MIT",
    "web": "https://github.com/cowboy-coders/nim-libclang"
  },
  {
    "name": "nim-libclang",
    "alias": "libclang"
  },
  {
    "name": "nimqml",
    "url": "https://github.com/filcuc/nimqml",
    "method": "git",
    "tags": [
      "Qt",
      "Qml",
      "UI",
      "GUI"
    ],
    "description": "Qt Qml bindings",
    "license": "GPLv3",
    "web": "https://github.com/filcuc/nimqml"
  },
  {
    "name": "XPLM-Nim",
    "url": "https://github.com/jpoirier/XPLM-Nim",
    "method": "git",
    "tags": [
      "X-Plane",
      "XPLM",
      "Plugin",
      "SDK"
    ],
    "description": "X-Plane XPLM SDK wrapper",
    "license": "BSD",
    "web": "https://github.com/jpoirier/XPLM-Nim"
  },
  {
    "name": "csfml",
    "url": "https://github.com/oprypin/nim-csfml",
    "method": "git",
    "tags": [
      "sfml",
      "binding",
      "game",
      "media",
      "library",
      "opengl"
    ],
    "description": "Bindings for Simple and Fast Multimedia Library (through CSFML)",
    "license": "zlib",
    "web": "https://github.com/oprypin/nim-csfml"
  },
  {
    "name": "optional_t",
    "url": "https://github.com/flaviut/optional_t",
    "method": "git",
    "tags": [
      "option",
      "functional"
    ],
    "description": "Basic Option[T] library",
    "license": "MIT",
    "web": "https://github.com/flaviut/optional_t"
  },
  {
    "name": "nimrtlsdr",
    "url": "https://github.com/jpoirier/nimrtlsdr",
    "method": "git",
    "tags": [
      "rtl-sdr",
      "wrapper",
      "bindings",
      "rtlsdr"
    ],
    "description": "A Nim wrapper for librtlsdr",
    "license": "BSD",
    "web": "https://github.com/jpoirier/nimrtlsdr"
  },
  {
    "name": "lapp",
    "url": "https://gitlab.3dicc.com/gokr/lapp.git",
    "method": "git",
    "tags": [
      "args",
      "cmd",
      "opt",
      "parse",
      "parsing"
    ],
    "description": "Opt parser using synopsis as specification, ported from Lua.",
    "license": "MIT",
    "web": "https://gitlab.3dicc.com/gokr/lapp"
  },
  {
    "name": "blimp",
    "url": "https://gitlab.3dicc.com/gokr/blimp.git",
    "method": "git",
    "tags": [
      "app",
      "binary",
      "utility",
      "git",
      "git-fat"
    ],
    "description": "Utility that helps with big files in git, very similar to git-fat, s3annnex etc.",
    "license": "MIT",
    "web": "https://gitlab.3dicc.com/gokr/blimp"
  },
  {
    "name": "parsetoml",
    "url": "https://github.com/NimParsers/parsetoml.git",
    "method": "git",
    "tags": [
      "library",
      "parse"
    ],
    "description": "Library for parsing TOML files.",
    "license": "MIT",
    "web": "https://github.com/NimParsers/parsetoml"
  },
  {
    "name": "compiler",
    "url": "https://github.com/nim-lang/Nim.git",
    "method": "git",
    "tags": [
      "library"
    ],
    "description": "Compiler package providing the compiler sources as a library.",
    "license": "MIT",
    "web": "https://github.com/nim-lang/Nim"
  },
  {
    "name": "nre",
    "url": "https://github.com/flaviut/nre.git",
    "method": "git",
    "tags": [
      "library",
      "pcre",
      "regex"
    ],
    "description": "A better regular expression library",
    "license": "MIT",
    "web": "https://github.com/flaviut/nre"
  },
  {
    "name": "docopt",
    "url": "https://github.com/docopt/docopt.nim",
    "method": "git",
    "tags": [
      "command-line",
      "arguments",
      "parsing",
      "library"
    ],
    "description": "Command-line args parser based on Usage message",
    "license": "MIT",
    "web": "https://github.com/docopt/docopt.nim"
  },
  {
    "name": "bpg",
    "url": "https://github.com/def-/nim-bpg.git",
    "method": "git",
    "tags": [
      "image",
      "library",
      "wrapper"
    ],
    "description": "BPG (Better Portable Graphics) for Nim",
    "license": "MIT",
    "web": "https://github.com/def-/nim-bpg"
  },
  {
    "name": "io-spacenav",
    "url": "https://github.com/nimious/io-spacenav.git",
    "method": "git",
    "tags": [
      "binding",
      "3dx",
      "3dconnexion",
      "libspnav",
      "spacenav",
      "spacemouse",
      "spacepilot",
      "spacenavigator"
    ],
    "description": "Obsolete - please use spacenav instead!",
    "license": "MIT",
    "web": "https://github.com/nimious/io-spacenav"
  },
  {
    "name": "optionals",
    "url": "https://github.com/MasonMcGill/optionals.git",
    "method": "git",
    "tags": [
      "library",
      "option",
      "optional",
      "maybe"
    ],
    "description": "Option types",
    "license": "MIT",
    "web": "https://github.com/MasonMcGill/optionals"
  },
  {
    "name": "tuples",
    "url": "https://github.com/MasonMcGill/tuples.git",
    "method": "git",
    "tags": [
      "library",
      "tuple",
      "metaprogramming"
    ],
    "description": "Tuple manipulation utilities",
    "license": "MIT",
    "web": "https://github.com/MasonMcGill/tuples"
  },
  {
    "name": "fuse",
    "url": "https://github.com/akiradeveloper/nim-fuse.git",
    "method": "git",
    "tags": [
      "fuse",
      "library",
      "wrapper"
    ],
    "description": "A FUSE binding for Nim",
    "license": "MIT",
    "web": "https://github.com/akiradeveloper/nim-fuse"
  },
  {
    "name": "brainfuck",
    "url": "https://github.com/def-/nim-brainfuck.git",
    "method": "git",
    "tags": [
      "library",
      "binary",
      "app",
      "interpreter",
      "compiler",
      "language"
    ],
    "description": "A brainfuck interpreter and compiler",
    "license": "MIT",
    "web": "https://github.com/def-/nim-brainfuck"
  },
  {
    "name": "nimsuggest",
    "url": "https://github.com/nim-lang/nimsuggest.git",
    "method": "git",
    "tags": [
      "binary",
      "app",
      "suggest",
      "compiler",
      "autocomplete"
    ],
    "description": "Tool for providing auto completion data for Nim source code.",
    "license": "MIT",
    "web": "https://github.com/nim-lang/nimsuggest"
  },
  {
    "name": "jwt",
    "url": "https://github.com/yglukhov/nim-jwt.git",
    "method": "git",
    "tags": [
      "library",
      "crypto",
      "hash"
    ],
    "description": "JSON Web Tokens for Nim",
    "license": "MIT",
    "web": "https://github.com/yglukhov/nim-jwt"
  },
  {
    "name": "pythonpathlib",
    "url": "https://github.com/achesak/nim-pythonpathlib.git",
    "method": "git",
    "tags": [
      "path",
      "directory",
      "python",
      "library"
    ],
    "description": "Module for working with paths that is as similar as possible to Python's pathlib",
    "license": "MIT",
    "web": "https://github.com/achesak/nim-pythonpathlib"
  },
  {
    "name": "RingBuffer",
    "url": "git@github.com:megawac/RingBuffer.nim.git",
    "method": "git",
    "tags": [
      "sequence",
      "seq",
      "circular",
      "ring",
      "buffer"
    ],
    "description": "Circular buffer implementation",
    "license": "MIT",
    "web": "https://github.com/megawac/RingBuffer.nim"
  },
  {
    "name": "nimrat",
    "url": "https://github.com/apense/nimrat",
    "method": "git",
    "tags": [
      "library",
      "math",
      "numbers"
    ],
    "description": "Module for working with rational numbers (fractions)",
    "license": "MIT",
    "web": "https://github.com/apense/nimrat"
  },
  {
    "name": "io-isense",
    "url": "https://github.com/nimious/io-isense.git",
    "method": "git",
    "tags": [
      "binding",
      "isense",
      "intersense",
      "inertiacube",
      "intertrax",
      "microtrax",
      "thales",
      "tracking",
      "sensor"
    ],
    "description": "Obsolete - please use isense instead!",
    "license": "MIT",
    "web": "https://github.com/nimious/io-isense"
  },
  {
    "name": "io-usb",
    "url": "https://github.com/nimious/io-usb.git",
    "method": "git",
    "tags": [
      "binding",
      "usb",
      "libusb"
    ],
    "description": "Obsolete - please use libusb instead!",
    "license": "MIT",
    "web": "https://github.com/nimious/io-usb"
  },
  {
    "name": "nimcfitsio",
    "url": "https://github.com/ziotom78/nimcfitsio.git",
    "method": "git",
    "tags": [
      "library",
      "binding",
      "cfitsio",
      "fits",
      "io"
    ],
    "description": "Bindings for CFITSIO, a library to read/write FITSIO images and tables.",
    "license": "MIT",
    "web": "https://github.com/ziotom78/nimcfitsio"
  },
  {
    "name": "glossolalia",
    "url": "https://github.com/fowlmouth/glossolalia",
    "method": "git",
    "tags": [
      "parser",
      "peg"
    ],
    "description": "A DSL for quickly writing parsers",
    "license": "CC0",
    "web": "https://github.com/fowlmouth/glossolalia"
  },
  {
    "name": "entoody",
    "url": "https://bitbucket.org/fowlmouth/entoody",
    "method": "git",
    "tags": [
      "component",
      "entity",
      "composition"
    ],
    "description": "A component/entity system",
    "license": "CC0",
    "web": "https://bitbucket.org/fowlmouth/entoody"
  },
  {
    "name": "msgpack",
    "url": "https://github.com/akiradeveloper/msgpack-nim.git",
    "method": "git",
    "tags": [
      "msgpack",
      "library",
      "serialization"
    ],
    "description": "A MessagePack binding for Nim",
    "license": "MIT",
    "web": "https://github.com/akiradeveloper/msgpack-nim"
  },
  {
    "name": "osinfo",
    "url": "https://github.com/nim-lang/osinfo.git",
    "method": "git",
    "tags": [
      "os",
      "library",
      "info"
    ],
    "description": "Modules providing information about the OS.",
    "license": "MIT",
    "web": "https://github.com/nim-lang/osinfo"
  },
  {
    "name": "io-myo",
    "url": "https://github.com/nimious/io-myo.git",
    "method": "git",
    "tags": [
      "binding",
      "myo",
      "thalmic",
      "armband",
      "gesture"
    ],
    "description": "Obsolete - please use myo instead!",
    "license": "MIT",
    "web": "https://github.com/nimious/io-myo"
  },
  {
    "name": "io-oculus",
    "url": "https://github.com/nimious/io-oculus.git",
    "method": "git",
    "tags": [
      "binding",
      "oculus",
      "rift",
      "vr",
      "libovr",
      "ovr",
      "dk1",
      "dk2",
      "gearvr"
    ],
    "description": "Obsolete - please use oculus instead!",
    "license": "MIT",
    "web": "https://github.com/nimious/io-oculus"
  },
  {
    "name": "closure_compiler",
    "url": "https://github.com/yglukhov/closure_compiler.git",
    "method": "git",
    "tags": [
      "binding",
      "closure",
      "compiler",
      "javascript"
    ],
    "description": "Bindings for Closure Compiler web API.",
    "license": "MIT",
    "web": "https://github.com/yglukhov/closure_compiler"
  },
  {
    "name": "io-serialport",
    "url": "https://github.com/nimious/io-serialport.git",
    "method": "git",
    "tags": [
      "binding",
      "libserialport",
      "serial",
      "communication"
    ],
    "description": "Obsolete - please use serialport instead!",
    "license": "MIT",
    "web": "https://github.com/nimious/io-serialport"
  },
  {
    "name": "beanstalkd",
    "url": "https://github.com/tormaroe/beanstalkd.nim.git",
    "method": "git",
    "tags": [
      "library",
      "queue",
      "messaging"
    ],
    "description": "A beanstalkd work queue client library.",
    "license": "MIT",
    "web": "https://github.com/tormaroe/beanstalkd.nim"
  },
  {
    "name": "wiki2text",
    "url": "https://github.com/rspeer/wiki2text.git",
    "method": "git",
    "tags": [
      "nlp",
      "wiki",
      "xml",
      "text"
    ],
    "description": "Quickly extracts natural-language text from a MediaWiki XML file.",
    "license": "MIT",
    "web": "https://github.com/rspeer/wiki2text"
  },
  {
    "name": "qt5_qtsql",
    "url": "https://github.com/philip-wernersbach/nim-qt5_qtsql.git",
    "method": "git",
    "tags": [
      "library",
      "wrapper",
      "database",
      "qt",
      "qt5",
      "qtsql",
      "sqlite",
      "postgres",
      "mysql"
    ],
    "description": "Binding for Qt 5's Qt SQL library that integrates with the features of the Nim language. Uses one API for multiple database engines.",
    "license": "MIT",
    "web": "https://github.com/philip-wernersbach/nim-qt5_qtsql"
  },
  {
    "name": "orient",
    "url": "https://github.com/philip-wernersbach/nim-orient",
    "method": "git",
    "tags": [
      "library",
      "wrapper",
      "database",
      "orientdb",
      "pure"
    ],
    "description": "OrientDB driver written in pure Nim, uses the OrientDB 2.0 Binary Protocol with Binary Serialization.",
    "license": "MPL",
    "web": "https://github.com/philip-wernersbach/nim-orient"
  },
  {
    "name": "syslog",
    "url": "https://github.com/FedericoCeratto/nim-syslog",
    "method": "git",
    "tags": [
      "library",
      "pure"
    ],
    "description": "Syslog module.",
    "license": "LGPLv3",
    "web": "https://github.com/FedericoCeratto/nim-syslog"
  },
  {
    "name": "nimes",
    "url": "https://github.com/def-/nimes",
    "method": "git",
    "tags": [
      "emulator",
      "nes",
      "game",
      "sdl",
      "javascript"
    ],
    "description": "NES emulator using SDL2, also compiles to JavaScript with emscripten.",
    "license": "MPL",
    "web": "https://github.com/def-/nimes"
  },
  {
    "name": "syscall",
    "url": "https://github.com/def-/nim-syscall",
    "method": "git",
    "tags": [
      "library"
    ],
    "description": "Raw system calls for Nim",
    "license": "MPL",
    "web": "https://github.com/def-/nim-syscall"
  },
  {
    "name": "jnim",
    "url": "https://github.com/yglukhov/jnim",
    "method": "git",
    "tags": [
      "library",
      "java",
      "jvm",
      "bridge",
      "bindings"
    ],
    "description": "Nim - Java bridge",
    "license": "MIT",
    "web": "https://github.com/yglukhov/jnim"
  },
  {
    "name": "nimPDF",
    "url": "https://github.com/jangko/nimpdf",
    "method": "git",
    "tags": [
      "library",
      "PDF",
      "document"
    ],
    "description": "library for generating PDF files",
    "license": "MIT",
    "web": "https://github.com/jangko/nimpdf"
  },
  {
    "name": "LLVM",
    "url": "https://github.com/FedeOmoto/llvm",
    "method": "git",
    "tags": [
      "LLVM",
      "bindings",
      "wrapper"
    ],
    "description": "LLVM bindings for the Nim language.",
    "license": "MIT",
    "web": "https://github.com/FedeOmoto/llvm"
  },
  {
    "name": "nshout",
    "url": "https://github.com/Senketsu/nshout",
    "method": "git",
    "tags": [
      "library",
      "shouter",
      "libshout",
      "wrapper",
      "bindings",
      "audio",
      "web"
    ],
    "description": "Nim bindings for libshout",
    "license": "MIT",
    "web": "https://github.com/Senketsu/nshout"
  },
  {
    "name": "nsu",
    "url": "https://github.com/Senketsu/nsu",
    "method": "git",
    "tags": [
      "library",
      "tool",
      "utility",
      "screenshot"
    ],
    "description": "Simple screenshot library & cli tool made in Nim",
    "license": "MIT",
    "web": "https://github.com/Senketsu/nsu"
  },
  {
    "name": "nuuid",
    "url": "https://github.com/yglukhov/nim-only-uuid",
    "method": "git",
    "tags": [
      "library",
      "uuid",
      "guid"
    ],
    "description": "A Nim source only UUID generator",
    "license": "MIT",
    "web": "https://github.com/yglukhov/nim-only-uuid"
  },
  {
    "name": "fftw3",
    "url": "https://github.com/ziotom78/nimfftw3",
    "method": "git",
    "tags": [
      "library",
      "math",
      "fft"
    ],
    "description": "Bindings to the FFTW library",
    "license": "MIT",
    "web": "https://github.com/ziotom78/nimfftw3"
  },
  {
    "name": "nrpl",
    "url": "https://github.com/vegansk/nrpl",
    "method": "git",
    "tags": [
      "REPL",
      "application"
    ],
    "description": "A rudimentary Nim REPL",
    "license": "MIT",
    "web": "https://github.com/vegansk/nrpl"
  },
  {
    "name": "nim-geocoding",
    "alias": "geocoding"
  },
  {
    "name": "geocoding",
    "url": "https://github.com/saratchandra92/nim-geocoding",
    "method": "git",
    "tags": [
      "library",
      "geocoding",
      "maps"
    ],
    "description": "A simple library for Google Maps Geocoding API",
    "license": "MIT",
    "web": "https://github.com/saratchandra92/nim-geocoding"
  },
  {
    "name": "io-gles",
    "url": "https://github.com/nimious/io-gles.git",
    "method": "git",
    "tags": [
      "binding",
      "khronos",
      "gles",
      "opengl es"
    ],
    "description": "Obsolete - please use gles instead!",
    "license": "MIT",
    "web": "https://github.com/nimious/io-gles"
  },
  {
    "name": "io-egl",
    "url": "https://github.com/nimious/io-egl.git",
    "method": "git",
    "tags": [
      "binding",
      "khronos",
      "egl",
      "opengl",
      "opengl es",
      "openvg"
    ],
    "description": "Obsolete - please use egl instead!",
    "license": "MIT",
    "web": "https://github.com/nimious/io-egl"
  },
  {
    "name": "io-sixense",
    "url": "https://github.com/nimious/io-sixense.git",
    "method": "git",
    "tags": [
      "binding",
      "sixense",
      "razer hydra",
      "stem system",
      "vr"
    ],
    "description": "Obsolete - please use sixense instead!",
    "license": "MIT",
    "web": "https://github.com/nimious/io-sixense"
  },
  {
    "name": "tnetstring",
    "url": "https://mahlon@bitbucket.org/mahlon/nim-tnetstring",
    "method": "hg",
    "tags": [
      "tnetstring",
      "library",
      "serialization"
    ],
    "description": "Parsing and serializing for the TNetstring format.",
    "license": "MIT",
    "web": "http://bitbucket.org/mahlon/nim-tnetstring"
  },
  {
    "name": "msgpack4nim",
    "url": "https://github.com/jangko/msgpack4nim",
    "method": "git",
    "tags": [
      "msgpack",
      "library",
      "serialization",
      "deserialization"
    ],
    "description": "Another MessagePack implementation written in pure nim",
    "license": "MIT",
    "web": "https://github.com/jangko/msgpack4nim"
  },
  {
    "name": "binaryheap",
    "url": "https://github.com/bluenote10/nim-heap",
    "method": "git",
    "tags": [
      "heap",
      "priority queue"
    ],
    "description": "Simple binary heap implementation",
    "license": "MIT",
    "web": "https://github.com/bluenote10/nim-heap"
  },
  {
    "name": "stringinterpolation",
    "url": "https://github.com/bluenote10/nim-stringinterpolation",
    "method": "git",
    "tags": [
      "string formatting",
      "string interpolation"
    ],
    "description": "String interpolation with printf syntax",
    "license": "MIT",
    "web": "https://github.com/bluenote10/nim-stringinterpolation"
  },
  {
    "name": "libovr",
    "url": "https://github.com/bluenote10/nim-ovr",
    "method": "git",
    "tags": [
      "Oculus Rift",
      "virtual reality"
    ],
    "description": "Nim bindings for libOVR (Oculus Rift)",
    "license": "MIT",
    "web": "https://github.com/bluenote10/nim-ovr"
  },
  {
    "name": "delaunay",
    "url": "https://github.com/Nycto/DelaunayNim",
    "method": "git",
    "tags": [
      "delaunay",
      "library",
      "algorithms",
      "graph"
    ],
    "description": "2D Delaunay triangulations",
    "license": "MIT",
    "web": "https://github.com/Nycto/DelaunayNim"
  },
  {
    "name": "linenoise",
    "url": "https://github.com/fallingduck/linenoise-nim",
    "method": "git",
    "tags": [
      "linenoise",
      "readline",
      "library",
      "wrapper",
      "command-line"
    ],
    "description": "Wrapper for linenoise, a free, self-contained alternative to GNU readline.",
    "license": "BSD",
    "web": "https://github.com/fallingduck/linenoise-nim"
  },
  {
    "name": "struct",
    "url": "https://github.com/OpenSystemsLab/struct.nim",
    "method": "git",
    "tags": [
      "struct",
      "library",
      "python",
      "pack",
      "unpack"
    ],
    "description": "Python-like 'struct' for Nim",
    "license": "MIT",
    "web": "https://github.com/OpenSystemsLab/struct.nim"
  },
  {
    "name": "uri2",
    "url": "https://github.com/achesak/nim-uri2",
    "method": "git",
    "tags": [
      "uri",
      "url",
      "library"
    ],
    "description": "Nim module for better URI handling",
    "license": "MIT",
    "web": "https://github.com/achesak/nim-uri2"
  },
  {
    "name": "hmac",
    "url": "https://github.com/OpenSystemsLab/hmac.nim",
    "method": "git",
    "tags": [
      "hmac",
      "authentication",
      "hash",
      "sha1",
      "md5"
    ],
    "description": "HMAC-SHA1 and HMAC-MD5 hashing in Nim",
    "license": "MIT",
    "web": "https://github.com/OpenSystemsLab/hmac.nim"
  },
  {
    "name": "mongrel2",
    "url": "https://mahlon@bitbucket.org/mahlon/nim-mongrel2",
    "method": "hg",
    "tags": [
      "mongrel2",
      "library",
      "www"
    ],
    "description": "Handler framework for the Mongrel2 web server.",
    "license": "MIT",
    "web": "http://bitbucket.org/mahlon/nim-mongrel2"
  },
  {
    "name": "shimsham",
    "url": "https://github.com/apense/shimsham",
    "method": "git",
    "tags": [
      "crypto",
      "hash",
      "hashing",
      "digest"
    ],
    "description": "Hashing/Digest collection in pure Nim",
    "license": "MIT",
    "web": "https://github.com/apense/shimsham"
  },
  {
    "name": "base32",
    "url": "https://github.com/OpenSystemsLab/base32.nim",
    "method": "git",
    "tags": [
      "base32",
      "encode",
      "decode"
    ],
    "description": "Base32 library for Nim",
    "license": "MIT",
    "web": "https://github.com/OpenSystemsLab/base32.nim"
  },
  {
    "name": "otp",
    "url": "https://github.com/OpenSystemsLab/otp.nim",
    "method": "git",
    "tags": [
      "otp",
      "hotp",
      "totp",
      "time",
      "password",
      "one",
      "google",
      "authenticator"
    ],
    "description": "One Time Password library for Nim",
    "license": "MIT",
    "web": "https://github.com/OpenSystemsLab/otp.nim"
  },
  {
    "name": "q",
    "url": "https://github.com/OpenSystemsLab/q.nim",
    "method": "git",
    "tags": [
      "css",
      "selector",
      "query",
      "match",
      "find",
      "html",
      "xml",
      "jquery"
    ],
    "description": "Simple package for query HTML/XML elements using a CSS3 or jQuery-like selector syntax",
    "license": "MIT",
    "web": "https://github.com/OpenSystemsLab/q.nim"
  },
  {
    "name": "bignum",
    "url": "https://github.com/kaushalmodi/bignum",
    "method": "git",
    "tags": [
      "bignum",
      "gmp",
      "wrapper"
    ],
    "description": "Wrapper around the GMP bindings for the Nim language.",
    "license": "MIT",
    "web": "https://github.com/kaushalmodi/bignum"
  },
  {
    "name": "rbtree",
    "url": "https://github.com/Nycto/RBTreeNim",
    "method": "git",
    "tags": [
      "tree",
      "binary search tree",
      "rbtree",
      "red black tree"
    ],
    "description": "Red/Black Trees",
    "license": "MIT",
    "web": "https://github.com/Nycto/RBTreeNim"
  },
  {
    "name": "anybar",
    "url": "https://github.com/ba0f3/anybar.nim",
    "method": "git",
    "tags": [
      "anybar",
      "menubar",
      "status",
      "indicator"
    ],
    "description": "Control AnyBar instances with Nim",
    "license": "MIT",
    "web": "https://github.com/ba0f3/anybar.nim"
  },
  {
    "name": "astar",
    "url": "https://github.com/Nycto/AStarNim",
    "method": "git",
    "tags": [
      "astar",
      "A*",
      "pathfinding",
      "algorithm"
    ],
    "description": "A* Pathfinding",
    "license": "MIT",
    "web": "https://github.com/Nycto/AStarNim"
  },
  {
    "name": "lazy",
    "url": "https://github.com/petermora/nimLazy/",
    "method": "git",
    "tags": [
      "library",
      "iterator",
      "lazy list"
    ],
    "description": "Iterator library for Nim",
    "license": "MIT",
    "web": "https://github.com/petermora/nimLazy"
  },
  {
    "name": "asyncpythonfile",
    "url": "https://github.com/fallingduck/asyncpythonfile-nim",
    "method": "git",
    "tags": [
      "async",
      "asynchronous",
      "library",
      "python",
      "file",
      "files"
    ],
    "description": "High level, asynchronous file API mimicking Python's file interface.",
    "license": "ISC",
    "web": "https://github.com/fallingduck/asyncpythonfile-nim"
  },
  {
    "name": "nimfuzz",
    "url": "https://github.com/apense/nimfuzz",
    "method": "git",
    "tags": [
      "fuzzing",
      "testing",
      "hacking",
      "security"
    ],
    "description": "Simple and compact fuzzing",
    "license": "Apache License 2.0",
    "web": "https://apense.github.io/nimfuzz"
  },
  {
    "name": "linalg",
    "url": "https://github.com/unicredit/linear-algebra",
    "method": "git",
    "tags": [
      "vector",
      "matrix",
      "linear-algebra",
      "BLAS",
      "LAPACK"
    ],
    "description": "Linear algebra for Nim",
    "license": "Apache License 2.0",
    "web": "https://github.com/unicredit/linear-algebra"
  },
  {
    "name": "sequester",
    "url": "https://github.com/fallingduck/sequester",
    "method": "git",
    "tags": [
      "library",
      "seq",
      "sequence",
      "strings",
      "iterators",
      "php"
    ],
    "description": "Library for converting sequences to strings. Also has PHP-inspired explode and implode procs.",
    "license": "ISC",
    "web": "https://github.com/fallingduck/sequester"
  },
  {
    "name": "options",
    "url": "https://github.com/fallingduck/options-nim",
    "method": "git",
    "tags": [
      "library",
      "option",
      "optionals",
      "maybe"
    ],
    "description": "Temporary package to fix broken code in 0.11.2 stable.",
    "license": "MIT",
    "web": "https://github.com/fallingduck/options-nim"
  },
  {
    "name": "oldwinapi",
    "url": "https://github.com/nim-lang/oldwinapi",
    "method": "git",
    "tags": [
      "library",
      "windows",
      "api"
    ],
    "description": "Old Win API library for Nim",
    "license": "LGPL with static linking exception",
    "web": "https://github.com/nim-lang/oldwinapi"
  },
  {
    "name": "nimx",
    "url": "https://github.com/yglukhov/nimx",
    "method": "git",
    "tags": [
      "gui",
      "ui",
      "library"
    ],
    "description": "Cross-platform GUI framework",
    "license": "MIT",
    "web": "https://github.com/yglukhov/nimx"
  },
  {
    "name": "webview",
    "url": "https://github.com/oskca/webview",
    "method": "git",
    "tags": [
      "gui",
      "ui",
      "webview",
      "cross",
      "web",
      "library"
    ],
    "description": "Nim bindings for https://github.com/zserge/webview, a cross platform single header webview library",
    "license": "MIT",
    "web": "https://github.com/oskca/webview"
  },
  {
    "name": "memo",
    "url": "https://github.com/andreaferretti/memo",
    "method": "git",
    "tags": [
      "memo",
      "memoization",
      "memoize",
      "cache"
    ],
    "description": "Memoize Nim functions",
    "license": "Apache License 2.0",
    "web": "https://github.com/andreaferretti/memo"
  },
  {
    "name": "base62",
    "url": "https://github.com/singularperturbation/base62-encode",
    "method": "git",
    "tags": [
      "base62",
      "encode",
      "decode"
    ],
    "description": "Arbitrary base encoding-decoding functions, defaulting to Base-62.",
    "license": "MIT",
    "web": "https://github.com/singularperturbation/base62-encode"
  },
  {
    "name": "telebot",
    "url": "https://github.com/ba0f3/telebot.nim",
    "method": "git",
    "tags": [
      "telebot",
      "telegram",
      "bot",
      "api",
      "client",
      "async"
    ],
    "description": "Async Telegram Bot API Client",
    "license": "MIT",
    "web": "https://github.com/ba0f3/telebot.nim"
  },
  {
    "name": "tempfile",
    "url": "https://github.com/OpenSystemsLab/tempfile.nim",
    "method": "git",
    "tags": [
      "temp",
      "mktemp",
      "make",
      "mk",
      "mkstemp",
      "mkdtemp"
    ],
    "description": "Temporary files and directories",
    "license": "MIT",
    "web": "https://github.com/OpenSystemsLab/tempfile.nim"
  },
  {
    "name": "AstroNimy",
    "url": "https://github.com/super-massive-black-holes/AstroNimy",
    "method": "git",
    "tags": [
      "science",
      "astronomy",
      "library"
    ],
    "description": "Astronomical library for Nim",
    "license": "MIT",
    "web": "https://github.com/super-massive-black-holes/AstroNimy"
  },
  {
    "name": "patty",
    "url": "https://github.com/andreaferretti/patty",
    "method": "git",
    "tags": [
      "pattern",
      "adt",
      "variant",
      "pattern matching",
      "algebraic data type"
    ],
    "description": "Algebraic data types and pattern matching",
    "license": "Apache License 2.0",
    "web": "https://github.com/andreaferretti/patty"
  },
  {
    "name": "einheit",
    "url": "https://github.com/jyapayne/einheit",
    "method": "git",
    "tags": [
      "unit",
      "tests",
      "unittest",
      "unit tests",
      "unit test macro"
    ],
    "description": "Pretty looking, full featured, Python-inspired unit test library.",
    "license": "MIT",
    "web": "https://github.com/jyapayne/einheit"
  },
  {
    "name": "plists",
    "url": "https://github.com/yglukhov/plists",
    "method": "git",
    "tags": [
      "plist",
      "property",
      "list"
    ],
    "description": "Generate and parse Mac OS X .plist files in Nim.",
    "license": "MIT",
    "web": "https://github.com/yglukhov/plists"
  },
  {
    "name": "ncurses",
    "url": "https://github.com/rnowley/nim-ncurses/",
    "method": "git",
    "tags": [
      "library",
      "terminal",
      "graphics",
      "wrapper"
    ],
    "description": "A wrapper for NCurses",
    "license": "MIT",
    "web": "https://github.com/rnowley/nim-ncurses"
  },
  {
    "name": "nanovg",
    "url": "https://github.com/johnnovak/nim-nanovg",
    "method": "git",
    "tags": [
      "wrapper",
      "GUI",
      "vector graphics",
      "opengl"
    ],
    "description": "Nim wrapper for the C NanoVG antialiased vector graphics rendering library for OpenGL",
    "license": "MIT",
    "web": "https://github.com/johnnovak/nim-nanovg"
  },
  {
    "name": "pwd",
    "url": "https://github.com/achesak/nim-pwd",
    "method": "git",
    "tags": [
      "library",
      "unix",
      "pwd",
      "password"
    ],
    "description": "Nim port of Python's pwd module for working with the UNIX password file",
    "license": "MIT",
    "web": "https://github.com/achesak/nim-pwd"
  },
  {
    "name": "spwd",
    "url": "https://github.com/achesak/nim-spwd",
    "method": "git",
    "tags": [
      "library",
      "unix",
      "spwd",
      "password",
      "shadow"
    ],
    "description": "Nim port of Python's spwd module for working with the UNIX shadow password file",
    "license": "MIT",
    "web": "https://github.com/achesak/nim-spwd"
  },
  {
    "name": "grp",
    "url": "https://github.com/achesak/nim-grp",
    "method": "git",
    "tags": [
      "library",
      "unix",
      "grp",
      "group"
    ],
    "description": "Nim port of Python's grp module for working with the UNIX group database file",
    "license": "MIT",
    "web": "https://github.com/achesak/nim-grp"
  },
  {
    "name": "stopwatch",
    "url": "https://gitlab.com/define-private-public/stopwatch",
    "method": "git",
    "tags": [
      "timer",
      "timing",
      "benchmarking",
      "watch",
      "clock"
    ],
    "description": "A simple timing library for benchmarking code and other things.",
    "license": "MIT",
    "web": "https://gitlab.com/define-private-public/stopwatch"
  },
  {
    "name": "nimFinLib",
    "url": "https://github.com/qqtop/NimFinLib",
    "method": "git",
    "tags": [
      "financial"
    ],
    "description": "Financial Library for Nim",
    "license": "MIT",
    "web": "https://github.com/qqtop/NimFinLib"
  },
  {
    "name": "libssh2",
    "url": "https://github.com/ba0f3/libssh2.nim",
    "method": "git",
    "tags": [
      "lib",
      "ssh",
      "ssh2",
      "openssh",
      "client",
      "sftp",
      "scp"
    ],
    "description": "Nim wrapper for libssh2",
    "license": "MIT",
    "web": "https://github.com/ba0f3/libssh2.nim"
  },
  {
    "name": "rethinkdb",
    "url": "https://github.com/OpenSystemsLab/rethinkdb.nim",
    "method": "git",
    "tags": [
      "rethinkdb",
      "driver",
      "client",
      "json"
    ],
    "description": "RethinkDB driver for Nim",
    "license": "MIT",
    "web": "https://github.com/OpenSystemsLab/rethinkdb.nim"
  },
  {
    "name": "dbus",
    "url": "https://github.com/zielmicha/nim-dbus",
    "method": "git",
    "tags": [
      "dbus"
    ],
    "description": "dbus bindings for Nim",
    "license": "MIT",
    "web": "https://github.com/zielmicha/nim-dbus"
  },
  {
    "name": "lmdb",
    "url": "https://github.com/FedericoCeratto/nim-lmdb",
    "method": "git",
    "tags": [
      "wrapper",
      "lmdb",
      "key-value"
    ],
    "description": "A wrapper for LMDB the Lightning Memory-Mapped Database",
    "license": "OpenLDAP",
    "web": "https://github.com/FedericoCeratto/nim-lmdb"
  },
  {
    "name": "zip",
    "url": "https://github.com/nim-lang/zip",
    "method": "git",
    "tags": [
      "wrapper",
      "zip"
    ],
    "description": "A wrapper for the zip library",
    "license": "MIT",
    "web": "https://github.com/nim-lang/zip"
  },
  {
    "name": "csvtools",
    "url": "https://github.com/unicredit/csvtools",
    "method": "git",
    "tags": [
      "CSV",
      "comma separated values",
      "TSV"
    ],
    "description": "Manage CSV files",
    "license": "Apache License 2.0",
    "web": "https://github.com/unicredit/csvtools"
  },
  {
    "name": "httpform",
    "url": "https://github.com/tulayang/httpform",
    "method": "git",
    "tags": [
      "request parser",
      "upload",
      "html5 file"
    ],
    "description": "Http request form parser",
    "license": "MIT",
    "web": "https://github.com/tulayang/httpform"
  },
  {
    "name": "quadtree",
    "url": "https://github.com/Nycto/QuadtreeNim",
    "method": "git",
    "tags": [
      "quadtree",
      "algorithm"
    ],
    "description": "A Quadtree implementation",
    "license": "MIT",
    "web": "https://github.com/Nycto/QuadtreeNim"
  },
  {
    "name": "expat",
    "url": "https://github.com/nim-lang/expat",
    "method": "git",
    "tags": [
      "expat",
      "xml",
      "parsing"
    ],
    "description": "Expat wrapper for Nim",
    "license": "MIT",
    "web": "https://github.com/nim-lang/expat"
  },
  {
    "name": "sphinx",
    "url": "https://github.com/Araq/sphinx",
    "method": "git",
    "tags": [
      "sphinx",
      "wrapper",
      "search",
      "engine"
    ],
    "description": "Sphinx wrapper for Nim",
    "license": "LGPL",
    "web": "https://github.com/Araq/sphinx"
  },
  {
    "name": "sdl1",
    "url": "https://github.com/nim-lang/sdl1",
    "method": "git",
    "tags": [
      "graphics",
      "library",
      "multi-media",
      "input",
      "sound",
      "joystick"
    ],
    "description": "SDL 1.2 wrapper for Nim.",
    "license": "LGPL",
    "web": "https://github.com/nim-lang/sdl1"
  },
  {
    "name": "graphics",
    "url": "https://github.com/nim-lang/graphics",
    "method": "git",
    "tags": [
      "library",
      "SDL"
    ],
    "description": "Graphics module for Nim.",
    "license": "MIT",
    "web": "https://github.com/nim-lang/graphics"
  },
  {
    "name": "libffi",
    "url": "https://github.com/Araq/libffi",
    "method": "git",
    "tags": [
      "ffi",
      "library",
      "C",
      "calling",
      "convention"
    ],
    "description": "libffi wrapper for Nim.",
    "license": "MIT",
    "web": "https://github.com/Araq/libffi"
  },
  {
    "name": "libcurl",
    "url": "https://github.com/Araq/libcurl",
    "method": "git",
    "tags": [
      "curl",
      "web",
      "http",
      "download"
    ],
    "description": "Nim wrapper for libcurl.",
    "license": "MIT",
    "web": "https://github.com/Araq/libcurl"
  },
  {
    "name": "perlin",
    "url": "https://github.com/Nycto/PerlinNim",
    "method": "git",
    "tags": [
      "perlin",
      "simplex",
      "noise"
    ],
    "description": "Perlin noise and Simplex noise generation",
    "license": "MIT",
    "web": "https://github.com/Nycto/PerlinNim"
  },
  {
    "name": "pfring",
    "url": "https://github.com/ba0f3/pfring.nim",
    "method": "git",
    "tags": [
      "pf_ring",
      "packet",
      "sniff",
      "pcap",
      "pfring",
      "network",
      "capture",
      "socket"
    ],
    "description": "PF_RING wrapper for Nim",
    "license": "MIT",
    "web": "https://github.com/ba0f3/pfring.nim"
  },
  {
    "name": "xxtea",
    "url": "https://github.com/xxtea/xxtea-nim",
    "method": "git",
    "tags": [
      "xxtea",
      "encrypt",
      "decrypt",
      "crypto"
    ],
    "description": "XXTEA encryption algorithm library written in pure Nim.",
    "license": "MIT",
    "web": "https://github.com/xxtea/xxtea-nim"
  },
  {
    "name": "xxhash",
    "url": "https://github.com/OpenSystemsLab/xxhash.nim",
    "method": "git",
    "tags": [
      "fast",
      "hash",
      "algorithm"
    ],
    "description": "xxhash wrapper for Nim",
    "license": "MIT",
    "web": "https://github.com/OpenSystemsLab/xxhash.nim"
  },
  {
    "name": "libipset",
    "url": "https://github.com/ba0f3/libipset.nim",
    "method": "git",
    "tags": [
      "ipset",
      "firewall",
      "netfilter",
      "mac",
      "ip",
      "network",
      "collection",
      "rule",
      "set"
    ],
    "description": "libipset wrapper for Nim",
    "license": "MIT",
    "web": "https://github.com/ba0f3/libipset.nim"
  },
  {
    "name": "pop3",
    "url": "https://github.com/FedericoCeratto/nim-pop3",
    "method": "git",
    "tags": [
      "network",
      "pop3",
      "email"
    ],
    "description": "POP3 client library",
    "license": "LGPLv3",
    "web": "https://github.com/FedericoCeratto/nim-pop3"
  },
  {
    "name": "nimrpc",
    "url": "https://github.com/rogercloud/nim-rpc",
    "method": "git",
    "tags": [
      "msgpack",
      "library",
      "rpc",
      "nimrpc"
    ],
    "description": "RPC implementation for Nim based on msgpack4nim",
    "license": "MIT",
    "web": "https://github.com/rogercloud/nim-rpc"
  },
  {
    "name": "nimrpc_milis",
    "url": "https://github.com/milisarge/nimrpc_milis",
    "method": "git",
    "tags": [
      "msgpack",
      "library",
      "rpc",
      "nimrpc"
    ],
    "description": "RPC implementation for Nim based on msgpack4nim",
    "license": "MIT",
    "web": "https://github.com/milisarge/nimrpc_milis"
  },
  {
    "name": "asyncevents",
    "url": "https://github.com/tulayang/asyncevents",
    "method": "git",
    "tags": [
      "event",
      "future",
      "asyncdispatch"
    ],
    "description": "Asynchronous event loop for progaming with MVC",
    "license": "MIT",
    "web": "https://github.com/tulayang/asyncevents"
  },
  {
    "name": "nimSHA2",
    "url": "https://github.com/jangko/nimSHA2",
    "method": "git",
    "tags": [
      "hash",
      "crypto",
      "library",
      "sha256",
      "sha224",
      "sha384",
      "sha512"
    ],
    "description": "Secure Hash Algorithm - 2, [224, 256, 384, and 512 bits]",
    "license": "MIT",
    "web": "https://github.com/jangko/nimSHA2"
  },
  {
    "name": "nimAES",
    "url": "https://github.com/jangko/nimAES",
    "method": "git",
    "tags": [
      "crypto",
      "library",
      "aes",
      "encryption",
      "rijndael"
    ],
    "description": "Advanced Encryption Standard, Rijndael Algorithm",
    "license": "MIT",
    "web": "https://github.com/jangko/nimAES"
  },
  {
    "name": "nimeverything",
    "url": "https://github.com/xland/nimeverything/",
    "method": "git",
    "tags": [
      "everything",
      "voidtools",
      "Everything Search Engine"
    ],
    "description": "everything  search engine wrapper",
    "license": "MIT",
    "web": "https://github.com/xland/nimeverything"
  },
  {
    "name": "vidhdr",
    "url": "https://github.com/achesak/nim-vidhdr",
    "method": "git",
    "tags": [
      "video",
      "formats",
      "file"
    ],
    "description": "Library for detecting the format of an video file",
    "license": "MIT",
    "web": "https://github.com/achesak/nim-vidhdr"
  },
  {
    "name": "gitapi",
    "url": "https://github.com/achesak/nim-gitapi",
    "method": "git",
    "tags": [
      "git",
      "version control",
      "library"
    ],
    "description": "Nim wrapper around the git version control software",
    "license": "MIT",
    "web": "https://github.com/achesak/nim-gitapi"
  },
  {
    "name": "ptrace",
    "url": "https://github.com/ba0f3/ptrace.nim",
    "method": "git",
    "tags": [
      "ptrace",
      "trace",
      "process",
      "syscal",
      "system",
      "call"
    ],
    "description": "ptrace wrapper for Nim",
    "license": "MIT",
    "web": "https://github.com/ba0f3/ptrace.nim"
  },
  {
    "name": "ndbex",
    "url": "https://github.com/Senketsu/nim-db-ex",
    "method": "git",
    "tags": [
      "extension",
      "database",
      "convenience",
      "db",
      "mysql",
      "postgres",
      "sqlite"
    ],
    "description": "extension modules for Nim's 'db_*' modules",
    "license": "MIT",
    "web": "https://github.com/Senketsu/nim-db-ex"
  },
  {
    "name": "spry",
    "url": "https://github.com/gokr/spry",
    "method": "git",
    "tags": [
      "language",
      "library",
      "scripting"
    ],
    "description": "A Smalltalk and Rebol inspired language implemented as an AST interpreter",
    "license": "MIT",
    "web": "https://github.com/gokr/spry"
  },
  {
    "name": "nimBMP",
    "url": "https://github.com/jangko/nimBMP",
    "method": "git",
    "tags": [
      "graphics",
      "library",
      "BMP"
    ],
    "description": "BMP encoder and decoder",
    "license": "MIT",
    "web": "https://github.com/jangko/nimBMP"
  },
  {
    "name": "nimPNG",
    "url": "https://github.com/jangko/nimPNG",
    "method": "git",
    "tags": [
      "graphics",
      "library",
      "PNG"
    ],
    "description": "PNG(Portable Network Graphics) encoder and decoder",
    "license": "MIT",
    "web": "https://github.com/jangko/nimPNG"
  },
  {
    "name": "litestore",
    "url": "https://github.com/h3rald/litestore",
    "method": "git",
    "tags": [
      "database",
      "rest",
      "sqlite"
    ],
    "description": "A lightweight, self-contained, RESTful, searchable, multi-format NoSQL document store",
    "license": "MIT",
    "web": "https://h3rald.com/litestore"
  },
  {
    "name": "parseFixed",
    "url": "https://github.com/jlp765/parsefixed",
    "method": "git",
    "tags": [
      "parse",
      "fixed",
      "width",
      "parser",
      "text"
    ],
    "description": "Parse fixed-width fields within lines of text (complementary to parsecsv)",
    "license": "MIT",
    "web": "https://github.com/jlp765/parsefixed"
  },
  {
    "name": "playlists",
    "url": "https://github.com/achesak/nim-playlists",
    "method": "git",
    "tags": [
      "library",
      "playlists",
      "M3U",
      "PLS",
      "XSPF"
    ],
    "description": "Nim library for parsing PLS, M3U, and XSPF playlist files",
    "license": "MIT",
    "web": "https://github.com/achesak/nim-playlists"
  },
  {
    "name": "seqmath",
    "url": "https://github.com/jlp765/seqmath",
    "method": "git",
    "tags": [
      "math",
      "seq",
      "sequence",
      "array",
      "nested",
      "algebra",
      "statistics",
      "lifted",
      "financial"
    ],
    "description": "Nim math library for sequences and nested sequences (extends math library)",
    "license": "MIT",
    "web": "https://github.com/jlp765/seqmath"
  },
  {
    "name": "daemonize",
    "url": "https://github.com/OpenSystemsLab/daemonize.nim",
    "method": "git",
    "tags": [
      "daemonize",
      "background",
      "fork",
      "unix",
      "linux",
      "process"
    ],
    "description": "This library makes your code run as a daemon process on Unix-like systems",
    "license": "MIT",
    "web": "https://github.com/OpenSystemsLab/daemonize.nim"
  },
  {
    "name": "tnim",
    "url": "https://github.com/jlp765/tnim",
    "method": "git",
    "tags": [
      "REPL",
      "sandbox",
      "interactive",
      "compiler",
      "code",
      "language"
    ],
    "description": "tnim is a Nim REPL - an interactive sandbox for testing Nim code",
    "license": "MIT",
    "web": "https://github.com/jlp765/tnim"
  },
  {
    "name": "ris",
    "url": "https://github.com/achesak/nim-ris",
    "method": "git",
    "tags": [
      "RIS",
      "citation",
      "library"
    ],
    "description": "Module for working with RIS citation files",
    "license": "MIT",
    "web": "https://github.com/achesak/nim-ris"
  },
  {
    "name": "geoip",
    "url": "https://github.com/achesak/nim-geoip",
    "method": "git",
    "tags": [
      "IP",
      "address",
      "location",
      "geolocation"
    ],
    "description": "Retrieve info about a location from an IP address",
    "license": "MIT",
    "web": "https://github.com/achesak/nim-geoip"
  },
  {
    "name": "freegeoip",
    "url": "https://github.com/achesak/nim-freegeoip",
    "method": "git",
    "tags": [
      "IP",
      "address",
      "location",
      "geolocation"
    ],
    "description": "Retrieve info about a location from an IP address",
    "license": "MIT",
    "web": "https://github.com/achesak/nim-freegeoip"
  },
  {
    "name": "nimroutine",
    "url": "https://github.com/rogercloud/nim-routine",
    "method": "git",
    "tags": [
      "goroutine",
      "routine",
      "lightweight",
      "thread"
    ],
    "description": "A go routine like nim implementation",
    "license": "MIT",
    "web": "https://github.com/rogercloud/nim-routine"
  },
  {
    "name": "coverage",
    "url": "https://github.com/yglukhov/coverage",
    "method": "git",
    "tags": [
      "code",
      "coverage"
    ],
    "description": "Code coverage library",
    "license": "MIT",
    "web": "https://github.com/yglukhov/coverage"
  },
  {
    "name": "golib",
    "url": "https://github.com/stefantalpalaru/golib-nim",
    "method": "git",
    "tags": [
      "library",
      "wrapper"
    ],
    "description": "Bindings for golib - a library that (ab)uses gccgo to bring Go's channels and goroutines to the rest of the world",
    "license": "BSD",
    "web": "https://github.com/stefantalpalaru/golib-nim"
  },
  {
    "name": "libnotify",
    "url": "https://github.com/FedericoCeratto/nim-libnotify.git",
    "method": "git",
    "tags": [
      "library",
      "wrapper",
      "desktop"
    ],
    "description": "Minimalistic libnotify wrapper for desktop notifications",
    "license": "LGPLv3",
    "web": "https://github.com/FedericoCeratto/nim-libnotify"
  },
  {
    "name": "nimcat",
    "url": "https://github.com/shakna-israel/nimcat",
    "method": "git",
    "tags": [
      "cat",
      "cli"
    ],
    "description": "An implementation of cat in Nim",
    "license": "MIT",
    "web": "https://github.com/shakna-israel/nimcat"
  },
  {
    "name": "sections",
    "url": "https://github.com/c0ffeeartc/nim-sections",
    "method": "git",
    "tags": [
      "BDD",
      "test"
    ],
    "description": "`Section` macro with BDD aliases for testing",
    "license": "MIT",
    "web": "https://github.com/c0ffeeartc/nim-sections"
  },
  {
    "name": "nimfp",
    "url": "https://github.com/vegansk/nimfp",
    "method": "git",
    "tags": [
      "functional",
      "library"
    ],
    "description": "Nim functional programming library",
    "license": "MIT",
    "web": "https://github.com/vegansk/nimfp"
  },
  {
    "name": "nhsl",
    "url": "https://github.com/twist-vector/nhsl.git",
    "method": "git",
    "tags": [
      "library",
      "serialization",
      "pure"
    ],
    "description": "Nim Hessian Serialization Library encodes/decodes data into the Hessian binary protocol",
    "license": "LGPL",
    "web": "https://github.com/twist-vector/nhsl"
  },
  {
    "name": "nimstopwatch",
    "url": "https://github.com/twist-vector/nim-stopwatch.git",
    "method": "git",
    "tags": [
      "app",
      "timer"
    ],
    "description": "A Nim-based, non-graphical application designed to measure the amount of time elapsed from its activation to deactivation, includes total elapsed time, lap, and split times.",
    "license": "LGPL",
    "web": "https://github.com/twist-vector/nim-stopwatch"
  },
  {
    "name": "playground",
    "url": "https://github.com/theduke/nim-playground",
    "method": "git",
    "tags": [
      "webapp",
      "execution",
      "code",
      "sandbox"
    ],
    "description": "Web-based playground for testing Nim code.",
    "license": "MIT",
    "web": "https://github.com/theduke/nim-playground"
  },
  {
    "name": "nimsl",
    "url": "https://github.com/yglukhov/nimsl",
    "method": "git",
    "tags": [
      "shader",
      "opengl",
      "glsl"
    ],
    "description": "Shaders in Nim.",
    "license": "MIT",
    "web": "https://github.com/yglukhov/nimsl"
  },
  {
    "name": "omnilog",
    "url": "https://github.com/nim-appkit/omnilog",
    "method": "git",
    "tags": [
      "library",
      "logging",
      "logs"
    ],
    "description": "Advanced logging library for Nim with structured logging, formatters, filters and writers.",
    "license": "LGPLv3",
    "web": "https://github.com/nim-appkit/omnilog"
  },
  {
    "name": "values",
    "url": "https://github.com/nim-appkit/values",
    "method": "git",
    "tags": [
      "library",
      "values",
      "datastructures"
    ],
    "description": "Library for working with arbitrary values + a map data structure.",
    "license": "MIT",
    "web": "https://github.com/nim-appkit/values"
  },
  {
    "name": "geohash",
    "url": "https://github.com/twist-vector/nim-geohash.git",
    "method": "git",
    "tags": [
      "library",
      "geocoding",
      "pure"
    ],
    "description": "Nim implementation of the geohash latitude/longitude geocode system",
    "license": "Apache License 2.0",
    "web": "https://github.com/twist-vector/nim-geohash"
  },
  {
    "name": "bped",
    "url": "https://github.com/twist-vector/nim-bped.git",
    "method": "git",
    "tags": [
      "library",
      "serialization",
      "pure"
    ],
    "description": "Nim implementation of the Bittorrent ascii serialization protocol",
    "license": "Apache License 2.0",
    "web": "https://github.com/twist-vector/nim-bped"
  },
  {
    "name": "ctrulib",
    "url": "https://github.com/skyforce77/ctrulib-nim.git",
    "method": "git",
    "tags": [
      "library",
      "nintendo",
      "3ds"
    ],
    "description": "ctrulib wrapper",
    "license": "GPLv2",
    "web": "https://github.com/skyforce77/ctrulib-nim"
  },
  {
    "name": "nimrdkafka",
    "url": "https://github.com/dfdeshom/nimrdkafka.git",
    "method": "git",
    "tags": [
      "library",
      "wrapper",
      "kafka"
    ],
    "description": "Nim wrapper for librdkafka",
    "license": "Apache License 2.0",
    "web": "https://github.com/dfdeshom/nimrdkafka"
  },
  {
    "name": "utils",
    "url": "https://github.com/nim-appkit/utils",
    "method": "git",
    "tags": [
      "library",
      "utilities"
    ],
    "description": "Collection of string, parsing, pointer, ... utilities.",
    "license": "MIT",
    "web": "https://github.com/nim-appkit/utils"
  },
  {
    "name": "pymod",
    "url": "https://github.com/jboy/nim-pymod",
    "method": "git",
    "tags": [
      "wrapper",
      "python",
      "module",
      "numpy",
      "array",
      "matrix",
      "ndarray",
      "pyobject",
      "pyarrayobject",
      "iterator",
      "iterators",
      "docstring"
    ],
    "description": "Auto-generate a Python module that wraps a Nim module.",
    "license": "MIT",
    "web": "https://github.com/jboy/nim-pymod"
  },
  {
    "name": "db",
    "url": "https://github.com/jlp765/db",
    "method": "git",
    "tags": [
      "wrapper",
      "database",
      "module",
      "sqlite",
      "mysql",
      "postgres",
      "db_sqlite",
      "db_mysql",
      "db_postgres"
    ],
    "description": "Unified db access module, providing a single library module to access the db_sqlite, db_mysql and db_postgres modules.",
    "license": "MIT",
    "web": "https://github.com/jlp765/db"
  },
  {
    "name": "nimsnappy",
    "url": "https://github.com/dfdeshom/nimsnappy.git",
    "method": "git",
    "tags": [
      "wrapper",
      "compression"
    ],
    "description": "Nim wrapper for the snappy compression library. there is also a high-level API for easy use",
    "license": "BSD",
    "web": "https://github.com/dfdeshom/nimsnappy"
  },
  {
    "name": "nimLUA",
    "url": "https://github.com/jangko/nimLUA",
    "method": "git",
    "tags": [
      "lua",
      "library",
      "bind",
      "glue",
      "macros"
    ],
    "description": "glue code generator to bind Nim and Lua together using Nim's powerful macro",
    "license": "MIT",
    "web": "https://github.com/jangko/nimLUA"
  },
  {
    "name": "sound",
    "url": "https://github.com/yglukhov/sound.git",
    "method": "git",
    "tags": [
      "sound",
      "ogg"
    ],
    "description": "Cross-platform sound mixer library",
    "license": "MIT",
    "web": "https://github.com/yglukhov/sound"
  },
  {
    "name": "nimi3status",
    "url": "https://github.com/FedericoCeratto/nimi3status",
    "method": "git",
    "tags": [
      "i3",
      "i3status"
    ],
    "description": "Lightweight i3 status bar.",
    "license": "GPLv3",
    "web": "https://github.com/FedericoCeratto/nimi3status"
  },
  {
    "name": "native_dialogs",
    "url": "https://github.com/SSPkrolik/nim-native-dialogs.git",
    "method": "git",
    "tags": [
      "ui",
      "gui",
      "cross-platform",
      "library"
    ],
    "description": "Implements framework-agnostic native operating system dialogs calls",
    "license": "MIT",
    "web": "https://github.com/SSPkrolik/nim-native-dialogs"
  },
  {
    "name": "variant",
    "url": "https://github.com/yglukhov/variant.git",
    "method": "git",
    "tags": [
      "variant"
    ],
    "description": "Variant type and type matching",
    "license": "MIT",
    "web": "https://github.com/yglukhov/variant"
  },
  {
    "name": "pythonmath",
    "url": "https://github.com/achesak/nim-pythonmath",
    "method": "git",
    "tags": [
      "library",
      "python",
      "math"
    ],
    "description": "Module to provide an interface as similar as possible to Python's math libary",
    "license": "MIT",
    "web": "https://github.com/achesak/nim-pythonmath"
  },
  {
    "name": "nimlz4",
    "url": "https://github.com/dfdeshom/nimlz4.git",
    "method": "git",
    "tags": [
      "wrapper",
      "compression",
      "lzo",
      "lz4"
    ],
    "description": "Nim wrapper for the LZ4 library. There is also a high-level API for easy use",
    "license": "BSD",
    "web": "https://github.com/dfdeshom/nimlz4"
  },
  {
    "name": "pythonize",
    "url": "https://github.com/marcoapintoo/nim-pythonize.git",
    "method": "git",
    "tags": [
      "python",
      "wrapper"
    ],
    "description": "A higher-level wrapper for the Python Programing Language",
    "license": "MIT",
    "web": "https://github.com/marcoapintoo/nim-pythonize"
  },
  {
    "name": "cligen",
    "url": "https://github.com/c-blake/cligen.git",
    "method": "git",
    "tags": [
      "library",
      "command-line",
      "arguments",
      "switches",
      "parsing",
      "options"
    ],
    "description": "Infer & generate command-line interace/option/argument parsers",
    "license": "MIT",
    "web": "https://github.com/c-blake/cligen"
  },
  {
    "name": "fnmatch",
    "url": "https://github.com/achesak/nim-fnmatch",
    "method": "git",
    "tags": [
      "library",
      "unix",
      "files",
      "matching"
    ],
    "description": "Nim module for filename matching with UNIX shell patterns",
    "license": "MIT",
    "web": "https://github.com/achesak/nim-fnmatch"
  },
  {
    "name": "shorturl",
    "url": "https://github.com/achesak/nim-shorturl",
    "method": "git",
    "tags": [
      "library",
      "url",
      "uid"
    ],
    "description": "Nim module for generating URL identifiers for Tiny URL and bit.ly-like URLs",
    "license": "MIT",
    "web": "https://github.com/achesak/nim-shorturl"
  },
  {
    "name": "teafiles",
    "url": "git@github.com:unicredit/nim-teafiles.git",
    "method": "git",
    "tags": [
      "teafiles",
      "mmap",
      "timeseries"
    ],
    "description": "TeaFiles provide fast read/write access to time series data",
    "license": "Apache2",
    "web": "https://github.com/unicredit/nim-teafiles"
  },
  {
    "name": "emmy",
    "url": "git@github.com:unicredit/emmy.git",
    "method": "git",
    "tags": [
      "algebra",
      "polynomials",
      "primes",
      "ring",
      "quotients"
    ],
    "description": "Algebraic structures and related operations for Nim",
    "license": "Apache2",
    "web": "https://github.com/unicredit/emmy"
  },
  {
    "name": "impulse_engine",
    "url": "https://github.com/matkuki/Nim-Impulse-Engine",
    "method": "git",
    "tags": [
      "physics",
      "engine",
      "2D"
    ],
    "description": "Nim port of a simple 2D physics engine",
    "license": "zlib",
    "web": "https://github.com/matkuki/Nim-Impulse-Engine"
  },
  {
    "name": "notifications",
    "url": "https://github.com/dom96/notifications",
    "method": "git",
    "tags": [
      "notifications",
      "alerts",
      "gui",
      "toasts",
      "macosx",
      "cocoa"
    ],
    "description": "Library for displaying notifications on the desktop",
    "license": "MIT",
    "web": "https://github.com/dom96/notifications"
  },
  {
    "name": "reactor",
    "url": "https://github.com/zielmicha/reactor.nim",
    "method": "git",
    "tags": [
      "async",
      "libuv",
      "http",
      "tcp"
    ],
    "description": "Asynchronous networking engine for Nim",
    "license": "MIT",
    "web": "https://networkos.net/nim/reactor.nim"
  },
  {
    "name": "asynctools",
    "url": "https://github.com/cheatfate/asynctools",
    "method": "git",
    "tags": [
      "async",
      "pipes",
      "processes",
      "ipc",
      "synchronization",
      "dns",
      "pty"
    ],
    "description": "Various asynchronous tools for Nim",
    "license": "MIT",
    "web": "https://github.com/cheatfate/asynctools"
  },
  {
    "name": "nimcrypto",
    "url": "https://github.com/cheatfate/nimcrypto",
    "method": "git",
    "tags": [
      "crypto",
      "hashes",
      "ciphers",
      "keccak",
      "sha3",
      "blowfish",
      "twofish",
      "rijndael",
      "csprng",
      "hmac",
      "ripemd"
    ],
    "description": "Nim cryptographic library",
    "license": "MIT",
    "web": "https://github.com/cheatfate/nimcrypto"
  },
  {
    "name": "collections",
    "url": "https://github.com/zielmicha/collections.nim",
    "method": "git",
    "tags": [
      "iterator",
      "functional"
    ],
    "description": "Various collections and utilities",
    "license": "MIT",
    "web": "https://github.com/zielmicha/collections.nim"
  },
  {
    "name": "capnp",
    "url": "https://github.com/zielmicha/capnp.nim",
    "method": "git",
    "tags": [
      "capnp",
      "serialization",
      "protocol",
      "rpc"
    ],
    "description": "Cap'n Proto implementation for Nim",
    "license": "MIT",
    "web": "https://github.com/zielmicha/capnp.nim"
  },
  {
    "name": "biscuits",
    "url": "https://github.com/achesak/nim-biscuits",
    "method": "git",
    "tags": [
      "cookie",
      "persistence"
    ],
    "description": "better cookie handling",
    "license": "MIT",
    "web": "https://github.com/achesak/nim-biscuits"
  },
  {
    "name": "pari",
    "url": "https://github.com/lompik/pari.nim",
    "method": "git",
    "tags": [
      "number theory",
      "computer algebra system"
    ],
    "description": "Pari/GP C library wrapper",
    "license": "MIT",
    "web": "https://github.com/lompik/pari.nim"
  },
  {
    "name": "spacenav",
    "url": "https://github.com/nimious/spacenav.git",
    "method": "git",
    "tags": [
      "binding",
      "3dx",
      "3dconnexion",
      "libspnav",
      "spacenav",
      "spacemouse",
      "spacepilot",
      "spacenavigator"
    ],
    "description": "Bindings for libspnav, the free 3Dconnexion device driver",
    "license": "MIT",
    "web": "https://github.com/nimious/spacenav"
  },
  {
    "name": "isense",
    "url": "https://github.com/nimious/isense.git",
    "method": "git",
    "tags": [
      "binding",
      "isense",
      "intersense",
      "inertiacube",
      "intertrax",
      "microtrax",
      "thales",
      "tracking",
      "sensor"
    ],
    "description": "Bindings for the InterSense SDK",
    "license": "MIT",
    "web": "https://github.com/nimious/isense"
  },
  {
    "name": "libusb",
    "url": "https://github.com/nimious/libusb.git",
    "method": "git",
    "tags": [
      "binding",
      "usb",
      "libusb"
    ],
    "description": "Bindings for libusb, the cross-platform user library to access USB devices.",
    "license": "MIT",
    "web": "https://github.com/nimious/libusb"
  },
  {
    "name": "myo",
    "url": "https://github.com/nimious/myo.git",
    "method": "git",
    "tags": [
      "binding",
      "myo",
      "thalmic",
      "armband",
      "gesture"
    ],
    "description": "Bindings for the Thalmic Labs Myo gesture control armband SDK.",
    "license": "MIT",
    "web": "https://github.com/nimious/myo"
  },
  {
    "name": "oculus",
    "url": "https://github.com/nimious/oculus.git",
    "method": "git",
    "tags": [
      "binding",
      "oculus",
      "rift",
      "vr",
      "libovr",
      "ovr",
      "dk1",
      "dk2",
      "gearvr"
    ],
    "description": "Bindings for the Oculus VR SDK.",
    "license": "MIT",
    "web": "https://github.com/nimious/oculus"
  },
  {
    "name": "serialport",
    "url": "https://github.com/nimious/serialport.git",
    "method": "git",
    "tags": [
      "binding",
      "libserialport",
      "serial",
      "communication"
    ],
    "description": "Bindings for libserialport, the cross-platform serial communication library.",
    "license": "MIT",
    "web": "https://github.com/nimious/serialport"
  },
  {
    "name": "gles",
    "url": "https://github.com/nimious/gles.git",
    "method": "git",
    "tags": [
      "binding",
      "khronos",
      "gles",
      "opengl es"
    ],
    "description": "Bindings for OpenGL ES, the embedded 3D graphics library.",
    "license": "MIT",
    "web": "https://github.com/nimious/gles"
  },
  {
    "name": "egl",
    "url": "https://github.com/nimious/egl.git",
    "method": "git",
    "tags": [
      "binding",
      "khronos",
      "egl",
      "opengl",
      "opengl es",
      "openvg"
    ],
    "description": "Bindings for EGL, the native platform interface for rendering APIs.",
    "license": "MIT",
    "web": "https://github.com/nimious/egl"
  },
  {
    "name": "sixense",
    "url": "https://github.com/nimious/sixense.git",
    "method": "git",
    "tags": [
      "binding",
      "sixense",
      "razer hydra",
      "stem system",
      "vr"
    ],
    "description": "Bindings for the Sixense Core API.",
    "license": "MIT",
    "web": "https://github.com/nimious/sixense"
  },
  {
    "name": "listsv",
    "url": "https://github.com/srwiley/listsv.git",
    "method": "git",
    "tags": [
      "singly linked list",
      "doubly linked list"
    ],
    "description": "Basic operations on singly and doubly linked lists.",
    "license": "MIT",
    "web": "https://github.com/srwiley/listsv"
  },
  {
    "name": "kissfft",
    "url": "https://github.com/m13253/nim-kissfft",
    "method": "git",
    "tags": [
      "fft",
      "dsp",
      "signal"
    ],
    "description": "Nim binding for KissFFT Fast Fourier Transform library",
    "license": "BSD",
    "web": "https://github.com/m13253/nim-kissfft"
  },
  {
    "name": "nimbench",
    "url": "https://github.com/ivankoster/nimbench.git",
    "method": "git",
    "tags": [
      "benchmark",
      "micro benchmark",
      "timer"
    ],
    "description": "Micro benchmarking tool to measure speed of code, with the goal of optimizing it.",
    "license": "Apache Version 2.0",
    "web": "https://github.com/ivankoster/nimbench"
  },
  {
    "name": "nest",
    "url": "https://github.com/kedean/nest.git",
    "method": "git",
    "tags": [
      "library",
      "api",
      "router",
      "web"
    ],
    "description": "RESTful URI router",
    "license": "MIT",
    "web": "https://github.com/kedean/nest"
  },
  {
    "name": "nimbluez",
    "url": "https://github.com/Electric-Blue/NimBluez.git",
    "method": "git",
    "tags": [
      "bluetooth",
      "library",
      "wrapper",
      "sockets"
    ],
    "description": "Nim modules for access to system Bluetooth resources.",
    "license": "BSD",
    "web": "https://github.com/Electric-Blue/NimBluez"
  },
  {
    "name": "yaml",
    "url": "https://github.com/flyx/NimYAML",
    "method": "git",
    "tags": [
      "serialization",
      "parsing",
      "library",
      "yaml"
    ],
    "description": "YAML 1.2 implementation for Nim",
    "license": "MIT",
    "web": "http://flyx.github.io/NimYAML/"
  },
  {
    "name": "nimyaml",
    "alias": "yaml"
  },
  {
    "name": "jsmn",
    "url": "https://github.com/OpenSystemsLab/jsmn.nim",
    "method": "git",
    "tags": [
      "json",
      "token",
      "tokenizer",
      "parser",
      "jsmn"
    ],
    "description": "Jsmn - a world fastest JSON parser - in pure Nim",
    "license": "MIT",
    "web": "https://github.com/OpenSystemsLab/jsmn.nim"
  },
  {
    "name": "mangle",
    "url": "https://github.com/baabelfish/mangle",
    "method": "git",
    "tags": [
      "functional",
      "iterators",
      "lazy",
      "library"
    ],
    "description": "Yet another iterator library",
    "license": "MIT",
    "web": "https://github.com/baabelfish/mangle"
  },
  {
    "name": "nimshell",
    "url": "https://github.com/vegansk/nimshell",
    "method": "git",
    "tags": [
      "shell",
      "utility"
    ],
    "description": "Library for shell scripting in nim",
    "license": "MIT",
    "web": "https://github.com/vegansk/nimshell"
  },
  {
    "name": "rosencrantz",
    "url": "https://github.com/andreaferretti/rosencrantz",
    "method": "git",
    "tags": [
      "web",
      "server",
      "DSL",
      "combinators"
    ],
    "description": "A web DSL for Nim",
    "license": "MIT",
    "web": "https://github.com/andreaferretti/rosencrantz"
  },
  {
    "name": "sam",
    "url": "https://github.com/OpenSystemsLab/sam.nim",
    "method": "git",
    "tags": [
      "json",
      "binding",
      "map",
      "dump",
      "load"
    ],
    "description": "Fast and just works JSON-Binding for Nim",
    "license": "MIT",
    "web": "https://github.com/OpenSystemsLab/sam.nim"
  },
  {
    "name": "twitter",
    "url": "https://github.com/dchem/twitter.nim",
    "method": "git",
    "tags": [
      "library",
      "wrapper",
      "twitter"
    ],
    "description": "Low-level twitter API wrapper library for Nim.",
    "license": "MIT",
    "web": "https://github.com/dchem/twitter.nim"
  },
  {
    "name": "stomp",
    "url": "https://bitbucket.org/mahlon/nim-stomp",
    "method": "hg",
    "tags": [
      "stomp",
      "library",
      "messaging",
      "events"
    ],
    "description": "A pure-nim implementation of the STOMP protocol for machine messaging.",
    "license": "MIT",
    "web": "http://bitbucket.org/mahlon/nim-stomp"
  },
  {
    "name": "srt",
    "url": "https://github.com/achesak/nim-srt",
    "method": "git",
    "tags": [
      "srt",
      "subrip",
      "subtitle"
    ],
    "description": "Nim module for parsing SRT (SubRip) subtitle files",
    "license": "MIT",
    "web": "https://github.com/achesak/nim-srt"
  },
  {
    "name": "subviewer",
    "url": "https://github.com/achesak/nim-subviewer",
    "method": "git",
    "tags": [
      "subviewer",
      "subtitle"
    ],
    "description": "Nim module for parsing SubViewer subtitle files",
    "license": "MIT",
    "web": "https://github.com/achesak/nim-subviewer"
  },
  {
    "name": "Kinto",
    "url": "https://github.com/OpenSystemsLab/kinto.nim",
    "method": "git",
    "tags": [
      "mozilla",
      "kinto",
      "json",
      "storage",
      "server",
      "client"
    ],
    "description": "Kinto Client for Nim",
    "license": "MIT",
    "web": "https://github.com/OpenSystemsLab/kinto.nim"
  },
  {
    "name": "xmltools",
    "url": "https://github.com/vegansk/xmltools",
    "method": "git",
    "tags": [
      "xml",
      "functional",
      "library",
      "parsing"
    ],
    "description": "High level xml library for Nim",
    "license": "MIT",
    "web": "https://github.com/vegansk/xmltools"
  },
  {
    "name": "nimongo",
    "url": "https://github.com/SSPkrolik/nimongo",
    "method": "git",
    "tags": [
      "mongo",
      "mongodb",
      "database",
      "server",
      "driver",
      "storage"
    ],
    "description": "MongoDB driver in pure Nim language with synchronous and asynchronous I/O support",
    "license": "MIT",
    "web": "https://github.com/SSPkrolik/nimongo"
  },
  {
    "name": "nimboost",
    "url": "https://github.com/vegansk/nimboost",
    "method": "git",
    "tags": [
      "stdlib",
      "library",
      "utility"
    ],
    "description": "Additions to the Nim's standard library, like boost for C++",
    "license": "MIT",
    "web": "http://vegansk.github.io/nimboost/"
  },
  {
    "name": "asyncdocker",
    "url": "https://github.com/tulayang/asyncdocker",
    "method": "git",
    "tags": [
      "async",
      "docker"
    ],
    "description": "Asynchronous docker client written by Nim-lang",
    "license": "MIT",
    "web": "http://tulayang.github.io/asyncdocker.html"
  },
  {
    "name": "python3",
    "url": "https://github.com/matkuki/python3",
    "method": "git",
    "tags": [
      "python",
      "wrapper"
    ],
    "description": "Wrapper to interface with the Python 3 interpreter",
    "license": "MIT",
    "web": "https://github.com/matkuki/python3"
  },
  {
    "name": "jser",
    "url": "https://github.com/niv/jser.nim",
    "method": "git",
    "tags": [
      "json",
      "serialize",
      "tuple"
    ],
    "description": "json de/serializer for tuples and more",
    "license": "MIT",
    "web": "https://github.com/niv/jser.nim"
  },
  {
    "name": "pledge",
    "url": "https://github.com/euantorano/pledge.nim",
    "method": "git",
    "tags": [
      "pledge",
      "openbsd"
    ],
    "description": "OpenBSDs pledge(2) for Nim.",
    "license": "BSD3",
    "web": "https://github.com/euantorano/pledge.nim"
  },
  {
    "name": "sophia",
    "url": "https://github.com/gokr/nim-sophia",
    "method": "git",
    "tags": [
      "library",
      "wrapper",
      "database"
    ],
    "description": "Nim wrapper of the Sophia key/value store",
    "license": "MIT",
    "web": "https://github.com/gokr/nim-sophia"
  },
  {
    "name": "progress",
    "url": "https://github.com/euantorano/progress.nim",
    "method": "git",
    "tags": [
      "progress",
      "bar",
      "terminal",
      "ui"
    ],
    "description": "A simple progress bar for Nim.",
    "license": "BSD3",
    "web": "https://github.com/euantorano/progress.nim"
  },
  {
    "name": "websocket",
    "url": "https://github.com/niv/websocket.nim",
    "method": "git",
    "tags": [
      "http",
      "websockets",
      "async",
      "client",
      "server"
    ],
    "description": "websockets for nim",
    "license": "MIT",
    "web": "https://github.com/niv/websocket.nim"
  },
  {
    "name": "cucumber",
    "url": "https://github.com/shaunc/cucumber_nim",
    "method": "git",
    "tags": [
      "testing",
      "cucumber",
      "bdd"
    ],
    "description": "implements the cucumber BDD framework in the nim language",
    "license": "MIT",
    "web": "https://github.com/shaunc/cucumber_nim"
  },
  {
    "name": "libmpdclient",
    "url": "https://github.com/lompik/libmpdclient.nim",
    "method": "git",
    "tags": [
      "MPD",
      "Music Player Daemon"
    ],
    "description": "Bindings for the Music Player Daemon C client library",
    "license": "BSD",
    "web": "https://github.com/lompik/libmpdclient.nim"
  },
  {
    "name": "awk",
    "url": "https://github.com/greencardamom/awk",
    "method": "git",
    "tags": [
      "awk"
    ],
    "description": "Nim for awk programmers",
    "license": "MIT",
    "web": "https://github.com/greencardamom/awk"
  },
  {
    "name": "dotenv",
    "url": "https://github.com/euantorano/dotenv.nim",
    "method": "git",
    "tags": [
      "env",
      "dotenv",
      "configuration",
      "environment"
    ],
    "description": "Loads environment variables from `.env`.",
    "license": "BSD3",
    "web": "https://github.com/euantorano/dotenv.nim"
  },
  {
    "name": "sph",
    "url": "https://github.com/aidansteele/sph",
    "method": "git",
    "tags": [
      "crypto",
      "hashes",
      "md5",
      "sha"
    ],
    "description": "Large number of cryptographic hashes for Nim",
    "license": "MIT",
    "web": "https://github.com/aidansteele/sph"
  },
  {
    "name": "libsodium",
    "url": "https://github.com/FedericoCeratto/nim-libsodium",
    "method": "git",
    "tags": [
      "wrapper",
      "library",
      "security",
      "crypto"
    ],
    "description": "libsodium wrapper",
    "license": "LGPLv3",
    "web": "https://github.com/FedericoCeratto/nim-libsodium"
  },
  {
    "name": "aws_sdk",
    "url": "https://github.com/aidansteele/aws_sdk.nim",
    "method": "git",
    "tags": [
      "aws",
      "amazon"
    ],
    "description": "Library for interacting with Amazon Web Services (AWS)",
    "license": "MIT",
    "web": "https://github.com/aidansteele/aws_sdk.nim"
  },
  {
    "name": "i18n",
    "url": "https://github.com/Parashurama/nim-i18n",
    "method": "git",
    "tags": [
      "gettext",
      "i18n",
      "internationalisation"
    ],
    "description": "Bring a gettext-like internationalisation module to Nim",
    "license": "MIT",
    "web": "https://github.com/Parashurama/nim-i18n"
  },
  {
    "name": "persistent_enums",
    "url": "https://github.com/yglukhov/persistent_enums",
    "method": "git",
    "tags": [
      "enum",
      "binary",
      "protocol"
    ],
    "description": "Define enums which values preserve their binary representation upon inserting or reordering",
    "license": "MIT",
    "web": "https://github.com/yglukhov/persistent_enums"
  },
  {
    "name": "nimcl",
    "url": "https://github.com/unicredit/nimcl",
    "method": "git",
    "tags": [
      "OpenCL",
      "GPU"
    ],
    "description": "High level wrapper over OpenCL",
    "license": "Apache License 2.0",
    "web": "https://github.com/unicredit/nimcl"
  },
  {
    "name": "nimblas",
    "url": "https://github.com/unicredit/nimblas",
    "method": "git",
    "tags": [
      "BLAS",
      "linear algebra",
      "vector",
      "matrix"
    ],
    "description": "BLAS for Nim",
    "license": "Apache License 2.0",
    "web": "https://github.com/unicredit/nimblas"
  },
  {
    "name": "fixmath",
    "url": "https://github.com/Jeff-Ciesielski/fixmath",
    "method": "git",
    "tags": [
      "math"
    ],
    "description": "LibFixMath 16:16 fixed point support for nim",
    "license": "MIT",
    "web": "https://github.com/Jeff-Ciesielski/fixmath"
  },
  {
    "name": "nimzend",
    "url": "https://github.com/metatexx/nimzend",
    "method": "git",
    "tags": [
      "zend",
      "php",
      "binding",
      "extension"
    ],
    "description": "Native Nim Zend API glue for easy PHP extension development.",
    "license": "MIT",
    "web": "https://github.com/metatexx/nimzend"
  },
  {
    "name": "spills",
    "url": "https://github.com/andreaferretti/spills",
    "method": "git",
    "tags": [
      "disk-based",
      "sequence",
      "memory-mapping"
    ],
    "description": "Disk-based sequences",
    "license": "Apache License 2.0",
    "web": "https://github.com/andreaferretti/spills"
  },
  {
    "name": "platformer",
    "url": "https://github.com/def-/nim-platformer",
    "method": "git",
    "tags": [
      "game",
      "sdl",
      "2d"
    ],
    "description": "Writing a 2D Platform Game in Nim with SDL2",
    "license": "MIT",
    "web": "https://github.com/def-/nim-platformer"
  },
  {
    "name": "nimCEF",
    "url": "https://github.com/jangko/nimCEF",
    "method": "git",
    "tags": [
      "chromium",
      "embedded",
      "framework",
      "cef",
      "wrapper"
    ],
    "description": "Nim wrapper for the Chromium Embedded Framework",
    "license": "MIT",
    "web": "https://github.com/jangko/nimCEF"
  },
  {
    "name": "migrate",
    "url": "https://github.com/euantorano/migrate.nim",
    "method": "git",
    "tags": [
      "migrate",
      "database",
      "db"
    ],
    "description": "A simple database migration utility for Nim.",
    "license": "BSD3",
    "web": "https://github.com/euantorano/migrate.nim"
  },
  {
    "name": "subfield",
    "url": "https://github.com/jyapayne/subfield",
    "method": "git",
    "tags": [
      "subfield",
      "macros"
    ],
    "description": "Override the dot operator to access nested subfields of a Nim object.",
    "license": "MIT",
    "web": "https://github.com/jyapayne/subfield"
  },
  {
    "name": "semver",
    "url": "https://github.com/euantorano/semver.nim",
    "method": "git",
    "tags": [
      "semver",
      "version",
      "parser"
    ],
    "description": "Semantic versioning parser for Nim. Allows the parsing of version strings into objects and the comparing of version objects.",
    "license": "BSD3",
    "web": "https://github.com/euantorano/semver.nim"
  },
  {
    "name": "ad",
    "tags": [
      "calculator",
      "rpn"
    ],
    "method": "git",
    "license": "MIT",
    "web": "https://github.com/subsetpark/ad",
    "url": "https://github.com/subsetpark/ad",
    "description": "A simple RPN calculator"
  },
  {
    "name": "asyncpg",
    "url": "https://github.com/cheatfate/asyncpg",
    "method": "git",
    "tags": [
      "async",
      "database",
      "postgres",
      "postgresql",
      "asyncdispatch",
      "asynchronous",
      "library"
    ],
    "description": "Asynchronous PostgreSQL driver for Nim Language.",
    "license": "MIT",
    "web": "https://github.com/cheatfate/asyncpg"
  },
  {
    "name": "winregistry",
    "description": "Deal with Windows Registry from Nim.",
    "tags": [
      "registry",
      "windows",
      "library"
    ],
    "url": "https://github.com/miere43/nim-registry",
    "web": "https://github.com/miere43/nim-registry",
    "license": "MIT",
    "method": "git"
  },
  {
    "name": "luna",
    "description": "Lua convenience library for nim",
    "tags": [
      "lua",
      "scripting"
    ],
    "url": "https://github.com/smallfx/luna.nim",
    "web": "https://github.com/smallfx/luna.nim",
    "license": "MIT",
    "method": "git"
  },
  {
    "name": "qrcode",
    "description": "module for creating and reading QR codes using http://goqr.me/",
    "tags": [
      "qr",
      "qrcode",
      "api"
    ],
    "url": "https://github.com/achesak/nim-qrcode",
    "web": "https://github.com/achesak/nim-qrcode",
    "license": "MIT",
    "method": "git"
  },
  {
    "name": "circleci_client",
    "tags": [
      "circleci",
      "client"
    ],
    "method": "git",
    "license": "LGPLv3",
    "web": "https://github.com/FedericoCeratto/nim-circleci",
    "url": "https://github.com/FedericoCeratto/nim-circleci",
    "description": "CircleCI API client"
  },
  {
    "name": "iup",
    "description": "Bindings for the IUP widget toolkit",
    "tags": [
      "GUI",
      "IUP"
    ],
    "url": "https://github.com/nim-lang/iup",
    "web": "https://github.com/nim-lang/iup",
    "license": "MIT",
    "method": "git"
  },
  {
    "name": "barbarus",
    "tags": [
      "i18n",
      "internationalization"
    ],
    "method": "git",
    "license": "MIT",
    "web": "https://github.com/cjxgm/barbarus",
    "url": "https://github.com/cjxgm/barbarus",
    "description": "A simple extensible i18n engine."
  },
  {
    "name": "jsonob",
    "tags": [
      "json",
      "object",
      "marshal"
    ],
    "method": "git",
    "license": "MIT",
    "web": "https://github.com/cjxgm/jsonob",
    "url": "https://github.com/cjxgm/jsonob",
    "description": "JSON / Object mapper"
  },
  {
    "name": "autome",
    "description": "Write GUI automation scripts with Nim",
    "tags": [
      "gui",
      "automation",
      "windows"
    ],
    "license": "MIT",
    "web": "https://github.com/miere43/autome",
    "url": "https://github.com/miere43/autome",
    "method": "git"
  },
  {
    "name": "wox",
    "description": "Helper library for writing Wox plugins in Nim",
    "tags": [
      "wox",
      "plugins"
    ],
    "license": "MIT",
    "web": "https://github.com/roose/nim-wox",
    "url": "https://github.com/roose/nim-wox",
    "method": "git"
  },
  {
    "name": "seccomp",
    "description": "Linux Seccomp sandbox library",
    "tags": [
      "linux",
      "security",
      "sandbox",
      "seccomp"
    ],
    "license": "LGPLv2.1",
    "web": "https://github.com/FedericoCeratto/nim-seccomp",
    "url": "https://github.com/FedericoCeratto/nim-seccomp",
    "method": "git"
  },
  {
    "name": "AntTweakBar",
    "tags": [
      "gui",
      "opengl",
      "rendering"
    ],
    "method": "git",
    "license": "MIT",
    "web": "https://github.com/krux02/nimAntTweakBar",
    "url": "https://github.com/krux02/nimAntTweakBar",
    "description": "nim wrapper around the AntTweakBar c library"
  },
  {
    "name": "slimdown",
    "tags": [
      "markdown",
      "parser",
      "library"
    ],
    "method": "git",
    "license": "MIT",
    "web": "https://github.com/ruivieira/nim-slimdown",
    "url": "https://github.com/ruivieira/nim-slimdown",
    "description": "Nim module that converts Markdown text to HTML using only regular expressions. Based on jbroadway's Slimdown."
  },
  {
    "name": "taglib",
    "description": "TagLib Audio Meta-Data Library wrapper",
    "license": "MIT",
    "tags": [
      "audio",
      "metadata",
      "tags",
      "library",
      "wrapper"
    ],
    "url": "https://github.com/alex-laskin/nim-taglib",
    "web": "https://github.com/alex-laskin/nim-taglib",
    "method": "git"
  },
  {
    "name": "des",
    "description": "3DES native library for Nim",
    "tags": [
      "library",
      "encryption",
      "crypto"
    ],
    "license": "MIT",
    "web": "https://github.com/LucaWolf/des.nim",
    "url": "https://github.com/LucaWolf/des.nim",
    "method": "git"
  },
  {
    "name": "bgfx",
    "url": "https://github.com/Halsys/nim-bgfx",
    "method": "git",
    "tags": [
      "wrapper",
      "media",
      "graphics",
      "3d",
      "rendering",
      "opengl"
    ],
    "description": "BGFX wrapper for the nim programming language.",
    "license": "BSD2",
    "web": "https://github.com/Halsys/nim-bgfx"
  },
  {
    "name": "json_builder",
    "tags": [
      "json",
      "generator",
      "builder"
    ],
    "method": "git",
    "license": "MIT",
    "web": "https://github.com/undecided/json_builder",
    "url": "https://github.com/undecided/json_builder",
    "description": "Easy and fast generator for valid json in nim"
  },
  {
    "name": "mapbits",
    "tags": [
      "map",
      "bits",
      "byte",
      "word",
      "binary"
    ],
    "method": "git",
    "license": "MIT",
    "description": "Access bit mapped portions of bytes in binary data as int variables",
    "web": "https://github.com/jlp765/mapbits",
    "url": "https://github.com/jlp765/mapbits"
  },
  {
    "name": "faststack",
    "tags": [
      "collection"
    ],
    "method": "git",
    "license": "MIT",
    "description": "Dynamically resizable data structure optimized for fast iteration.",
    "web": "https://github.com/Vladar4/FastStack",
    "url": "https://github.com/Vladar4/FastStack"
  },
  {
    "name": "gpx",
    "tags": [
      "GPX",
      "GPS",
      "waypoint",
      "route"
    ],
    "method": "git",
    "license": "MIT",
    "description": "Nim module for parsing GPX (GPS Exchange format) files",
    "web": "https://github.com/achesak/nim-gpx",
    "url": "https://github.com/achesak/nim-gpx"
  },
  {
    "name": "itn",
    "tags": [
      "GPS",
      "intinerary",
      "tomtom",
      "ITN"
    ],
    "method": "git",
    "license": "MIT",
    "description": "Nim module for parsing ITN (TomTom intinerary) files",
    "web": "https://github.com/achesak/nim-itn",
    "url": "https://github.com/achesak/nim-itn"
  },
  {
    "name": "foliant",
    "tags": [
      "foliant",
      "docs",
      "pdf",
      "docx",
      "word",
      "latex",
      "tex",
      "pandoc",
      "markdown",
      "md",
      "restream"
    ],
    "method": "git",
    "license": "MIT",
    "web": "https://github.com/foliant-docs/foliant-nim",
    "url": "https://github.com/foliant-docs/foliant-nim",
    "description": "Documentation generator that produces pdf and docx from Markdown. Uses Pandoc and LaTeX behind the scenes."
  },
  {
    "name": "gemf",
    "url": "https://bitbucket.org/abudden/gemf.nim",
    "method": "hg",
    "license": "MIT",
    "description": "Library for reading GEMF map tile stores",
    "web": "http://www.cgtk.co.uk/gemf",
    "tags": [
      "maps",
      "gemf",
      "parser"
    ]
  },
  {
    "name": "Remotery",
    "url": "https://github.com/Halsys/Nim-Remotery",
    "method": "git",
    "tags": [
      "wrapper",
      "opengl",
      "direct3d",
      "cuda",
      "profiler"
    ],
    "description": "Nim wrapper for (and with) Celtoys's Remotery",
    "license": "Apache License 2.0",
    "web": "https://github.com/Halsys/Nim-Remotery"
  },
  {
    "name": "picohttpparser",
    "tags": [
      "web",
      "http"
    ],
    "method": "git",
    "license": "MIT",
    "description": "Bindings for picohttpparser.",
    "web": "https://github.com/philip-wernersbach/nim-picohttpparser",
    "url": "https://github.com/philip-wernersbach/nim-picohttpparser"
  },
  {
    "name": "microasynchttpserver",
    "tags": [
      "web",
      "http",
      "async",
      "server"
    ],
    "method": "git",
    "license": "MIT",
    "description": "A thin asynchronous HTTP server library, API compatible with Nim's built-in asynchttpserver.",
    "web": "https://github.com/philip-wernersbach/microasynchttpserver",
    "url": "https://github.com/philip-wernersbach/microasynchttpserver"
  },
  {
    "name": "react",
    "url": "https://github.com/andreaferretti/react.nim",
    "method": "git",
    "tags": [
      "js",
      "react",
      "frontend",
      "ui",
      "vdom",
      "single page application"
    ],
    "description": "React.js bindings for Nim",
    "license": "Apache License 2.0",
    "web": "https://github.com/andreaferretti/react.nim"
  },
  {
    "name": "react16",
    "url": "https://github.com/kristianmandrup/react-16.nim",
    "method": "git",
    "tags": [
      "js",
      "react",
      "frontend",
      "ui",
      "vdom",
      "hooks",
      "single page application"
    ],
    "description": "React.js 16.x bindings for Nim",
    "license": "Apache License 2.0",
    "web": "https://github.com/kristianmandrup/react-16.nim"
  },
  {
    "name": "oauth",
    "url": "https://github.com/CORDEA/oauth",
    "method": "git",
    "tags": [
      "library",
      "oauth",
      "oauth2",
      "authorization"
    ],
    "description": "OAuth library for nim",
    "license": "Apache License 2.0",
    "web": "http://cordea.github.io/oauth"
  },
  {
    "name": "jsbind",
    "url": "https://github.com/yglukhov/jsbind",
    "method": "git",
    "tags": [
      "bindings",
      "emscripten",
      "javascript"
    ],
    "description": "Define bindings to JavaScript and Emscripten",
    "license": "MIT",
    "web": "https://github.com/yglukhov/jsbind"
  },
  {
    "name": "uuids",
    "url": "https://github.com/pragmagic/uuids/",
    "method": "git",
    "tags": [
      "library",
      "uuid",
      "id"
    ],
    "description": "UUID library for Nim",
    "license": "MIT",
    "web": "https://github.com/pragmagic/uuids/"
  },
  {
    "name": "isaac",
    "url": "https://github.com/pragmagic/isaac/",
    "method": "git",
    "tags": [
      "library",
      "algorithms",
      "random",
      "crypto"
    ],
    "description": "ISAAC PRNG implementation on Nim",
    "license": "MIT",
    "web": "https://github.com/pragmagic/isaac/"
  },
  {
    "name": "SDF",
    "url": "https://github.com/Halsys/SDF.nim",
    "method": "git",
    "tags": [
      "sdf",
      "text",
      "contour",
      "texture",
      "signed",
      "distance",
      "transform"
    ],
    "description": "Signed Distance Field builder for contour texturing in Nim",
    "license": "MIT",
    "web": "https://github.com/Halsys/SDF.nim"
  },
  {
    "name": "WebGL",
    "url": "https://github.com/stisa/webgl",
    "method": "git",
    "tags": [
      "webgl",
      "graphic",
      "js",
      "javascript",
      "wrapper",
      "3D",
      "2D"
    ],
    "description": "Experimental wrapper to webgl for Nim",
    "license": "MIT",
    "web": "http://stisa.space/webgl/"
  },
  {
    "name": "fileinput",
    "url": "https://github.com/achesak/nim-fileinput",
    "method": "git",
    "tags": [
      "file",
      "io",
      "input"
    ],
    "description": "iterate through files and lines",
    "license": "MIT",
    "web": "https://github.com/achesak/nim-fileinput"
  },
  {
    "name": "classy",
    "url": "https://github.com/nigredo-tori/classy",
    "method": "git",
    "tags": [
      "library",
      "typeclasses",
      "macros"
    ],
    "description": "typeclasses for Nim",
    "license": "Unlicense",
    "web": "https://github.com/nigredo-tori/classy"
  },
  {
    "name": "MiNiM",
    "url": "https://github.com/h3rald/minim",
    "method": "git",
    "tags": [
      "concatenative",
      "language",
      "shell"
    ],
    "description": "A tiny concatenative programming language and shell.",
    "license": "MIT",
    "web": "https://h3rald.com/minim"
  },
  {
    "name": "boneIO",
    "url": "https://github.com/xyz32/boneIO",
    "method": "git",
    "tags": [
      "library",
      "GPIO",
      "BeagleBone"
    ],
    "description": "A low level GPIO library for the BeagleBone board family",
    "license": "MIT",
    "web": "https://github.com/xyz32/boneIO"
  },
  {
    "name": "ui",
    "url": "https://github.com/nim-lang/ui",
    "method": "git",
    "tags": [
      "library",
      "GUI",
      "libui",
      "toolkit"
    ],
    "description": "A wrapper for libui",
    "license": "MIT",
    "web": "https://github.com/nim-lang/ui"
  },
  {
    "name": "mmgeoip",
    "url": "https://github.com/FedericoCeratto/nim-mmgeoip",
    "method": "git",
    "tags": [
      "geoip"
    ],
    "description": "MaxMind GeoIP library",
    "license": "LGPLv2.1",
    "web": "https://github.com/FedericoCeratto/nim-mmgeoip"
  },
  {
    "name": "libjwt",
    "url": "https://github.com/nimscale/nim-libjwt",
    "method": "git",
    "tags": [
      "jwt",
      "libjwt"
    ],
    "description": "Bindings for libjwt",
    "license": "LGPLv2.1",
    "web": "https://github.com/nimscale/nim-libjwt"
  },
  {
    "name": "forestdb",
    "url": "https://github.com/nimscale/forestdb",
    "method": "git",
    "tags": [
      "library",
      "bTree",
      "HB+-Trie",
      "db",
      "forestdb"
    ],
    "description": "ForestDB is fast key-value storage engine that is based on a Hierarchical B+-Tree based Trie, or HB+-Trie.",
    "license": "Apache License 2.0",
    "web": "https://github.com/nimscale/forestdb"
  },
  {
    "name": "nimbox",
    "url": "https://github.com/dom96/nimbox",
    "method": "git",
    "tags": [
      "library",
      "wrapper",
      "termbox",
      "command-line",
      "ui",
      "tui",
      "gui"
    ],
    "description": "A Rustbox-inspired termbox wrapper",
    "license": "MIT",
    "web": "https://github.com/dom96/nimbox"
  },
  {
    "name": "psutil",
    "url": "https://github.com/juancarlospaco/psutil-nim",
    "method": "git",
    "tags": [
      "psutil",
      "process",
      "network",
      "system",
      "disk",
      "cpu"
    ],
    "description": "psutil is a cross-platform library for retrieving information on running processes and system utilization (CPU, memory, disks, network). Since 2018 maintained by Juan Carlos because was abandoned.",
    "license": "BSD",
    "web": "https://github.com/johnscillieri/psutil-nim"
  },
  {
    "name": "gapbuffer",
    "url": "https://notabug.org/vktec/nim-gapbuffer.git",
    "method": "git",
    "tags": [
      "buffer",
      "seq",
      "sequence",
      "string",
      "gapbuffer"
    ],
    "description": "A simple gap buffer implementation",
    "license": "MIT",
    "web": "https://notabug.org/vktec/nim-gapbuffer"
  },
  {
    "name": "pudge",
    "url": "https://github.com/recoilme/pudge.git",
    "method": "git",
    "tags": [
      "wrapper",
      "database",
      "sophia"
    ],
    "description": "Pudge Db - it's modern key/value storage with memcached protocol support. Pudge Db implements a high-level cross-platform sockets interface to sophia db.",
    "license": "MIT",
    "web": "https://github.com/recoilme/pudge"
  },
  {
    "name": "etcd_client",
    "url": "https://github.com/FedericoCeratto/nim-etcd-client",
    "method": "git",
    "tags": [
      "library",
      "etcd"
    ],
    "description": "etcd client library",
    "license": "LGPLv3",
    "web": "https://github.com/FedericoCeratto/nim-etcd-client"
  },
  {
    "name": "package_visible_types",
    "url": "https://github.com/zah/nim-package-visible-types",
    "method": "git",
    "tags": [
      "library",
      "packages",
      "visibility"
    ],
    "description": "A hacky helper lib for authoring Nim packages with package-level visiblity",
    "license": "MIT",
    "web": "https://github.com/zah/nim-package-visible-types"
  },
  {
    "name": "ranges",
    "url": "https://github.com/status-im/nim-ranges",
    "method": "git",
    "tags": [
      "library",
      "ranges"
    ],
    "description": "Exploration of various implementations of memory range types",
    "license": "Apache License 2.0",
    "web": "https://github.com/status-im/nim-ranges"
  },
  {
    "name": "json_rpc",
    "url": "https://github.com/status-im/nim-json-rpc",
    "method": "git",
    "tags": [
      "library",
      "json-rpc",
      "server",
      "client",
      "rpc",
      "json"
    ],
    "description": "Nim library for implementing JSON-RPC clients and servers",
    "license": "Apache License 2.0",
    "web": "https://github.com/status-im/nim-json-rpc"
  },
  {
    "name": "chronos",
    "url": "https://github.com/status-im/nim-chronos",
    "method": "git",
    "tags": [
      "library",
      "networking",
      "async",
      "asynchronous",
      "eventloop",
      "timers",
      "sendfile",
      "tcp",
      "udp"
    ],
    "description": "An efficient library for asynchronous programming",
    "license": "Apache License 2.0",
    "web": "https://github.com/status-im/nim-chronos"
  },
  {
    "name": "asyncdispatch2",
    "alias": "chronos"
  },
  {
    "name": "serialization",
    "url": "https://github.com/status-im/nim-serialization",
    "method": "git",
    "tags": [
      "library",
      "serialization"
    ],
    "description": "A modern and extensible serialization framework for Nim",
    "license": "Apache License 2.0",
    "web": "https://github.com/status-im/nim-serialization"
  },
  {
    "name": "json_serialization",
    "url": "https://github.com/status-im/nim-json-serialization",
    "method": "git",
    "tags": [
      "library",
      "json",
      "serialization"
    ],
    "description": "Flexible JSON serialization not relying on run-time type information",
    "license": "Apache License 2.0",
    "web": "https://github.com/status-im/nim-json-serialization"
  },
  {
    "name": "confutils",
    "url": "https://github.com/status-im/nim-confutils",
    "method": "git",
    "tags": [
      "library",
      "configuration"
    ],
    "description": "Simplified handling of command line options and config files",
    "license": "Apache License 2.0",
    "web": "https://github.com/status-im/nim-confutils"
  },
  {
    "name": "std_shims",
    "url": "https://github.com/status-im/nim-std-shims",
    "method": "git",
    "tags": [
      "library",
      "backports",
      "shims"
    ],
    "description": "APIs available in the latests version of Nim, backported to older stable releases",
    "license": "Apache License 2.0",
    "web": "https://github.com/status-im/nim-std-shims"
  },
  {
    "name": "stew",
    "url": "https://github.com/status-im/nim-stew",
    "method": "git",
    "tags": [
      "library",
      "backports",
      "shims",
      "ranges",
      "bitwise",
      "bitops",
      "endianness",
      "bytes",
      "blobs",
      "pointer-arithmetic"
    ],
    "description": "stew is collection of utilities, std library extensions and budding libraries that are frequently used at Status, but are too small to deserve their own git repository.",
    "license": "Apache License 2.0",
    "web": "https://github.com/status-im/nim-stew"
  },
  {
    "name": "faststreams",
    "url": "https://github.com/status-im/nim-faststreams",
    "method": "git",
    "tags": [
      "library",
      "I/O",
      "memory-mapping",
      "streams"
    ],
    "description": "Nearly zero-overhead input/output streams for Nim",
    "license": "Apache License 2.0",
    "web": "https://github.com/status-im/nim-faststreams"
  },
  {
    "name": "bncurve",
    "url": "https://github.com/status-im/nim-bncurve",
    "method": "git",
    "tags": [
      "library",
      "cryptography",
      "barreto-naehrig",
      "eliptic-curves",
      "pairing"
    ],
    "description": "Nim Barreto-Naehrig pairing-friendly elliptic curve implementation",
    "license": "Apache License 2.0",
    "web": "https://github.com/status-im/nim-bncurve"
  },
  {
    "name": "eth",
    "url": "https://github.com/status-im/nim-eth",
    "method": "git",
    "tags": [
      "library",
      "ethereum",
      "p2p",
      "devp2p",
      "rplx",
      "networking",
      "whisper",
      "swarm",
      "rlp",
      "cryptography",
      "trie",
      "patricia-trie",
      "keyfile",
      "wallet",
      "bloom",
      "bloom-filter"
    ],
    "description": "A collection of Ethereum related libraries",
    "license": "Apache License 2.0",
    "web": "https://github.com/status-im/nim-eth"
  },
  {
    "name": "metrics",
    "url": "https://github.com/status-im/nim-metrics",
    "method": "git",
    "tags": [
      "library",
      "metrics",
      "prometheus",
      "statsd"
    ],
    "description": "Nim metrics client library supporting the Prometheus monitoring toolkit",
    "license": "Apache License 2.0",
    "web": "https://github.com/status-im/nim-metrics"
  },
  {
    "name": "blscurve",
    "url": "https://github.com/status-im/nim-blscurve",
    "method": "git",
    "tags": [
      "library",
      "cryptography",
      "bls",
      "aggregated-signatures"
    ],
    "description": "Nim implementation of  Barreto-Lynn-Scott (BLS) curve BLS12-381.",
    "license": "Apache License 2.0",
    "web": "https://github.com/status-im/nim-blscurve"
  },
  {
    "name": "libp2p",
    "url": "https://github.com/status-im/nim-libp2p",
    "method": "git",
    "tags": [
      "library",
      "networking",
      "libp2p",
      "ipfs",
      "ethereum"
    ],
    "description": "libp2p implementation in Nim",
    "license": "Apache License 2.0",
    "web": "https://github.com/status-im/nim-libp2p"
  },
  {
    "name": "rlp",
    "url": "https://github.com/status-im/nim-rlp",
    "method": "git",
    "tags": [
      "deprecated"
    ],
    "description": "Deprecated RLP serialization library for Nim (now part of the 'eth' module)",
    "license": "Apache License 2.0",
    "web": "https://github.com/status-im/nim-rlp"
  },
  {
    "name": "eth_keys",
    "url": "https://github.com/status-im/nim-eth-keys",
    "method": "git",
    "tags": [
      "deprecated"
    ],
    "description": "A deprecated reimplementation in pure Nim of eth-keys, the common API for Ethereum key operations (now part of the 'eth' package).",
    "license": "Apache License 2.0",
    "web": "https://github.com/status-im/nim-eth-keys"
  },
  {
    "name": "eth_common",
    "url": "https://github.com/status-im/nim-eth-common",
    "method": "git",
    "tags": [
      "library",
      "ethereum"
    ],
    "description": "Definitions of various data structures used in the Ethereum eco-system",
    "license": "Apache License 2.0",
    "web": "https://github.com/status-im/nim-eth-common"
  },
  {
    "name": "ethash",
    "url": "https://github.com/status-im/nim-ethash",
    "method": "git",
    "tags": [
      "library",
      "ethereum",
      "ethash",
      "cryptography",
      "proof-of-work"
    ],
    "description": "A Nim implementation of Ethash, the ethereum proof-of-work hashing function",
    "license": "Apache License 2.0",
    "web": "https://github.com/status-im/nim-ethash"
  },
  {
    "name": "eth_bloom",
    "url": "https://github.com/status-im/nim-eth-bloom",
    "method": "git",
    "tags": [
      "deprecated"
    ],
    "description": "Ethereum bloom filter (deprecated, now part of the 'eth' package)",
    "license": "Apache License 2.0",
    "web": "https://github.com/status-im/nim-eth-bloom"
  },
  {
    "name": "evmjit",
    "alias": "evmc"
  },
  {
    "name": "evmc",
    "url": "https://github.com/status-im/nim-evmc",
    "method": "git",
    "tags": [
      "library",
      "ethereum",
      "evm",
      "jit",
      "wrapper"
    ],
    "description": "A wrapper for the The Ethereum EVMC library",
    "license": "Apache License 2.0",
    "web": "https://github.com/status-im/nim-evmc"
  },
  {
    "name": "keccak_tiny",
    "url": "https://github.com/status-im/nim-keccak-tiny",
    "method": "git",
    "tags": [
      "library",
      "sha3",
      "keccak",
      "cryptography"
    ],
    "description": "A wrapper for the keccak-tiny C library",
    "license": "Apache License 2.0",
    "web": "https://github.com/status-im/nim-keccak-tiny"
  },
  {
    "name": "httputils",
    "url": "https://github.com/status-im/nim-http-utils",
    "method": "git",
    "tags": [
      "http",
      "parsers",
      "protocols"
    ],
    "description": "Common utilities for implementing HTTP servers",
    "license": "Apache License 2.0",
    "web": "https://github.com/status-im/nim-http-utils"
  },
  {
    "name": "rocksdb",
    "url": "https://github.com/status-im/nim-rocksdb",
    "method": "git",
    "tags": [
      "library",
      "wrapper",
      "database"
    ],
    "description": "A wrapper for Facebook's RocksDB, an embeddable, persistent key-value store for fast storage",
    "license": "Apache 2.0 or GPLv2",
    "web": "https://github.com/status-im/nim-rocksdb"
  },
  {
    "name": "secp256k1",
    "url": "https://github.com/status-im/nim-secp256k1",
    "method": "git",
    "tags": [
      "library",
      "cryptography",
      "secp256k1"
    ],
    "description": "A wrapper for the libsecp256k1 C library",
    "license": "Apache License 2.0",
    "web": "https://github.com/status-im/nim-secp256k1"
  },
  {
    "name": "eth_trie",
    "url": "https://github.com/status-im/nim-eth-trie",
    "method": "git",
    "tags": [
      "deprecated"
    ],
    "description": "Merkle Patricia Tries as specified by Ethereum (deprecated, now part of the 'eth' package)",
    "license": "Apache License 2.0",
    "web": "https://github.com/status-im/nim-eth-trie"
  },
  {
    "name": "eth_p2p",
    "url": "https://github.com/status-im/nim-eth-p2p",
    "method": "git",
    "tags": [
      "deprecated",
      "library",
      "ethereum",
      "p2p",
      "devp2p",
      "rplx",
      "networking",
      "whisper",
      "swarm"
    ],
    "description": "Deprecated implementation of the Ethereum suite of P2P protocols (now part of the 'eth' package)",
    "license": "Apache License 2.0",
    "web": "https://github.com/status-im/nim-eth-p2p"
  },
  {
    "name": "eth_keyfile",
    "url": "https://github.com/status-im/nim-eth-keyfile",
    "method": "git",
    "tags": [
      "deprecated"
    ],
    "description": "A deprecated library for handling Ethereum private keys and wallets (now part of the 'eth' package)",
    "license": "Apache License 2.0",
    "web": "https://github.com/status-im/nim-eth-keyfile"
  },
  {
    "name": "byteutils",
    "url": "https://github.com/status-im/nim-byteutils",
    "method": "git",
    "tags": [
      "library",
      "blobs",
      "hex-dump"
    ],
    "description": "Useful utilities for manipulating and visualizing byte blobs",
    "license": "Apache License 2.0",
    "web": "https://github.com/status-im/nim-byteutils"
  },
  {
    "name": "ttmath",
    "url": "https://github.com/status-im/nim-ttmath",
    "method": "git",
    "tags": [
      "library",
      "math",
      "numbers"
    ],
    "description": "A Nim wrapper for ttmath: big numbers with fixed size",
    "license": "Apache License 2.0",
    "web": "https://github.com/status-im/nim-ttmath"
  },
  {
    "name": "nimbus",
    "url": "https://github.com/status-im/nimbus",
    "method": "git",
    "tags": [
      "ethereum"
    ],
    "description": "An Ethereum 2.0 Sharding Client for Resource-Restricted Devices",
    "license": "Apache License 2.0",
    "web": "https://github.com/status-im/nimbus"
  },
  {
    "name": "stint",
    "url": "https://github.com/status-im/nim-stint",
    "method": "git",
    "tags": [
      "library",
      "math",
      "numbers"
    ],
    "description": "Stack-based arbitrary-precision integers - Fast and portable with natural syntax for resource-restricted devices",
    "license": "Apache License 2.0",
    "web": "https://github.com/status-im/nim-stint"
  },
  {
    "name": "daemon",
    "url": "https://github.com/status-im/nim-daemon",
    "method": "git",
    "tags": [
      "servers",
      "daemonization"
    ],
    "description": "Cross-platform process daemonization library",
    "license": "Apache License 2.0",
    "web": "https://github.com/status-im/nim-daemon"
  },
  {
    "name": "chronicles",
    "url": "https://github.com/status-im/nim-chronicles",
    "method": "git",
    "tags": [
      "logging",
      "json"
    ],
    "description": "A crafty implementation of structured logging for Nim",
    "license": "Apache License 2.0",
    "web": "https://github.com/status-im/nim-chronicles"
  },
  {
    "name": "stb_image",
    "url": "https://gitlab.com/define-private-public/stb_image-Nim.git",
    "method": "git",
    "tags": [
      "stb",
      "image",
      "graphics",
      "io",
      "wrapper"
    ],
    "description": "A wrapper for stb_image and stb_image_write.",
    "license": "Unlicense",
    "web": "https://gitlab.com/define-private-public/stb_image-Nim"
  },
  {
    "name": "mutableseqs",
    "url": "https://github.com/iourinski/mutableseqs",
    "method": "git",
    "tags": [
      "sequences",
      "mapreduce"
    ],
    "description": "utilities for transforming sequences",
    "license": "MIT",
    "web": "https://github.com/iourinski/mutableseqs"
  },
  {
    "name": "stor",
    "url": "https://github.com/nimscale/stor",
    "method": "git",
    "tags": [
      "storage",
      "io"
    ],
    "description": "Efficient object storage system",
    "license": "MIT",
    "web": "https://github.com/nimscale/stor"
  },
  {
    "name": "linuxfb",
    "url": "https://github.com/luked99/linuxfb.nim",
    "method": "git",
    "tags": [
      "wrapper",
      "graphics",
      "linux"
    ],
    "description": "Wrapper around the Linux framebuffer driver ioctl API",
    "license": "MIT",
    "web": "https://github.com/luked99/linuxfb.nim"
  },
  {
    "name": "nimactors",
    "url": "https://github.com/vegansk/nimactors",
    "method": "git",
    "tags": [
      "actors",
      "library"
    ],
    "description": "Actors library for Nim inspired by akka-actors",
    "license": "MIT",
    "web": "https://github.com/vegansk/nimactors"
  },
  {
    "name": "porter",
    "url": "https://github.com/iourinski/porter",
    "method": "git",
    "tags": [
      "stemmer",
      "multilanguage",
      "snowball"
    ],
    "description": "Simple extensible implementation of Porter stemmer algorithm",
    "license": "MIT",
    "web": "https://github.com/iourinski/porter"
  },
  {
    "name": "kiwi",
    "url": "https://github.com/yglukhov/kiwi",
    "method": "git",
    "tags": [
      "cassowary",
      "constraint",
      "solving"
    ],
    "description": "Cassowary constraint solving",
    "license": "MIT",
    "web": "https://github.com/yglukhov/kiwi"
  },
  {
    "name": "ArrayFireNim",
    "url": "https://github.com/bitstormGER/ArrayFire-Nim",
    "method": "git",
    "tags": [
      "array",
      "linear",
      "algebra",
      "scientific",
      "computing"
    ],
    "description": "A nim wrapper for ArrayFire",
    "license": "BSD",
    "web": "https://github.com/bitstormGER/ArrayFire-Nim"
  },
  {
    "name": "statsd_client",
    "url": "https://github.com/FedericoCeratto/nim-statsd-client",
    "method": "git",
    "tags": [
      "library",
      "statsd",
      "client",
      "statistics",
      "metrics"
    ],
    "description": "A simple, stateless StatsD client library",
    "license": "LGPLv3",
    "web": "https://github.com/FedericoCeratto/nim-statsd-client"
  },
  {
    "name": "html5_canvas",
    "url": "https://gitlab.com/define-private-public/HTML5-Canvas-Nim",
    "method": "git",
    "tags": [
      "html5",
      "canvas",
      "drawing",
      "graphics",
      "rendering",
      "browser",
      "javascript"
    ],
    "description": "HTML5 Canvas and drawing for the JavaScript backend.",
    "license": "MIT",
    "web": "https://gitlab.com/define-private-public/HTML5-Canvas-Nim"
  },
  {
    "name": "alea",
    "url": "https://github.com/unicredit/alea",
    "method": "git",
    "tags": [
      "random variables",
      "distributions",
      "probability",
      "gaussian",
      "sampling"
    ],
    "description": "Define and compose random variables",
    "license": "Apache License 2.0",
    "web": "https://github.com/unicredit/alea"
  },
  {
    "name": "winim",
    "url": "https://github.com/khchen/winim",
    "method": "git",
    "tags": [
      "library",
      "windows",
      "api",
      "com"
    ],
    "description": "Nim's Windows API and COM Library",
    "license": "MIT",
    "web": "https://github.com/khchen/winim"
  },
  {
    "name": "ed25519",
    "url": "https://github.com/niv/ed25519.nim",
    "method": "git",
    "tags": [
      "ed25519",
      "cryptography",
      "crypto",
      "publickey",
      "privatekey",
      "signing",
      "keyexchange",
      "native"
    ],
    "description": "ed25519 key crypto bindings",
    "license": "MIT",
    "web": "https://github.com/niv/ed25519.nim"
  },
  {
    "name": "libevdev",
    "url": "https://github.com/luked99/libevdev.nim",
    "method": "git",
    "tags": [
      "wrapper",
      "os",
      "linux"
    ],
    "description": "Wrapper for libevdev, Linux input device processing library",
    "license": "MIT",
    "web": "https://github.com/luked99/libevdev.nim"
  },
  {
    "name": "nesm",
    "url": "https://gitlab.com/xomachine/NESM.git",
    "method": "git",
    "tags": [
      "metaprogramming",
      "parser",
      "pure",
      "serialization"
    ],
    "description": "A macro for generating [de]serializers for given objects",
    "license": "MIT",
    "web": "https://xomachine.gitlab.io/NESM/"
  },
  {
    "name": "sdnotify",
    "url": "https://github.com/FedericoCeratto/nim-sdnotify",
    "method": "git",
    "tags": [
      "os",
      "linux",
      "systemd",
      "sdnotify"
    ],
    "description": "Systemd service notification helper",
    "license": "MIT",
    "web": "https://github.com/FedericoCeratto/nim-sdnotify"
  },
  {
    "name": "cmd",
    "url": "https://github.com/samdmarshall/cmd.nim",
    "method": "git",
    "tags": [
      "cmd",
      "command-line",
      "prompt",
      "interactive"
    ],
    "description": "interactive command prompt",
    "license": "BSD 3-Clause",
    "web": "https://github.com/samdmarshall/cmd.nim"
  },
  {
    "name": "csvtable",
    "url": "https://github.com/apahl/csvtable",
    "method": "git",
    "tags": [
      "csv",
      "table"
    ],
    "description": "tools for handling CSV files (comma or tab-separated) with an API similar to Python's CSVDictReader and -Writer.",
    "license": "MIT",
    "web": "https://github.com/apahl/csvtable"
  },
  {
    "name": "plotly",
    "url": "https://github.com/brentp/nim-plotly",
    "method": "git",
    "tags": [
      "plot",
      "graphing",
      "chart",
      "data"
    ],
    "description": "Nim interface to plotly",
    "license": "MIT",
    "web": "https://github.com/brentp/nim-plotly"
  },
  {
    "name": "gnuplot",
    "url": "https://github.com/dvolk/gnuplot.nim",
    "method": "git",
    "tags": [
      "plot",
      "graphing",
      "data"
    ],
    "description": "Nim interface to gnuplot",
    "license": "MIT",
    "web": "https://github.com/dvolk/gnuplot.nim"
  },
  {
    "name": "ustring",
    "url": "https://github.com/rokups/nim-ustring",
    "method": "git",
    "tags": [
      "string",
      "text",
      "unicode",
      "uft8",
      "utf-8"
    ],
    "description": "utf-8 string",
    "license": "MIT",
    "web": "https://github.com/rokups/nim-ustring"
  },
  {
    "name": "imap",
    "url": "https://git.sr.ht/~ehmry/nim_imap",
    "method": "git",
    "tags": [
      "imap",
      "email"
    ],
    "description": "IMAP client library",
    "license": "GPL2",
    "web": "https://git.sr.ht/~ehmry/nim_imap"
  },
  {
    "name": "isa",
    "url": "https://github.com/nimscale/isa",
    "method": "git",
    "tags": [
      "erasure",
      "hash",
      "crypto",
      "compression"
    ],
    "description": "Binding for Intel Storage Acceleration library",
    "license": "Apache License 2.0",
    "web": "https://github.com/nimscale/isa"
  },
  {
    "name": "untar",
    "url": "https://github.com/dom96/untar",
    "method": "git",
    "tags": [
      "library",
      "tar",
      "gz",
      "compression",
      "archive",
      "decompression"
    ],
    "description": "Library for decompressing tar.gz files.",
    "license": "MIT",
    "web": "https://github.com/dom96/untar"
  },
  {
    "name": "nimcx",
    "url": "https://github.com/qqtop/nimcx",
    "method": "git",
    "tags": [
      "library",
      "linux"
    ],
    "description": "Color and utilities library for linux terminal.",
    "license": "MIT",
    "web": "https://github.com/qqtop/nimcx"
  },
  {
    "name": "dpdk",
    "url": "https://github.com/nimscale/dpdk",
    "method": "git",
    "tags": [
      "library",
      "dpdk",
      "packet",
      "processing"
    ],
    "description": "Library for fast packet processing",
    "license": "Apache License 2.0",
    "web": "http://dpdk.org/"
  },
  {
    "name": "libserialport",
    "alias": "serial"
  },
  {
    "name": "serial",
    "url": "https://github.com/euantorano/serial.nim",
    "method": "git",
    "tags": [
      "serial",
      "rs232",
      "io",
      "serialport"
    ],
    "description": "A library to operate serial ports using pure Nim.",
    "license": "BSD3",
    "web": "https://github.com/euantorano/serial.nim"
  },
  {
    "name": "spdk",
    "url": "https://github.com/nimscale/spdk.git",
    "method": "git",
    "tags": [
      "library",
      "SSD",
      "NVME",
      "io",
      "storage"
    ],
    "description": "The Storage Performance Development Kit(SPDK) provides a set of tools and libraries for writing high performance, scalable, user-mode storage applications.",
    "license": "MIT",
    "web": "https://github.com/nimscale/spdk.git"
  },
  {
    "name": "NimData",
    "url": "https://github.com/bluenote10/NimData",
    "method": "git",
    "tags": [
      "library",
      "dataframe"
    ],
    "description": "DataFrame API enabling fast out-of-core data analytics",
    "license": "MIT",
    "web": "https://github.com/bluenote10/NimData"
  },
  {
    "name": "testrunner",
    "url": "https://github.com/FedericoCeratto/nim-testrunner",
    "method": "git",
    "tags": [
      "test",
      "tests",
      "unittest",
      "utility",
      "tdd"
    ],
    "description": "Test runner with file monitoring and desktop notification capabilities",
    "license": "GPLv3",
    "web": "https://github.com/FedericoCeratto/nim-testrunner"
  },
  {
    "name": "reactorfuse",
    "url": "https://github.com/zielmicha/reactorfuse",
    "method": "git",
    "tags": [
      "filesystem",
      "fuse"
    ],
    "description": "Filesystem in userspace (FUSE) for Nim (for reactor.nim library)",
    "license": "MIT",
    "web": "https://github.com/zielmicha/reactorfuse"
  },
  {
    "name": "nimr",
    "url": "https://github.com/Jeff-Ciesielski/nimr",
    "method": "git",
    "tags": [
      "script",
      "utils"
    ],
    "description": "Helper to run nim code like a script",
    "license": "MIT",
    "web": "https://github.com/Jeff-Ciesielski/nimr"
  },
  {
    "name": "neverwinter",
    "url": "https://github.com/niv/neverwinter.nim",
    "method": "git",
    "tags": [
      "nwn",
      "neverwinternights",
      "neverwinter",
      "game",
      "bioware",
      "fileformats",
      "reader",
      "writer"
    ],
    "description": "Neverwinter Nights 1 data accessor library",
    "license": "MIT",
    "web": "https://github.com/niv/neverwinter.nim"
  },
  {
    "name": "snail",
    "url": "https://github.com/stisa/snail",
    "method": "git",
    "tags": [
      "js",
      "matrix",
      "linear algebra"
    ],
    "description": "Simple linear algebra for nim. Js too.",
    "license": "MIT",
    "web": "http://stisa.space/snail/"
  },
  {
    "name": "jswebsockets",
    "url": "https://github.com/stisa/jswebsockets",
    "method": "git",
    "tags": [
      "js",
      "javascripts",
      "ws",
      "websockets"
    ],
    "description": "Websockets wrapper for nim js backend.",
    "license": "MIT",
    "web": "http://stisa.space/jswebsockets/"
  },
  {
    "name": "morelogging",
    "url": "https://github.com/FedericoCeratto/nim-morelogging",
    "method": "git",
    "tags": [
      "log",
      "logging",
      "library",
      "systemd",
      "journald"
    ],
    "description": "Logging library with support for async IO, multithreading, Journald.",
    "license": "LGPLv3",
    "web": "https://github.com/FedericoCeratto/nim-morelogging"
  },
  {
    "name": "ajax",
    "url": "https://github.com/stisa/ajax",
    "method": "git",
    "tags": [
      "js",
      "javascripts",
      "ajax",
      "xmlhttprequest"
    ],
    "description": "AJAX wrapper for nim js backend.",
    "license": "MIT",
    "web": "http://stisa.space/ajax/"
  },
  {
    "name": "recaptcha",
    "url": "https://github.com/euantorano/recaptcha.nim",
    "method": "git",
    "tags": [
      "recaptcha",
      "captcha"
    ],
    "description": "reCAPTCHA support for Nim, supporting rendering a capctcha and verifying a user's response.",
    "license": "BSD3",
    "web": "https://github.com/euantorano/recaptcha.nim"
  },
  {
    "name": "influx",
    "url": "https://github.com/samdmarshall/influx.nim",
    "method": "git",
    "tags": [
      "influx",
      "influxdb"
    ],
    "description": "wrapper for communicating with InfluxDB over the REST interface",
    "license": "BSD 3-Clause",
    "web": "https://github.com/samdmarshall/influx.nim"
  },
  {
    "name": "gamelight",
    "url": "https://github.com/dom96/gamelight",
    "method": "git",
    "tags": [
      "js",
      "library",
      "graphics",
      "collision",
      "2d"
    ],
    "description": "A set of simple modules for writing a JavaScript 2D game.",
    "license": "MIT",
    "web": "https://github.com/dom96/gamelight"
  },
  {
    "name": "storage",
    "url": "https://bitbucket.org/moigagoo/storage/",
    "method": "hg",
    "tags": [
      "JavaScript",
      "Storage",
      "localStorage",
      "sessionStorage"
    ],
    "description": "Storage, localStorage, and sessionStorage bindigs for Nim's JavaScript backend.",
    "license": "MIT",
    "web": "https://bitbucket.org/moigagoo/storage/"
  },
  {
    "name": "fontconfig",
    "url": "https://github.com/Parashurama/fontconfig",
    "method": "git",
    "tags": [
      "fontconfig",
      "font"
    ],
    "description": "Low level wrapper for the fontconfig library.",
    "license": "Fontconfig",
    "web": "https://github.com/Parashurama/fontconfig"
  },
  {
    "name": "sysrandom",
    "url": "https://github.com/euantorano/sysrandom.nim",
    "method": "git",
    "tags": [
      "random",
      "RNG",
      "PRNG"
    ],
    "description": "A simple library to generate random data, using the system's PRNG.",
    "license": "BSD3",
    "web": "https://github.com/euantorano/sysrandom.nim"
  },
  {
    "name": "colorize",
    "url": "https://github.com/molnarmark/colorize",
    "method": "git",
    "tags": [
      "color",
      "colors",
      "colorize"
    ],
    "description": "A simple and lightweight terminal coloring library.",
    "license": "MIT",
    "web": "https://github.com/molnarmark/colorize"
  },
  {
    "name": "cello",
    "url": "https://github.com/unicredit/cello",
    "method": "git",
    "tags": [
      "string",
      "succinct-data-structure",
      "rank",
      "select",
      "Burrows-Wheeler",
      "FM-index",
      "wavelet-tree"
    ],
    "description": "String algorithms with succinct data structures",
    "license": "Apache2",
    "web": "https://unicredit.github.io/cello/"
  },
  {
    "name": "notmuch",
    "url": "https://github.com/samdmarshall/notmuch.nim",
    "method": "git",
    "tags": [
      "notmuch",
      "wrapper",
      "email",
      "tagging"
    ],
    "description": "wrapper for the notmuch mail library",
    "license": "BSD 3-Clause",
    "web": "https://github.com/samdmarshall/notmuch.nim"
  },
  {
    "name": "pluginmanager",
    "url": "https://github.com/samdmarshall/plugin-manager",
    "method": "git",
    "tags": [
      "plugin",
      "dylib",
      "manager"
    ],
    "description": "Simple plugin implementation",
    "license": "BSD 3-Clause",
    "web": "https://github.com/samdmarshall/plugin-manager"
  },
  {
    "name": "node",
    "url": "https://github.com/tulayang/nimnode",
    "method": "git",
    "tags": [
      "async",
      "io",
      "socket",
      "net",
      "tcp",
      "http",
      "libuv"
    ],
    "description": "Library for async programming and communication. This Library uses a future/promise, non-blocking I/O model based on libuv.",
    "license": "MIT",
    "web": "http://tulayang.github.io/node/"
  },
  {
    "name": "tempdir",
    "url": "https://github.com/euantorano/tempdir.nim",
    "method": "git",
    "tags": [
      "temp",
      "io",
      "tmp"
    ],
    "description": "A Nim library to create and manage temporary directories.",
    "license": "BSD3",
    "web": "https://github.com/euantorano/tempdir.nim"
  },
  {
    "name": "mathexpr",
    "url": "https://github.com/Yardanico/nim-mathexpr",
    "method": "git",
    "tags": [
      "math",
      "mathparser",
      "tinyexpr"
    ],
    "description": "MathExpr - pure-Nim mathematical expression evaluator library",
    "license": "MIT",
    "web": "https://github.com/Yardanico/nim-mathexpr"
  },
  {
    "name": "frag",
    "url": "https://github.com/fragworks/frag",
    "method": "git",
    "tags": [
      "game",
      "game-dev",
      "2d",
      "3d"
    ],
    "description": "A 2D|3D game engine",
    "license": "MIT",
    "web": "https://github.com/fragworks/frag"
  },
  {
    "name": "freetype",
    "url": "https://github.com/jangko/freetype",
    "method": "git",
    "tags": [
      "font",
      "renderint",
      "library"
    ],
    "description": "wrapper for FreeType2 library",
    "license": "MIT",
    "web": "https://github.com/jangko/freetype"
  },
  {
    "name": "polyBool",
    "url": "https://github.com/jangko/polyBool",
    "method": "git",
    "tags": [
      "polygon",
      "clipper",
      "library"
    ],
    "description": "Polygon Clipper Library (Martinez Algorithm)",
    "license": "MIT",
    "web": "https://github.com/jangko/polyBool"
  },
  {
    "name": "nimAGG",
    "url": "https://github.com/jangko/nimAGG",
    "method": "git",
    "tags": [
      "renderer",
      "rasterizer",
      "library",
      "2D",
      "graphics"
    ],
    "description": "Hi Fidelity Rendering Engine",
    "license": "MIT",
    "web": "https://github.com/jangko/nimAGG"
  },
  {
    "name": "primme",
    "url": "https://github.com/jxy/primme",
    "method": "git",
    "tags": [
      "library",
      "eigenvalues",
      "high-performance",
      "singular-value-decomposition"
    ],
    "description": "Nim interface for PRIMME: PReconditioned Iterative MultiMethod Eigensolver",
    "license": "MIT",
    "web": "https://github.com/jxy/primme"
  },
  {
    "name": "sitmo",
    "url": "https://github.com/jxy/sitmo",
    "method": "git",
    "tags": [
      "RNG",
      "Sitmo",
      "high-performance",
      "random"
    ],
    "description": "Sitmo parallel random number generator in Nim",
    "license": "MIT",
    "web": "https://github.com/jxy/sitmo"
  },
  {
    "name": "webaudio",
    "url": "https://github.com/ftsf/nim-webaudio",
    "method": "git",
    "tags": [
      "javascript",
      "js",
      "web",
      "audio",
      "sound",
      "music"
    ],
    "description": "API for Web Audio (JS)",
    "license": "MIT",
    "web": "https://github.com/ftsf/nim-webaudio"
  },
  {
    "name": "nimcuda",
    "url": "https://github.com/unicredit/nimcuda",
    "method": "git",
    "tags": [
      "CUDA",
      "GPU"
    ],
    "description": "CUDA bindings",
    "license": "Apache2",
    "web": "https://github.com/unicredit/nimcuda"
  },
  {
    "name": "gifwriter",
    "url": "https://github.com/rxi/gifwriter",
    "method": "git",
    "tags": [
      "gif",
      "image",
      "library"
    ],
    "description": "Animated GIF writing library based on jo_gif",
    "license": "MIT",
    "web": "https://github.com/rxi/gifwriter"
  },
  {
    "name": "libplist",
    "url": "https://github.com/samdmarshall/libplist.nim",
    "method": "git",
    "tags": [
      "libplist",
      "property",
      "list",
      "property-list",
      "parsing",
      "binary",
      "xml",
      "format"
    ],
    "description": "wrapper around libplist https://github.com/libimobiledevice/libplist",
    "license": "MIT",
    "web": "https://github.com/samdmarshall/libplist.nim"
  },
  {
    "name": "getch",
    "url": "https://github.com/6A/getch",
    "method": "git",
    "tags": [
      "getch",
      "char"
    ],
    "description": "getch() for Windows and Unix",
    "license": "MIT",
    "web": "https://github.com/6A/getch"
  },
  {
    "name": "gifenc",
    "url": "https://github.com/ftsf/gifenc",
    "method": "git",
    "tags": [
      "gif",
      "encoder"
    ],
    "description": "Gif Encoder",
    "license": "Public Domain",
    "web": "https://github.com/ftsf/gifenc"
  },
  {
    "name": "nimlapack",
    "url": "https://github.com/unicredit/nimlapack",
    "method": "git",
    "tags": [
      "LAPACK",
      "linear-algebra"
    ],
    "description": "LAPACK bindings",
    "license": "Apache2",
    "web": "https://github.com/unicredit/nimlapack"
  },
  {
    "name": "jack",
    "url": "https://github.com/Skrylar/nim-jack",
    "method": "git",
    "tags": [
      "jack",
      "audio",
      "binding",
      "wrapper"
    ],
    "description": "Shiny bindings to the JACK Audio Connection Kit.",
    "license": "MIT",
    "web": "https://github.com/Skrylar/nim-jack"
  },
  {
    "name": "serializetools",
    "url": "https://github.com/JeffersonLab/serializetools",
    "method": "git",
    "tags": [
      "serialization",
      "xml"
    ],
    "description": "Support for serialization of objects",
    "license": "MIT",
    "web": "https://github.com/JeffersonLab/serializetools"
  },
  {
    "name": "neo",
    "url": "https://github.com/unicredit/neo",
    "method": "git",
    "tags": [
      "vector",
      "matrix",
      "linear-algebra",
      "BLAS",
      "LAPACK",
      "CUDA"
    ],
    "description": "Linear algebra for Nim",
    "license": "Apache License 2.0",
    "web": "https://unicredit.github.io/neo/"
  },
  {
    "name": "httpkit",
    "url": "https://github.com/tulayang/httpkit",
    "method": "git",
    "tags": [
      "http",
      "request",
      "response",
      "stream",
      "bigfile",
      "async"
    ],
    "description": "An efficient HTTP tool suite written in pure nim. Help you to write HTTP services or clients via TCP, UDP, or even Unix Domain socket, etc.",
    "license": "MIT",
    "web": "https://github.com/tulayang/httpkit"
  },
  {
    "name": "ulid",
    "url": "https://github.com/adelq/ulid",
    "method": "git",
    "tags": [
      "library",
      "id",
      "ulid",
      "uuid",
      "guid"
    ],
    "description": "Universally Unique Lexicographically Sortable Identifier",
    "license": "MIT",
    "web": "https://github.com/adelq/ulid"
  },
  {
    "name": "osureplay",
    "url": "https://github.com/Yardanico/nim-osureplay",
    "method": "git",
    "tags": [
      "library",
      "osu!",
      "parser",
      "osugame",
      "replay"
    ],
    "description": "osu! replay parser",
    "license": "MIT",
    "web": "https://github.com/Yardanico/nim-osureplay"
  },
  {
    "name": "tiger",
    "url": "https://git.sr.ht/~ehmry/nim_tiger",
    "method": "git",
    "tags": [
      "hash"
    ],
    "description": "Tiger hash function",
    "license": "MIT",
    "web": "https://git.sr.ht/~ehmry/nim_tiger"
  },
  {
    "name": "pipe",
    "url": "https://github.com/5paceToast/pipe",
    "method": "git",
    "tags": [
      "pipe",
      "macro",
      "operator",
      "functional"
    ],
    "description": "Pipe operator for nim.",
    "license": "MIT",
    "web": "https://github.com/5paceToast/pipe"
  },
  {
    "name": "flatdb",
    "url": "https://github.com/enthus1ast/flatdb",
    "method": "git",
    "tags": [
      "database",
      "json",
      "pure"
    ],
    "description": "small/tiny, flatfile, jsonl based, inprogress database for nim",
    "license": "MIT",
    "web": "https://github.com/enthus1ast/flatdb"
  },
  {
    "name": "nwt",
    "url": "https://github.com/enthus1ast/nimWebTemplates",
    "method": "git",
    "tags": [
      "template",
      "html",
      "pure",
      "jinja"
    ],
    "description": "experiment to build a jinja like template parser",
    "license": "MIT",
    "web": "https://github.com/enthus1ast/nimWebTemplates"
  },
  {
    "name": "cmixer",
    "url": "https://github.com/rxi/cmixer-nim",
    "method": "git",
    "tags": [
      "library",
      "audio",
      "mixer",
      "sound",
      "wav",
      "ogg"
    ],
    "description": "Lightweight audio mixer for games",
    "license": "MIT",
    "web": "https://github.com/rxi/cmixer-nim"
  },
  {
    "name": "cmixer_sdl2",
    "url": "https://github.com/rxi/cmixer_sdl2-nim",
    "method": "git",
    "tags": [
      "library",
      "audio",
      "mixer",
      "sound",
      "wav",
      "ogg"
    ],
    "description": "Lightweight audio mixer for SDL2",
    "license": "MIT",
    "web": "https://github.com/rxi/cmixer_sdl2-nim"
  },
  {
    "name": "chebyshev",
    "url": "https://github.com/jxy/chebyshev",
    "method": "git",
    "tags": [
      "math",
      "approximation",
      "numerical"
    ],
    "description": "Chebyshev approximation.",
    "license": "MIT",
    "web": "https://github.com/jxy/chebyshev"
  },
  {
    "name": "scram",
    "url": "https://github.com/rgv151/scram",
    "method": "git",
    "tags": [
      "scram",
      "sasl",
      "authentication",
      "salted",
      "challenge",
      "response"
    ],
    "description": "Salted Challenge Response Authentication Mechanism (SCRAM) ",
    "license": "MIT",
    "web": "https://github.com/rgv151/scram"
  },
  {
    "name": "blake2",
    "url": "https://github.com/narimiran/blake2",
    "method": "git",
    "tags": [
      "crypto",
      "cryptography",
      "hash",
      "security"
    ],
    "description": "blake2 - cryptographic hash function",
    "license": "CC0",
    "web": "https://github.com/narimiran/blake2"
  },
  {
    "name": "spinny",
    "url": "https://github.com/molnarmark/spinny",
    "method": "git",
    "tags": [
      "terminal",
      "spinner",
      "spinny",
      "load"
    ],
    "description": "Spinny is a tiny terminal spinner package for the Nim Programming Language.",
    "license": "MIT",
    "web": "https://github.com/molnarmark/spinny"
  },
  {
    "name": "nigui",
    "url": "https://github.com/trustable-code/NiGui",
    "method": "git",
    "tags": [
      "gui",
      "windows",
      "gtk"
    ],
    "description": "NiGui is a cross-platform, desktop GUI toolkit using native widgets.",
    "license": "MIT",
    "web": "https://github.com/trustable-code/NiGui"
  },
  {
    "name": "currying",
    "url": "https://github.com/t8m8/currying",
    "method": "git",
    "tags": [
      "library",
      "functional",
      "currying"
    ],
    "description": "Currying library for Nim",
    "license": "MIT",
    "web": "https://github.com/t8m8/currying"
  },
  {
    "name": "rect_packer",
    "url": "https://github.com/yglukhov/rect_packer",
    "method": "git",
    "tags": [
      "library",
      "geometry",
      "packing"
    ],
    "description": "Pack rects into bigger rect",
    "license": "MIT",
    "web": "https://github.com/yglukhov/rect_packer"
  },
  {
    "name": "gintro",
    "url": "https://github.com/stefansalewski/gintro",
    "method": "git",
    "tags": [
      "library",
      "gtk",
      "wrapper",
      "gui"
    ],
    "description": "High level GObject-Introspection based GTK3 bindings",
    "license": "MIT",
    "web": "https://github.com/stefansalewski/gintro"
  },
  {
    "name": "arraymancer",
    "url": "https://github.com/mratsim/Arraymancer",
    "method": "git",
    "tags": [
      "vector",
      "matrix",
      "array",
      "ndarray",
      "multidimensional-array",
      "linear-algebra",
      "tensor"
    ],
    "description": "A tensor (multidimensional array) library for Nim",
    "license": "Apache License 2.0",
    "web": "https://mratsim.github.io/Arraymancer/"
  },
  {
    "name": "sha3",
    "url": "https://github.com/narimiran/sha3",
    "method": "git",
    "tags": [
      "crypto",
      "cryptography",
      "hash",
      "security"
    ],
    "description": "sha3 - cryptographic hash function",
    "license": "CC0",
    "web": "https://github.com/narimiran/sha3"
  },
  {
    "name": "coalesce",
    "url": "https://github.com/piedar/coalesce",
    "method": "git",
    "tags": [
      "nil",
      "null",
      "options",
      "operator"
    ],
    "description": "A nil coalescing operator ?? for Nim",
    "license": "MIT",
    "web": "https://github.com/piedar/coalesce"
  },
  {
    "name": "asyncmysql",
    "url": "https://github.com/tulayang/asyncmysql",
    "method": "git",
    "tags": [
      "mysql",
      "async",
      "asynchronous"
    ],
    "description": "Asynchronous MySQL connector written in pure Nim",
    "license": "MIT",
    "web": "https://github.com/tulayang/asyncmysql"
  },
  {
    "name": "cassandra",
    "url": "https://github.com/yglukhov/cassandra",
    "method": "git",
    "tags": [
      "cassandra",
      "database",
      "wrapper",
      "bindings",
      "driver"
    ],
    "description": "Bindings to Cassandra DB driver",
    "license": "MIT",
    "web": "https://github.com/yglukhov/cassandra"
  },
  {
    "name": "tf2plug",
    "url": "https://gitlab.com/waylon531/tf2plug",
    "method": "git",
    "tags": [
      "app",
      "binary",
      "tool",
      "tf2"
    ],
    "description": "A mod manager for TF2",
    "license": "GPLv3",
    "web": "https://gitlab.com/waylon531/tf2plug"
  },
  {
    "name": "oldgtk3",
    "url": "https://github.com/stefansalewski/oldgtk3",
    "method": "git",
    "tags": [
      "library",
      "gtk",
      "wrapper",
      "gui"
    ],
    "description": "Low level bindings for GTK3 related libraries",
    "license": "MIT",
    "web": "https://github.com/stefansalewski/oldgtk3"
  },
  {
    "name": "godot",
    "url": "https://github.com/pragmagic/godot-nim",
    "method": "git",
    "tags": [
      "game",
      "engine",
      "2d",
      "3d"
    ],
    "description": "Nim bindings for Godot Engine",
    "license": "MIT",
    "web": "https://github.com/pragmagic/godot-nim"
  },
  {
    "name": "vkapi",
    "url": "https://github.com/Yardanico/nimvkapi",
    "method": "git",
    "tags": [
      "wrapper",
      "vkontakte",
      "vk",
      "library",
      "api"
    ],
    "description": "A wrapper for the vk.com API (russian social network)",
    "license": "MIT",
    "web": "https://github.com/Yardanico/nimvkapi"
  },
  {
    "name": "slacklib",
    "url": "https://github.com/ThomasTJdev/nim_slacklib",
    "method": "git",
    "tags": [
      "library",
      "wrapper",
      "slack",
      "slackapp",
      "api"
    ],
    "description": "Library for working with a slack app or sending messages to a slack channel (slack.com)",
    "license": "MIT",
    "web": "https://github.com/ThomasTJdev/nim_slacklib"
  },
  {
    "name": "wiringPiNim",
    "url": "https://github.com/ThomasTJdev/nim_wiringPiNim",
    "method": "git",
    "tags": [
      "wrapper",
      "raspberry",
      "rpi",
      "wiringpi",
      "pi"
    ],
    "description": "Wrapper that implements some of wiringPi's function for controlling a Raspberry Pi",
    "license": "MIT",
    "web": "https://github.com/ThomasTJdev/nim_wiringPiNim"
  },
  {
    "name": "redux",
    "url": "https://github.com/pragmagic/redux.nim",
    "method": "git",
    "tags": [
      "redux"
    ],
    "description": "Predictable state container.",
    "license": "MIT",
    "web": "https://github.com/pragmagic/redux.nim"
  },
  {
    "name": "skEasing",
    "url": "https://github.com/Skrylar/skEasing",
    "method": "git",
    "tags": [
      "math",
      "curves",
      "animation"
    ],
    "description": "A collection of easing curves for animation purposes.",
    "license": "BSD",
    "web": "https://github.com/Skrylar/skEasing"
  },
  {
    "name": "nimquery",
    "url": "https://github.com/GULPF/nimquery",
    "method": "git",
    "tags": [
      "html",
      "scraping",
      "web"
    ],
    "description": "Library for querying HTML using CSS-selectors, like JavaScripts document.querySelector",
    "license": "MIT",
    "web": "https://github.com/GULPF/nimquery"
  },
  {
    "name": "usha",
    "url": "https://github.com/subsetpark/untitled-shell-history-application",
    "method": "git",
    "tags": [
      "shell",
      "utility"
    ],
    "description": "untitled shell history application",
    "license": "MIT",
    "web": "https://github.com/subsetpark/untitled-shell-history-application"
  },
  {
    "name": "libgit2",
    "url": "https://github.com/barcharcraz/libgit2-nim",
    "method": "git",
    "tags": [
      "git",
      "libgit",
      "libgit2",
      "vcs",
      "wrapper"
    ],
    "description": "Libgit2 low level wrapper",
    "license": "MIT",
    "web": "https://github.com/barcharcraz/libgit2-nim"
  },
  {
    "name": "multicast",
    "url": "https://github.com/enthus1ast/nimMulticast",
    "method": "git",
    "tags": [
      "multicast",
      "udp",
      "socket",
      "net"
    ],
    "description": "proc to join (and leave) a multicast group",
    "license": "MIT",
    "web": "https://github.com/enthus1ast/nimMulticast"
  },
  {
    "name": "mysqlparser",
    "url": "https://github.com/tulayang/mysqlparser.git",
    "method": "git",
    "tags": [
      "mysql",
      "protocol",
      "parser"
    ],
    "description": "An efficient packet parser for MySQL Client/Server Protocol. Help you to write Mysql communication in either BLOCKIONG-IO or NON-BLOCKING-IO.",
    "license": "MIT",
    "web": "https://github.com/tulayang/mysqlparser"
  },
  {
    "name": "fugitive",
    "url": "https://github.com/citycide/fugitive",
    "method": "git",
    "tags": [
      "git",
      "github",
      "cli",
      "extras",
      "utility",
      "tool"
    ],
    "description": "Simple command line tool to make git more intuitive, along with useful GitHub addons.",
    "license": "MIT",
    "web": "https://github.com/citycide/fugitive"
  },
  {
    "name": "dbg",
    "url": "https://github.com/enthus1ast/nimDbg",
    "method": "git",
    "tags": [
      "template",
      "echo",
      "dbg",
      "debug"
    ],
    "description": "dbg template; in debug echo",
    "license": "MIT",
    "web": "https://github.com/enthus1ast/nimDbg"
  },
  {
    "name": "pylib",
    "url": "https://github.com/Yardanico/nimpylib",
    "method": "git",
    "tags": [
      "python",
      "compatibility",
      "library",
      "pure"
    ],
    "description": "Nim library with python-like functions and operators",
    "license": "MIT",
    "web": "https://github.com/Yardanico/nimpylib"
  },
  {
    "name": "graphemes",
    "url": "https://github.com/nitely/nim-graphemes",
    "method": "git",
    "tags": [
      "graphemes",
      "grapheme-cluster",
      "unicode"
    ],
    "description": "Grapheme aware string handling (Unicode tr29)",
    "license": "MIT",
    "web": "https://github.com/nitely/nim-graphemes"
  },
  {
    "name": "rfc3339",
    "url": "https://github.com/Skrylar/rfc3339",
    "method": "git",
    "tags": [
      "rfc3339",
      "datetime"
    ],
    "description": "RFC3339 (dates and times) implementation for Nim.",
    "license": "BSD",
    "web": "https://github.com/Skrylar/rfc3339"
  },
  {
    "name": "db_presto",
    "url": "https://github.com/Bennyelg/nimPresto",
    "method": "git",
    "tags": [
      "prestodb",
      "connector",
      "database"
    ],
    "description": "prestodb simple connector",
    "license": "MIT",
    "web": "https://github.com/Bennyelg/nimPresto"
  },
  {
    "name": "nimbomb",
    "url": "https://github.com/Tyler-Yocolano/nimbomb",
    "method": "git",
    "tags": [
      "giant",
      "bomb",
      "wiki",
      "api"
    ],
    "description": "A GiantBomb-wiki wrapper for nim",
    "license": "MIT",
    "web": "https://github.com/Tyler-Yocolano/nimbomb"
  },
  {
    "name": "csvql",
    "url": "https://github.com/Bennyelg/csvql",
    "method": "git",
    "tags": [
      "csv",
      "read",
      "ansisql",
      "query",
      "database",
      "files"
    ],
    "description": "csvql.",
    "license": "MIT",
    "web": "https://github.com/Bennyelg/csvql"
  },
  {
    "name": "contracts",
    "url": "https://github.com/Udiknedormin/NimContracts",
    "method": "git",
    "tags": [
      "library",
      "pure",
      "contract",
      "contracts",
      "DbC",
      "utility",
      "automation",
      "documentation",
      "safety",
      "test",
      "tests",
      "testing",
      "unittest"
    ],
    "description": "Design by Contract (DbC) library with minimal runtime.",
    "license": "MIT",
    "web": "https://github.com/Udiknedormin/NimContracts"
  },
  {
    "name": "syphus",
    "url": "https://github.com/makingspace/syphus",
    "method": "git",
    "tags": [
      "optimization",
      "tabu"
    ],
    "description": "An implementation of the tabu search heuristic in Nim.",
    "license": "BSD-3",
    "web": "https://github.com/makingspace/syphus-nim"
  },
  {
    "name": "analytics",
    "url": "https://github.com/dom96/analytics",
    "method": "git",
    "tags": [
      "google",
      "telemetry",
      "statistics"
    ],
    "description": "Allows statistics to be sent to and recorded in Google Analytics.",
    "license": "MIT",
    "web": "https://github.com/dom96/analytics"
  },
  {
    "name": "arraymancer_vision",
    "url": "https://github.com/edubart/arraymancer-vision",
    "method": "git",
    "tags": [
      "arraymancer",
      "image",
      "vision"
    ],
    "description": "Image transformation and visualization utilities for arraymancer",
    "license": "Apache License 2.0",
    "web": "https://github.com/edubart/arraymancer-vision"
  },
  {
    "name": "variantkey",
    "url": "https://github.com/brentp/variantkey-nim",
    "method": "git",
    "tags": [
      "vcf",
      "variant",
      "genomics"
    ],
    "description": "encode/decode variants to/from uint64",
    "license": "MIT"
  },
  {
    "name": "genoiser",
    "url": "https://github.com/brentp/genoiser",
    "method": "git",
    "tags": [
      "bam",
      "cram",
      "vcf",
      "genomics"
    ],
    "description": "functions to tracks for genomics data files",
    "license": "MIT"
  },
  {
    "name": "hts",
    "url": "https://github.com/brentp/hts-nim",
    "method": "git",
    "tags": [
      "kmer",
      "dna",
      "sequence",
      "bam",
      "vcf",
      "genomics"
    ],
    "description": "htslib wrapper for nim",
    "license": "MIT",
    "web": "https://brentp.github.io/hts-nim/"
  },
  {
    "name": "falas",
    "url": "https://github.com/brentp/falas",
    "method": "git",
    "tags": [
      "assembly",
      "dna",
      "sequence",
      "genomics"
    ],
    "description": "fragment-aware assembler for short reads",
    "license": "MIT",
    "web": "https://brentp.github.io/falas/falas.html"
  },
  {
    "name": "kmer",
    "url": "https://github.com/brentp/nim-kmer",
    "method": "git",
    "tags": [
      "kmer",
      "dna",
      "sequence"
    ],
    "description": "encoded kmer library for fast operations on kmers up to 31",
    "license": "MIT",
    "web": "https://github.com/brentp/nim-kmer"
  },
  {
    "name": "kexpr",
    "url": "https://github.com/brentp/kexpr-nim",
    "method": "git",
    "tags": [
      "math",
      "expression",
      "evalute"
    ],
    "description": "wrapper for kexpr math expression evaluation library",
    "license": "MIT",
    "web": "https://github.com/brentp/kexpr-nim"
  },
  {
    "name": "lapper",
    "url": "https://github.com/brentp/nim-lapper",
    "method": "git",
    "tags": [
      "interval"
    ],
    "description": "fast interval overlaps",
    "license": "MIT",
    "web": "https://github.com/brentp/nim-lapper"
  },
  {
    "name": "gplay",
    "url": "https://github.com/yglukhov/gplay",
    "method": "git",
    "tags": [
      "google",
      "play",
      "apk",
      "publish",
      "upload"
    ],
    "description": "Google Play APK Uploader",
    "license": "MIT",
    "web": "https://github.com/yglukhov/gplay"
  },
  {
    "name": "huenim",
    "url": "https://github.com/IoTone/huenim",
    "method": "git",
    "tags": [
      "hue",
      "iot",
      "lighting",
      "philips",
      "library"
    ],
    "description": "Huenim",
    "license": "MIT",
    "web": "https://github.com/IoTone/huenim"
  },
  {
    "name": "drand48",
    "url": "https://github.com/JeffersonLab/drand48",
    "method": "git",
    "tags": [
      "random",
      "number",
      "generator"
    ],
    "description": "Nim implementation of the standard unix drand48 pseudo random number generator",
    "license": "BSD3",
    "web": "https://github.com/JeffersonLab/drand48"
  },
  {
    "name": "ensem",
    "url": "https://github.com/JeffersonLab/ensem",
    "method": "git",
    "tags": [
      "jackknife",
      "statistics"
    ],
    "description": "Support for ensemble file format and arithmetic using jackknife/bootstrap propagation of errors",
    "license": "BSD3",
    "web": "https://github.com/JeffersonLab/ensem"
  },
  {
    "name": "basic2d",
    "url": "https://github.com/nim-lang/basic2d",
    "method": "git",
    "tags": [
      "deprecated",
      "vector",
      "stdlib",
      "library"
    ],
    "description": "Deprecated module for vector/matrices operations.",
    "license": "MIT",
    "web": "https://github.com/nim-lang/basic2d"
  },
  {
    "name": "basic3d",
    "url": "https://github.com/nim-lang/basic3d",
    "method": "git",
    "tags": [
      "deprecated",
      "vector",
      "stdlib",
      "library"
    ],
    "description": "Deprecated module for vector/matrices operations.",
    "license": "MIT",
    "web": "https://github.com/nim-lang/basic3d"
  },
  {
    "name": "shiori",
    "url": "https://github.com/Narazaka/shiori-nim",
    "method": "git",
    "tags": [
      "ukagaka",
      "shiori",
      "protocol"
    ],
    "description": "SHIORI Protocol Parser/Builder",
    "license": "MIT",
    "web": "https://github.com/Narazaka/shiori-nim"
  },
  {
    "name": "shioridll",
    "url": "https://github.com/Narazaka/shioridll-nim",
    "method": "git",
    "tags": [
      "shiori",
      "ukagaka"
    ],
    "description": "The SHIORI DLL interface",
    "license": "MIT",
    "web": "https://github.com/Narazaka/shioridll-nim"
  },
  {
    "name": "httpauth",
    "url": "https://github.com/FedericoCeratto/nim-httpauth",
    "method": "git",
    "tags": [
      "http",
      "authentication",
      "authorization",
      "library",
      "security"
    ],
    "description": "HTTP Authentication and Authorization",
    "license": "LGPLv3",
    "web": "https://github.com/FedericoCeratto/nim-httpauth"
  },
  {
    "name": "cbor",
    "url": "https://git.sr.ht/~ehmry/nim_cbor",
    "method": "git",
    "tags": [
      "library",
      "cbor",
      "binary",
      "encoding"
    ],
    "description": "Concise Binary Object Representation decoder (RFC7049).",
    "license": "MIT",
    "web": "https://git.sr.ht/~ehmry/nim_cbor"
  },
  {
    "name": "base58",
    "url": "https://git.sr.ht/~ehmry/nim_base58",
    "method": "git",
    "tags": [
      "base58",
      "bitcoin",
      "cryptonote",
      "monero",
      "encoding",
      "library"
    ],
    "description": "Base58 encoders and decoders for Bitcoin and CryptoNote addresses.",
    "license": "MIT",
    "web": "https://git.sr.ht/~ehmry/nim_base58"
  },
  {
    "name": "webdriver",
    "url": "https://github.com/dom96/webdriver",
    "method": "git",
    "tags": [
      "webdriver",
      "selenium",
      "library",
      "firefox"
    ],
    "description": "Implementation of the WebDriver w3c spec.",
    "license": "MIT",
    "web": "https://github.com/dom96/webdriver"
  },
  {
    "name": "interfaced",
    "url": "https://github.com/andreaferretti/interfaced",
    "method": "git",
    "tags": [
      "interface"
    ],
    "description": "Go-like interfaces",
    "license": "Apache License 2.0",
    "web": "https://github.com/andreaferretti/interfaced"
  },
  {
    "name": "vla",
    "url": "https://github.com/bpr/vla",
    "method": "git",
    "tags": [
      "vla",
      "alloca"
    ],
    "description": "Variable length arrays for Nim",
    "license": "MIT",
    "web": "https://github.com/bpr/vla"
  },
  {
    "name": "metatools",
    "url": "https://github.com/jxy/metatools",
    "method": "git",
    "tags": [
      "macros",
      "metaprogramming"
    ],
    "description": "Metaprogramming tools for Nim",
    "license": "MIT",
    "web": "https://github.com/jxy/metatools"
  },
  {
    "name": "pdcurses",
    "url": "https://github.com/lcrees/pdcurses",
    "method": "git",
    "tags": [
      "pdcurses",
      "curses",
      "console",
      "gui"
    ],
    "description": "Nim wrapper for PDCurses",
    "license": "MIT",
    "web": "https://github.com/lcrees/pdcurses"
  },
  {
    "name": "libuv",
    "url": "https://github.com/lcrees/libuv",
    "method": "git",
    "tags": [
      "libuv",
      "wrapper",
      "node",
      "networking"
    ],
    "description": "libuv bindings for Nim",
    "license": "MIT",
    "web": "https://github.com/lcrees/libuv"
  },
  {
    "name": "romans",
    "url": "https://github.com/lcrees/romans",
    "method": "git",
    "tags": [
      "roman",
      "numerals"
    ],
    "description": "Conversion between integers and Roman numerals",
    "license": "MIT",
    "web": "https://github.com/lcrees/romans"
  },
  {
    "name": "simpleAST",
    "url": "https://github.com/lguzzon-NIM/simpleAST",
    "method": "git",
    "tags": [
      "ast"
    ],
    "description": "Simple AST in NIM",
    "license": "MIT",
    "web": "https://github.com/lguzzon-NIM/simpleAST"
  },
  {
    "name": "timerpool",
    "url": "https://github.com/mikra01/timerpool/",
    "method": "git",
    "tags": [
      "timer",
      "pool",
      "events",
      "thread"
    ],
    "description": "threadsafe timerpool implementation for event purpose",
    "license": "MIT",
    "web": "https://github.com/mikra01/timerpool"
  },
  {
    "name": "zero_functional",
    "url": "https://github.com/zero-functional/zero-functional",
    "method": "git",
    "tags": [
      "functional",
      "dsl",
      "chaining",
      "seq"
    ],
    "description": "A library providing zero-cost chaining for functional abstractions in Nim",
    "license": "MIT",
    "web": "https://github.com/zero-functional/zero-functional"
  },
  {
    "name": "ormin",
    "url": "https://github.com/Araq/ormin",
    "method": "git",
    "tags": [
      "ORM",
      "SQL",
      "db",
      "database"
    ],
    "description": "Prepared SQL statement generator. A lightweight ORM.",
    "license": "MIT",
    "web": "https://github.com/Araq/ormin"
  },
  {
    "name": "karax",
    "url": "https://github.com/pragmagic/karax",
    "method": "git",
    "tags": [
      "browser",
      "DOM",
      "virtual-DOM",
      "UI"
    ],
    "description": "Karax is a framework for developing single page applications in Nim.",
    "license": "MIT",
    "web": "https://github.com/pragmagic/karax"
  },
  {
    "name": "cascade",
    "url": "https://github.com/citycide/cascade",
    "method": "git",
    "tags": [
      "macro",
      "cascade",
      "operator",
      "dart",
      "with"
    ],
    "description": "Method & assignment cascades for Nim, inspired by Smalltalk & Dart.",
    "license": "MIT",
    "web": "https://github.com/citycide/cascade"
  },
  {
    "name": "chrono",
    "url": "https://github.com/treeform/chrono",
    "method": "git",
    "tags": [
      "library",
      "timestamp",
      "calendar",
      "timezone"
    ],
    "description": "Calendars, Timestamps and Timezones utilities.",
    "license": "MIT",
    "web": "https://github.com/treeform/chrono"
  },
  {
    "name": "dbschema",
    "url": "https://github.com/vegansk/dbschema",
    "method": "git",
    "tags": [
      "library",
      "database",
      "db"
    ],
    "description": "Database schema migration library for Nim language.",
    "license": "MIT",
    "web": "https://github.com/vegansk/dbschema"
  },
  {
    "name": "gentabs",
    "url": "https://github.com/lcrees/gentabs",
    "method": "git",
    "tags": [
      "table",
      "string",
      "key",
      "value"
    ],
    "description": "Efficient hash table that is a key-value mapping (removed from stdlib)",
    "license": "MIT",
    "web": "https://github.com/lcrees/gentabs"
  },
  {
    "name": "libgraph",
    "url": "https://github.com/Mnenmenth/libgraphnim",
    "method": "git",
    "tags": [
      "graph",
      "math",
      "conversion",
      "pixels",
      "coordinates"
    ],
    "description": "Converts 2D linear graph coordinates to pixels on screen",
    "license": "MIT",
    "web": "https://github.com/Mnenmenth/libgraphnim"
  },
  {
    "name": "polynumeric",
    "url": "https://github.com/Vindaar/polynumeric",
    "method": "git",
    "tags": [
      "polynomial",
      "numeric"
    ],
    "description": "Polynomial operations",
    "license": "MIT",
    "web": "https://github.com/Vindaar/polynumeric"
  },
  {
    "name": "unicodedb",
    "url": "https://github.com/nitely/nim-unicodedb",
    "method": "git",
    "tags": [
      "unicode",
      "UCD",
      "unicodedata"
    ],
    "description": "Unicode Character Database (UCD) access for Nim",
    "license": "MIT",
    "web": "https://github.com/nitely/nim-unicodedb"
  },
  {
    "name": "normalize",
    "url": "https://github.com/nitely/nim-normalize",
    "method": "git",
    "tags": [
      "unicode",
      "normalization",
      "nfc",
      "nfd"
    ],
    "description": "Unicode normalization forms (tr15)",
    "license": "MIT",
    "web": "https://github.com/nitely/nim-normalize"
  },
  {
    "name": "nico",
    "url": "https://github.com/ftsf/nico",
    "method": "git",
    "tags": [
      "pico-8",
      "game",
      "library",
      "ludum",
      "dare"
    ],
    "description": "Nico game engine",
    "license": "MIT",
    "web": "https://github.com/ftsf/nico"
  },
  {
    "name": "os_files",
    "url": "https://github.com/tormund/os_files",
    "method": "git",
    "tags": [
      "dialogs",
      "file",
      "icon"
    ],
    "description": "Crossplatform (x11, windows, osx) native file dialogs; sytem file/folder icons in any resolution; open file with default application",
    "license": "MIT",
    "web": "https://github.com/tormund/os_files"
  },
  {
    "name": "sprymicro",
    "url": "https://github.com/gokr/sprymicro",
    "method": "git",
    "tags": [
      "spry",
      "demo"
    ],
    "description": "Small demo Spry interpreters",
    "license": "MIT",
    "web": "https://github.com/gokr/sprymicro"
  },
  {
    "name": "spryvm",
    "url": "https://github.com/gokr/spryvm",
    "method": "git",
    "tags": [
      "interpreter",
      "language",
      "spry"
    ],
    "description": "Homoiconic dynamic language interpreter in Nim",
    "license": "MIT",
    "web": "https://github.com/gokr/spryvm"
  },
  {
    "name": "netpbm",
    "url": "https://github.com/barcharcraz/nim-netpbm",
    "method": "git",
    "tags": [
      "pbm",
      "image",
      "wrapper",
      "netpbm"
    ],
    "description": "Wrapper for libnetpbm",
    "license": "MIT",
    "web": "https://github.com/barcharcraz/nim-netpbm"
  },
  {
    "name": "nimgen",
    "url": "https://github.com/genotrance/nimgen",
    "method": "git",
    "tags": [
      "c2nim",
      "library",
      "wrapper",
      "c",
      "c++"
    ],
    "description": "C2nim helper to simplify and automate wrapping C libraries",
    "license": "MIT",
    "web": "https://github.com/genotrance/nimgen"
  },
  {
    "name": "sksbox",
    "url": "https://github.com/Skrylar/sksbox",
    "method": "git",
    "tags": [
      "sbox",
      "binary",
      "binaryformat",
      "nothings",
      "container"
    ],
    "description": "A native-nim implementaton of the sBOX generic container format.",
    "license": "MIT",
    "web": "https://github.com/Skrylar/sksbox"
  },
  {
    "name": "avbin",
    "url": "https://github.com/Vladar4/avbin",
    "method": "git",
    "tags": [
      "audio",
      "video",
      "media",
      "library",
      "wrapper"
    ],
    "description": "Wrapper of the AVbin library for the Nim language.",
    "license": "LGPL",
    "web": "https://github.com/Vladar4/avbin"
  },
  {
    "name": "fsm",
    "url": "https://github.com/ba0f3/fsm.nim",
    "method": "git",
    "tags": [
      "fsm",
      "finite",
      "state",
      "machine"
    ],
    "description": "A simple finite-state machine for @nim-lang",
    "license": "MIT",
    "web": "https://github.com/ba0f3/fsm.nim"
  },
  {
    "name": "timezones",
    "url": "https://github.com/GULPF/timezones",
    "method": "git",
    "tags": [
      "timezone",
      "time",
      "tzdata"
    ],
    "description": "Timezone library compatible with the standard library. ",
    "license": "MIT",
    "web": "https://github.com/GULPF/timezones"
  },
  {
    "name": "ndf",
    "url": "https://github.com/rustomax/ndf",
    "method": "git",
    "tags": [
      "app",
      "binary",
      "duplicates",
      "utility",
      "filesystem"
    ],
    "description": "Duplicate files finder",
    "license": "MIT",
    "web": "https://github.com/rustomax/ndf"
  },
  {
    "name": "unicodeplus",
    "url": "https://github.com/nitely/nim-unicodeplus",
    "method": "git",
    "tags": [
      "unicode",
      "isdigit",
      "isalpha"
    ],
    "description": "Common unicode operations",
    "license": "MIT",
    "web": "https://github.com/nitely/nim-unicodeplus"
  },
  {
    "name": "libsvm",
    "url": "https://github.com/genotrance/libsvm",
    "method": "git",
    "tags": [
      "scientific",
      "svm",
      "vector"
    ],
    "description": "libsvm wrapper for Nim",
    "license": "MIT",
    "web": "https://github.com/genotrance/libsvm"
  },
  {
    "name": "lilt",
    "url": "https://github.com/quelklef/lilt",
    "method": "git",
    "tags": [
      "language",
      "parser",
      "parsing"
    ],
    "description": "Parsing language",
    "license": "MIT",
    "web": "https://github.com/quelklef/lilt"
  },
  {
    "name": "shiori_charset_convert",
    "url": "https://github.com/Narazaka/shiori_charset_convert-nim",
    "method": "git",
    "tags": [
      "shiori",
      "ukagaka"
    ],
    "description": "The SHIORI Message charset convert utility",
    "license": "MIT",
    "web": "https://github.com/Narazaka/shiori_charset_convert-nim"
  },
  {
    "name": "grafanim",
    "url": "https://github.com/jamesalbert/grafanim",
    "method": "git",
    "tags": [
      "library",
      "grafana",
      "dashboards"
    ],
    "description": "Grafana module for Nim",
    "license": "GPL",
    "web": "https://github.com/jamesalbert/grafanim"
  },
  {
    "name": "nimpy",
    "url": "https://github.com/yglukhov/nimpy",
    "method": "git",
    "tags": [
      "python",
      "bridge"
    ],
    "description": "Nim - Python bridge",
    "license": "MIT",
    "web": "https://github.com/yglukhov/nimpy"
  },
  {
    "name": "simple_graph",
    "url": "https://github.com/erhlee-bird/simple_graph",
    "method": "git",
    "tags": [
      "datastructures",
      "library"
    ],
    "description": "Simple Graph Library",
    "license": "MIT",
    "web": "https://github.com/erhlee-bird/simple_graph"
  },
  {
    "name": "controlStructures",
    "url": "https://github.com/TakeYourFreedom/Additional-Control-Structures-for-Nim",
    "method": "git",
    "tags": [
      "library",
      "control",
      "structure"
    ],
    "description": "Additional control structures",
    "license": "MIT",
    "web": "http://htmlpreview.github.io/?https://github.com/TakeYourFreedom/Additional-Control-Structures-for-Nim/blob/master/controlStructures.html"
  },
  {
    "name": "notetxt",
    "url": "https://github.com/mrshu/nim-notetxt",
    "method": "git",
    "tags": [
      "notetxt,",
      "note",
      "taking"
    ],
    "description": "A library that implements the note.txt specification for note taking.",
    "license": "MIT",
    "web": "https://github.com/mrshu/nim-notetxt"
  },
  {
    "name": "breeze",
    "url": "https://github.com/alehander42/breeze",
    "method": "git",
    "tags": [
      "dsl",
      "macro",
      "metaprogramming"
    ],
    "description": "A dsl for writing macros in Nim",
    "license": "MIT",
    "web": "https://github.com/alehander42/breeze"
  },
  {
    "name": "joyent_http_parser",
    "url": "https://github.com/nim-lang/joyent_http_parser",
    "method": "git",
    "tags": [
      "wrapper",
      "library",
      "parsing"
    ],
    "description": "Wrapper for high performance HTTP parsing library.",
    "license": "MIT",
    "web": "https://github.com/nim-lang/joyent_http_parser"
  },
  {
    "name": "libsvm_legacy",
    "url": "https://github.com/nim-lang/libsvm_legacy",
    "method": "git",
    "tags": [
      "wrapper",
      "library",
      "scientific"
    ],
    "description": "Wrapper for libsvm.",
    "license": "MIT",
    "web": "https://github.com/nim-lang/libsvm_legacy"
  },
  {
    "name": "clblast",
    "url": "https://github.com/numforge/nim-clblast",
    "method": "git",
    "tags": [
      "BLAS",
      "linear",
      "algebra",
      "vector",
      "matrix",
      "opencl",
      "high",
      "performance",
      "computing",
      "GPU",
      "wrapper"
    ],
    "description": "Wrapper for CLBlast, an OpenCL BLAS library",
    "license": "Apache License 2.0",
    "web": "https://github.com/numforge/nim-clblast"
  },
  {
    "name": "nimp5",
    "url": "https://github.com/Foldover/nim-p5",
    "method": "git",
    "tags": [
      "p5",
      "javascript",
      "creative",
      "coding",
      "processing",
      "library"
    ],
    "description": "Nim bindings for p5.js.",
    "license": "MIT",
    "web": "https://github.com/Foldover/nim-p5"
  },
  {
    "name": "names",
    "url": "https://github.com/pragmagic/names",
    "method": "git",
    "tags": [
      "strings"
    ],
    "description": "String interning library",
    "license": "MIT",
    "web": "https://github.com/pragmagic/names"
  },
  {
    "name": "sha1ext",
    "url": "https://github.com/CORDEA/sha1ext",
    "method": "git",
    "tags": [
      "sha1",
      "extension"
    ],
    "description": "std / sha1 extension",
    "license": "Apache License 2.0",
    "web": "https://github.com/CORDEA/sha1ext"
  },
  {
    "name": "libsha",
    "url": "https://github.com/forlan-ua/nim-libsha",
    "method": "git",
    "tags": [
      "sha1",
      "sha224",
      "sha256",
      "sha384",
      "sha512"
    ],
    "description": "Sha1 and Sha2 implementations",
    "license": "MIT",
    "web": "https://github.com/forlan-ua/nim-libsha"
  },
  {
    "name": "pwned",
    "url": "https://github.com/dom96/pwned",
    "method": "git",
    "tags": [
      "application",
      "passwords",
      "security",
      "binary"
    ],
    "description": "A client for the Pwned passwords API.",
    "license": "MIT",
    "web": "https://github.com/dom96/pwned"
  },
  {
    "name": "suffer",
    "url": "https://github.com/emekoi/suffer",
    "method": "git",
    "tags": [
      "graphics",
      "font",
      "software"
    ],
    "description": "a nim library for drawing 2d shapes, text, and images to 32bit software pixel buffers",
    "license": "MIT",
    "web": "https://github.com/emekoi/suffer"
  },
  {
    "name": "metric",
    "url": "https://github.com/mjendrusch/metric",
    "method": "git",
    "tags": [
      "library",
      "units",
      "scientific",
      "dimensional-analysis"
    ],
    "description": "Dimensionful types and dimensional analysis.",
    "license": "MIT",
    "web": "https://github.com/mjendrusch/metric"
  },
  {
    "name": "useragents",
    "url": "https://github.com/treeform/useragents",
    "method": "git",
    "tags": [
      "library",
      "useragent"
    ],
    "description": "User Agent parser for nim.",
    "license": "MIT",
    "web": "https://github.com/treeform/useragents"
  },
  {
    "name": "nimna",
    "url": "https://github.com/mjendrusch/nimna",
    "method": "git",
    "tags": [
      "library",
      "nucleic-acid-folding",
      "scientific",
      "biology"
    ],
    "description": "Nucleic acid folding and design.",
    "license": "MIT",
    "web": "https://github.com/mjendrusch/nimna"
  },
  {
    "name": "bencode",
    "url": "https://github.com/FedericoCeratto/nim-bencode",
    "method": "git",
    "tags": [
      "library",
      "bencode"
    ],
    "description": "Bencode serialization/deserialization library",
    "license": "LGPLv3",
    "web": "https://github.com/FedericoCeratto/nim-bencode"
  },
  {
    "name": "i3ipc",
    "url": "https://github.com/FedericoCeratto/nim-i3ipc",
    "method": "git",
    "tags": [
      "library",
      "i3"
    ],
    "description": "i3 IPC client library",
    "license": "LGPLv3",
    "web": "https://github.com/FedericoCeratto/nim-i3ipc"
  },
  {
    "name": "chroma",
    "url": "https://github.com/treeform/chroma",
    "method": "git",
    "tags": [
      "colors",
      "cmyk",
      "hsl",
      "hsv"
    ],
    "description": "Everything you want to do with colors.",
    "license": "MIT",
    "web": "https://github.com/treeform/chroma"
  },
  {
    "name": "nimrax",
    "url": "https://github.com/genotrance/nimrax",
    "method": "git",
    "tags": [
      "rax",
      "radix",
      "tree",
      "data",
      "structure"
    ],
    "description": "Radix tree wrapper for Nim",
    "license": "MIT",
    "web": "https://github.com/genotrance/nimrax"
  },
  {
    "name": "nimbass",
    "url": "https://github.com/genotrance/nimbass",
    "method": "git",
    "tags": [
      "bass",
      "audio",
      "wrapper"
    ],
    "description": "Bass wrapper for Nim",
    "license": "MIT",
    "web": "https://github.com/genotrance/nimbass"
  },
  {
    "name": "nimkerberos",
    "url": "https://github.com/genotrance/nimkerberos",
    "method": "git",
    "tags": [
      "kerberos",
      "ntlm",
      "authentication",
      "auth",
      "sspi"
    ],
    "description": "WinKerberos wrapper for Nim",
    "license": "MIT",
    "web": "https://github.com/genotrance/nimkerberos"
  },
  {
    "name": "nimssh2",
    "url": "https://github.com/genotrance/nimssh2",
    "method": "git",
    "tags": [
      "ssh",
      "library",
      "wrapper"
    ],
    "description": "libssh2 wrapper for Nim",
    "license": "MIT",
    "web": "https://github.com/genotrance/nimssh2"
  },
  {
    "name": "nimssl",
    "url": "https://github.com/genotrance/nimssl",
    "method": "git",
    "tags": [
      "openssl",
      "sha",
      "sha1",
      "hash",
      "sha256",
      "sha512"
    ],
    "description": "OpenSSL wrapper for Nim",
    "license": "MIT",
    "web": "https://github.com/genotrance/nimssl"
  },
  {
    "name": "snip",
    "url": "https://github.com/genotrance/snip",
    "method": "git",
    "tags": [
      "console",
      "editor",
      "text",
      "cli"
    ],
    "description": "Text editor to speed up testing code snippets",
    "license": "MIT",
    "web": "https://github.com/genotrance/snip"
  },
  {
    "name": "moduleinit",
    "url": "https://github.com/skunkiferous/moduleinit",
    "method": "git",
    "tags": [
      "library",
      "parallelism",
      "threads"
    ],
    "description": "Nim module/thread initialisation ordering library",
    "license": "MIT",
    "web": "https://github.com/skunkiferous/moduleinit"
  },
  {
    "name": "mofuw",
    "url": "https://github.com/2vg/mofuw",
    "method": "git",
    "tags": [
      "web",
      "http",
      "framework",
      "abandoned"
    ],
    "description": "mofuw is *MO*re *F*aster, *U*ltra *W*ebserver",
    "license": "MIT",
    "web": "https://github.com/2vg/mofuw"
  },
  {
    "name": "scnim",
    "url": "https://github.com/capocasa/scnim",
    "method": "git",
    "tags": [
      "music",
      "synthesizer",
      "realtime",
      "supercollider",
      "ugen",
      "plugin",
      "binding",
      "audio"
    ],
    "description": "Develop SuperCollider UGens in Nim",
    "license": "MIT",
    "web": "https://github.com/capocasa/scnim"
  },
  {
    "name": "nimgl",
    "url": "https://github.com/nimgl/nimgl",
    "method": "git",
    "tags": [
      "glfw",
      "imgui",
      "opengl",
      "bindings",
      "gl",
      "graphics"
    ],
    "description": "Nim Game Library",
    "license": "MIT",
    "web": "https://github.com/lmariscal/nimgl"
  },
  {
    "name": "inim",
    "url": "https://github.com/AndreiRegiani/INim",
    "method": "git",
    "tags": [
      "repl",
      "playground",
      "shell"
    ],
    "description": "Interactive Nim Shell",
    "license": "MIT",
    "web": "https://github.com/AndreiRegiani/INim"
  },
  {
    "name": "nimbigwig",
    "url": "https://github.com/genotrance/nimbigwig",
    "method": "git",
    "tags": [
      "bigwig",
      "bigbend",
      "genome"
    ],
    "description": "libBigWig wrapper for Nim",
    "license": "MIT",
    "web": "https://github.com/genotrance/nimbigwig"
  },
  {
    "name": "regex",
    "url": "https://github.com/nitely/nim-regex",
    "method": "git",
    "tags": [
      "regex"
    ],
    "description": "Linear time regex matching",
    "license": "MIT",
    "web": "https://github.com/nitely/nim-regex"
  },
  {
    "name": "tsundoku",
    "url": "https://github.com/FedericoCeratto/tsundoku",
    "method": "git",
    "tags": [
      "OPDS",
      "ebook",
      "server"
    ],
    "description": "Simple and lightweight OPDS ebook server",
    "license": "GPLv3",
    "web": "https://github.com/FedericoCeratto/tsundoku"
  },
  {
    "name": "nim_exodus",
    "url": "https://github.com/shinriyo/nim_exodus",
    "method": "git",
    "tags": [
      "web",
      "html",
      "template"
    ],
    "description": "Template generator for gester",
    "license": "MIT",
    "web": "https://github.com/shinriyo/nim_exodus"
  },
  {
    "name": "nimlibxlsxwriter",
    "url": "https://github.com/KeepCoolWithCoolidge/nimlibxlsxwriter",
    "method": "git",
    "tags": [
      "Excel",
      "wrapper",
      "xlsx"
    ],
    "description": "libxslxwriter wrapper for Nim",
    "license": "MIT",
    "web": "https://github.com/KeepCoolWithCoolidge/nimlibxlsxwriter"
  },
  {
    "name": "nimclutter",
    "url": "https://github.com/KeepCoolWithCoolidge/nimclutter",
    "method": "git",
    "tags": [
      "clutter",
      "gtk",
      "gui"
    ],
    "description": "Nim bindings for Clutter toolkit.",
    "license": "LGPLv2.1",
    "web": "https://github.com/KeepCoolWithCoolidge/nimclutter"
  },
  {
    "name": "nimhdf5",
    "url": "https://github.com/Vindaar/nimhdf5",
    "method": "git",
    "tags": [
      "library",
      "wrapper",
      "binding",
      "libhdf5",
      "hdf5",
      "ndarray",
      "storage"
    ],
    "description": "Bindings for the HDF5 data format C library",
    "license": "MIT",
    "web": "https://github.com/Vindaar/nimhdf5"
  },
  {
    "name": "mpfit",
    "url": "https://github.com/Vindaar/nim-mpfit",
    "method": "git",
    "tags": [
      "library",
      "wrapper",
      "binding",
      "nonlinear",
      "least-squares",
      "fitting",
      "levenberg-marquardt",
      "regression"
    ],
    "description": "A wrapper for the cMPFIT non-linear least squares fitting library",
    "license": "MIT",
    "web": "https://github.com/Vindaar/nim-mpfit"
  },
  {
    "name": "nlopt",
    "url": "https://github.com/Vindaar/nimnlopt",
    "method": "git",
    "tags": [
      "library",
      "wrapper",
      "binding",
      "nonlinear-optimization"
    ],
    "description": "A wrapper for the non-linear optimization C library Nlopt",
    "license": "MIT",
    "web": "https://github.com/Vindaar/nimnlopt"
  },
  {
    "name": "itertools",
    "url": "https://github.com/narimiran/itertools",
    "method": "git",
    "tags": [
      "itertools",
      "iterutils",
      "python",
      "iter",
      "iterator",
      "iterators"
    ],
    "description": "Itertools for Nim",
    "license": "MIT",
    "web": "https://narimiran.github.io/itertools/"
  },
  {
    "name": "sorta",
    "url": "https://github.com/narimiran/sorta",
    "method": "git",
    "tags": [
      "sort",
      "sorted",
      "table",
      "sorted-table",
      "b-tree",
      "btree",
      "ordered"
    ],
    "description": "Sorted Tables for Nim, based on B-Trees",
    "license": "MIT",
    "web": "https://narimiran.github.io/sorta/"
  },
  {
    "name": "typelists",
    "url": "https://github.com/yglukhov/typelists",
    "method": "git",
    "tags": [
      "metaprogramming"
    ],
    "description": "Typelists in Nim",
    "license": "MIT",
    "web": "https://github.com/yglukhov/typelists"
  },
  {
    "name": "sol",
    "url": "https://github.com/davidgarland/sol",
    "method": "git",
    "tags": [
      "c99",
      "c11",
      "c",
      "vector",
      "simd",
      "avx",
      "avx2",
      "neon"
    ],
    "description": "A SIMD-accelerated vector library written in C99 with Nim bindings.",
    "license": "MIT",
    "web": "https://github.com/davidgarland/sol"
  },
  {
    "name": "simdX86",
    "url": "https://github.com/nimlibs/simdX86",
    "method": "git",
    "tags": [
      "simd"
    ],
    "description": "Wrappers for X86 SIMD intrinsics",
    "license": "MIT",
    "web": "https://github.com/nimlibs/simdX86"
  },
  {
    "name": "loopfusion",
    "url": "https://github.com/numforge/loopfusion",
    "method": "git",
    "tags": [
      "loop",
      "iterator",
      "zip",
      "forEach",
      "variadic"
    ],
    "description": "Loop efficiently over a variadic number of containers",
    "license": "MIT or Apache 2.0",
    "web": "https://github.com/numforge/loopfusion"
  },
  {
    "name": "tinamou",
    "url": "https://github.com/Double-oxygeN/tinamou",
    "method": "git",
    "tags": [
      "game",
      "sdl2"
    ],
    "description": "Game Library in Nim with SDL2",
    "license": "MIT",
    "web": "https://github.com/Double-oxygeN/tinamou"
  },
  {
    "name": "cittadino",
    "url": "https://github.com/makingspace/cittadino",
    "method": "git",
    "tags": [
      "pubsub",
      "stomp",
      "rabbitmq",
      "amqp"
    ],
    "description": "A simple PubSub framework using STOMP.",
    "license": "BSD2",
    "web": "https://github.com/makingspace/cittadino"
  },
  {
    "name": "consul",
    "url": "https://github.com/makingspace/nim_consul",
    "method": "git",
    "tags": [
      "consul"
    ],
    "description": "A simple interface to a running Consul agent.",
    "license": "BSD2",
    "web": "https://github.com/makingspace/nim_consul"
  },
  {
    "name": "keystone",
    "url": "https://github.com/6A/Keystone.nim",
    "method": "git",
    "tags": [
      "binding",
      "keystone",
      "asm",
      "assembler",
      "x86",
      "arm"
    ],
    "description": "Bindings to the Keystone Assembler.",
    "license": "MIT",
    "web": "https://github.com/6A/Keystone.nim"
  },
  {
    "name": "units",
    "url": "https://github.com/Udiknedormin/NimUnits",
    "method": "git",
    "tags": [
      "library",
      "pure",
      "units",
      "physics",
      "science",
      "documentation",
      "safety"
    ],
    "description": " Statically-typed quantity units.",
    "license": "MIT",
    "web": "https://github.com/Udiknedormin/NimUnits"
  },
  {
    "name": "ast_pattern_matching",
    "url": "https://github.com/krux02/ast-pattern-matching",
    "method": "git",
    "tags": [
      "macros",
      "pattern-matching",
      "ast"
    ],
    "description": "a general ast pattern matching library with a focus on correctness and good error messages",
    "license": "MIT",
    "web": "https://github.com/krux02/ast-pattern-matching"
  },
  {
    "name": "tissue",
    "url": "https://github.com/genotrance/tissue",
    "method": "git",
    "tags": [
      "github",
      "issue",
      "debug",
      "test",
      "testament"
    ],
    "description": "Test failing snippets from Nim's issues",
    "license": "MIT",
    "web": "https://github.com/genotrance/tissue"
  },
  {
    "name": "sphincs",
    "url": "https://git.sr.ht/~ehmry/nim_sphincs",
    "method": "git",
    "tags": [
      "crypto",
      "pqcrypto",
      "signing"
    ],
    "description": "SPHINCS⁺ stateless hash-based signature scheme",
    "license": "MIT",
    "web": "https://git.sr.ht/~ehmry/nim_sphincs"
  },
  {
    "name": "nimpb",
    "url": "https://github.com/oswjk/nimpb",
    "method": "git",
    "tags": [
      "serialization",
      "protocol-buffers",
      "protobuf",
      "library"
    ],
    "description": "A Protocol Buffers library for Nim",
    "license": "MIT",
    "web": "https://github.com/oswjk/nimpb"
  },
  {
    "name": "nimpb_protoc",
    "url": "https://github.com/oswjk/nimpb_protoc",
    "method": "git",
    "tags": [
      "serialization",
      "protocol-buffers",
      "protobuf"
    ],
    "description": "Protocol Buffers compiler support package for nimpb",
    "license": "MIT",
    "web": "https://github.com/oswjk/nimpb_protoc"
  },
  {
    "name": "strunicode",
    "url": "https://github.com/nitely/nim-strunicode",
    "method": "git",
    "tags": [
      "string",
      "unicode",
      "grapheme"
    ],
    "description": "Swift-like unicode string handling",
    "license": "MIT",
    "web": "https://github.com/nitely/nim-strunicode"
  },
  {
    "name": "turn_based_game",
    "url": "https://github.com/JohnAD/turn_based_game",
    "method": "git",
    "tags": [
      "rules-engine",
      "game",
      "turn-based"
    ],
    "description": "Game rules engine for simulating or playing turn-based games",
    "license": "MIT",
    "web": "https://github.com/JohnAD/turn_based_game/wiki"
  },
  {
    "name": "negamax",
    "url": "https://github.com/JohnAD/negamax",
    "method": "git",
    "tags": [
      "negamax",
      "minimax",
      "game",
      "ai",
      "turn-based"
    ],
    "description": "Negamax AI search-tree algorithm for two player games",
    "license": "MIT",
    "web": "https://github.com/JohnAD/negamax"
  },
  {
    "name": "translation",
    "url": "https://github.com/juancarlospaco/nim-tinyslation",
    "method": "git",
    "tags": [
      "translation",
      "tinyslation",
      "api",
      "strings",
      "minimalism"
    ],
    "description": "Text string translation from free online crowdsourced API. Tinyslation a tiny translation.",
    "license": "LGPLv3",
    "web": "https://github.com/juancarlospaco/nim-tinyslation"
  },
  {
    "name": "magic",
    "url": "https://github.com/xmonader/nim-magic",
    "method": "git",
    "tags": [
      "libmagic",
      "magic",
      "guessfile"
    ],
    "description": "libmagic for nim",
    "license": "MIT",
    "web": "https://github.com/xmonader/nim-magic"
  },
  {
    "name": "configparser",
    "url": "https://github.com/xmonader/nim-configparser",
    "method": "git",
    "tags": [
      "configparser",
      "ini",
      "parser"
    ],
    "description": "pure Ini configurations parser",
    "license": "MIT",
    "web": "https://github.com/xmonader/nim-configparser"
  },
  {
    "name": "random_font_color",
    "url": "https://github.com/juancarlospaco/nim-random-font-color",
    "method": "git",
    "tags": [
      "fonts",
      "colors",
      "pastel",
      "design",
      "random"
    ],
    "description": "Random curated Fonts and pastel Colors for your UI/UX design, design for non-designers.",
    "license": "LGPLv3",
    "web": "https://github.com/juancarlospaco/nim-random-font-color"
  },
  {
    "name": "bytes2human",
    "url": "https://github.com/juancarlospaco/nim-bytes2human",
    "method": "git",
    "tags": [
      "bytes",
      "human",
      "minimalism",
      "size"
    ],
    "description": "Convert bytes to kilobytes, megabytes, gigabytes, etc.",
    "license": "LGPLv3",
    "web": "https://github.com/juancarlospaco/nim-bytes2human"
  },
  {
    "name": "nimhttpd",
    "url": "https://github.com/h3rald/nimhttpd",
    "method": "git",
    "tags": [
      "web-server",
      "static-file-server",
      "server",
      "http"
    ],
    "description": "A tiny static file web server.",
    "license": "MIT",
    "web": "https://github.com/h3rald/nimhttpd"
  },
  {
    "name": "crc32",
    "url": "https://github.com/juancarlospaco/nim-crc32",
    "method": "git",
    "tags": [
      "crc32",
      "checksum",
      "minimalism"
    ],
    "description": "CRC32, 2 proc, copied from RosettaCode.",
    "license": "MIT",
    "web": "https://github.com/juancarlospaco/nim-crc32"
  },
  {
    "name": "httpbeast",
    "url": "https://github.com/dom96/httpbeast",
    "method": "git",
    "tags": [
      "http",
      "server",
      "parallel",
      "linux",
      "unix"
    ],
    "description": "A performant and scalable HTTP server.",
    "license": "MIT",
    "web": "https://github.com/dom96/httpbeast"
  },
  {
    "name": "datetime2human",
    "url": "https://github.com/juancarlospaco/nim-datetime2human",
    "method": "git",
    "tags": [
      "date",
      "time",
      "datetime",
      "ISO-8601",
      "human",
      "minimalism"
    ],
    "description": "Human friendly DateTime string representations, seconds to millenniums.",
    "license": "LGPLv3",
    "web": "https://github.com/juancarlospaco/nim-datetime2human"
  },
  {
    "name": "sass",
    "url": "https://github.com/dom96/sass",
    "method": "git",
    "tags": [
      "css",
      "compiler",
      "wrapper",
      "library",
      "scss",
      "web"
    ],
    "description": "A wrapper for the libsass library.",
    "license": "MIT",
    "web": "https://github.com/dom96/sass"
  },
  {
    "name": "osutil",
    "url": "https://github.com/juancarlospaco/nim-osutil",
    "method": "git",
    "tags": [
      "utils",
      "helpers",
      "minimalism",
      "process",
      "mobile",
      "battery"
    ],
    "description": "OS Utils for Nim, simple tiny but useful procs for OS. Turn Display OFF and set Process Name.",
    "license": "LGPLv3",
    "web": "https://github.com/juancarlospaco/nim-osutil"
  },
  {
    "name": "binance",
    "url": "https://github.com/Imperator26/binance",
    "method": "git",
    "tags": [
      "library",
      "api",
      "binance"
    ],
    "description": "A Nim library to access the Binance API.",
    "license": "Apache License 2.0",
    "web": "https://github.com/Imperator26/binance"
  },
  {
    "name": "jdec",
    "tags": [
      "json",
      "marshal",
      "helper",
      "utils"
    ],
    "method": "git",
    "license": "MIT",
    "web": "https://github.com/diegogub/jdec",
    "url": "https://github.com/diegogub/jdec",
    "description": "Flexible JSON manshal/unmarshal library for nim"
  },
  {
    "name": "nimsnappyc",
    "url": "https://github.com/NimCompression/nimsnappyc",
    "method": "git",
    "tags": [
      "snappy",
      "compression",
      "wrapper",
      "library"
    ],
    "description": "Wrapper for the Snappy-C compression library",
    "license": "MIT",
    "web": "https://github.com/NimCompression/nimsnappyc"
  },
  {
    "name": "websitecreator",
    "alias": "nimwc"
  },
  {
    "name": "nimwc",
    "url": "https://github.com/ThomasTJdev/nim_websitecreator",
    "method": "git",
    "tags": [
      "website",
      "webpage",
      "blog",
      "binary"
    ],
    "description": "A website management tool. Run the file and access your webpage.",
    "license": "PPL",
    "web": "https://nimwc.org/"
  },
  {
    "name": "shaname",
    "url": "https://github.com/Torro/nimble-packages?subdir=shaname",
    "method": "git",
    "tags": [
      "sha1",
      "command-line",
      "utilities"
    ],
    "description": "Rename files to their sha1sums",
    "license": "BSD",
    "web": "https://github.com/Torro/nimble-packages/tree/master/shaname"
  },
  {
    "name": "about",
    "url": "https://github.com/aleandros/about",
    "method": "git",
    "tags": [
      "cli",
      "tool"
    ],
    "description": "Executable for finding information about programs in PATH",
    "license": "MIT",
    "web": "https://github.com/aleandros/about"
  },
  {
    "name": "findtests",
    "url": "https://github.com/jackvandrunen/findtests",
    "method": "git",
    "tags": [
      "test",
      "tests",
      "testing",
      "unit"
    ],
    "description": "A helper module for writing unit tests in Nim with nake or similar build system.",
    "license": "ISC",
    "web": "https://github.com/jackvandrunen/findtests"
  },
  {
    "name": "packedjson",
    "url": "https://github.com/Araq/packedjson",
    "method": "git",
    "tags": [
      "json"
    ],
    "description": "packedjson is an alternative Nim implementation for JSON. The JSON is essentially kept as a single string in order to save memory over a more traditional tree representation.",
    "license": "MIT",
    "web": "https://github.com/Araq/packedjson"
  },
  {
    "name": "unicode_numbers",
    "url": "https://github.com/Aearnus/unicode_numbers",
    "method": "git",
    "tags": [
      "library",
      "string",
      "format",
      "unicode"
    ],
    "description": "Converts a number into a specially formatted Unicode string",
    "license": "MIT",
    "web": "https://github.com/Aearnus/unicode_numbers"
  },
  {
    "name": "glob",
    "url": "https://github.com/citycide/glob",
    "method": "git",
    "tags": [
      "glob",
      "pattern",
      "match",
      "walk",
      "filesystem",
      "pure"
    ],
    "description": "Pure library for matching file paths against Unix style glob patterns.",
    "license": "MIT",
    "web": "https://github.com/citycide/glob"
  },
  {
    "name": "lda",
    "url": "https://github.com/unicredit/lda",
    "method": "git",
    "tags": [
      "LDA",
      "topic-modeling",
      "text-clustering",
      "NLP"
    ],
    "description": "Latent Dirichlet Allocation",
    "license": "Apache License 2.0",
    "web": "https://github.com/unicredit/lda"
  },
  {
    "name": "mdevolve",
    "url": "https://github.com/jxy/MDevolve",
    "method": "git",
    "tags": [
      "MD",
      "integrator",
      "numerical",
      "evolution"
    ],
    "description": "Integrator framework for Molecular Dynamic evolutions",
    "license": "MIT",
    "web": "https://github.com/jxy/MDevolve"
  },
  {
    "name": "sctp",
    "url": "https://github.com/metacontainer/sctp.nim",
    "method": "git",
    "tags": [
      "sctp",
      "networking",
      "userspace"
    ],
    "description": "Userspace SCTP bindings",
    "license": "BSD",
    "web": "https://github.com/metacontainer/sctp.nim"
  },
  {
    "name": "sodium",
    "url": "https://github.com/zielmicha/libsodium.nim",
    "method": "git",
    "tags": [
      "crypto",
      "security",
      "sodium"
    ],
    "description": "High-level libsodium bindings",
    "license": "MIT",
    "web": "https://github.com/zielmicha/libsodium.nim"
  },
  {
    "name": "db_clickhouse",
    "url": "https://github.com/leonardoce/nim-clickhouse",
    "method": "git",
    "tags": [
      "wrapper",
      "database",
      "clickhouse"
    ],
    "description": "ClickHouse Nim interface",
    "license": "MIT",
    "web": "https://github.com/leonardoce/nim-clickhouse"
  },
  {
    "name": "webterminal",
    "url": "https://github.com/JohnAD/webterminal",
    "method": "git",
    "tags": [
      "javascript",
      "terminal",
      "tty"
    ],
    "description": "Very simple browser Javascript TTY web terminal",
    "license": "MIT",
    "web": "https://github.com/JohnAD/webterminal"
  },
  {
    "name": "hpack",
    "url": "https://github.com/nitely/nim-hpack",
    "method": "git",
    "tags": [
      "http2",
      "hpack"
    ],
    "description": "HPACK (Header Compression for HTTP/2)",
    "license": "MIT",
    "web": "https://github.com/nitely/nim-hpack"
  },
  {
    "name": "cobs",
    "url": "https://github.com/keyme/nim_cobs",
    "method": "git",
    "tags": [
      "serialization",
      "encoding",
      "wireline",
      "framing",
      "cobs"
    ],
    "description": "Consistent Overhead Byte Stuffing for Nim",
    "license": "MIT",
    "web": "https://github.com/keyme/nim_cobs"
  },
  {
    "name": "bitvec",
    "url": "https://github.com/keyme/nim_bitvec",
    "method": "git",
    "tags": [
      "serialization",
      "encoding",
      "wireline"
    ],
    "description": "Extensible bit vector integer encoding library",
    "license": "MIT",
    "web": "https://github.com/keyme/nim_bitvec"
  },
  {
    "name": "nimsvg",
    "url": "https://github.com/bluenote10/NimSvg",
    "method": "git",
    "tags": [
      "svg"
    ],
    "description": "Nim-based DSL allowing to generate SVG files and GIF animations.",
    "license": "MIT",
    "web": "https://github.com/bluenote10/NimSvg"
  },
  {
    "name": "validation",
    "url": "https://github.com/captainbland/nim-validation",
    "method": "git",
    "tags": [
      "validation",
      "library"
    ],
    "description": "Nim object validation using type field pragmas",
    "license": "GPLv3",
    "web": "https://github.com/captainbland/nim-validation"
  },
  {
    "name": "nimgraphviz",
    "url": "https://github.com/QuinnFreedman/nimgraphviz",
    "method": "git",
    "tags": [
      "graph",
      "viz",
      "graphviz",
      "dot",
      "pygraphviz"
    ],
    "description": "Nim bindings for the GraphViz tool and the DOT graph language",
    "license": "MIT",
    "web": "https://github.com/QuinnFreedman/nimgraphviz"
  },
  {
    "name": "fab",
    "url": "https://github.com/icyphox/fab",
    "method": "git",
    "tags": [
      "colors",
      "terminal",
      "formatting",
      "text",
      "fun"
    ],
    "description": "Print fabulously in your terminal",
    "license": "MIT",
    "web": "https://github.com/icyphox/fab"
  },
  {
    "name": "kdialog",
    "url": "https://github.com/juancarlospaco/nim-kdialog",
    "method": "git",
    "tags": [
      "kdialog",
      "qt5",
      "kde",
      "gui",
      "easy",
      "qt"
    ],
    "description": "KDialog Qt5 Wrapper, easy API, KISS design",
    "license": "LGPLv3",
    "web": "https://github.com/juancarlospaco/nim-kdialog"
  },
  {
    "name": "nim7z",
    "url": "https://github.com/genotrance/nim7z",
    "method": "git",
    "tags": [
      "7zip",
      "7z",
      "extract",
      "archive"
    ],
    "description": "7z extraction for Nim",
    "license": "MIT",
    "web": "https://github.com/genotrance/nim7z"
  },
  {
    "name": "nimarchive",
    "url": "https://github.com/genotrance/nimarchive",
    "method": "git",
    "tags": [
      "7z",
      "zip",
      "tar",
      "rar",
      "gz",
      "libarchive",
      "compress",
      "extract",
      "archive"
    ],
    "description": "libarchive wrapper for Nim",
    "license": "MIT",
    "web": "https://github.com/genotrance/nimarchive"
  },
  {
    "name": "nimpcre",
    "url": "https://github.com/genotrance/nimpcre",
    "method": "git",
    "tags": [
      "pcre",
      "regex"
    ],
    "description": "PCRE wrapper for Nim",
    "license": "MIT",
    "web": "https://github.com/genotrance/nimpcre"
  },
  {
    "name": "nimdeps",
    "url": "https://github.com/genotrance/nimdeps",
    "method": "git",
    "tags": [
      "dependency",
      "bundle",
      "installer",
      "package"
    ],
    "description": "Nim library to bundle dependency files into executable",
    "license": "MIT",
    "web": "https://github.com/genotrance/nimdeps"
  },
  {
    "name": "intel_hex",
    "url": "https://github.com/keyme/nim_intel_hex",
    "method": "git",
    "tags": [
      "utils",
      "parsing",
      "hex"
    ],
    "description": "Intel hex file utility library",
    "license": "MIT",
    "web": "https://github.com/keyme/nim_intel_hex"
  },
  {
    "name": "nimha",
    "url": "https://github.com/ThomasTJdev/nim_homeassistant",
    "method": "git",
    "tags": [
      "smarthome",
      "automation",
      "mqtt",
      "xiaomi"
    ],
    "description": "Nim Home Assistant (NimHA) is a hub for combining multiple home automation devices and automating jobs",
    "license": "GPLv3",
    "web": "https://github.com/ThomasTJdev/nim_homeassistant"
  },
  {
    "name": "fmod",
    "url": "https://github.com/johnnovak/nim-fmod",
    "method": "git",
    "tags": [
      "library",
      "fmod",
      "audio",
      "game",
      "sound"
    ],
    "description": "Nim wrapper for the FMOD Low Level C API",
    "license": "MIT",
    "web": "https://github.com/johnnovak/nim-fmod"
  },
  {
    "name": "figures",
    "url": "https://github.com/lmariscal/figures",
    "method": "git",
    "tags": [
      "unicode",
      "cli",
      "figures"
    ],
    "description": "unicode symbols",
    "license": "MIT",
    "web": "https://github.com/lmariscal/figures"
  },
  {
    "name": "ur",
    "url": "https://github.com/JohnAD/ur",
    "method": "git",
    "tags": [
      "library",
      "universal",
      "result",
      "return"
    ],
    "description": "A Universal Result macro/object that normalizes the information returned from a procedure",
    "license": "MIT",
    "web": "https://github.com/JohnAD/ur",
    "doc": "https://github.com/JohnAD/ur/blob/master/docs/ur.rst"
  },
  {
    "name": "blosc",
    "url": "https://github.com/Skrylar/nblosc",
    "method": "git",
    "tags": [
      "blosc",
      "wrapper",
      "compression"
    ],
    "description": "Bit Shuffling Block Compressor (C-Blosc)",
    "license": "BSD",
    "web": "https://github.com/Skrylar/nblosc"
  },
  {
    "name": "fltk",
    "url": "https://github.com/Skrylar/nfltk",
    "method": "git",
    "tags": [
      "gui",
      "fltk",
      "wrapper",
      "c++"
    ],
    "description": "The Fast-Light Tool Kit",
    "license": "LGPL",
    "web": "https://github.com/Skrylar/nfltk"
  },
  {
    "name": "nim_cexc",
    "url": "https://github.com/metasyn/nim-cexc-splunk",
    "method": "git",
    "tags": [
      "splunk",
      "command",
      "cexc",
      "chunked"
    ],
    "description": "A simple chunked external protocol interface for Splunk custom search commands.",
    "license": "Apache2",
    "web": "https://github.com/metasyn/nim-cexc-splunk"
  },
  {
    "name": "nimclipboard",
    "url": "https://github.com/genotrance/nimclipboard",
    "method": "git",
    "tags": [
      "clipboard",
      "wrapper",
      "clip",
      "copy",
      "paste",
      "nimgen"
    ],
    "description": "Nim wrapper for libclipboard",
    "license": "MIT",
    "web": "https://github.com/genotrance/nimclipboard"
  },
  {
    "name": "skinterpolate",
    "url": "https://github.com/Skrylar/skInterpolate",
    "method": "git",
    "tags": [
      "interpolation",
      "animation"
    ],
    "description": "Interpolation routines for data and animation.",
    "license": "MIT",
    "web": "https://github.com/Skrylar/skInterpolate"
  },
  {
    "name": "nimspice",
    "url": "https://github.com/CodeDoes/nimspice",
    "method": "git",
    "tags": [
      "macro",
      "template",
      "class",
      "collection"
    ],
    "description": "A bunch of macros. sugar if you would",
    "license": "MIT",
    "web": "https://github.com/CodeDoes/nimspice"
  },
  {
    "name": "BN",
    "url": "https://github.com/MerosCrypto/BN",
    "method": "git",
    "tags": [
      "bignumber",
      "multiprecision",
      "imath"
    ],
    "description": "A Nim Wrapper of the imath BigNumber library.",
    "license": "MIT"
  },
  {
    "name": "nimbioseq",
    "url": "https://github.com/jhbadger/nimbioseq",
    "method": "git",
    "tags": [
      "bioinformatics",
      "fasta",
      "fastq"
    ],
    "description": "Nim Library for sequence (protein/nucleotide) bioinformatics",
    "license": "BSD-3",
    "web": "https://github.com/jhbadger/nimbioseq"
  },
  {
    "name": "subhook",
    "url": "https://github.com/ba0f3/subhook.nim",
    "method": "git",
    "tags": [
      "hook",
      "hooking",
      "subhook",
      "x86",
      "windows",
      "linux",
      "unix"
    ],
    "description": "subhook wrapper",
    "license": "BSD2",
    "web": "https://github.com/ba0f3/subhook.nim"
  },
  {
    "name": "timecop",
    "url": "https://github.com/ba0f3/timecop.nim",
    "method": "git",
    "tags": [
      "time",
      "travel",
      "timecop"
    ],
    "description": "Time travelling for Nim",
    "license": "MIT",
    "web": "https://github.com/ba0f3/timecop.nim"
  },
  {
    "name": "openexchangerates",
    "url": "https://github.com/juancarlospaco/nim-openexchangerates",
    "method": "git",
    "tags": [
      "money",
      "exchange",
      "openexchangerates",
      "bitcoin",
      "gold",
      "dollar",
      "euro",
      "prices"
    ],
    "description": "OpenExchangeRates API Client for Nim. Works with/without SSL. Partially works with/without Free API Key.",
    "license": "MIT",
    "web": "https://github.com/juancarlospaco/nim-openexchangerates"
  },
  {
    "name": "clr",
    "url": "https://github.com/Calinou/clr",
    "method": "git",
    "tags": [
      "command-line",
      "color",
      "rgb",
      "hsl",
      "hsv"
    ],
    "description": "Get information about colors and convert them in the command line",
    "license": "MIT",
    "web": "https://github.com/Calinou/clr"
  },
  {
    "name": "duktape",
    "url": "https://github.com/manguluka/duktape-nim",
    "method": "git",
    "tags": [
      "js",
      "javascript",
      "scripting",
      "language",
      "interpreter"
    ],
    "description": "wrapper for the Duktape embeddable Javascript engine",
    "license": "MIT",
    "web": "https://github.com/manguluka/duktape-nim"
  },
  {
    "name": "polypbren",
    "url": "https://github.com/guibar64/polypbren",
    "method": "git",
    "tags": [
      "science",
      "equation"
    ],
    "description": "Renormalization of colloidal charges of polydipserse dispersions using the Poisson-Boltzmann equation",
    "license": "MIT",
    "web": "https://github.com/guibar64/polypbren"
  },
  {
    "name": "spdx_licenses",
    "url": "https://github.com/euantorano/spdx_licenses.nim",
    "method": "git",
    "tags": [
      "spdx",
      "license"
    ],
    "description": "A library to retrieve the list of commonly used licenses from the SPDX License List.",
    "license": "BSD3",
    "web": "https://github.com/euantorano/spdx_licenses.nim"
  },
  {
    "name": "texttospeech",
    "url": "https://github.com/dom96/texttospeech",
    "method": "git",
    "tags": [
      "tts",
      "text-to-speech",
      "google-cloud",
      "gcloud",
      "api"
    ],
    "description": "A client for the Google Cloud Text to Speech API.",
    "license": "MIT",
    "web": "https://github.com/dom96/texttospeech"
  },
  {
    "name": "nim_tiled",
    "url": "https://github.com/SkyVault/nim-tiled",
    "method": "git",
    "tags": [
      "tiled",
      "gamedev",
      "tmx",
      "indie"
    ],
    "description": "Tiled map loader for the Nim programming language",
    "license": "MIT",
    "web": "https://github.com/SkyVault/nim-tiled"
  },
  {
    "name": "fragments",
    "url": "https://github.com/fragcolor-xyz/fragments",
    "method": "git",
    "tags": [
      "ffi",
      "math",
      "threading",
      "dsl",
      "memory",
      "serialization",
      "cpp",
      "utilities"
    ],
    "description": "Our very personal collection of utilities",
    "license": "MIT",
    "web": "https://github.com/fragcolor-xyz/fragments"
  },
  {
    "name": "nimline",
    "url": "https://github.com/fragcolor-xyz/nimline",
    "method": "git",
    "tags": [
      "c",
      "c++",
      "interop",
      "ffi",
      "wrappers"
    ],
    "description": "Wrapper-less C/C++ interop for Nim",
    "license": "MIT",
    "web": "https://github.com/fragcolor-xyz/nimline"
  },
  {
    "name": "nim_telegram_bot",
    "url": "https://github.com/juancarlospaco/nim-telegram-bot",
    "method": "git",
    "tags": [
      "telegram",
      "bot",
      "telebot",
      "async",
      "multipurpose",
      "chat"
    ],
    "description": "Generic Configurable Telegram Bot for Nim, with builtin basic functionality and Plugins",
    "license": "MIT",
    "web": "https://github.com/juancarlospaco/nim-telegram-bot"
  },
  {
    "name": "xiaomi",
    "url": "https://github.com/ThomasTJdev/nim_xiaomi.git",
    "method": "git",
    "tags": [
      "xiaomi",
      "iot"
    ],
    "description": "Read and write to Xiaomi IOT devices.",
    "license": "MIT",
    "web": "https://github.com/ThomasTJdev/nim_xiaomi"
  },
  {
    "name": "vecio",
    "url": "https://github.com/emekoi/vecio.nim",
    "method": "git",
    "tags": [
      "writev",
      "readv",
      "scatter",
      "gather",
      "vectored",
      "vector",
      "io",
      "networking"
    ],
    "description": "vectored io for nim",
    "license": "MIT",
    "web": "https://github.com/emekoi/vecio.nim"
  },
  {
    "name": "nmiline",
    "url": "https://github.com/mzteruru52/NmiLine",
    "method": "git",
    "tags": [
      "graph"
    ],
    "description": "Plotting tool using NiGui",
    "license": "MIT",
    "web": "https://github.com/mzteruru52/NmiLine"
  },
  {
    "name": "c_alikes",
    "url": "https://github.com/ReneSac/c_alikes",
    "method": "git",
    "tags": [
      "library",
      "bitwise",
      "bitops",
      "pointers",
      "shallowCopy",
      "C"
    ],
    "description": "Operators, commands and functions more c-like, plus a few other utilities",
    "license": "MIT",
    "web": "https://github.com/ReneSac/c_alikes"
  },
  {
    "name": "memviews",
    "url": "https://github.com/ReneSac/memviews",
    "method": "git",
    "tags": [
      "library",
      "slice",
      "slicing",
      "shallow",
      "array",
      "vector"
    ],
    "description": "Unsafe in-place slicing",
    "license": "MIT",
    "web": "https://github.com/ReneSac/memviews"
  },
  {
    "name": "espeak",
    "url": "https://github.com/juancarlospaco/nim-espeak",
    "method": "git",
    "tags": [
      "espeak",
      "voice",
      "texttospeech"
    ],
    "description": "Nim Espeak NG wrapper, for super easy Voice and Text-To-Speech",
    "license": "MIT",
    "web": "https://github.com/juancarlospaco/nim-espeak"
  },
  {
    "name": "wstp",
    "url": "https://github.com/oskca/nim-wstp",
    "method": "git",
    "tags": [
      "wolfram",
      "mathematica",
      "bindings",
      "wstp"
    ],
    "description": "Nim bindings for WSTP",
    "license": "MIT",
    "web": "https://github.com/oskca/nim-wstp"
  },
  {
    "name": "uibuilder",
    "url": "https://github.com/ba0f3/uibuilder.nim",
    "method": "git",
    "tags": [
      "ui",
      "builder",
      "libui",
      "designer",
      "gtk",
      "gnome",
      "glade",
      "interface",
      "gui",
      "linux",
      "windows",
      "osx",
      "mac",
      "native",
      "generator"
    ],
    "description": "UI building with Gnome's Glade",
    "license": "MIT",
    "web": "https://github.com/ba0f3/uibuilder.nim"
  },
  {
    "name": "webp",
    "url": "https://github.com/juancarlospaco/nim-webp",
    "method": "git",
    "tags": [
      "webp"
    ],
    "description": "WebP Tools wrapper for Nim",
    "license": "MIT",
    "web": "https://github.com/juancarlospaco/nim-webp"
  },
  {
    "name": "print",
    "url": "https://github.com/treeform/print",
    "method": "git",
    "tags": [
      "pretty"
    ],
    "description": "Print is a set of pretty print macros, useful for print-debugging.",
    "license": "MIT",
    "web": "https://github.com/treeform/print"
  },
  {
    "name": "vmath",
    "url": "https://github.com/treeform/vmath",
    "method": "git",
    "tags": [
      "math",
      "graphics",
      "2d",
      "3d"
    ],
    "description": "Collection of math routines for 2d and 3d graphics.",
    "license": "MIT",
    "web": "https://github.com/treeform/vmath"
  },
  {
    "name": "flippy",
    "url": "https://github.com/treeform/flippy",
    "method": "git",
    "tags": [
      "image",
      "graphics",
      "2d"
    ],
    "description": "Flippy is a simple 2d image and drawing library.",
    "license": "MIT",
    "web": "https://github.com/treeform/flippy"
  },
  {
    "name": "typography",
    "url": "https://github.com/treeform/typography",
    "method": "git",
    "tags": [
      "font",
      "text",
      "2d"
    ],
    "description": "Fonts, Typesetting and Rasterization.",
    "license": "MIT",
    "web": "https://github.com/treeform/typography"
  },
  {
    "name": "xdo",
    "url": "https://github.com/juancarlospaco/nim-xdo",
    "method": "git",
    "tags": [
      "automation",
      "linux",
      "gui",
      "keyboard",
      "mouse",
      "typing",
      "clicker"
    ],
    "description": "Nim GUI Automation Linux, simulate user interaction, mouse and keyboard.",
    "license": "MIT",
    "web": "https://github.com/juancarlospaco/nim-xdo"
  },
  {
    "name": "nimblegui",
    "url": "https://github.com/ThomasTJdev/nim_nimble_gui",
    "method": "git",
    "tags": [
      "nimble",
      "gui",
      "packages"
    ],
    "description": "A simple GUI front for Nimble.",
    "license": "MIT",
    "web": "https://github.com/ThomasTJdev/nim_nimble_gui"
  },
  {
    "name": "xml",
    "url": "https://github.com/ba0f3/xml.nim",
    "method": "git",
    "tags": [
      "xml",
      "parser",
      "compile",
      "tokenizer",
      "html",
      "cdata"
    ],
    "description": "Pure Nim XML parser",
    "license": "MIT",
    "web": "https://github.com/ba0f3/xml.nim"
  },
  {
    "name": "soundio",
    "url": "https://github.com/ul/soundio",
    "method": "git",
    "tags": [
      "library",
      "wrapper",
      "binding",
      "audio",
      "sound",
      "media",
      "io"
    ],
    "description": "Bindings for libsoundio",
    "license": "MIT"
  },
  {
    "name": "miniz",
    "url": "https://github.com/treeform/miniz",
    "method": "git",
    "tags": [
      "zlib",
      "zip",
      "wrapper",
      "compression"
    ],
    "description": "Bindings for Miniz lib.",
    "license": "MIT"
  },
  {
    "name": "nim_cjson",
    "url": "https://github.com/muxueqz/nim_cjson",
    "method": "git",
    "tags": [
      "cjson",
      "json"
    ],
    "description": "cjson wrapper for Nim",
    "license": "MIT",
    "web": "https://github.com/muxueqz/nim_cjson"
  },
  {
    "name": "nimobserver",
    "url": "https://github.com/Tangdongle/nimobserver",
    "method": "git",
    "tags": [
      "observer",
      "patterns",
      "library"
    ],
    "description": "An implementation of the observer pattern",
    "license": "MIT",
    "web": "https://github.com/Tangdongle/nimobserver"
  },
  {
    "name": "nominatim",
    "url": "https://github.com/juancarlospaco/nim-nominatim",
    "method": "git",
    "tags": [
      "openstreetmap",
      "nominatim",
      "multisync",
      "async"
    ],
    "description": "OpenStreetMap Nominatim API Lib for Nim",
    "license": "MIT",
    "web": "https://github.com/juancarlospaco/nim-nominatim"
  },
  {
    "name": "systimes",
    "url": "https://github.com/GULPF/systimes",
    "method": "git",
    "tags": [
      "time",
      "timezone",
      "datetime"
    ],
    "description": "An alternative DateTime implementation",
    "license": "MIT",
    "web": "https://github.com/GULPF/systimes"
  },
  {
    "name": "overpass",
    "url": "https://github.com/juancarlospaco/nim-overpass",
    "method": "git",
    "tags": [
      "openstreetmap",
      "overpass",
      "multisync",
      "async"
    ],
    "description": "OpenStreetMap Overpass API Lib",
    "license": "MIT",
    "web": "https://github.com/juancarlospaco/nim-overpass"
  },
  {
    "name": "openstreetmap",
    "url": "https://github.com/juancarlospaco/nim-openstreetmap",
    "method": "git",
    "tags": [
      "openstreetmap",
      "multisync",
      "async",
      "geo",
      "map"
    ],
    "description": "OpenStreetMap API Lib for Nim",
    "license": "MIT",
    "web": "https://github.com/juancarlospaco/nim-openstreetmap"
  },
  {
    "name": "daemonim",
    "url": "https://github.com/bung87/daemon",
    "method": "git",
    "tags": [
      "unix",
      "library"
    ],
    "description": "daemonizer for Unix, Linux and OS X",
    "license": "MIT",
    "web": "https://github.com/bung87/daemon"
  },
  {
    "name": "nimtorch",
    "alias": "torch"
  },
  {
    "name": "torch",
    "url": "https://github.com/fragcolor-xyz/nimtorch",
    "method": "git",
    "tags": [
      "machine-learning",
      "nn",
      "neural",
      "networks",
      "cuda",
      "wasm",
      "pytorch",
      "torch"
    ],
    "description": "A nim flavor of pytorch",
    "license": "MIT",
    "web": "https://github.com/fragcolor-xyz/nimtorch"
  },
  {
    "name": "openweathermap",
    "url": "https://github.com/juancarlospaco/nim-openweathermap",
    "method": "git",
    "tags": [
      "OpenWeatherMap",
      "weather",
      "CreativeCommons",
      "OpenData",
      "multisync"
    ],
    "description": "OpenWeatherMap API Lib for Nim, Free world wide Creative Commons & Open Data Licensed Weather data",
    "license": "MIT",
    "web": "https://github.com/juancarlospaco/nim-openweathermap"
  },
  {
    "name": "finalseg",
    "url": "https://github.com/bung87/finalseg",
    "method": "git",
    "tags": [
      "library",
      "chinese",
      "words"
    ],
    "description": "jieba's finalseg port to nim",
    "license": "MIT",
    "web": "https://github.com/bung87/finalseg"
  },
  {
    "name": "openal",
    "url": "https://github.com/treeform/openal",
    "method": "git",
    "tags": [
      "sound",
      "OpenAL",
      "wrapper"
    ],
    "description": "An OpenAL wrapper.",
    "license": "MIT"
  },
  {
    "name": "ec_events",
    "alias": "mc_events"
  },
  {
    "name": "mc_events",
    "url": "https://github.com/MerosCrypto/mc_events",
    "method": "git",
    "tags": [
      "events",
      "emitter"
    ],
    "description": "Event Based Programming for Nim.",
    "license": "MIT"
  },
  {
    "name": "wNim",
    "url": "https://github.com/khchen/wNim",
    "method": "git",
    "tags": [
      "library",
      "windows",
      "gui",
      "ui"
    ],
    "description": "Nim's Windows GUI Framework.",
    "license": "MIT",
    "web": "https://github.com/khchen/wNim",
    "doc": "https://khchen.github.io/wNim/wNim.html"
  },
  {
    "name": "redisparser",
    "url": "https://github.com/xmonader/nim-redisparser",
    "method": "git",
    "tags": [
      "redis",
      "resp",
      "parser",
      "protocol"
    ],
    "description": "RESP(REdis Serialization Protocol) Serialization for Nim",
    "license": "Apache2",
    "web": "https://github.com/xmonader/nim-redisparser"
  },
  {
    "name": "redisclient",
    "url": "https://github.com/xmonader/nim-redisclient",
    "method": "git",
    "tags": [
      "redis",
      "client",
      "protocol",
      "resp"
    ],
    "description": "Redis client for Nim",
    "license": "Apache2",
    "web": "https://github.com/xmonader/nim-redisclient"
  },
  {
    "name": "hackpad",
    "url": "https://github.com/juancarlospaco/nim-hackpad",
    "method": "git",
    "tags": [
      "web",
      "jester",
      "lan",
      "wifi",
      "hackathon",
      "hackatton",
      "pastebin",
      "crosscompilation",
      "teaching",
      "zip"
    ],
    "description": "Hackathon Web Scratchpad for teaching Nim on events using Wifi with limited or no Internet",
    "license": "MIT",
    "web": "https://github.com/juancarlospaco/nim-hackpad"
  },
  {
    "name": "redux_nim",
    "url": "https://github.com/M4RC3L05/redux-nim",
    "method": "git",
    "tags": [
      "redux"
    ],
    "description": "Redux Implementation in nim",
    "license": "MIT",
    "web": "https://github.com/M4RC3L05/redux-nim"
  },
  {
    "name": "simpledecimal",
    "url": "https://github.com/pigmej/nim-simple-decimal",
    "method": "git",
    "tags": [
      "decimal",
      "library"
    ],
    "description": "A simple decimal library",
    "license": "MIT",
    "web": "https://github.com/pigmej/nim-simple-decimal"
  },
  {
    "name": "calibre",
    "url": "https://github.com/juancarlospaco/nim-calibre",
    "method": "git",
    "tags": [
      "calibre",
      "ebook",
      "database"
    ],
    "description": "Calibre Database Lib for Nim",
    "license": "MIT",
    "web": "https://github.com/juancarlospaco/nim-calibre"
  },
  {
    "name": "nimcb",
    "url": "https://github.com/AdrianV/nimcb",
    "method": "git",
    "tags": [
      "c++-builder",
      "msbuild"
    ],
    "description": "Integrate nim projects in the C++Builder build process",
    "license": "MIT",
    "web": "https://github.com/AdrianV/nimcb"
  },
  {
    "name": "finals",
    "url": "https://github.com/quelklef/nim-finals",
    "method": "git",
    "tags": [
      "types"
    ],
    "description": "Transparently declare single-set attributes on types.",
    "license": "MIT",
    "web": "https://github.com/Quelklef/nim-finals"
  },
  {
    "name": "printdebug",
    "url": "https://github.com/juancarlospaco/nim-printdebug",
    "method": "git",
    "tags": [
      "debug",
      "print",
      "helper",
      "util"
    ],
    "description": "Print Debug for Nim, tiny 3 lines Lib, C Target",
    "license": "MIT",
    "web": "https://github.com/juancarlospaco/nim-printdebug"
  },
  {
    "name": "tinyfiledialogs",
    "url": "https://github.com/juancarlospaco/nim-tinyfiledialogs",
    "method": "git",
    "tags": [
      "gui",
      "wrapper",
      "gtk",
      "qt",
      "linux",
      "windows",
      "mac",
      "osx"
    ],
    "description": "TinyFileDialogs for Nim.",
    "license": "MIT",
    "web": "https://github.com/juancarlospaco/nim-tinyfiledialogs"
  },
  {
    "name": "spotify",
    "url": "https://github.com/CORDEA/spotify",
    "method": "git",
    "tags": [
      "spotify"
    ],
    "description": "A Nim wrapper for the Spotify Web API",
    "license": "Apache License 2.0",
    "web": "https://github.com/CORDEA/spotify"
  },
  {
    "name": "noise",
    "url": "https://github.com/jangko/nim-noise",
    "method": "git",
    "tags": [
      "linenoise",
      "readline",
      "command-line",
      "repl"
    ],
    "description": "Nim implementation of linenoise command line editor",
    "license": "MIT",
    "web": "https://github.com/jangko/nim-noise"
  },
  {
    "name": "prompt",
    "url": "https://github.com/surf1nb1rd/nim-prompt",
    "method": "git",
    "tags": [
      "command-line",
      "readline",
      "repl"
    ],
    "description": "Feature-rich readline replacement",
    "license": "BSD2",
    "web": "https://github.com/surf1nb1rd/nim-prompt"
  },
  {
    "name": "proxyproto",
    "url": "https://github.com/ba0f3/libproxy.nim",
    "method": "git",
    "tags": [
      "proxy",
      "protocol",
      "proxy-protocol",
      "haproxy",
      "tcp",
      "ipv6",
      "ipv4",
      "linux",
      "unix",
      "hook",
      "load-balancer",
      "socket",
      "udp",
      "ipv6-support",
      "preload"
    ],
    "description": "PROXY Protocol enabler for aged programs",
    "license": "MIT",
    "web": "https://github.com/ba0f3/libproxy.nim"
  },
  {
    "name": "criterion",
    "url": "https://github.com/LemonBoy/criterion.nim",
    "method": "git",
    "tags": [
      "benchmark"
    ],
    "description": "Statistic-driven microbenchmark framework",
    "license": "MIT",
    "web": "https://github.com/LemonBoy/criterion.nim"
  },
  {
    "name": "nanoid",
    "url": "https://github.com/icyphox/nanoid.nim",
    "method": "git",
    "tags": [
      "nanoid",
      "random",
      "generator"
    ],
    "description": "The Nim implementation of NanoID",
    "license": "MIT",
    "web": "https://github.com/icyphox/nanoid.nim"
  },
  {
    "name": "ndb",
    "url": "https://github.com/xzfc/ndb.nim",
    "method": "git",
    "tags": [
      "binding",
      "database",
      "db",
      "library",
      "sqlite"
    ],
    "description": "A db_sqlite fork with a proper typing",
    "license": "MIT",
    "web": "https://github.com/xzfc/ndb.nim"
  },
  {
    "name": "github_release",
    "url": "https://github.com/kdheepak/github-release",
    "method": "git",
    "tags": [
      "github",
      "release",
      "upload",
      "create",
      "delete"
    ],
    "description": "github-release package",
    "license": "MIT",
    "web": "https://github.com/kdheepak/github-release"
  },
  {
    "name": "nimmonocypher",
    "url": "https://github.com/genotrance/nimmonocypher",
    "method": "git",
    "tags": [
      "monocypher",
      "crypto",
      "crypt",
      "hash",
      "sha512",
      "wrapper"
    ],
    "description": "monocypher wrapper for Nim",
    "license": "MIT",
    "web": "https://github.com/genotrance/nimmonocypher"
  },
  {
    "name": "dtoa",
    "url": "https://github.com/LemonBoy/dtoa.nim",
    "method": "git",
    "tags": [
      "algorithms",
      "serialization",
      "fast",
      "grisu",
      "dtoa",
      "double",
      "float",
      "string"
    ],
    "description": "Port of Milo Yip's fast dtoa() implementation",
    "license": "MIT",
    "web": "https://github.com/LemonBoy/dtoa.nim"
  },
  {
    "name": "ntangle",
    "url": "https://github.com/OrgTangle/ntangle",
    "method": "git",
    "tags": [
      "literate-programming",
      "org-mode",
      "org",
      "tangling",
      "emacs"
    ],
    "description": "Command-line utility for Tangling of Org mode documents",
    "license": "MIT",
    "web": "https://github.com/OrgTangle/ntangle"
  },
  {
    "name": "nimtess2",
    "url": "https://github.com/genotrance/nimtess2",
    "method": "git",
    "tags": [
      "glu",
      "tesselator",
      "libtess2",
      "opengl"
    ],
    "description": "Nim wrapper for libtess2",
    "license": "MIT",
    "web": "https://github.com/genotrance/nimtess2"
  },
  {
    "name": "sequoia",
    "url": "https://github.com/ba0f3/sequoia.nim",
    "method": "git",
    "tags": [
      "sequoia",
      "pgp",
      "openpgp",
      "wrapper"
    ],
    "description": "Sequoia PGP wrapper for Nim",
    "license": "GPLv3",
    "web": "https://github.com/ba0f3/sequoia.nim"
  },
  {
    "name": "pykot",
    "url": "https://github.com/jabbalaci/nimpykot",
    "method": "git",
    "tags": [
      "library",
      "python",
      "kotlin"
    ],
    "description": "Porting some Python / Kotlin features to Nim",
    "license": "MIT",
    "web": "https://github.com/jabbalaci/nimpykot"
  },
  {
    "name": "witai",
    "url": "https://github.com/xmonader/witai-nim",
    "method": "git",
    "tags": [
      "witai",
      "wit.ai",
      "client",
      "speech",
      "freetext",
      "voice"
    ],
    "description": "wit.ai client",
    "license": "MIT",
    "web": "https://github.com/xmonader/witai-nim"
  },
  {
    "name": "xmldom",
    "url": "https://github.com/nim-lang/graveyard?subdir=xmldom",
    "method": "git",
    "tags": [
      "graveyard",
      "xml",
      "dom"
    ],
    "description": "Implementation of XML DOM Level 2 Core specification (http://www.w3.org/TR/2000/REC-DOM-Level-2-Core-20001113/core.html)",
    "license": "MIT",
    "web": "https://github.com/nim-lang/graveyard/tree/master/xmldom"
  },
  {
    "name": "xmldomparser",
    "url": "https://github.com/nim-lang/graveyard?subdir=xmldomparser",
    "method": "git",
    "tags": [
      "graveyard",
      "xml",
      "dom",
      "parser"
    ],
    "description": "Parses an XML Document into a XML DOM Document representation.",
    "license": "MIT",
    "web": "https://github.com/nim-lang/graveyard/tree/master/xmldomparser"
  },
  {
    "name": "list_comprehension",
    "url": "https://github.com/nim-lang/graveyard?subdir=lc",
    "method": "git",
    "tags": [
      "graveyard",
      "lc",
      "list",
      "comprehension",
      "list_comp",
      "list_comprehension"
    ],
    "description": "List comprehension, for creating sequences.",
    "license": "MIT",
    "web": "https://github.com/nim-lang/graveyard/tree/master/lc"
  },
  {
    "name": "result",
    "url": "https://github.com/arnetheduck/nim-result",
    "method": "git",
    "tags": [
      "library",
      "result",
      "errors",
      "functional"
    ],
    "description": "Friendly, exception-free value-or-error returns, similar to Option[T]",
    "license": "MIT",
    "web": "https://github.com/arnetheduck/nim-result"
  },
  {
    "name": "asciigraph",
    "url": "https://github.com/KeepCoolWithCoolidge/asciigraph",
    "method": "git",
    "tags": [
      "graph",
      "plot",
      "terminal",
      "io"
    ],
    "description": "Console ascii line charts in pure nim",
    "license": "MIT",
    "web": "https://github.com/KeepCoolWithCoolidge/asciigraph"
  },
  {
    "name": "bearlibterminal",
    "url": "https://github.com/irskep/BearLibTerminal-Nim",
    "method": "git",
    "tags": [
      "roguelike",
      "terminal",
      "bearlibterminal",
      "tcod",
      "libtcod",
      "tdl"
    ],
    "description": "Wrapper for the C[++] library BearLibTerminal",
    "license": "MIT",
    "web": "https://github.com/irskep/BearLibTerminal-Nim"
  },
  {
    "name": "rexpaint",
    "url": "https://github.com/irskep/rexpaint_nim",
    "method": "git",
    "tags": [
      "rexpaint",
      "roguelike",
      "xp"
    ],
    "description": "REXPaint .xp parser",
    "license": "MIT",
    "web": "https://github.com/irskep/rexpaint_nim"
  },
  {
    "name": "crosscompile",
    "url": "https://github.com/juancarlospaco/nim-crosscompile",
    "method": "git",
    "tags": [
      "crosscompile",
      "compile"
    ],
    "description": "Crosscompile Nim source code into multiple targets on Linux with this proc.",
    "license": "MIT",
    "web": "https://github.com/juancarlospaco/nim-crosscompile"
  },
  {
    "name": "rodcli",
    "url": "https://github.com/jabbalaci/NimCliHelper",
    "method": "git",
    "tags": [
      "cli",
      "compile",
      "run",
      "command-line",
      "init",
      "project",
      "skeleton"
    ],
    "description": "making Nim development easier in the command-line",
    "license": "MIT",
    "web": "https://github.com/jabbalaci/NimCliHelper"
  },
  {
    "name": "ngxcmod",
    "url": "https://github.com/ba0f3/ngxcmod.nim",
    "method": "git",
    "tags": [
      "nginx",
      "module",
      "nginx-c-function",
      "wrapper"
    ],
    "description": "High level wrapper for build nginx module w/ nginx-c-function",
    "license": "MIT",
    "web": "https://github.com/ba0f3/ngxcmod.nim"
  },
  {
    "name": "usagov",
    "url": "https://github.com/juancarlospaco/nim-usagov",
    "method": "git",
    "tags": [
      "gov",
      "opendata"
    ],
    "description": "USA Code.Gov MultiSync API Client for Nim",
    "license": "MIT",
    "web": "https://github.com/juancarlospaco/nim-usagov"
  },
  {
    "name": "argparse",
    "url": "https://github.com/iffy/nim-argparse",
    "method": "git",
    "tags": [
      "cli",
      "argparse",
      "optparse"
    ],
    "description": "WIP strongly-typed argument parser with sub command support",
    "license": "MIT",
    "doc": "https://www.iffycan.com/nim-argparse/argparse.html"
  },
  {
    "name": "keyring",
    "url": "https://github.com/iffy/nim-keyring",
    "method": "git",
    "tags": [
      "keyring",
      "security"
    ],
    "description": "Cross-platform access to OS keychain",
    "license": "MIT",
    "web": "https://github.com/iffy/nim-keyring"
  },
  {
    "name": "markdown",
    "url": "https://github.com/soasme/nim-markdown",
    "method": "git",
    "tags": [
      "markdown",
      "md",
      "docs",
      "html"
    ],
    "description": "A Beautiful Markdown Parser in the Nim World.",
    "license": "MIT",
    "web": "https://github.com/soasme/nim-markdown"
  },
  {
    "name": "nimtomd",
    "url": "https://github.com/ThomasTJdev/nimtomd",
    "method": "git",
    "tags": [
      "markdown",
      "md"
    ],
    "description": "Convert a Nim file or string to Markdown",
    "license": "MIT",
    "web": "https://github.com/ThomasTJdev/nimtomd"
  },
  {
    "name": "nifty",
    "url": "https://github.com/h3rald/nifty",
    "method": "git",
    "tags": [
      "package-manager",
      "script-runner"
    ],
    "description": "A decentralized (pseudo) package manager and script runner.",
    "license": "MIT",
    "web": "https://github.com/h3rald/nifty"
  },
  {
    "name": "urlshortener",
    "url": "https://github.com/jabbalaci/UrlShortener",
    "method": "git",
    "tags": [
      "url",
      "shorten",
      "shortener",
      "bitly",
      "cli",
      "shrink",
      "shrinker"
    ],
    "description": "A URL shortener cli app. using bit.ly",
    "license": "MIT",
    "web": "https://github.com/jabbalaci/UrlShortener"
  },
  {
    "name": "seriesdetiempoar",
    "url": "https://github.com/juancarlospaco/nim-seriesdetiempoar",
    "method": "git",
    "tags": [
      "async",
      "multisync",
      "gov",
      "opendata"
    ],
    "description": "Series de Tiempo de Argentina Government MultiSync API Client for Nim",
    "license": "MIT",
    "web": "https://github.com/juancarlospaco/nim-seriesdetiempoar"
  },
  {
    "name": "usigar",
    "url": "https://github.com/juancarlospaco/nim-usigar",
    "method": "git",
    "tags": [
      "geo",
      "opendata",
      "openstreemap",
      "multisync",
      "async"
    ],
    "description": "USIG Argentina Government MultiSync API Client for Nim",
    "license": "MIT",
    "web": "https://github.com/juancarlospaco/nim-usigar"
  },
  {
    "name": "georefar",
    "url": "https://github.com/juancarlospaco/nim-georefar",
    "method": "git",
    "tags": [
      "geo",
      "openstreetmap",
      "async",
      "multisync",
      "opendata",
      "gov"
    ],
    "description": "GeoRef Argentina Government MultiSync API Client for Nim",
    "license": "MIT",
    "web": "https://github.com/juancarlospaco/nim-georefar"
  },
  {
    "name": "sugerror",
    "url": "https://github.com/quelklef/nim-sugerror",
    "method": "git",
    "tags": [
      "errors",
      "expr"
    ],
    "description": "Terse and composable error handling.",
    "license": "MIT",
    "web": "https://github.com/quelklef/nim-sugerror"
  },
  {
    "name": "sermon",
    "url": "https://github.com/ThomasTJdev/nim_sermon",
    "method": "git",
    "tags": [
      "monitor",
      "storage",
      "memory",
      "process"
    ],
    "description": "Monitor the state and memory of processes and URL response.",
    "license": "MIT",
    "web": "https://github.com/ThomasTJdev/nim_sermon"
  },
  {
    "name": "vmvc",
    "url": "https://github.com/kobi2187/vmvc",
    "method": "git",
    "tags": [
      "vmvc",
      "dci"
    ],
    "description": "a skeleton/structure for a variation on the mvc pattern, similar to dci. For command line and gui programs. it's a middle ground between rapid application development and handling software complexity.",
    "license": "MIT",
    "web": "https://github.com/kobi2187/vmvc"
  },
  {
    "name": "arksys",
    "url": "https://github.com/wolfadex/arksys",
    "method": "git",
    "tags": [
      "ECS",
      "library"
    ],
    "description": "An entity component system package",
    "license": "MIT",
    "web": "https://github.com/wolfadex/arksys"
  },
  {
    "name": "coco",
    "url": "https://github.com/samuelroy/coco",
    "method": "git",
    "tags": [
      "code",
      "coverage",
      "test"
    ],
    "description": "Code coverage CLI + library for Nim using LCOV",
    "license": "MIT",
    "web": "https://github.com/samuelroy/coco",
    "doc": "https://samuelroy.github.io/coco/"
  },
  {
    "name": "nimetry",
    "url": "https://github.com/ijneb/nimetry",
    "method": "git",
    "tags": [
      "plot",
      "graph",
      "chart"
    ],
    "description": "Plotting module in pure nim",
    "license": "CC0",
    "web": "https://github.com/ijneb/nimetry",
    "doc": "https://ijneb.github.io/nimetry"
  },
  {
    "name": "snappy",
    "url": "https://github.com/jangko/snappy",
    "method": "git",
    "tags": [
      "compression",
      "snappy",
      "lzw"
    ],
    "description": "Nim implementation of Snappy compression algorithm",
    "license": "MIT",
    "web": "https://github.com/jangko/snappy"
  },
  {
    "name": "loadenv",
    "url": "https://github.com/xmonader/nim-loadenv",
    "method": "git",
    "tags": [
      "environment",
      "variables",
      "env"
    ],
    "description": "load .env variables",
    "license": "MIT",
    "web": "https://github.com/xmonader/nim-loadenv"
  },
  {
    "name": "osrm",
    "url": "https://github.com/juancarlospaco/nim-osrm",
    "method": "git",
    "tags": [
      "openstreetmap",
      "geo",
      "gis",
      "opendata",
      "routing",
      "async",
      "multisync"
    ],
    "description": "Open Source Routing Machine for OpenStreetMap API Lib and App",
    "license": "MIT",
    "web": "https://github.com/juancarlospaco/nim-osrm"
  },
  {
    "name": "sharedmempool",
    "url": "https://github.com/mikra01/sharedmempool",
    "method": "git",
    "tags": [
      "pool",
      "memory",
      "thread"
    ],
    "description": "threadsafe memory pool ",
    "license": "MIT",
    "web": "https://github.com/mikra01/sharedmempool"
  },
  {
    "name": "css_html_minify",
    "url": "https://github.com/juancarlospaco/nim-css-html-minify",
    "method": "git",
    "tags": [
      "css",
      "html",
      "minify"
    ],
    "description": "HTML & CSS Minify Lib & App based on Regexes & parallel MultiReplaces",
    "license": "MIT",
    "web": "https://github.com/juancarlospaco/nim-css-html-minify"
  },
  {
    "name": "crap",
    "url": "https://github.com/icyphox/crap",
    "method": "git",
    "tags": [
      "rm",
      "delete",
      "trash",
      "files"
    ],
    "description": "`rm` files without fear",
    "license": "MIT",
    "web": "https://github.com/icyphox/crap"
  },
  {
    "name": "algebra",
    "url": "https://github.com/ijneb/nim-algebra",
    "method": "git",
    "tags": [
      "algebra",
      "parse",
      "evaluate",
      "mathematics"
    ],
    "description": "Algebraic expression parser and evaluator",
    "license": "CC0",
    "web": "https://github.com/ijneb/nim-algebra"
  },
  {
    "name": "biblioteca_guarrilla",
    "url": "https://github.com/juancarlospaco/biblioteca-guarrilla",
    "method": "git",
    "tags": [
      "books",
      "calibre",
      "jester"
    ],
    "description": "Simple web to share books, Calibre, Jester, Spectre CSS, No JavaScript, WebP & ZIP to reduce bandwidth",
    "license": "GPL",
    "web": "https://github.com/juancarlospaco/biblioteca-guarrilla"
  },
  {
    "name": "nimzbar",
    "url": "https://github.com/genotrance/nimzbar",
    "method": "git",
    "tags": [
      "zbar",
      "barcode",
      "bar",
      "code"
    ],
    "description": "zbar wrapper for Nim",
    "license": "MIT",
    "web": "https://github.com/genotrance/nimzbar"
  },
  {
    "name": "nicy",
    "url": "https://github.com/icyphox/nicy",
    "method": "git",
    "tags": [
      "zsh",
      "shell",
      "prompt",
      "git"
    ],
    "description": "A nice and icy ZSH prompt in Nim",
    "license": "MIT",
    "web": "https://github.com/icyphox/nicy"
  },
  {
    "name": "replim",
    "url": "https://github.com/gmshiba/replim",
    "method": "git",
    "tags": [
      "repl",
      "binary",
      "program"
    ],
    "description": "most quick REPL of nim",
    "license": "MIT",
    "web": "https://github.com/gmshiba/replim"
  },
  {
    "name": "nish",
    "url": "https://github.com/owlinux1000/nish",
    "method": "git",
    "tags": [
      "nish",
      "shell"
    ],
    "description": "A Toy Shell Application",
    "license": "MIT",
    "web": "https://github.com/owlinux1000/nish"
  },
  {
    "name": "backoff",
    "url": "https://github.com/CORDEA/backoff",
    "method": "git",
    "tags": [
      "exponential-backoff",
      "backoff"
    ],
    "description": "Implementation of exponential backoff for nim",
    "license": "Apache License 2.0",
    "web": "https://github.com/CORDEA/backoff"
  },
  {
    "name": "asciitables",
    "url": "https://github.com/xmonader/nim-asciitables",
    "method": "git",
    "tags": [
      "ascii",
      "terminal",
      "tables",
      "cli"
    ],
    "description": "terminal ascii tables for nim",
    "license": "BSD-3-Clause",
    "web": "https://github.com/xmonader/nim-asciitables"
  },
  {
    "name": "open_elevation",
    "url": "https://github.com/juancarlospaco/nim-open-elevation",
    "method": "git",
    "tags": [
      "openstreetmap",
      "geo",
      "elevation",
      "multisync",
      "async"
    ],
    "description": "OpenStreetMap Elevation API MultiSync Client for Nim",
    "license": "MIT",
    "web": "https://github.com/juancarlospaco/nim-open-elevation"
  },
  {
    "name": "gara",
    "url": "https://github.com/alehander42/gara",
    "method": "git",
    "tags": [
      "nim",
      "pattern"
    ],
    "description": "A pattern matching library",
    "license": "MIT",
    "web": "https://github.com/alehander42/gara"
  },
  {
    "name": "ws",
    "url": "https://github.com/treeform/ws",
    "method": "git",
    "tags": [
      "websocket"
    ],
    "description": "Simple WebSocket library for nim.",
    "license": "MIT",
    "web": "https://github.com/treeform/ws"
  },
  {
    "name": "pg",
    "url": "https://github.com/treeform/pg",
    "method": "git",
    "tags": [
      "postgresql",
      "db"
    ],
    "description": "Very simple PostgreSQL async api for nim.",
    "license": "MIT",
    "web": "https://github.com/treeform/pg"
  },
  {
    "name": "bgfxdotnim",
    "url": "https://github.com/zacharycarter/bgfx.nim",
    "method": "git",
    "tags": [
      "bgfx",
      "3d",
      "vulkan",
      "opengl",
      "metal",
      "directx"
    ],
    "description": "bindings to bgfx c99 api",
    "license": "MIT",
    "web": "https://github.com/zacharycarter/bgfx.nim"
  },
  {
    "name": "niledb",
    "url": "https://github.com/JeffersonLab/niledb.git",
    "method": "git",
    "tags": [
      "db"
    ],
    "description": "Key/Value storage into a fast file-hash",
    "license": "MIT",
    "web": "https://github.com/JeffersonLab/niledb.git"
  },
  {
    "name": "siphash",
    "url": "https://git.sr.ht/~ehmry/nim_siphash",
    "method": "git",
    "tags": [
      "hash",
      "siphash"
    ],
    "description": "SipHash, a pseudorandom function optimized for short messages.",
    "license": "GPLv3",
    "web": "https://git.sr.ht/~ehmry/nim_siphash"
  },
  {
    "name": "haraka",
    "url": "https://git.sr.ht/~ehmry/nim_haraka",
    "method": "git",
    "tags": [
      "hash",
      "haraka"
    ],
    "description": "Haraka v2 short-input hash function",
    "license": "MIT",
    "web": "https://git.sr.ht/~ehmry/nim_haraka"
  },
  {
    "name": "genode",
    "url": "https://git.sr.ht/~ehmry/nim_genode",
    "method": "git",
    "tags": [
      "genode",
      "system"
    ],
    "description": "System libraries for the Genode Operating System Framework",
    "license": "AGPLv3",
    "web": "https://git.sr.ht/~ehmry/nim_genode"
  },
  {
    "name": "moe",
    "url": "https://github.com/fox0430/moe",
    "method": "git",
    "tags": [
      "console",
      "command-line",
      "editor",
      "text",
      "cli"
    ],
    "description": "A command lined based text editor",
    "license": "GPLv3",
    "web": "https://github.com/fox0430/moe"
  },
  {
    "name": "gatabase",
    "url": "https://github.com/juancarlospaco/nim-gatabase",
    "method": "git",
    "tags": [
      "database",
      "orm",
      "postgres",
      "sql"
    ],
    "description": "Postgres Database ORM for Nim",
    "license": "MIT",
    "web": "https://github.com/juancarlospaco/nim-gatabase"
  },
  {
    "name": "timespec_get",
    "url": "https://github.com/Matceporial/nim-timespec_get",
    "method": "git",
    "tags": [
      "time",
      "timespec_get"
    ],
    "description": "Nanosecond-percision time using timespec_get",
    "license": "0BSD",
    "web": "https://github.com/Matceporial/nim-timespec_get"
  },
  {
    "name": "urand",
    "url": "https://github.com/Matceporial/nim-urand",
    "method": "git",
    "tags": [
      "random",
      "urandom",
      "crypto"
    ],
    "description": "Simple method of obtaining secure random numbers from the OS",
    "license": "MIT",
    "web": "https://github.com/Matceporial/nim-urand"
  },
  {
    "name": "awslambda",
    "url": "https://github.com/lambci/awslambda.nim",
    "method": "git",
    "tags": [
      "aws",
      "lambda"
    ],
    "description": "A package to compile nim functions for AWS Lambda",
    "license": "MIT",
    "web": "https://github.com/lambci/awslambda.nim"
  },
  {
    "name": "vec",
    "url": "https://github.com/dom96/vec",
    "method": "git",
    "tags": [
      "vector",
      "library",
      "simple"
    ],
    "description": "A very simple vector library",
    "license": "MIT",
    "web": "https://github.com/dom96/vec"
  },
  {
    "name": "nimgui",
    "url": "https://github.com/zacharycarter/nimgui",
    "method": "git",
    "tags": [
      "imgui",
      "gui",
      "game"
    ],
    "description": "bindings to cimgui - https://github.com/cimgui/cimgui",
    "license": "MIT",
    "web": "https://github.com/zacharycarter/nimgui"
  },
  {
    "name": "unpack",
    "url": "https://github.com/technicallyagd/unpack",
    "method": "git",
    "tags": [
      "unpack",
      "seq",
      "array",
      "object",
      "destructuring",
      "destructure",
      "unpacking"
    ],
    "description": "Array/Sequence/Object destructuring/unpacking macro",
    "license": "MIT",
    "web": "https://github.com/technicallyagd/unpack"
  },
  {
    "name": "nsh",
    "url": "https://github.com/gmshiba/nish",
    "method": "git",
    "tags": [
      "shell",
      "repl"
    ],
    "description": "nsh: Nim SHell(cross platform)",
    "license": "MIT",
    "web": "https://github.com/gmshiba/nish"
  },
  {
    "name": "nimfastText",
    "url": "https://github.com/genotrance/nimfastText",
    "method": "git",
    "tags": [
      "fasttext",
      "classification",
      "text",
      "wrapper"
    ],
    "description": "fastText wrapper for Nim",
    "license": "MIT",
    "web": "https://github.com/genotrance/nimfastText"
  },
  {
    "name": "treesitter",
    "url": "https://github.com/genotrance/nimtreesitter?subdir=treesitter",
    "method": "git",
    "tags": [
      "tree-sitter",
      "parser",
      "language",
      "code"
    ],
    "description": "Nim wrapper of the tree-sitter incremental parsing library",
    "license": "MIT",
    "web": "https://github.com/genotrance/nimtreesitter"
  },
  {
    "name": "treesitter_agda",
    "url": "https://github.com/genotrance/nimtreesitter?subdir=treesitter_agda",
    "method": "git",
    "tags": [
      "tree-sitter",
      "agda",
      "parser",
      "language",
      "code"
    ],
    "description": "Nim wrapper for Agda language support within tree-sitter",
    "license": "MIT",
    "web": "https://github.com/genotrance/nimtreesitter"
  },
  {
    "name": "treesitter_bash",
    "url": "https://github.com/genotrance/nimtreesitter?subdir=treesitter_bash",
    "method": "git",
    "tags": [
      "tree-sitter",
      "bash",
      "parser",
      "language",
      "code"
    ],
    "description": "Nim wrapper for Bash language support within tree-sitter",
    "license": "MIT",
    "web": "https://github.com/genotrance/nimtreesitter"
  },
  {
    "name": "treesitter_c",
    "url": "https://github.com/genotrance/nimtreesitter?subdir=treesitter_c",
    "method": "git",
    "tags": [
      "tree-sitter",
      "c",
      "parser",
      "language",
      "code"
    ],
    "description": "Nim wrapper for C language support within tree-sitter",
    "license": "MIT",
    "web": "https://github.com/genotrance/nimtreesitter"
  },
  {
    "name": "treesitter_c_sharp",
    "url": "https://github.com/genotrance/nimtreesitter?subdir=treesitter_c_sharp",
    "method": "git",
    "tags": [
      "tree-sitter",
      "C#",
      "parser",
      "language",
      "code"
    ],
    "description": "Nim wrapper for C# language support within tree-sitter",
    "license": "MIT",
    "web": "https://github.com/genotrance/nimtreesitter"
  },
  {
    "name": "treesitter_cpp",
    "url": "https://github.com/genotrance/nimtreesitter?subdir=treesitter_cpp",
    "method": "git",
    "tags": [
      "tree-sitter",
      "cpp",
      "parser",
      "language",
      "code"
    ],
    "description": "Nim wrapper for C++ language support within tree-sitter",
    "license": "MIT",
    "web": "https://github.com/genotrance/nimtreesitter"
  },
  {
    "name": "treesitter_css",
    "url": "https://github.com/genotrance/nimtreesitter?subdir=treesitter_css",
    "method": "git",
    "tags": [
      "tree-sitter",
      "css",
      "parser",
      "language",
      "code"
    ],
    "description": "Nim wrapper for CSS language support within tree-sitter",
    "license": "MIT",
    "web": "https://github.com/genotrance/nimtreesitter"
  },
  {
    "name": "treesitter_go",
    "url": "https://github.com/genotrance/nimtreesitter?subdir=treesitter_go",
    "method": "git",
    "tags": [
      "tree-sitter",
      "go",
      "parser",
      "language",
      "code"
    ],
    "description": "Nim wrapper for Go language support within tree-sitter",
    "license": "MIT",
    "web": "https://github.com/genotrance/nimtreesitter"
  },
  {
    "name": "treesitter_haskell",
    "url": "https://github.com/genotrance/nimtreesitter?subdir=treesitter_haskell",
    "method": "git",
    "tags": [
      "tree-sitter",
      "haskell",
      "parser",
      "language",
      "code"
    ],
    "description": "Nim wrapper for Haskell language support within tree-sitter",
    "license": "MIT",
    "web": "https://github.com/genotrance/nimtreesitter"
  },
  {
    "name": "treesitter_html",
    "url": "https://github.com/genotrance/nimtreesitter?subdir=treesitter_html",
    "method": "git",
    "tags": [
      "tree-sitter",
      "html",
      "parser",
      "language",
      "code"
    ],
    "description": "Nim wrapper for HTML language support within tree-sitter",
    "license": "MIT",
    "web": "https://github.com/genotrance/nimtreesitter"
  },
  {
    "name": "treesitter_java",
    "url": "https://github.com/genotrance/nimtreesitter?subdir=treesitter_java",
    "method": "git",
    "tags": [
      "tree-sitter",
      "java",
      "parser",
      "language",
      "code"
    ],
    "description": "Nim wrapper for Java language support within tree-sitter",
    "license": "MIT",
    "web": "https://github.com/genotrance/nimtreesitter"
  },
  {
    "name": "treesitter_javascript",
    "url": "https://github.com/genotrance/nimtreesitter?subdir=treesitter_javascript",
    "method": "git",
    "tags": [
      "tree-sitter",
      "javascript",
      "parser",
      "language",
      "code"
    ],
    "description": "Nim wrapper for Javascript language support within tree-sitter",
    "license": "MIT",
    "web": "https://github.com/genotrance/nimtreesitter"
  },
  {
    "name": "treesitter_ocaml",
    "url": "https://github.com/genotrance/nimtreesitter?subdir=treesitter_ocaml",
    "method": "git",
    "tags": [
      "tree-sitter",
      "ocaml",
      "parser",
      "language",
      "code"
    ],
    "description": "Nim wrapper for OCaml language support within tree-sitter",
    "license": "MIT",
    "web": "https://github.com/genotrance/nimtreesitter"
  },
  {
    "name": "treesitter_php",
    "url": "https://github.com/genotrance/nimtreesitter?subdir=treesitter_php",
    "method": "git",
    "tags": [
      "tree-sitter",
      "php",
      "parser",
      "language",
      "code"
    ],
    "description": "Nim wrapper for PHP language support within tree-sitter",
    "license": "MIT",
    "web": "https://github.com/genotrance/nimtreesitter"
  },
  {
    "name": "treesitter_python",
    "url": "https://github.com/genotrance/nimtreesitter?subdir=treesitter_python",
    "method": "git",
    "tags": [
      "tree-sitter",
      "python",
      "parser",
      "language",
      "code"
    ],
    "description": "Nim wrapper for Python language support within tree-sitter",
    "license": "MIT",
    "web": "https://github.com/genotrance/nimtreesitter"
  },
  {
    "name": "treesitter_ruby",
    "url": "https://github.com/genotrance/nimtreesitter?subdir=treesitter_ruby",
    "method": "git",
    "tags": [
      "tree-sitter",
      "ruby",
      "parser",
      "language",
      "code"
    ],
    "description": "Nim wrapper for Ruby language support within tree-sitter",
    "license": "MIT",
    "web": "https://github.com/genotrance/nimtreesitter"
  },
  {
    "name": "treesitter_rust",
    "url": "https://github.com/genotrance/nimtreesitter?subdir=treesitter_rust",
    "method": "git",
    "tags": [
      "tree-sitter",
      "rust",
      "parser",
      "language",
      "code"
    ],
    "description": "Nim wrapper for Rust language support within tree-sitter",
    "license": "MIT",
    "web": "https://github.com/genotrance/nimtreesitter"
  },
  {
    "name": "treesitter_scala",
    "url": "https://github.com/genotrance/nimtreesitter?subdir=treesitter_scala",
    "method": "git",
    "tags": [
      "tree-sitter",
      "scala",
      "parser",
      "language",
      "code"
    ],
    "description": "Nim wrapper for Scala language support within tree-sitter",
    "license": "MIT",
    "web": "https://github.com/genotrance/nimtreesitter"
  },
  {
    "name": "treesitter_typescript",
    "url": "https://github.com/genotrance/nimtreesitter?subdir=treesitter_typescript",
    "method": "git",
    "tags": [
      "tree-sitter",
      "typescript",
      "parser",
      "language",
      "code"
    ],
    "description": "Nim wrapper for Typescript language support within tree-sitter",
    "license": "MIT",
    "web": "https://github.com/genotrance/nimtreesitter"
  },
  {
    "name": "nimterop",
    "url": "https://github.com/genotrance/nimterop",
    "method": "git",
    "tags": [
      "c",
      "c++",
      "c2nim",
      "interop",
      "parser",
      "language",
      "code"
    ],
    "description": "Nimterop makes C/C++ interop within Nim seamless",
    "license": "MIT",
    "web": "https://github.com/genotrance/nimtreesitter"
  },
  {
    "name": "ringDeque",
    "url": "https://github.com/technicallyagd/ringDeque",
    "method": "git",
    "tags": [
      "deque",
      "DoublyLinkedRing",
      "utility",
      "python"
    ],
    "description": "deque implementatoin using DoublyLinkedRing",
    "license": "MIT",
    "web": "https://github.com/technicallyagd/ringDeque"
  },
  {
    "name": "nimfuzzy",
    "url": "https://github.com/genotrance/nimfuzzy",
    "method": "git",
    "tags": [
      "fuzzy",
      "search",
      "match",
      "fts"
    ],
    "description": "Fuzzy search wrapper for Nim",
    "license": "MIT",
    "web": "https://github.com/genotrance/nimfuzzy"
  },
  {
    "name": "nimassets",
    "url": "https://github.com/xmonader/nimassets",
    "method": "git",
    "tags": [
      "assets",
      "bundle",
      "go-bindata",
      "resources"
    ],
    "description": "bundle your assets to a nim",
    "license": "MIT",
    "web": "https://github.com/xmonader/nimassets"
  },
  {
    "name": "loco",
    "url": "https://github.com/moigagoo/loco",
    "method": "git",
    "tags": [
      "localization",
      "translation",
      "internationalization",
      "i18n"
    ],
    "description": "Localization package for Nim.",
    "license": "MIT",
    "web": "https://github.com/moigagoo/loco"
  },
  {
    "name": "nim_miniz",
    "url": "https://github.com/h3rald/nim-miniz",
    "method": "git",
    "tags": [
      "zip",
      "compression",
      "wrapper",
      "miniz"
    ],
    "description": "Nim wrapper for miniz",
    "license": "MIT",
    "web": "https://github.com/h3rald/nim-miniz"
  },
  {
    "name": "unsplash",
    "url": "https://github.com/juancarlospaco/nim-unsplash",
    "method": "git",
    "tags": [
      "unsplash",
      "photos",
      "images",
      "async",
      "multisync",
      "photography"
    ],
    "description": "Unsplash API Client for Nim",
    "license": "MIT",
    "web": "https://github.com/juancarlospaco/nim-unsplash"
  },
  {
    "name": "steam",
    "url": "https://github.com/juancarlospaco/nim-steam",
    "method": "git",
    "tags": [
      "steam",
      "game",
      "gaming",
      "async",
      "multisync"
    ],
    "description": "Steam API Client for Nim",
    "license": "MIT",
    "web": "https://github.com/juancarlospaco/nim-steam"
  },
  {
    "name": "itchio",
    "url": "https://github.com/juancarlospaco/nim-itchio",
    "method": "git",
    "tags": [
      "itchio",
      "game",
      "gaming",
      "async",
      "multisync"
    ],
    "description": "itch.io API Client for Nim",
    "license": "MIT",
    "web": "https://github.com/juancarlospaco/nim-itchio"
  },
  {
    "name": "suggest",
    "url": "https://github.com/c-blake/suggest.git",
    "method": "git",
    "tags": [
      "library",
      "spell-check",
      "edit-distance"
    ],
    "description": "mmap-persistent SymSpell spell checking algorithm",
    "license": "MIT",
    "web": "https://github.com/c-blake/suggest.git"
  },
  {
    "name": "gurl",
    "url": "https://github.com/MaxUNof/gurl",
    "method": "git",
    "tags": [
      "tags",
      "http",
      "generating",
      "url"
    ],
    "description": "A little lib for generating URL with args.",
    "license": "MIT",
    "web": "https://github.com/MaxUNof/gurl"
  },
  {
    "name": "wren",
    "url": "https://github.com/geotre/wren",
    "method": "git",
    "tags": [
      "wren",
      "scripting",
      "interpreter"
    ],
    "description": "A nim wrapper for Wren, an embedded scripting language",
    "license": "MIT",
    "web": "https://github.com/geotre/wren"
  },
  {
    "name": "tiny_sqlite",
    "url": "https://github.com/GULPF/tiny_sqlite",
    "method": "git",
    "tags": [
      "database",
      "sqlite"
    ],
    "description": "A thin SQLite wrapper with proper type safety",
    "license": "MIT",
    "web": "https://github.com/GULPF/tiny_sqlite"
  },
  {
    "name": "sqlbuilder",
    "url": "https://github.com/ThomasTJdev/nim_sqlbuilder",
    "method": "git",
    "tags": [
      "sql",
      "sqlbuilder"
    ],
    "description": "A SQLbuilder with support for NULL values",
    "license": "MIT",
    "web": "https://github.com/ThomasTJdev/nim_sqlbuilder"
  },
  {
    "name": "subexes",
    "url": "https://github.com/nim-lang/graveyard?subdir=subexes",
    "method": "git",
    "tags": [
      "graveyard",
      "subexes",
      "substitution expression"
    ],
    "description": "Nim support for substitution expressions",
    "license": "MIT",
    "web": "https://github.com/nim-lang/graveyard/tree/master/subexes"
  },
  {
    "name": "complex",
    "url": "https://github.com/nim-lang/graveyard?subdir=complex",
    "method": "git",
    "tags": [
      "graveyard",
      "complex",
      "math"
    ],
    "description": "The ex-stdlib module complex.",
    "license": "MIT",
    "web": "https://github.com/nim-lang/graveyard/tree/master/complex"
  },
  {
    "name": "fsmonitor",
    "url": "https://github.com/nim-lang/graveyard?subdir=fsmonitor",
    "method": "git",
    "tags": [
      "graveyard",
      "fsmonitor",
      "asyncio"
    ],
    "description": "The ex-stdlib module fsmonitor.",
    "license": "MIT",
    "web": "https://github.com/nim-lang/graveyard/tree/master/fsmonitor"
  },
  {
    "name": "scgi",
    "url": "https://github.com/nim-lang/graveyard?subdir=scgi",
    "method": "git",
    "tags": [
      "graveyard",
      "scgi",
      "cgi"
    ],
    "description": "Helper procs for SCGI applications",
    "license": "MIT",
    "web": "https://github.com/nim-lang/graveyard/tree/master/scgi"
  },
  {
    "name": "cppstl",
    "url": "https://github.com/BigEpsilon/nim-cppstl",
    "method": "git",
    "tags": [
      "c++",
      "stl",
      "bindings"
    ],
    "description": "Bindings for the C++ Standard Template Library (STL)",
    "license": "MIT",
    "web": "https://github.com/BigEpsilon/nim-cppstl"
  },
  {
    "name": "pipelines",
    "url": "https://github.com/calebwin/pipelines",
    "method": "git",
    "tags": [
      "python",
      "pipeline",
      "pipelines",
      "data",
      "parallel"
    ],
    "description": "A tiny framework & language for crafting massively parallel data pipelines",
    "license": "MIT",
    "web": "https://github.com/calebwin/pipelines",
    "doc": "https://github.com/calebwin/pipelines"
  },
  {
    "name": "nimhq",
    "url": "https://github.com/sillibird/nimhq",
    "method": "git",
    "tags": [
      "library",
      "api",
      "client"
    ],
    "description": "HQ Trivia API wrapper for Nim",
    "license": "MIT",
    "web": "https://github.com/sillibird/nimhq"
  },
  {
    "name": "binio",
    "url": "https://github.com/Riderfighter/binio",
    "method": "git",
    "tags": [
      "structured",
      "byte",
      "data"
    ],
    "description": "Package for packing and unpacking byte data",
    "license": "MIT",
    "web": "https://github.com/Riderfighter/binio"
  },
  {
    "name": "ladder",
    "url": "https://gitlab.com/ryukoposting/nim-ladder",
    "method": "git",
    "tags": [
      "ladder",
      "logic",
      "PLC",
      "state",
      "machine",
      "ryukoposting"
    ],
    "description": "Ladder logic macros for Nim",
    "license": "Apache-2.0",
    "web": "https://gitlab.com/ryukoposting/nim-ladder"
  },
  {
    "name": "cassette",
    "url": "https://github.com/LemonBoy/cassette",
    "method": "git",
    "tags": [
      "http",
      "network",
      "test",
      "mock",
      "requests"
    ],
    "description": "Record and replay your HTTP sessions!",
    "license": "MIT",
    "web": "https://github.com/LemonBoy/cassette"
  },
  {
    "name": "nimterlingua",
    "url": "https://github.com/juancarlospaco/nim-internimgua",
    "method": "git",
    "tags": [
      "internationalization",
      "i18n",
      "localization",
      "translation"
    ],
    "description": "Internationalization at Compile Time for Nim. Macro to translate unmodified code from 1 INI file. NimScript compatible.",
    "license": "MIT",
    "web": "https://github.com/juancarlospaco/nim-internimgua"
  },
  {
    "name": "with",
    "url": "https://github.com/zevv/with",
    "method": "git",
    "tags": [
      "with",
      "macro"
    ],
    "description": "Simple 'with' macro for Nim",
    "license": "MIT",
    "web": "https://github.com/zevv/with"
  },
  {
    "name": "lastfm",
    "url": "https://gitlab.com/ryukoposting/lastfm-nim",
    "method": "git",
    "tags": [
      "last.fm",
      "lastfm",
      "music",
      "metadata",
      "api",
      "async",
      "ryukoposting"
    ],
    "description": "Last.FM API breakouts (documentation: http://ryuk.ooo/nimdocs/lastfm/lastfm.html)",
    "license": "Apache-2.0",
    "web": "https://gitlab.com/ryukoposting/lastfm-nim"
  },
  {
    "name": "firejail",
    "url": "https://github.com/juancarlospaco/nim-firejail",
    "method": "git",
    "tags": [
      "firejail",
      "security",
      "linux",
      "isolation",
      "container",
      "infosec",
      "hardened",
      "sandbox",
      "docker"
    ],
    "description": "Firejail wrapper for Nim, Isolate your Production App before its too late!",
    "license": "MIT",
    "web": "https://github.com/juancarlospaco/nim-firejail"
  },
  {
    "name": "jstin",
    "url": "https://github.com/LemonBoy/jstin",
    "method": "git",
    "tags": [
      "json",
      "serialize",
      "deserialize",
      "easy",
      "simple"
    ],
    "description": "JS {de,}serialization as it says on the tin",
    "license": "MIT",
    "web": "https://github.com/LemonBoy/jstin"
  },
  {
    "name": "compactdict",
    "url": "https://github.com/LemonBoy/compactdict",
    "method": "git",
    "tags": [
      "dictionary",
      "hashtable",
      "data-structure",
      "hash",
      "compact"
    ],
    "description": "A compact dictionary implementation",
    "license": "MIT",
    "web": "https://github.com/LemonBoy/compactdict"
  },
  {
    "name": "z3",
    "url": "https://github.com/zevv/nimz3",
    "method": "git",
    "tags": [
      "Z3",
      "sat",
      "smt",
      "theorem",
      "prover",
      "solver",
      "optimization"
    ],
    "description": "Nim Z3 theorem prover bindings",
    "license": "MIT",
    "web": "https://github.com/zevv/nimz3"
  },
  {
    "name": "remarker_light",
    "url": "https://github.com/muxueqz/remarker_light",
    "method": "git",
    "tags": [
      "remark",
      "slideshow",
      "markdown"
    ],
    "description": "remarker_light is a command line tool for building a remark-based slideshow page very easily.",
    "license": "GPL-2.0",
    "web": "https://github.com/muxueqz/remarker_light"
  },
  {
    "name": "nim-nmap",
    "url": "https://github.com/blmvxer/nim-nmap",
    "method": "git",
    "tags": [
      "nmap",
      "networking",
      "network mapper",
      "blmvxer"
    ],
    "description": "A pure implementaion of nmap for nim.",
    "license": "MIT",
    "web": "https://github.com/blmvxer/nim-nmap"
  },
  {
    "name": "fancygl",
    "url": "https://github.com/krux02/opengl-sandbox",
    "method": "git",
    "tags": [
      "opengl",
      "rendering",
      "dsl"
    ],
    "description": "nice way of handling render code",
    "license": "MIT",
    "web": "https://github.com/krux02/opengl-sandbox"
  },
  {
    "name": "libravatar",
    "url": "https://github.com/juancarlospaco/nim-libravatar",
    "method": "git",
    "tags": [
      "libravatar",
      "gravatar",
      "avatar",
      "federated"
    ],
    "description": "Libravatar library for Nim, Gravatar alternative. Libravatar is an open source free federated avatar api & service.",
    "license": "PPL",
    "web": "https://github.com/juancarlospaco/nim-libravatar"
  },
  {
    "name": "norm",
    "url": "https://github.com/moigagoo/norm",
    "method": "git",
    "tags": [
      "orm",
      "db",
      "database"
    ],
    "description": "Nim ORM.",
    "license": "MIT",
    "web": "https://github.com/moigagoo/norm"
  },
  {
    "name": "simple_vector",
    "url": "https://github.com/Ephiiz/simple_vector",
    "method": "git",
    "tags": [
      "vector",
      "simple_vector"
    ],
    "description": "Simple vector library for nim-lang.",
    "license": "GNU Lesser General Public License v2.1",
    "web": "https://github.com/Ephiiz/simple_vector"
  },
  {
    "name": "netpipe",
    "url": "https://github.com/treeform/netpipe/",
    "method": "git",
    "tags": [
      "networking",
      "udp"
    ],
    "description": "Netpipe is a reliable UDP connection for Nim.",
    "license": "MIT",
    "web": "https://github.com/treeform/netpipe/"
  },
  {
    "name": "fnv",
    "url": "https://gitlab.com/ryukoposting/nim-fnv",
    "method": "git",
    "tags": [
      "fnv",
      "fnv1a",
      "fnv1",
      "fnv-1a",
      "fnv-1",
      "fnv0",
      "fnv-0",
      "ryukoposting"
    ],
    "description": "FNV-1 and FNV-1a non-cryptographic hash functions (documentation hosted at: http://ryuk.ooo/nimdocs/fnv/fnv.html)",
    "license": "Apache-2.0",
    "web": "https://gitlab.com/ryukoposting/nim-fnv"
  },
  {
    "name": "notify",
    "url": "https://github.com/xbello/notify-nim",
    "method": "git",
    "tags": [
      "notify",
      "libnotify",
      "library"
    ],
    "description": "A wrapper to notification libraries",
    "license": "MIT",
    "web": "https://github.com/xbello/notify-nim"
  },
  {
    "name": "minmaxheap",
    "url": "https://github.com/stefansalewski/minmaxheap",
    "method": "git",
    "tags": [
      "minmaxheap",
      "heap",
      "priorityqueue"
    ],
    "description": "MinMaxHeap",
    "license": "MIT",
    "web": "https://github.com/stefansalewski/minmaxheap"
  },
  {
    "name": "dashing",
    "url": "https://github.com/FedericoCeratto/nim-dashing",
    "method": "git",
    "tags": [
      "library",
      "pure",
      "terminal"
    ],
    "description": "Terminal dashboards.",
    "license": "LGPLv3",
    "web": "https://github.com/FedericoCeratto/nim-dashing"
  },
  {
    "name": "html_tools",
    "url": "https://github.com/juancarlospaco/nim-html-tools",
    "method": "git",
    "tags": [
      "html",
      "validation",
      "frontend"
    ],
    "description": "HTML5 Tools for Nim, all Templates, No CSS, No Libs, No JS Framework",
    "license": "MIT",
    "web": "https://github.com/juancarlospaco/nim-html-tools"
  },
  {
    "name": "npeg",
    "url": "https://github.com/zevv/npeg",
    "method": "git",
    "tags": [
      "PEG",
      "parser",
      "parsing",
      "regexp",
      "regular",
      "grammar",
      "lexer",
      "lexing",
      "pattern",
      "matching"
    ],
    "description": "PEG (Parsing Expression Grammars) string matching library for Nim",
    "license": "MIT",
    "web": "https://github.com/zevv/npeg"
  },
  {
    "name": "pinggraph",
    "url": "https://github.com/SolitudeSF/pinggraph",
    "method": "git",
    "tags": [
      "ping",
      "terminal"
    ],
    "description": "Simple terminal ping graph",
    "license": "MIT",
    "web": "https://github.com/SolitudeSF/pinggraph"
  },
  {
    "name": "nimcdl",
    "url": "https://gitlab.com/endes123321/nimcdl",
    "method": "git",
    "tags": [
      "circuit",
      "HDL",
      "PCB",
      "DSL"
    ],
    "description": "Circuit Design language made in Nim",
    "license": "GPLv3",
    "web": "https://gitlab.com/endes123321/nimcdl"
  },
  {
    "name": "easymail",
    "url": "https://github.com/coocheenin/easymail",
    "method": "git",
    "tags": [
      "email",
      "sendmail",
      "net",
      "mail"
    ],
    "description": "wrapper for the sendmail command",
    "license": "MIT",
    "web": "https://github.com/coocheenin/easymail"
  },
  {
    "name": "luhncheck",
    "url": "https://github.com/sillibird/luhncheck",
    "method": "git",
    "tags": [
      "library",
      "algorithm"
    ],
    "description": "Implementation of Luhn algorithm in nim.",
    "license": "MIT",
    "web": "https://github.com/sillibird/luhncheck"
  },
  {
    "name": "nim-libgd",
    "url": "https://github.com/mrhdias/nim-libgd",
    "method": "git",
    "tags": [
      "image",
      "graphics",
      "wrapper",
      "libgd",
      "2d"
    ],
    "description": "Nim Wrapper for LibGD 2.x",
    "license": "MIT",
    "web": "https://github.com/mrhdias/nim-libgd"
  },
  {
    "name": "closure_methods",
    "alias": "oop_utils"
  },
  {
    "name": "oop_utils",
    "url": "https://github.com/bluenote10/oop_utils",
    "method": "git",
    "tags": [
      "macro",
      "class",
      "inheritance",
      "oop",
      "closure",
      "methods"
    ],
    "description": "Macro for building OOP class hierarchies based on closure methods.",
    "license": "MIT",
    "web": "https://github.com/bluenote10/closure_methods"
  },
  {
    "name": "nim_curry",
    "url": "https://github.com/zer0-star/nim-curry",
    "method": "git",
    "tags": [
      "library",
      "functional",
      "macro",
      "currying"
    ],
    "description": "Provides a macro to curry function",
    "license": "MIT",
    "web": "https://github.com/zer0-star/nim-curry"
  },
  {
    "name": "eastasianwidth",
    "url": "https://github.com/jiro4989/eastasianwidth",
    "method": "git",
    "tags": [
      "library",
      "text",
      "east_asian_width"
    ],
    "description": "eastasianwidth is library for EastAsianWidth.",
    "license": "MIT",
    "web": "https://github.com/jiro4989/eastasianwidth"
  },
  {
    "name": "colorcol",
    "url": "https://github.com/SolitudeSF/colorcol",
    "method": "git",
    "tags": [
      "kakoune",
      "plugin",
      "color",
      "preview"
    ],
    "description": "Kakoune plugin for color preview",
    "license": "MIT",
    "web": "https://github.com/SolitudeSF/colorcol"
  },
  {
    "name": "nimly",
    "url": "https://github.com/loloiccl/nimly",
    "method": "git",
    "tags": [
      "lexer",
      "parser",
      "lexer-generator",
      "parser-generator",
      "lex",
      "yacc",
      "BNF",
      "EBNF"
    ],
    "description": "Lexer Generator and Parser Generator as a library in Nim.",
    "license": "GPL-3.0",
    "web": "https://github.com/loloiccl/nimly"
  },
  {
    "name": "fswatch",
    "url": "https://github.com/FedericoCeratto/nim-fswatch",
    "method": "git",
    "tags": [
      "fswatch",
      "fsmonitor",
      "libfswatch",
      "filesystem"
    ],
    "description": "Wrapper for the fswatch library.",
    "license": "GPL-3.0",
    "web": "https://github.com/FedericoCeratto/nim-fswatch"
  },
  {
    "name": "parseini",
    "url": "https://github.com/lihf8515/parseini",
    "method": "git",
    "tags": [
      "parseini",
      "nim"
    ],
    "description": "A high-performance ini parse library for nim.",
    "license": "MIT",
    "web": "https://github.com/lihf8515/parseini"
  },
  {
    "name": "sonic",
    "url": "https://github.com/xmonader/nim-sonic-client",
    "method": "git",
    "tags": [
      "sonic",
      "search",
      "backend",
      "index",
      "client"
    ],
    "description": "client for sonic search backend",
    "license": "MIT",
    "web": "https://github.com/xmonader/nim-sonic-client"
  },
  {
    "name": "science",
    "url": "https://github.com/ruivieira/nim-science",
    "method": "git",
    "tags": [
      "science",
      "algebra",
      "statistics",
      "math"
    ],
    "description": "A library for scientific computations in pure Nim",
    "license": "Apache License 2.0",
    "web": "https://github.com/ruivieira/nim-science"
  },
  {
    "name": "gameoflife",
    "url": "https://github.com/jiro4989/gameoflife",
    "method": "git",
    "tags": [
      "gameoflife",
      "library"
    ],
    "description": "gameoflife is library for Game of Life.",
    "license": "MIT",
    "web": "https://github.com/jiro4989/gameoflife"
  },
  {
    "name": "conio",
    "url": "https://github.com/guevara-chan/conio",
    "method": "git",
    "tags": [
      "console",
      "terminal",
      "io"
    ],
    "description": ".NET-inspired lightweight terminal library",
    "license": "MIT",
    "web": "https://github.com/guevara-chan/conio"
  },
  {
    "name": "nat_traversal",
    "url": "https://github.com/status-im/nim-nat-traversal",
    "method": "git",
    "tags": [
      "library",
      "wrapper"
    ],
    "description": "miniupnpc and libnatpmp wrapper",
    "license": "Apache License 2.0 or MIT",
    "web": "https://github.com/status-im/nim-nat-traversal"
  },
  {
    "name": "jsutils",
    "url": "https://github.com/kidandcat/jsutils",
    "method": "git",
    "tags": [
      "library",
      "javascript"
    ],
    "description": "Utils to work with javascript",
    "license": "MIT",
    "web": "https://github.com/kidandcat/jsutils"
  },
  {
    "name": "getr",
    "url": "https://github.com/jrfondren/getr-nim",
    "method": "git",
    "tags": [
      "benchmark",
      "utility"
    ],
    "description": "Benchmarking wrapper around getrusage()",
    "license": "MIT",
    "web": "https://github.com/jrfondren/getr-nim"
  },
  {
    "name": "pnm",
    "url": "https://github.com/jiro4989/pnm",
    "method": "git",
    "tags": [
      "pnm",
      "image",
      "library"
    ],
    "description": "pnm is library for PNM (Portable AnyMap).",
    "license": "MIT",
    "web": "https://github.com/jiro4989/pnm"
  },
  {
    "name": "ski",
    "url": "https://github.com/jiro4989/ski",
    "method": "git",
    "tags": [
      "ski",
      "combinator",
      "library"
    ],
    "description": "ski is library for SKI combinator.",
    "license": "MIT",
    "web": "https://github.com/jiro4989/ski"
  },
  {
    "name": "imageman",
    "url": "https://github.com/SolitudeSF/imageman",
    "method": "git",
    "tags": [
      "image",
      "graphics",
      "processing",
      "manipulation"
    ],
    "description": "Image manipulation library",
    "license": "MIT",
    "web": "https://github.com/SolitudeSF/imageman"
  },
  {
    "name": "matplotnim",
    "url": "https://github.com/ruivieira/matplotnim",
    "method": "git",
    "tags": [
      "science",
      "plotting",
      "graphics",
      "wrapper",
      "library"
    ],
    "description": "A Nim wrapper for Python's matplotlib",
    "license": "Apache License 2.0",
    "web": "https://github.com/ruivieira/matplotnim"
  },
  {
    "name": "cliptomania",
    "url": "https://github.com/Guevara-chan/Cliptomania",
    "method": "git",
    "tags": [
      "clip",
      "clipboard"
    ],
    "description": ".NET-inspired lightweight clipboard library",
    "license": "MIT",
    "web": "https://github.com/Guevara-chan/Cliptomania"
  },
  {
    "name": "mpdclient",
    "url": "https://github.com/SolitudeSF/mpdclient",
    "method": "git",
    "tags": [
      "mpd",
      "music",
      "player",
      "client"
    ],
    "description": "MPD client library",
    "license": "MIT",
    "web": "https://github.com/SolitudeSF/mpdclient"
  },
  {
    "name": "mentat",
    "url": "https://github.com/ruivieira/nim-mentat",
    "method": "git",
    "tags": [
      "science",
      "machine-learning",
      "data-science",
      "statistics",
      "math",
      "library"
    ],
    "description": "A Nim library for data science and machine learning",
    "license": "Apache License 2.0",
    "web": "https://github.com/ruivieira/nim-mentat"
  },
  {
    "name": "svdpi",
    "url": "https://github.com/kaushalmodi/nim-svdpi",
    "method": "git",
    "tags": [
      "dpi-c",
      "systemverilog",
      "foreign-function",
      "interface"
    ],
    "description": "Small wrapper for SystemVerilog DPI-C header svdpi.h",
    "license": "MIT",
    "web": "https://github.com/kaushalmodi/nim-svdpi"
  },
  {
    "name": "shlex",
    "url": "https://github.com/SolitudeSF/shlex",
    "method": "git",
    "tags": [
      "shlex",
      "shell",
      "parse",
      "split"
    ],
    "description": "Library for splitting a string into shell words",
    "license": "MIT",
    "web": "https://github.com/SolitudeSF/shlex"
  },
  {
    "name": "prometheus",
    "url": "https://github.com/dom96/prometheus",
    "method": "git",
    "tags": [
      "metrics",
      "logging",
      "graphs"
    ],
    "description": "Library for exposing metrics to Prometheus",
    "license": "MIT",
    "web": "https://github.com/dom96/prometheus"
  },
  {
    "name": "feednim",
    "url": "https://github.com/johnconway/feed-nim",
    "method": "git",
    "tags": [
      "yes"
    ],
    "description": "An Atom, RSS, and JSONfeed parser",
    "license": "MIT",
    "web": "https://github.com/johnconway/feed-nim"
  },
  {
    "name": "simplepng",
    "url": "https://github.com/jrenner/nim-simplepng",
    "method": "git",
    "tags": [
      "png",
      "image"
    ],
    "description": "high level simple way to write PNGs",
    "license": "MIT",
    "web": "https://github.com/jrenner/nim-simplepng"
  },
  {
    "name": "dali",
    "url": "https://github.com/akavel/dali",
    "method": "git",
    "tags": [
      "android",
      "apk",
      "dalvik",
      "dex",
      "assembler"
    ],
    "description": "Indie assembler/linker for Android's Dalvik VM .dex & .apk files",
    "license": "AGPL-3.0",
    "web": "https://github.com/akavel/dali"
  },
  {
    "name": "rect",
    "url": "https://github.com/jiro4989/rect",
    "method": "git",
    "tags": [
      "cli",
      "tool",
      "text",
      "rectangle"
    ],
    "description": "rect is a command to crop/paste rectangle text.",
    "license": "MIT",
    "web": "https://github.com/jiro4989/rect"
  },
  {
    "name": "p4ztag_to_json",
    "url": "https://github.com/kaushalmodi/p4ztag_to_json",
    "method": "git",
    "tags": [
      "perforce",
      "p4",
      "ztag",
      "serialization-format",
      "json"
    ],
    "description": "Convert Helix Version Control / Perforce (p4) -ztag output to JSON",
    "license": "MIT",
    "web": "https://github.com/kaushalmodi/p4ztag_to_json"
  },
  {
    "name": "terminaltables",
    "url": "https://github.com/xmonader/nim-terminaltables",
    "method": "git",
    "tags": [
      "terminal",
      "tables",
      "ascii",
      "unicode"
    ],
    "description": "terminal tables",
    "license": "BSD-3-Clause",
    "web": "https://github.com/xmonader/nim-terminaltables"
  },
  {
    "name": "alignment",
    "url": "https://github.com/jiro4989/alignment",
    "method": "git",
    "tags": [
      "library",
      "text",
      "align",
      "string",
      "strutils"
    ],
    "description": "alignment is a library to align strings.",
    "license": "MIT",
    "web": "https://github.com/jiro4989/alignment"
  },
  {
    "name": "niup",
    "url": "https://github.com/dariolah/niup",
    "method": "git",
    "tags": [
      "iup",
      "gui",
      "nim"
    ],
    "description": "IUP FFI bindings",
    "license": "MIT",
    "web": "https://github.com/dariolah/niup"
  },
  {
    "name": "libgcrypt",
    "url": "https://github.com/FedericoCeratto/nim-libgcrypt",
    "method": "git",
    "tags": [
      "wrapper",
      "library",
      "security",
      "crypto"
    ],
    "description": "libgcrypt wrapper",
    "license": "LGPLv2.1",
    "web": "https://github.com/FedericoCeratto/nim-libgcrypt"
  },
  {
    "name": "masterpassword",
    "url": "https://github.com/SolitudeSF/masterpassword",
    "method": "git",
    "tags": [
      "masterpassword",
      "password",
      "stateless"
    ],
    "description": "Master Password algorith implementation",
    "license": "MIT",
    "web": "https://github.com/SolitudeSF/masterpassword"
  },
  {
    "name": "mpwc",
    "url": "https://github.com/SolitudeSF/mpwc",
    "method": "git",
    "tags": [
      "masterpassword",
      "password",
      "manager",
      "stateless"
    ],
    "description": "Master Password command line utility",
    "license": "MIT",
    "web": "https://github.com/SolitudeSF/mpwc"
  },
  {
    "name": "toxcore",
    "url": "https://git.sr.ht/~ehmry/nim_tox",
    "method": "git",
    "tags": [
      "tox",
      "chat",
      "wrapper"
    ],
    "description": "C Tox core wrapper",
    "license": "GPL-3.0",
    "web": "https://git.sr.ht/~ehmry/nim_tox"
  },
  {
    "name": "rapid",
    "url": "https://github.com/liquid600pgm/rapid",
    "method": "git",
    "tags": [
      "game",
      "engine",
      "2d",
      "graphics",
      "audio"
    ],
    "description": "A game engine for rapid development and easy prototyping",
    "license": "MIT",
    "web": "https://github.com/liquid600pgm/rapid"
  },
  {
    "name": "gnutls",
    "url": "https://github.com/FedericoCeratto/nim-gnutls",
    "method": "git",
    "tags": [
      "wrapper",
      "library",
      "security",
      "crypto"
    ],
    "description": "GnuTLS wrapper",
    "license": "LGPLv2.1",
    "web": "https://github.com/FedericoCeratto/nim-gnutls"
  },
  {
    "name": "news",
    "url": "https://github.com/tormund/news",
    "method": "git",
    "tags": [
      "websocket",
      "chronos"
    ],
    "description": "Easy websocket with chronos support",
    "license": "MIT",
    "web": "https://github.com/tormund/news"
  },
  {
    "name": "tor",
    "url": "https://github.com/FedericoCeratto/nim-tor",
    "method": "git",
    "tags": [
      "library",
      "security",
      "crypto",
      "tor",
      "onion"
    ],
    "description": "Tor helper library",
    "license": "LGPLv3",
    "web": "https://github.com/FedericoCeratto/nim-tor"
  },
  {
    "name": "nimjson",
    "url": "https://github.com/jiro4989/nimjson",
    "method": "git",
    "tags": [
      "lib",
      "cli",
      "command",
      "json",
      "library"
    ],
    "description": "nimjson generates nim object definitions from json documents.",
    "license": "MIT",
    "web": "https://github.com/jiro4989/nimjson"
  },
  {
    "name": "nerve",
    "url": "https://github.com/nepeckman/nerve-rpc",
    "method": "git",
    "tags": [
      "rpc",
      "framework",
      "web",
      "json",
      "api",
      "library"
    ],
    "description": "A RPC framework for building web APIs",
    "license": "MIT",
    "web": "https://github.com/nepeckman/nerve-rpc"
  },
  {
    "name": "lolcat",
    "url": "https://github.com/OHermesJunior/lolcat.nim",
    "method": "git",
    "tags": [
      "lolcat",
      "binary",
      "tool",
      "colors",
      "fun"
    ],
    "description": "lolcat implementation in Nim",
    "license": "MIT",
    "web": "https://github.com/OHermesJunior/lolcat.nim"
  },
  {
    "name": "dnsclient",
    "url": "https://github.com/ba0f3/dnsclient.nim",
    "method": "git",
    "tags": [
      "dns",
      "dnsclient"
    ],
    "description": "Simple DNS Client & Library",
    "license": "MIT",
    "web": "https://github.com/ba0f3/dnsclient.nim"
  },
  {
    "name": "rain",
    "url": "https://github.com/OHermesJunior/rain.nim",
    "method": "git",
    "tags": [
      "rain",
      "simulation",
      "terminal",
      "fun"
    ],
    "description": "Rain simulation in your terminal",
    "license": "MIT",
    "web": "https://github.com/OHermesJunior/rain.nim"
  },
  {
    "name": "kmod",
    "url": "https://github.com/alaviss/kmod",
    "method": "git",
    "tags": [
      "kmod",
      "wrapper"
    ],
    "description": "High-level wrapper for Linux's kmod library",
    "license": "ISC",
    "web": "https://github.com/alaviss/kmod"
  },
  {
    "name": "validateip",
    "url": "https://github.com/Akito13/nim-validateip",
    "method": "git",
    "tags": [
      "ip",
      "ipaddress",
      "ipv4",
      "ip4",
      "checker",
      "check"
    ],
    "description": "Checks if a provided string is actually a correct IP address. Supports detection of Class A to D of IPv4 addresses.",
    "license": "GPLv3+"
  },
  {
    "name": "RC4",
    "url": "https://github.com/OHermesJunior/nimRC4",
    "method": "git",
    "tags": [
      "RC4",
      "encryption",
      "library",
      "crypto",
      "simple"
    ],
    "description": "RC4 library implementation",
    "license": "MIT",
    "web": "https://github.com/OHermesJunior/nimRC4"
  },
  {
    "name": "contra",
    "url": "https://github.com/juancarlospaco/nim-contra",
    "method": "git",
    "tags": [
      "contract",
      "nimscript",
      "javascript",
      "compiletime"
    ],
    "description": "Lightweight Contract Programming, Design by Contract, on 9 LoC, NimScript, JavaScript, compile-time.",
    "license": "MIT",
    "web": "https://github.com/juancarlospaco/nim-contra"
  },
  {
    "name": "wings",
    "url": "https://github.com/binhonglee/wings",
    "method": "git",
    "tags": [
      "library",
      "binary",
      "codegen",
      "struct",
      "enum"
    ],
    "description": "A simple cross language struct and enum file generator.",
    "license": "MIT",
    "web": "https://github.com/binhonglee/wings"
  },
  {
    "name": "lc",
    "url": "https://github.com/c-blake/lc",
    "method": "git",
    "tags": [
      "terminal",
      "cli",
      "binary",
      "linux",
      "unix",
      "bsd"
    ],
    "description": "A post-modern, \"multi-dimensional\" configurable ls/file lister",
    "license": "MIT",
    "web": "https://github.com/c-blake/lc"
  },
  {
    "name": "nasher",
    "url": "https://github.com/squattingmonk/nasher.nim",
    "method": "git",
    "tags": [
      "nwn",
      "neverwinternights",
      "neverwinter",
      "game",
      "bioware",
      "build"
    ],
    "description": "A build tool for Neverwinter Nights projects",
    "license": "MIT",
    "web": "https://github.com/squattingmonk/nasher.nim"
  },
  {
    "name": "illwill",
    "url": "https://github.com/johnnovak/illwill",
    "method": "git",
    "tags": [
      "terminal",
      "console",
      "curses",
      "ui"
    ],
    "description": "A curses inspired simple cross-platform console library for Nim",
    "license": "WTFPL",
    "web": "https://github.com/johnnovak/illwill"
  },
  {
    "name": "shared",
    "url": "https://github.com/genotrance/shared",
    "method": "git",
    "tags": [
      "shared",
      "seq",
      "string",
      "threads"
    ],
    "description": "Nim library for shared types",
    "license": "MIT",
    "web": "https://github.com/genotrance/shared"
  },
  {
    "name": "nimmm",
    "url": "https://github.com/joachimschmidt557/nimmm",
    "method": "git",
    "tags": [
      "nimmm",
      "terminal",
      "nimbox",
      "tui"
    ],
    "description": "A terminal file manager written in nim",
    "license": "GPL-3.0",
    "web": "https://github.com/joachimschmidt557/nimmm"
  },
  {
    "name": "fastx_reader",
    "url": "https://github.com/ahcm/fastx_reader",
    "method": "git",
    "tags": [
      "bioinformatics,",
      "fasta,",
      "fastq"
    ],
    "description": "FastQ and Fasta readers for NIM",
    "license": "LGPL-3.0",
    "web": "https://github.com/ahcm/fastx_reader"
  },
  {
    "name": "d3",
    "url": "https://github.com/hiteshjasani/nim-d3",
    "method": "git",
    "tags": [
      "d3",
      "javascript",
      "library",
      "wrapper"
    ],
    "description": "A D3.js wrapper for Nim",
    "license": "MIT",
    "web": "https://github.com/hiteshjasani/nim-d3"
  },
  {
    "name": "baker",
    "url": "https://github.com/jasonrbriggs/baker",
    "method": "git",
    "tags": [
      "html",
      "template",
      "static",
      "blog"
    ],
    "description": "Static website generation",
    "license": "Apache-2.0",
    "web": "https://github.com/jasonrbriggs/baker"
  },
  {
    "name": "web3",
    "url": "https://github.com/status-im/nim-web3",
    "method": "git",
    "tags": [
      "web3",
      "ethereum",
      "rpc"
    ],
    "description": "Ethereum Web3 API",
    "license": "Apache License 2.0",
    "web": "https://github.com/status-im/nim-web3"
  },
  {
    "name": "skybook",
    "url": "https://github.com/muxueqz/skybook",
    "method": "git",
    "tags": [
      "bookmark-manager",
      "bookmark"
    ],
    "description": "Light weight bookmark manager(delicious alternative)",
    "license": "GPL-2.0",
    "web": "https://github.com/muxueqz/skybook"
  },
  {
    "name": "rbac",
    "url": "https://github.com/ba0f3/rbac.nim",
    "method": "git",
    "tags": [
      "rbac",
      "acl",
      "role-based-access-control",
      "role-based",
      "access-control"
    ],
    "description": "Simple Role-based Access Control Library",
    "license": "MIT",
    "web": "https://github.com/ba0f3/rbac.nim"
  },
  {
    "name": "simpleot",
    "url": "https://github.com/markspanbroek/simpleot.nim",
    "method": "git",
    "tags": [
      "ot",
      "mpc"
    ],
    "description": "Simple OT wrapper",
    "license": "MIT",
    "web": "https://github.com/markspanbroek/simpleot.nim"
  },
  {
    "name": "blurhash",
    "url": "https://github.com/SolitudeSF/blurhash",
    "method": "git",
    "tags": [
      "image",
      "blur",
      "hash",
      "blurhash"
    ],
    "description": "Encoder/decoder for blurhash algorithm",
    "license": "MIT",
    "web": "https://github.com/SolitudeSF/blurhash"
  },
  {
    "name": "samson",
    "url": "https://github.com/GULPF/samson",
    "method": "git",
    "tags": [
      "json",
      "json5"
    ],
    "description": "Implementation of JSON5.",
    "license": "MIT",
    "web": "https://github.com/GULPF/samson"
  },
  {
    "name": "proton",
    "url": "https://github.com/jasonrbriggs/proton-nim",
    "method": "git",
    "tags": [
      "xml",
      "xhtml",
      "template"
    ],
    "description": "Proton template engine for xml and xhtml files",
    "license": "MIT",
    "web": "https://github.com/jasonrbriggs/proton-nim"
  },
  {
    "name": "lscolors",
    "url": "https://github.com/joachimschmidt557/nim-lscolors",
    "method": "git",
    "tags": [
      "lscolors",
      "posix",
      "unix",
      "linux",
      "ls",
      "terminal"
    ],
    "description": "A library for colorizing paths according to LS_COLORS",
    "license": "MIT",
    "web": "https://github.com/joachimschmidt557/nim-lscolors"
  },
  {
    "name": "shell",
    "url": "https://github.com/Vindaar/shell",
    "method": "git",
    "tags": [
      "library",
      "macro",
      "dsl",
      "shell"
    ],
    "description": "A Nim mini DSL to execute shell commands",
    "license": "MIT",
    "web": "https://github.com/Vindaar/shell"
  },
  {
    "name": "mqtt",
    "url": "https://github.com/barnybug/nim-mqtt",
    "method": "git",
    "tags": [
      "MQTT"
    ],
    "description": "MQTT wrapper for nim",
    "license": "MIT",
    "web": "https://github.com/barnybug/nim-mqtt"
  },
  {
    "name": "cal",
    "url": "https://github.com/xflywind/cal",
    "method": "git",
    "tags": [
      "calculator"
    ],
    "description": "A simple interactive calculator",
    "license": "MIT",
    "web": "https://github.com/xflywind/cal"
  },
  {
    "name": "spurdify",
    "url": "https://github.com/paradox460/spurdify",
    "method": "git",
    "tags": [
      "funny",
      "meme",
      "spurdo",
      "text-manipulation",
      "mangle"
    ],
    "description": "Spurdification library and CLI",
    "license": "MIT",
    "web": "https://github.com/paradox460/spurdify"
  },
  {
    "name": "c4",
    "url": "https://github.com/c0ntribut0r/cat-400",
    "method": "git",
    "tags": [
      "game",
      "framework",
      "2d",
      "3d"
    ],
    "description": "Game framework, modular and extensible",
    "license": "MPL-2.0",
    "web": "https://github.com/c0ntribut0r/cat-400",
    "doc": "https://github.com/c0ntribut0r/cat-400/tree/master/docs/tutorials"
  },
  {
    "name": "numericalnim",
    "url": "https://github.com/HugoGranstrom/numericalnim/",
    "method": "git",
    "tags": [
      "numerical",
      "ode",
      "integration",
      "scientific"
    ],
    "description": "A collection of numerical methods written in Nim",
    "license": "MIT",
    "web": "https://github.com/HugoGranstrom/numericalnim/"
  },
  {
    "name": "murmurhash",
    "url": "https://github.com/cwpearson/nim-murmurhash",
    "method": "git",
    "tags": [
      "murmur",
      "hash",
      "MurmurHash3",
      "MurmurHash2"
    ],
    "description": "Pure nim implementation of MurmurHash",
    "license": "MIT",
    "web": "https://github.com/cwpearson/nim-murmurhash"
  },
  {
    "name": "redneck_translator",
    "url": "https://github.com/juancarlospaco/redneck-translator",
    "method": "git",
    "tags": [
      "redneck",
      "string",
      "slang"
    ],
    "description": "Redneck Translator for Y'all",
    "license": "MIT",
    "web": "https://github.com/juancarlospaco/redneck-translator"
  },
  {
    "name": "sweetanitify",
    "url": "https://github.com/juancarlospaco/sweetanitify",
    "method": "git",
    "tags": [
      "sweet_anita",
      "tourette",
      "string"
    ],
    "description": "Sweet_Anita Translator, help spread awareness about Tourettes",
    "license": "MIT",
    "web": "https://github.com/juancarlospaco/sweetanitify"
  },
  {
    "name": "cmake",
    "url": "https://github.com/genotrance/cmake",
    "method": "git",
    "tags": [
      "cmake",
      "build",
      "tool",
      "wrapper"
    ],
    "description": "CMake for Nimble",
    "license": "MIT",
    "web": "https://github.com/genotrance/cmake"
  },
  {
    "name": "plz",
    "url": "https://github.com/juancarlospaco/nim-pypi",
    "method": "git",
    "tags": [
      "python",
      "pip",
      "nimpy"
    ],
    "description": "PLZ Python PIP alternative",
    "license": "MIT",
    "web": "https://github.com/juancarlospaco/nim-pypi"
  },
  {
    "name": "NiMPC",
    "url": "https://github.com/markspanbroek/nimpc",
    "method": "git",
    "tags": [
      "multiparty",
      "computation",
      "mpc"
    ],
    "description": "Secure multi-party computation",
    "license": "MIT",
    "web": "https://github.com/markspanbroek/nimpc"
  },
  {
    "name": "qrcodegen",
    "url": "https://github.com/bunkford/qrcodegen",
    "method": "git",
    "tags": [
      "qr",
      "barcode"
    ],
    "description": "QR Code Generator",
    "license": "MIT",
    "web": "https://github.com/bunkford/qrcodegen"
  },
  {
    "name": "cirru-parser",
    "url": "https://github.com/Cirru/parser.nim",
    "method": "git",
    "tags": [
      "parser",
      "cirru"
    ],
    "description": "Parser for Cirru syntax",
    "license": "MIT",
    "web": "https://github.com/Cirru/parser.nim"
  },
  {
    "name": "reframe",
    "url": "https://github.com/rosado/reframe.nim",
    "method": "git",
    "tags": [
      "clojurescript",
      "re-frame"
    ],
    "description": "Tools for working with re-frame ClojureScript projects",
    "license": "EPL-2.0",
    "web": "https://github.com/rosado/reframe.nim"
  },
  {
    "name": "edn",
    "url": "https://github.com/rosado/edn.nim",
    "method": "git",
    "tags": [
      "edn",
      "clojure"
    ],
    "description": "EDN and Clojure parser",
    "license": "EPL-2.0",
    "web": "https://github.com/rosado/edn.nim"
  },
  {
    "name": "easings",
    "url": "https://github.com/juancarlospaco/nim-easings",
    "method": "git",
    "tags": [
      "easings",
      "math"
    ],
    "description": "Robert Penner Easing Functions for Nim",
    "license": "MIT",
    "web": "https://github.com/juancarlospaco/nim-easings"
  },
  {
    "name": "euclidean",
    "url": "https://github.com/juancarlospaco/nim-euclidean",
    "method": "git",
    "tags": [
      "euclidean",
      "modulo",
      "division",
      "math"
    ],
    "description": "Euclidean Division & Euclidean Modulo",
    "license": "MIT",
    "web": "https://github.com/juancarlospaco/nim-euclidean"
  },
  {
    "name": "fletcher",
    "url": "https://github.com/Akito13/nim-fletcher",
    "method": "git",
    "tags": [
      "algorithm",
      "checksum",
      "hash",
      "adler",
      "crc",
      "crc32",
      "embedded"
    ],
    "description": "Implementation of the Fletcher checksum algorithm.",
    "license": "GPLv3+",
    "web": "https://github.com/Akito13/nim-fletcher"
  },
  {
    "name": "Xors3D",
    "url": "https://github.com/Guevara-chan/Xors3D-for-Nim",
    "method": "git",
    "tags": [
      "3d",
      "game",
      "engine",
      "dx9",
      "graphics"
    ],
    "description": "Blitz3D-esque DX9 engine for Nim",
    "license": "MIT",
    "web": "https://github.com/Guevara-chan/Xors3D-for-Nim"
  },
  {
    "name": "constants",
    "url": "https://github.com/juancarlospaco/nim-constants",
    "method": "git",
    "tags": [
      "math",
      "physics",
      "chemistry",
      "biology",
      "engineering",
      "science"
    ],
    "description": "Mathematical numerical named static constants useful for different disciplines",
    "license": "MIT",
    "web": "https://github.com/juancarlospaco/nim-constants"
  },
  {
    "name": "pager",
    "url": "https://git.sr.ht/~reesmichael1/nim-pager",
    "method": "git",
    "tags": [
      "pager",
      "paging",
      "less",
      "more"
    ],
    "description": "A simple library for paging, similar to less",
    "license": "GPL-3.0",
    "web": "https://git.sr.ht/~reesmichael1/nim-pager"
  },
  {
    "name": "procs",
    "url": "https://github.com/c-blake/procs",
    "method": "git",
    "tags": [
      "library",
      "terminal",
      "cli",
      "binary",
      "linux",
      "unix",
      "bsd"
    ],
    "description": "Unix process&system query&formatting library&multi-command CLI in Nim",
    "license": "MIT",
    "web": "https://github.com/c-blake/procs"
  },
  {
    "name": "laser",
    "url": "https://github.com/numforge/laser",
    "method": "git",
    "tags": [
      "parallel",
      "simd"
    ],
    "description": "High Performance Computing and Image Toolbox: SIMD, JIT Assembler, OpenMP, runtime CPU feature detection, optimised machine learning primitives",
    "license": "Apache License 2.0",
    "web": "https://github.com/numforge/laser"
  },
  {
    "name": "libssh",
    "url": "https://github.com/dariolah/libssh-nim",
    "method": "git",
    "tags": [
      "ssh",
      "libssh"
    ],
    "description": "libssh FFI bindings",
    "license": "MIT",
    "web": "https://github.com/dariolah/libssh-nim"
  },
  {
    "name": "wZeeGrid",
    "url": "https://github.com/bunkford/wZeeGrid",
    "method": "git",
    "tags": [
      "library",
      "windows",
      "gui",
      "ui",
      "wnim"
    ],
    "description": "Grid plugin for wNim.",
    "license": "MIT",
    "web": "https://github.com/bunkford/wZeeGrid",
    "doc": "https://bunkford.github.io/wZeeGrid/wZeeGrid.html"
  },
  {
    "name": "wChart",
    "url": "https://github.com/bunkford/wChart",
    "method": "git",
    "tags": [
      "library",
      "windows",
      "gui",
      "ui",
      "wnim"
    ],
    "description": "Chart plugin for wNim.",
    "license": "MIT",
    "web": "https://github.com/bunkford/wChart",
    "doc": "https://bunkford.github.io/wChart/wChart.html"
  },
  {
    "name": "stacks",
    "url": "https://github.com/rustomax/nim-stacks",
    "method": "git",
    "tags": [
      "stack",
      "data-structure"
    ],
    "description": "Pure Nim stack implementation based on sequences.",
    "license": "MIT",
    "web": "https://github.com/rustomax/nim-stacks"
  },
  {
    "name": "mustache",
    "url": "https://github.com/soasme/nim-mustache",
    "method": "git",
    "tags": [
      "mustache",
      "template"
    ],
    "description": "Mustache in Nim",
    "license": "MIT",
    "web": "https://github.com/soasme/nim-mustache"
  },
  {
    "name": "sigv4",
    "url": "https://github.com/disruptek/sigv4",
    "method": "git",
    "tags": [
      "1.0.0"
    ],
    "description": "Amazon Web Services Signature Version 4",
    "license": "MIT",
    "web": "https://github.com/disruptek/sigv4"
  },
  {
    "name": "openapi",
    "url": "https://github.com/disruptek/openapi",
    "method": "git",
    "tags": [
      "api",
      "openapi",
      "rest",
      "cloud"
    ],
    "description": "OpenAPI Code Generator",
    "license": "MIT",
    "web": "https://github.com/disruptek/openapi"
  },
  {
    "name": "atoz",
    "url": "https://github.com/disruptek/atoz",
    "method": "git",
    "tags": [
      "aws",
      "api",
      "cloud",
      "amazon"
    ],
    "description": "Amazon Web Services (AWS) APIs",
    "license": "MIT",
    "web": "https://github.com/disruptek/atoz"
  },
  {
    "name": "nimga",
    "url": "https://github.com/toshikiohnogi/nimga",
    "method": "git",
    "tags": [
      "GeneticAlgorithm",
      "nimga"
    ],
    "description": "Genetic Algorithm Library for Nim.",
    "license": "MIT",
    "web": "https://github.com/toshikiohnogi/nimga"
  },
  {
    "name": "foreach",
    "url": "https://github.com/disruptek/foreach",
    "method": "git",
    "tags": [
      "macro",
      "syntax",
      "sugar"
    ],
    "description": "A sugary for loop with syntax for typechecking loop variables",
    "license": "MIT",
    "web": "https://github.com/disruptek/foreach"
  },
  {
    "name": "monit",
    "url": "https://github.com/jiro4989/monit",
    "method": "git",
    "tags": [
      "cli",
      "task-runner",
      "developer-tools",
      "automation"
    ],
    "description": "A simple task runner. Run tasks and watch file changes with custom paths.",
    "license": "MIT",
    "web": "https://github.com/jiro4989/monit"
  },
  {
    "name": "termnovel",
    "url": "https://github.com/jiro4989/termnovel",
    "method": "git",
    "tags": [
      "cli",
      "novel",
      "tui"
    ],
    "description": "A command that to read novel on terminal",
    "license": "MIT",
    "web": "https://github.com/jiro4989/termnovel"
  },
  {
    "name": "htmlview",
    "url": "https://github.com/yuchunzhou/htmlview",
    "method": "git",
    "tags": [
      "html",
      "browser"
    ],
    "description": "View the offline or online html page in browser",
    "license": "MIT",
    "web": "https://github.com/yuchunzhou/htmlview"
  },
  {
    "name": "tcping",
    "url": "https://github.com/pdrb/tcping",
    "method": "git",
    "tags": [
      "ping,",
      "tcp,",
      "tcping"
    ],
    "description": "Ping hosts using tcp packets",
    "license": "MIT",
    "web": "https://github.com/pdrb/tcping"
  },
  {
    "name": "pcgbasic",
    "url": "https://github.com/rockcavera/pcgbasic",
    "method": "git",
    "tags": [
      "pcg",
      "rng",
      "prng",
      "random"
    ],
    "description": "Permuted Congruential Generator (PCG) Random Number Generation (RNG) for Nim.",
    "license": "MIT",
    "web": "https://github.com/rockcavera/pcgbasic"
  },
  {
    "name": "funchook",
    "url": "https://github.com/ba0f3/funchook.nim",
    "method": "git",
    "tags": [
      "hook,",
      "hooking"
    ],
    "description": "funchook wrapper",
    "license": "GPLv2",
    "web": "https://github.com/ba0f3/funchook.nim"
  },
  {
    "name": "sunvox",
    "url": "https://github.com/exelotl/nim-sunvox",
    "method": "git",
    "tags": [
      "music",
      "audio",
      "sound",
      "synthesizer"
    ],
    "description": "Bindings for SunVox modular synthesizer",
    "license": "0BSD",
    "web": "https://github.com/exelotl/nim-sunvox"
  },
  {
    "name": "gcplat",
    "url": "https://github.com/disruptek/gcplat",
    "method": "git",
    "tags": [
      "google",
      "cloud",
      "platform",
      "api",
      "rest",
      "openapi",
      "web"
    ],
    "description": "Google Cloud Platform (GCP) APIs",
    "license": "MIT",
    "web": "https://github.com/disruptek/gcplat"
  },
  {
    "name": "bluu",
    "url": "https://github.com/disruptek/bluu",
    "method": "git",
    "tags": [
      "microsoft",
      "azure",
      "cloud",
      "api",
      "rest",
      "openapi",
      "web"
    ],
    "description": "Microsoft Azure Cloud Computing Platform and Services (MAC) APIs",
    "license": "MIT",
    "web": "https://github.com/disruptek/bluu"
  },
  {
    "name": "the_nim_alliance",
    "url": "https://github.com/tervay/the-nim-alliance",
    "method": "git",
    "tags": [
      "FRC",
      "FIRST",
      "the-blue-alliance",
      "TBA"
    ],
    "description": "A Nim wrapper for TheBlueAlliance",
    "license": "MIT",
    "web": "https://github.com/tervay/the-nim-alliance"
  },
  {
    "name": "passgen",
    "url": "https://github.com/rustomax/nim-passgen",
    "method": "git",
    "tags": [
      "password-generator"
    ],
    "description": "Password generation library in Nim",
    "license": "MIT",
    "web": "https://github.com/rustomax/nim-passgen"
  },
  {
    "name": "PPM",
    "url": "https://github.com/LemonHX/PPM-Nim",
    "method": "git",
    "tags": [
      "graphics",
      "image"
    ],
    "description": "lib for ppm image",
    "license": "LXXSDT-MIT",
    "web": "https://github.com/LemonHX/PPM-Nim"
  },
  {
    "name": "fwrite",
    "url": "https://github.com/pdrb/nim-fwrite",
    "method": "git",
    "tags": [
      "create,",
      "file,",
      "write,",
      "fwrite"
    ],
    "description": "Create files of the desired size",
    "license": "MIT",
    "web": "https://github.com/pdrb/nim-fwrite"
  },
  {
    "name": "simplediff",
    "url": "https://git.sr.ht/~reesmichael1/nim-simplediff",
    "method": "git",
    "tags": [
      "diff",
      "simplediff",
      ""
    ],
    "description": "A library for straightforward diff calculation",
    "license": "GPL-3.0",
    "web": "https://git.sr.ht/~reesmichael1/nim-simplediff"
  },
  {
    "name": "xcm",
    "url": "https://github.com/SolitudeSF/xcm",
    "method": "git",
    "tags": [
      "color",
      "x11"
    ],
    "description": "Color management utility for X",
    "license": "MIT",
    "web": "https://github.com/SolitudeSF/xcm"
  },
  {
    "name": "bearssl",
    "url": "https://github.com/status-im/nim-bearssl",
    "method": "git",
    "tags": [
      "crypto",
      "hashes",
      "ciphers",
      "ssl",
      "tls"
    ],
    "description": "Bindings to BearSSL library",
    "license": "Apache License 2.0",
    "web": "https://github.com/status-im/nim-bearssl"
  },
  {
    "name": "schedules",
    "url": "https://github.com/soasme/nim-schedules",
    "method": "git",
    "tags": [
      "scheduler",
      "schedules",
      "job",
      "task",
      "cron",
      "interval"
    ],
    "description": "A Nim scheduler library that lets you kick off jobs at regular intervals.",
    "license": "MIT",
    "web": "https://github.com/soasme/nim-schedules"
  },
  {
    "name": "nimlevenshtein",
    "url": "https://github.com/oswjk/nimlevenshtein",
    "method": "git",
    "tags": [
      "levenshtein",
      "similarity",
      "string"
    ],
    "description": "The Levenshtein Nim module contains functions for fast computation of Levenshtein distance and string similarity.",
    "license": "GPLv2"
  },
  {
    "name": "randpw",
    "url": "https://github.com/pdrb/nim-randpw",
    "method": "git",
    "tags": [
      "random",
      "password",
      "passphrase",
      "randpw"
    ],
    "description": "Random password and passphrase generator",
    "license": "MIT",
    "web": "https://github.com/pdrb/nim-randpw"
  },
  {
    "name": "timeit",
    "url": "https://github.com/xflywind/timeit",
    "method": "git",
    "tags": [
      "timeit",
      "bench"
    ],
    "description": "measuring execution times written in nim.",
    "license": "MIT",
    "web": "https://github.com/xflywind/timeit"
  },
  {
    "name": "manu",
    "url": "https://github.com/b3liever/manu",
    "method": "git",
    "tags": [
      "matrix",
      "linear-algebra",
      "scientific"
    ],
    "description": "Nim Matrix library",
    "license": "MIT",
    "web": "https://github.com/b3liever/manu"
  },
  {
    "name": "jscanvas",
    "url": "https://github.com/b3liever/jscanvas",
    "method": "git",
    "tags": [
      "html5",
      "canvas",
      "drawing",
      "graphics",
      "rendering",
      "browser",
      "javascript"
    ],
    "description": "A Nim wrapper for the Canvas API",
    "license": "MIT",
    "web": "https://github.com/b3liever/jscanvas"
  },
  {
    "name": "looper",
    "url": "https://github.com/b3liever/looper",
    "method": "git",
    "tags": [
      "loop",
      "iterator",
      "zip",
      "enumerate"
    ],
    "description": "For loop macros for Nim",
    "license": "MIT",
    "web": "https://github.com/b3liever/looper"
  },
  {
    "name": "protocoled",
    "url": "https://github.com/b3liever/protocoled",
    "method": "git",
    "tags": [
      "interface"
    ],
    "description": "An interface macro for Nim",
    "license": "MIT",
    "web": "https://github.com/b3liever/protocoled"
  },
  {
    "name": "eminim",
    "url": "https://github.com/b3liever/eminim",
    "method": "git",
    "tags": [
      "json",
      "marshal",
      "deserialize"
    ],
    "description": "JSON deserialization macro for Nim",
    "license": "MIT",
    "web": "https://github.com/b3liever/eminim"
  },
  {
    "name": "golden",
    "url": "https://github.com/disruptek/golden",
    "method": "git",
    "tags": [
      "benchmark",
      "profile",
      "golden",
      "runtime",
      "run",
      "profiling",
      "bench",
      "speed"
    ],
    "description": "a benchmark tool",
    "license": "MIT",
    "web": "https://github.com/disruptek/golden"
  },
  {
    "name": "nimgit2",
    "url": "https://github.com/genotrance/nimgit2",
    "method": "git",
    "tags": [
      "git",
      "wrapper",
      "libgit2",
      "binding"
    ],
    "description": "libgit2 wrapper for Nim",
    "license": "MIT",
    "web": "https://github.com/genotrance/nimgit2"
  },
  {
    "name": "rainbow",
    "url": "https://github.com/thebigbaron/rainbow",
    "method": "git",
    "tags": [
      "library",
      "256-colors",
      "cli"
    ],
    "description": "256 colors for shell",
    "license": "MIT",
    "web": "https://github.com/thebigbaron/rainbow"
  },
  {
    "name": "rtree",
    "url": "https://github.com/stefansalewski/RTree",
    "method": "git",
    "tags": [
      "library"
    ],
    "description": "R-Tree",
    "license": "MIT",
    "web": "https://github.com/stefansalewski/RTree"
  },
  {
    "name": "winversion",
    "url": "https://github.com/rockcavera/winversion",
    "method": "git",
    "tags": [
      "windows",
      "version"
    ],
    "description": "This package allows you to determine the running version of the Windows operating system.",
    "license": "MIT",
    "web": "https://github.com/rockcavera/winversion"
  },
  {
    "name": "npg",
    "url": "https://github.com/rustomax/npg",
    "method": "git",
    "tags": [
      "password-generator",
      "password",
      "cli"
    ],
    "description": "Password generator in Nim",
    "license": "MIT",
    "web": "https://github.com/rustomax/npg"
  },
  {
    "name": "nimodpi",
    "url": "https://github.com/mikra01/nimodpi",
    "method": "git",
    "tags": [
      "oracle",
      "odpi-c",
      "wrapper"
    ],
    "description": "oracle odpi-c wrapper for Nim",
    "license": "MIT",
    "web": "https://github.com/mikra01/nimodpi"
  },
  {
    "name": "bump",
    "url": "https://github.com/disruptek/bump",
    "method": "git",
    "tags": [
      "nimble",
      "bump",
      "release",
      "tag",
      "package",
      "tool"
    ],
    "description": "a tiny tool to bump nimble versions",
    "license": "MIT",
    "web": "https://github.com/disruptek/bump"
  },
  {
    "name": "swayipc",
    "url": "https://github.com/disruptek/swayipc",
    "method": "git",
    "tags": [
      "wayland",
      "sway",
      "i3",
      "ipc",
      "i3ipc",
      "swaymsg",
      "x11",
      "swaywm"
    ],
    "description": "IPC interface to sway (or i3) compositors",
    "license": "MIT",
    "web": "https://github.com/disruptek/swayipc"
  },
  {
    "name": "nimpmda",
    "url": "https://github.com/jasonk000/nimpmda",
    "method": "git",
    "tags": [
      "pcp",
      "pmda",
      "performance",
      "libpcp",
      "libpmda"
    ],
    "description": "PCP PMDA module bindings",
    "license": "MIT",
    "web": "https://github.com/jasonk000/nimpmda"
  },
  {
    "name": "nimbpf",
    "url": "https://github.com/jasonk000/nimbpf",
    "method": "git",
    "tags": [
      "libbpf",
      "ebpf",
      "bpf"
    ],
    "description": "libbpf for nim",
    "license": "MIT",
    "web": "https://github.com/jasonk000/nimbpf"
  },
  {
    "name": "pine",
    "url": "https://github.com/thebigbaron/pine",
    "method": "git",
    "tags": [
      "static",
      "site",
      "generator"
    ],
    "description": "Nim Static Blog & Site Generator",
    "license": "MIT",
    "web": "https://github.com/thebigbaron/pine"
  },
  {
    "name": "ginger",
    "url": "https://github.com/Vindaar/ginger",
    "method": "git",
    "tags": [
      "library",
      "cairo",
      "graphics",
      "plotting"
    ],
    "description": "A Grid (R) like package in Nim",
    "license": "MIT",
    "web": "https://github.com/Vindaar/ginger"
  },
  {
    "name": "ggplotnim",
    "url": "https://github.com/Vindaar/ggplotnim",
    "method": "git",
    "tags": [
      "library",
      "grammar of graphics",
      "gog",
      "ggplot2",
      "plotting",
      "graphics",
      "dataframe"
    ],
    "description": "A port of ggplot2 for Nim",
    "license": "MIT",
    "web": "https://github.com/Vindaar/ggplotnim"
  },
  {
    "name": "owo",
    "url": "https://github.com/lmariscal/owo",
    "method": "git",
    "tags": [
      "fun",
      "utility"
    ],
    "description": "OwO text convewtew fow Nim",
    "license": "MIT",
    "web": "https://github.com/lmariscal/owo"
  },
  {
    "name": "NimTacToe",
    "url": "https://github.com/JesterOrNot/Nim-Tac-Toe",
    "method": "git",
    "tags": [
      "no"
    ],
    "description": "A new awesome nimble package",
    "license": "MIT",
    "web": "https://github.com/JesterOrNot/Nim-Tac-Toe"
  },
  {
    "name": "nimagehide",
    "url": "https://github.com/MnlPhlp/nimagehide",
    "method": "git",
    "tags": [
      "library",
      "cli",
      "staganography",
      "image",
      "hide",
      "secret"
    ],
    "description": "A library to hide data in images. Usable as library or cli tool.",
    "license": "MIT",
    "web": "https://github.com/MnlPhlp/nimagehide"
  },
  {
    "name": "srv",
    "url": "https://github.com/me7/srv",
    "method": "git",
    "tags": [
      "web-server"
    ],
    "description": "A tiny static file web server.",
    "license": "MIT",
    "web": "https://github.com/me7/srv"
  },
  {
    "name": "autotyper",
    "url": "https://github.com/kijowski/autotyper",
    "method": "git",
    "tags": [
      "terminal",
      "cli",
      "typing-emulator"
    ],
    "description": "Keyboard typing emulator",
    "license": "MIT",
    "web": "https://github.com/kijowski/autotyper"
  },
  {
    "name": "dnsprotec",
    "url": "https://github.com/juancarlospaco/nim-dnsprotec",
    "method": "git",
    "tags": [
      "dns",
      "hosts"
    ],
    "description": "DNS /etc/hosts file manager, Block 1 Million malicious domains with 1 command",
    "license": "MIT",
    "web": "https://github.com/juancarlospaco/nim-dnsprotec"
  },
  {
    "name": "nimgraphql",
    "url": "https://github.com/genotrance/nimgraphql",
    "method": "git",
    "tags": [
      "graphql"
    ],
    "description": "libgraphqlparser wrapper for Nim",
    "license": "MIT",
    "web": "https://github.com/genotrance/nimgraphql"
  },
  {
    "name": "fastcgi",
    "url": "https://github.com/ba0f3/fastcgi.nim",
    "method": "git",
    "tags": [
      "fastcgi",
      "fcgi",
      "cgi"
    ],
    "description": "FastCGI library for Nim",
    "license": "MIT",
    "web": "https://github.com/ba0f3/fastcgi.nim"
  },
  {
    "name": "chonker",
    "url": "https://github.com/juancarlospaco/nim-chonker",
    "method": "git",
    "tags": [
      "arch",
      "linux",
      "pacman"
    ],
    "description": "Arch Linux Pacman Optimizer",
    "license": "MIT",
    "web": "https://github.com/juancarlospaco/nim-chonker"
  },
  {
    "name": "maze",
    "url": "https://github.com/jiro4989/maze",
    "method": "git",
    "tags": [
      "maze",
      "cli",
      "library",
      "algorithm"
    ],
    "description": "A command and library to generate mazes",
    "license": "MIT",
    "web": "https://github.com/jiro4989/maze"
  },
  {
    "name": "monocypher",
    "url": "https://github.com/markspanbroek/monocypher.nim",
    "method": "git",
    "tags": [
      "monocypher",
      "crypto"
    ],
    "description": "Monocypher",
    "license": "MIT",
    "web": "https://github.com/markspanbroek/monocypher.nim"
  },
  {
    "name": "cli_menu",
    "url": "https://github.com/MnlPhlp/cli_menu",
    "method": "git",
    "tags": [
      "menu",
      "library",
      "cli",
      "interactive",
      "userinput"
    ],
    "description": "A library to create interactive commandline menus without writing boilerplate code.",
    "license": "MIT",
    "web": "https://github.com/MnlPhlp/cli_menu"
  },
  {
    "name": "libu2f",
    "url": "https://github.com/FedericoCeratto/nim-libu2f",
    "method": "git",
    "tags": [
      "u2f",
      "library",
      "security",
      "authentication",
      "fido"
    ],
    "description": "A wrapper for libu2f, a library for FIDO/U2F",
    "license": "LGPLv3",
    "web": "https://github.com/FedericoCeratto/nim-libu2f"
  },
  {
    "name": "sim",
    "url": "https://github.com/ba0f3/sim.nim",
    "method": "git",
    "tags": [
      "config",
      "parser",
      "parsing"
    ],
    "description": "Parse config by defining an object",
    "license": "MIT",
    "web": "https://github.com/ba0f3/sim.nim"
  },
  {
    "name": "redpool",
    "url": "https://github.com/zedeus/redpool",
    "method": "git",
    "tags": [
      "redis",
      "pool"
    ],
    "description": "Redis connection pool",
    "license": "MIT",
    "web": "https://github.com/zedeus/redpool"
  },
  {
    "name": "bson",
    "url": "https://github.com/JohnAD/bson",
    "method": "git",
    "tags": [
      "bson",
      "serialize",
      "parser",
      "json"
    ],
    "description": "BSON Binary JSON Serialization",
    "license": "MIT",
    "web": "https://github.com/JohnAD/bson"
  },
  {
    "name": "mongopool",
    "url": "https://github.com/JohnAD/mongopool",
    "method": "git",
    "tags": [
      "mongodb",
      "mongo",
      "database",
      "driver",
      "client",
      "nosql"
    ],
    "description": "MongoDb pooled driver",
    "license": "MIT",
    "web": "https://github.com/JohnAD/mongopool"
  },
  {
    "name": "euwren",
    "url": "https://github.com/liquid600pgm/euwren",
    "method": "git",
    "tags": [
      "wren",
      "embedded",
      "scripting",
      "language",
      "wrapper"
    ],
    "description": "High-level Wren wrapper",
    "license": "MIT",
    "web": "https://github.com/liquid600pgm/euwren"
  },
  {
    "name": "leveldb",
    "url": "https://github.com/zielmicha/leveldb.nim",
    "method": "git",
    "tags": [
      "leveldb",
      "database"
    ],
    "description": "LevelDB bindings",
    "license": "MIT",
    "web": "https://github.com/zielmicha/leveldb.nim"
  },
  {
    "name": "requirementstxt",
    "url": "https://github.com/juancarlospaco/nim-requirementstxt",
    "method": "git",
    "tags": [
      "python",
      "pip",
      "requirements"
    ],
    "description": "Python requirements.txt generic parser for Nim",
    "license": "MIT",
    "web": "https://github.com/juancarlospaco/nim-requirementstxt"
  },
  {
    "name": "edens",
    "url": "https://github.com/jiro4989/edens",
    "method": "git",
    "tags": [
      "cli",
      "command",
      "encode",
      "decode",
      "joke"
    ],
    "description": "A command to encode / decode text with your dictionary",
    "license": "MIT",
    "web": "https://github.com/jiro4989/edens"
  },
  {
    "name": "argon2",
    "url": "https://github.com/Ahrotahn/argon2",
    "method": "git",
    "tags": [
      "argon2",
      "crypto",
      "hash",
      "library",
      "password",
      "wrapper"
    ],
    "description": "A nim wrapper for the Argon2 hashing library",
    "license": "MIT",
    "web": "https://github.com/Ahrotahn/argon2"
  },
  {
    "name": "nap",
    "url": "https://github.com/madprops/nap",
    "method": "git",
    "tags": [
      "arguments",
      "parser",
      "opts",
      "library"
    ],
    "description": "Argument parser",
    "license": "MIT",
    "web": "https://github.com/madprops/nap"
  },
  {
    "name": "illwill_unsafe",
    "url": "https://github.com/matthewjcavalier/illwill_unsafe",
    "method": "git",
    "tags": [
      "illWill_fork",
      "terminal",
      "ncurses"
    ],
    "description": "A fork of John Novak (john@johnnovak.net)'s illwill package that is less safe numbers wise",
    "license": "WTFPL",
    "web": "https://github.com/matthewjcavalier/illwill_unsafe"
  },
  {
    "name": "sparkline",
    "url": "https://github.com/aquilax/sparkline-nim",
    "method": "git",
    "tags": [
      "library",
      "sparkline",
      "console"
    ],
    "description": "Sparkline library",
    "license": "MIT",
    "web": "https://github.com/aquilax/sparkline-nim"
  },
  {
    "name": "readfq",
    "url": "https://github.com/andreas-wilm/nimreadfq",
    "method": "git",
    "tags": [
      "fasta",
      "fastq",
      "parser",
      "kseq",
      "readfq"
    ],
    "description": "Wrapper for Heng Li's kseq",
    "license": "MIT",
    "web": "https://github.com/andreas-wilm/nimreadfq"
  },
  {
    "name": "googlesearch",
    "url": "https://github.com/xyb/googlesearch.nim",
    "method": "git",
    "tags": [
      "google",
      "search"
    ],
    "description": "library for scraping google search results",
    "license": "MIT",
    "web": "https://github.com/xyb/googlesearch.nim"
  },
  {
    "name": "rdgui",
    "url": "https://github.com/liquid600pgm/rdgui",
    "method": "git",
    "tags": [
      "modular",
      "retained",
      "gui",
      "toolkit"
    ],
    "description": "A modular GUI toolkit for rapid",
    "license": "MIT",
    "web": "https://github.com/liquid600pgm/rdgui"
  },
  {
    "name": "asciitype",
    "url": "https://github.com/chocobo333/asciitype",
    "method": "git",
    "tags": [
      "library"
    ],
    "description": "This module performs character tests.",
    "license": "MIT",
    "web": "https://github.com/chocobo333/asciitype"
  },
  {
    "name": "gen",
    "url": "https://github.com/Adeohluwa/gen",
    "method": "git",
    "tags": [
      "library",
      "jester",
      "boilerplate",
      "generator"
    ],
    "description": "Boilerplate generator for Jester web framework",
    "license": "MIT",
    "web": "https://github.com/Adeohluwa/gen"
  },
  {
    "name": "chronopipe",
    "url": "https://github.com/williamd1k0/chrono",
    "method": "git",
    "tags": [
      "cli",
      "timer",
      "pipe"
    ],
    "description": "Show start/end datetime and duration of a command-line process using pipe.",
    "license": "MIT",
    "web": "https://github.com/williamd1k0/chrono"
  },
  {
    "name": "simple_parseopt",
    "url": "https://github.com/onelivesleft/simple_parseopt",
    "method": "git",
    "tags": [
      "parseopt",
      "command",
      "line",
      "simple",
      "option",
      "argument",
      "parameter",
      "options",
      "arguments",
      "parameters",
      "library"
    ],
    "description": "Nim module which provides clean, zero-effort command line parsing.",
    "license": "MIT",
    "web": "https://github.com/onelivesleft/simple_parseopt"
  },
  {
    "name": "github",
    "url": "https://github.com/disruptek/github",
    "method": "git",
    "tags": [
      "github",
      "api",
      "rest",
      "openapi",
      "client",
      "http",
      "library"
    ],
    "description": "github api",
    "license": "MIT",
    "web": "https://github.com/disruptek/github"
  },
  {
    "name": "nimnoise",
    "url": "https://github.com/blakeanedved/nimnoise",
    "method": "git",
    "tags": [
      "nimnoise",
      "noise",
      "coherent",
      "libnoise",
      "library"
    ],
    "description": "A port of libnoise into pure nim, heavily inspired by Libnoise.Unity, but true to the original Libnoise",
    "license": "MIT",
    "web": "https://github.com/blakeanedved/nimnoise",
    "doc": "https://lib-nimnoise.web.app/"
  },
  {
    "name": "mcmurry",
    "url": "https://github.com/chocobo333/mcmurry",
    "method": "git",
    "tags": [
      "parser",
      "parsergenerator",
      "library",
      "lexer"
    ],
    "description": "A module for generating lexer/parser.",
    "license": "MIT",
    "web": "https://github.com/chocobo333/mcmurry"
  },
  {
    "name": "stones",
    "url": "https://github.com/binhonglee/stones",
    "method": "git",
    "tags": [
      "library",
      "tools",
      "string",
      "hashset",
      "table",
      "log"
    ],
    "description": "A library of useful functions and tools for nim.",
    "license": "MIT",
    "web": "https://github.com/binhonglee/stones"
  },
  {
    "name": "kaitai_struct_nim_runtime",
    "url": "https://github.com/kaitai-io/kaitai_struct_nim_runtime",
    "method": "git",
    "tags": [
      "library"
    ],
    "description": "Kaitai Struct runtime library for Nim",
    "license": "MIT",
    "web": "https://github.com/kaitai-io/kaitai_struct_nim_runtime"
  },
  {
    "name": "docx",
    "url": "https://github.com/xflywind/docx",
    "method": "git",
    "tags": [
      "docx",
      "reader"
    ],
    "description": "A simple docx reader.",
    "license": "MIT",
    "web": "https://github.com/xflywind/docx"
  },
  {
    "name": "word2vec",
    "url": "https://github.com/treeform/word2vec",
    "method": "git",
    "tags": [
      "nlp",
      "natural-language-processing"
    ],
    "description": "Word2vec implemented in nim.",
    "license": "MIT",
    "web": "https://github.com/treeform/word2vec"
  },
  {
    "name": "steganography",
    "url": "https://github.com/treeform/steganography",
    "method": "git",
    "tags": [
      "images",
      "cryptography"
    ],
    "description": "Steganography - hide data inside an image.",
    "license": "MIT",
    "web": "https://github.com/treeform/steganography"
  },
  {
    "name": "mpeg",
    "url": "https://github.com/treeform/mpeg",
    "method": "git",
    "tags": [
      "video",
      "formats",
      "file"
    ],
    "description": "Nim wrapper for pl_mpeg single header mpeg library.",
    "license": "MIT",
    "web": "https://github.com/treeform/mpeg"
  },
  {
    "name": "mddoc",
    "url": "https://github.com/treeform/mddoc",
    "method": "git",
    "tags": [
      "documentation",
      "markdown"
    ],
    "description": "Generated Nim's API docs in markdown for github's README.md files. Great for small libraries with simple APIs.",
    "license": "MIT",
    "web": "https://github.com/treeform/mddoc"
  },
  {
    "name": "digitalocean",
    "url": "https://github.com/treeform/digitalocean",
    "method": "git",
    "tags": [
      "digitalocean",
      "servers",
      "api"
    ],
    "description": "Wrapper for DigitalOcean HTTP API.",
    "license": "MIT",
    "web": "https://github.com/treeform/digitalocean"
  },
  {
    "name": "synthesis",
    "url": "https://github.com/mratsim/Synthesis",
    "method": "git",
    "tags": [
      "finite-state-machine",
      "state-machine",
      "fsm",
      "event-driven",
      "reactive-programming",
      "embedded",
      "actor"
    ],
    "description": "A compile-time, compact, fast, without allocation, state-machine generator.",
    "license": "MIT or Apache License 2.0",
    "web": "https://github.com/mratsim/Synthesis"
  },
  {
    "name": "weave",
    "url": "https://github.com/mratsim/weave",
    "method": "git",
    "tags": [
      "multithreading",
      "parallelism",
      "task-scheduler",
      "scheduler",
      "runtime",
      "task-parallelism",
      "data-parallelism",
      "threadpool"
    ],
    "description": "a state-of-the-art ùultithreading runtime",
    "license": "MIT or Apache License 2.0",
    "web": "https://github.com/mratsim/weave"
  },
  {
    "name": "anycase",
    "url": "https://github.com/lamartire/anycase",
    "method": "git",
    "tags": [
      "camelcase",
      "kebabcase",
      "snakecase",
      "case"
    ],
    "description": "Convert strings to any case",
    "license": "MIT",
    "web": "https://github.com/lamartire/anycase"
  },
  {
    "name": "libbacktrace",
    "url": "https://github.com/status-im/nim-libbacktrace",
    "method": "git",
    "tags": [
      "library",
      "wrapper"
    ],
    "description": "Nim wrapper for libbacktrace",
    "license": "Apache License 2.0 or MIT",
    "web": "https://github.com/status-im/nim-libbacktrace"
  },
  {
    "name": "gdbmc",
    "url": "https://github.com/vycb/gdbmc.nim",
    "method": "git",
    "tags": [
      "gdbm",
      "key-value",
      "nosql",
      "library",
      "wrapper"
    ],
    "description": "This library is a wrapper to C GDBM library",
    "license": "MIT",
    "web": "https://github.com/vycb/gdbmc.nim"
  },
  {
    "name": "diff",
    "url": "https://github.com/mark-summerfield/diff",
    "method": "git",
    "tags": [
      "diff",
      "sequencematcher"
    ],
    "description": "Library for finding the differences between two sequences",
    "license": "Apache-2.0",
    "web": "https://github.com/mark-summerfield/diff"
  },
  {
    "name": "diffoutput",
    "url": "https://github.com/JohnAD/diffoutput",
    "method": "git",
    "tags": [
      "diff",
      "stringification",
      "reversal"
    ],
    "description": "Collection of Diff stringifications (and reversals)",
    "license": "MIT",
    "web": "https://github.com/JohnAD/diffoutput"
  },
  {
    "name": "importc_helpers",
    "url": "https://github.com/couven92/nim-importc-helpers.git",
    "method": "git",
    "tags": [
      "import",
      "c",
      "helper"
    ],
    "description": "Helpers for supporting and simplifying import of symbols from C into Nim",
    "license": "MIT",
    "web": "https://github.com/couven92/nim-importc-helpers"
  },
  {
    "name": "taps",
    "url": "https://git.sr.ht/~ehmry/nim_taps",
    "method": "git",
    "tags": [
      "networking",
      "udp",
      "tcp",
      "sctp"
    ],
    "description": "Transport Services Interface",
    "license": "BSD-3-Clause",
    "web": "https://datatracker.ietf.org/wg/taps/about/"
  },
  {
    "name": "validator",
    "url": "https://github.com/Adeohluwa/validator",
    "method": "git",
    "tags": [
      "strings",
      "validation",
      "types"
    ],
    "description": "Functions for string validation",
    "license": "MIT",
    "web": "https://github.com/Adeohluwa/validator"
  },
  {
    "name": "simhash",
    "url": "https://github.com/bung87/simhash-nim",
    "method": "git",
    "tags": [
      "simhash",
      "algoritim"
    ],
    "description": "Nim implementation of simhash algoritim",
    "license": "MIT",
    "web": "https://github.com/bung87/simhash-nim"
  },
  {
    "name": "minhash",
    "url": "https://github.com/bung87/minhash",
    "method": "git",
    "tags": [
      "minhash",
      "algoritim"
    ],
    "description": "Nim implementation of minhash algoritim",
    "license": "MIT",
    "web": "https://github.com/bung87/minhash"
  },
  {
    "name": "fasttext",
    "url": "https://github.com/bung87/fastText",
    "method": "git",
    "tags": [
      "nlp,text",
      "process,text",
      "classification"
    ],
    "description": "fastText porting in Nim",
    "license": "MIT",
    "web": "https://github.com/bung87/fastText"
  },
  {
    "name": "woocommerce-api-nim",
    "url": "https://github.com/mrhdias/woocommerce-api-nim",
    "method": "git",
    "tags": [
      "e-commerce",
      "woocommerce",
      "rest-api",
      "wrapper"
    ],
    "description": "A Nim wrapper for the WooCommerce REST API",
    "license": "MIT",
    "web": "https://github.com/mrhdias/woocommerce-api-nim"
  },
  {
    "name": "lq",
    "url": "https://github.com/madprops/lq",
    "method": "git",
    "tags": [
      "directory",
      "file",
      "listing",
      "ls",
      "tree",
      "stats"
    ],
    "description": "Directory listing tool",
    "license": "GPL-2.0",
    "web": "https://github.com/madprops/lq"
  },
  {
    "name": "xlsx",
    "url": "https://github.com/xflywind/xlsx",
    "method": "git",
    "tags": [
      "xlsx",
      "excel",
      "reader"
    ],
    "description": "Read and parse Excel files",
    "license": "MIT",
    "web": "https://github.com/xflywind/xlsx"
  },
  {
    "name": "faker",
    "url": "https://github.com/jiro4989/faker",
    "method": "git",
    "tags": [
      "faker",
      "library",
      "cli",
      "generator",
      "fakedata"
    ],
    "description": "faker is a Nim package that generates fake data for you.",
    "license": "MIT",
    "web": "https://github.com/jiro4989/faker"
  },
  {
    "name": "gyaric",
    "url": "https://github.com/jiro4989/gyaric",
    "method": "git",
    "tags": [
      "joke",
      "library",
      "cli",
      "gyaru",
      "encoder",
      "text"
    ],
    "description": "gyaric is a module to encode/decode text to unreadable gyaru's text.",
    "license": "MIT",
    "web": "https://github.com/jiro4989/gyaric"
  },
  {
    "name": "patgraph",
    "url": "https://github.com/b3liever/patgraph",
    "method": "git",
    "tags": [
      "datastructures",
      "library"
    ],
    "description": "Graph data structure library",
    "license": "MIT",
    "web": "https://github.com/b3liever/patgraph"
  },
  {
    "name": "skbintext",
    "url": "https://github.com/skrylar/skbintext",
    "method": "git",
    "tags": [
      "hexdigest",
      "hexadecimal",
      "binary"
    ],
    "description": "Binary <-> text conversion.",
    "license": "MPL",
    "web": "https://github.com/Skrylar/skbintext"
  },
  {
    "name": "skyhash",
    "url": "https://github.com/Skrylar/skyhash",
    "method": "git",
    "tags": [
      "blake2b",
      "blake2s",
      "spookyhash"
    ],
    "description": "Collection of hash algorithms ported to Nim",
    "license": "CC0",
    "web": "https://github.com/Skrylar/skyhash"
  },
  {
    "name": "gimei",
    "url": "https://github.com/mkanenobu/nim-gimei",
    "method": "git",
    "tags": [
      "japanese",
      "library",
      "testing"
    ],
    "description": "random Japanese name and address generator",
    "license": "MIT",
    "web": "https://github.com/mkanenobu/nim-gimei"
  },
  {
    "name": "envconfig",
    "url": "https://github.com/jiro4989/envconfig",
    "method": "git",
    "tags": [
      "library",
      "config",
      "environment-variables"
    ],
    "description": "envconfig provides a function to get config objects from environment variables.",
    "license": "MIT",
    "web": "https://github.com/jiro4989/envconfig"
  },
  {
    "name": "cache",
    "url": "https://github.com/planety/cached",
    "method": "git",
    "tags": [
      "cache"
    ],
    "description": "A cache library.",
    "license": "MIT",
    "web": "https://github.com/planety/cached"
  },
  {
    "name": "basedOn",
    "url": "https://github.com/KaceCottam/basedOn",
    "method": "git",
    "tags": [
      "nim",
      "object-oriented",
      "tuple",
      "object",
      "functional",
      "syntax",
      "macro",
      "nimble",
      "package"
    ],
    "description": "A library for cleanly creating an object or tuple based on another object or tuple",
    "license": "MIT",
    "web": "https://github.com/KaceCottam/basedOn"
  },
  {
    "name": "onedrive",
    "url": "https://github.com/ThomasTJdev/nim_onedrive",
    "method": "git",
    "tags": [
      "onedrive",
      "cloud"
    ],
    "description": "Get information on files and folders in OneDrive",
    "license": "MIT",
    "web": "https://github.com/ThomasTJdev/nim_onedrive"
  },
  {
    "name": "webdavclient",
    "url": "https://github.com/beshrkayali/webdavclient",
    "method": "git",
    "tags": [
      "webdav",
      "library",
      "async"
    ],
    "description": "WebDAV Client for Nim",
    "license": "MIT",
    "web": "https://github.com/beshrkayali/webdavclient"
  },
  {
    "name": "bcra",
    "url": "https://github.com/juancarlospaco/nim-bcra",
    "method": "git",
    "tags": [
      "argentina",
      "bank",
      "api"
    ],
    "description": "Central Bank of Argentina Gov API Client with debtor corporations info",
    "license": "MIT",
    "web": "https://github.com/juancarlospaco/nim-bcra"
  },
  {
    "name": "metar",
    "url": "https://github.com/flenniken/metar",
    "method": "git",
    "tags": [
      "metadata",
      "image",
      "python",
      "cli",
      "terminal",
      "library"
    ],
    "description": "Read metadata from jpeg and tiff images.",
    "license": "MIT",
    "web": "https://github.com/flenniken/metar"
  },
  {
    "name": "smnar",
    "url": "https://github.com/juancarlospaco/nim-smnar",
    "method": "git",
    "tags": [
      "argentina",
      "weather",
      "api"
    ],
    "description": "Servicio Meteorologico Nacional Argentina API Client",
    "license": "MIT",
    "web": "https://github.com/juancarlospaco/nim-smnar"
  },
  {
    "name": "saya",
    "url": "https://github.com/Ethosa/saya_nim",
    "method": "git",
    "tags": [
      "VK",
      "framework"
    ],
    "description": "Nim framework for VK",
    "license": "LGPLv3",
    "web": "https://github.com/Ethosa/saya_nim"
  },
  {
    "name": "phoon",
    "url": "https://github.com/ducdetronquito/phoon",
    "method": "git",
    "tags": [
      "web",
      "framework",
      "http"
    ],
    "description": "A web framework inspired by ExpressJS 🐇⚡",
    "license": "Public Domain",
    "web": "https://github.com/ducdetronquito/phoon"
  },
  {
    "name": "choosenim",
    "url": "https://github.com/dom96/choosenim",
    "method": "git",
    "tags": [
      "install",
      "multiple",
      "multiplexer",
      "pyenv",
      "rustup",
      "toolchain"
    ],
    "description": "The Nim toolchain installer.",
    "license": "MIT",
    "web": "https://github.com/dom96/choosenim"
  },
  {
    "name": "nimlist",
    "url": "https://github.com/flenniken/nimlist",
    "method": "git",
    "tags": [
      "cli",
      "terminal",
      "html"
    ],
    "description": "View nim packages in your browser.",
    "license": "MIT",
    "web": "https://github.com/flenniken/nimlist"
  },
  {
    "name": "grim",
    "url": "https://github.com/ebran/grim",
    "method": "git",
    "tags": [
      "graph",
      "data",
      "library"
    ],
    "description": "Graphs in nim!",
    "license": "MIT",
    "web": "https://github.com/ebran/grim"
  },
  {
    "name": "retranslator",
    "url": "https://github.com/linksplatform/RegularExpressions.Transformer",
    "method": "git",
    "tags": [
      "regular",
      "expressions",
      "transformer"
    ],
    "description": "Transformer",
    "license": "LGPLv3",
    "web": "https://github.com/linksplatform/RegularExpressions.Transformer"
  },
  {
    "name": "barcode",
    "url": "https://github.com/bunkford/barcode",
    "method": "git",
    "tags": [
      "barcode"
    ],
    "description": "Nim barcode library",
    "license": "MIT",
    "web": "https://github.com/bunkford/barcode",
    "doc": "https://bunkford.github.io/barcode/barcode.html"
  },
  {
    "name": "quickjwt",
    "url": "https://github.com/treeform/quickjwt",
    "method": "git",
    "tags": [
      "crypto",
      "hash"
    ],
    "description": "JSON Web Tokens for Nim",
    "license": "MIT",
    "web": "https://github.com/treeform/quickjwt"
  },
  {
    "name": "staticglfw",
    "url": "https://github.com/treeform/staticglfw",
    "method": "git",
    "tags": [
      "glfw",
      "opengl",
      "windowing",
      "game"
    ],
    "description": "Static GLFW for nim",
    "license": "MIT",
    "web": "https://github.com/treeform/staticglfw"
  },
  {
    "name": "pg_util",
    "url": "https://github.com/hiteshjasani/nim-pg-util.git",
    "method": "git",
    "tags": [
      "postgresql",
      "postgres",
      "pg"
    ],
    "description": "Postgres utility functions",
    "license": "MIT",
    "web": "https://github.com/hiteshjasani/nim-pg-util"
  },
  {
    "name": "googleapi",
    "url": "https://github.com/treeform/googleapi",
    "method": "git",
    "tags": [
      "jwt",
      "google"
    ],
    "description": "Google API for nim",
    "license": "MIT",
    "web": "https://github.com/treeform/googleapi"
  },
  {
    "name": "fidget",
    "url": "https://github.com/treeform/fidget",
    "method": "git",
    "tags": [
      "ui",
      "glfw",
      "opengl",
      "js",
      "android",
      "ios"
    ],
    "description": "Figma based UI library for nim, with HTML and OpenGL backends.",
    "license": "MIT",
    "web": "https://github.com/treeform/fidget"
  },
  {
    "name": "allographer",
    "url": "https://github.com/itsumura-h/nim-allographer",
    "method": "git",
    "tags": [
      "database",
      "sqlite",
      "mysql",
      "postgres",
      "rdb",
      "query_builder",
      "orm"
    ],
    "description": "A Nim query builder library inspired by Laravel/PHP and Orator/Python",
    "license": "MIT",
    "web": "https://github.com/itsumura-h/nim-allographer"
  },
  {
    "name": "euphony",
    "url": "https://github.com/treeform/euphony",
    "method": "git",
    "tags": [
      "sound",
      "OpenAL"
    ],
    "description": "A 3d sound API for nim.",
    "license": "MIT",
    "web": "https://github.com/treeform/euphony"
  },
  {
    "name": "steamworks",
    "url": "https://github.com/treeform/steamworks",
    "method": "git",
    "tags": [
      "steamworks",
      "game"
    ],
    "description": "Steamworks SDK API for shipping games on Steam.",
    "license": "MIT",
    "web": "https://github.com/treeform/steamworks"
  },
  {
    "name": "sysinfo",
    "url": "https://github.com/treeform/sysinfo",
    "method": "git",
    "tags": [
      "system",
      "cpu",
      "gpu",
      "net"
    ],
    "description": "Cross platform system information.",
    "license": "MIT",
    "web": "https://github.com/treeform/sysinfo"
  },
  {
    "name": "ptest",
    "url": "https://github.com/treeform/ptest",
    "method": "git",
    "tags": [
      "test"
    ],
    "description": "Print-testing for nim.",
    "license": "MIT",
    "web": "https://github.com/treeform/ptest"
  },
  {
    "name": "oaitools",
    "url": "https://github.com/markpbaggett/oaitools.nim",
    "method": "git",
    "tags": [
      "metadata",
      "harvester",
      "oai-pmh"
    ],
    "description": "A high-level OAI-PMH library.",
    "license": "GPL-3.0",
    "doc": "https://markpbaggett.github.io/oaitools.nim/",
    "web": "https://github.com/markpbaggett/oaitools.nim"
  },
  {
    "name": "pych",
    "url": "https://github.com/rburmorrison/pych",
    "method": "git",
    "tags": [
      "python",
      "monitor"
    ],
    "description": "A tool that watches Python files and re-runs them on change.",
    "license": "MIT",
    "web": "https://github.com/rburmorrison/pych"
  },
  {
    "name": "adb",
    "url": "https://github.com/Yardanico/nim-adb",
    "method": "git",
    "tags": [
      "adb",
      "protocol",
      "android"
    ],
    "description": "ADB protocol implementation in Nim",
    "license": "MIT",
    "web": "https://github.com/Yardanico/nim-adb"
  },
  {
    "name": "z3nim",
    "url": "https://github.com/Double-oxygeN/z3nim",
    "method": "git",
    "tags": [
      "z3",
      "smt",
      "wrapper",
      "library"
    ],
    "description": "Z3 binding for Nim",
    "license": "MIT",
    "web": "https://github.com/Double-oxygeN/z3nim"
  },
  {
    "name": "wave",
    "url": "https://github.com/jiro4989/wave",
    "method": "git",
    "tags": [
      "library",
      "sound",
      "media",
      "parser",
      "wave"
    ],
    "description": "wave is a tiny WAV sound module",
    "license": "MIT",
    "web": "https://github.com/jiro4989/wave"
  },
  {
    "name": "kslog",
    "url": "https://github.com/c-blake/kslog.git",
    "method": "git",
    "tags": [
      "command-line",
      "logging",
      "syslog",
      "syslogd",
      "klogd"
    ],
    "description": "Minimalistic Kernel-Syslogd For Linux in Nim",
    "license": "MIT",
    "web": "https://github.com/c-blake/kslog"
  },
  {
    "name": "nregex",
    "url": "https://github.com/nitely/nregex",
    "method": "git",
    "tags": [
      "regex"
    ],
    "description": "A DFA based regex engine",
    "license": "MIT",
    "web": "https://github.com/nitely/nregex"
  },
  {
    "name": "delight",
    "url": "https://github.com/liquid600pgm/delight",
    "method": "git",
    "tags": [
      "raycasting",
      "math",
      "light",
      "library"
    ],
    "description": "Engine-agnostic library for computing 2D raycasted lights",
    "license": "MIT",
    "web": "https://github.com/liquid600pgm/delight"
  },
  {
    "name": "nimsuite",
    "url": "https://github.com/c6h4clch3/NimSuite",
    "method": "git",
    "tags": [
      "unittest"
    ],
    "description": "a simple test framework for nim.",
    "license": "MIT",
    "web": "https://github.com/c6h4clch3/NimSuite"
  },
  {
    "name": "prologue",
    "url": "https://github.com/planety/Prologue",
    "method": "git",
    "tags": [
      "web",
      "prologue",
      "starlight",
      "jester"
    ],
    "description": "Another micro web framework.",
    "license": "MIT",
    "web": "https://github.com/planety/Prologue"
  },
  {
    "name": "mort",
    "url": "https://github.com/jyapayne/mort",
    "method": "git",
    "tags": [
      "macro",
      "library",
      "deadcode",
      "dead",
      "code"
    ],
    "description": "A dead code locator for Nim",
    "license": "MIT",
    "web": "https://github.com/jyapayne/mort"
  },
  {
    "name": "gungnir",
    "url": "https://github.com/planety/gungnir",
    "method": "git",
    "tags": [
      "web",
      "starlight",
      "prologue",
      "signing",
      "Cryptographic"
    ],
    "description": "Cryptographic signing for Nim.",
    "license": "BSD-3-Clause",
    "web": "https://github.com/planety/gungnir"
  },
  {
    "name": "segmentation",
    "url": "https://github.com/nitely/nim-segmentation",
    "method": "git",
    "tags": [
      "unicode",
      "text-segmentation"
    ],
    "description": "Unicode text segmentation tr29",
    "license": "MIT",
    "web": "https://github.com/nitely/nim-segmentation"
  },
  {
    "name": "anonimongo",
    "url": "https://github.com/mashingan/anonimongo",
    "method": "git",
    "tags": [
      "mongo",
      "mongodb",
      "driver",
      "pure",
      "library",
      "bson"
    ],
    "description": "ANOther pure NIm MONGO driver.",
    "license": "MIT",
    "web": "https://mashingan.github.io/anonimongo/src/htmldocs/anonimongo.html"
  },
  {
<<<<<<< HEAD
    "name": "paranim",
    "url": "https://github.com/paranim/paranim",
    "method": "git",
    "tags": [
      "games",
      "opengl"
    ],
    "description": "A game library",
    "license": "Public Domain"
  },
  {
    "name": "pararules",
    "url": "https://github.com/paranim/pararules",
    "method": "git",
    "tags": [
      "rules",
      "rete"
    ],
    "description": "A rules engine",
    "license": "Public Domain"
=======
    "name": "sqlite3_abi",
    "url": "https://github.com/arnetheduck/nim-sqlite3-abi",
    "method": "git",
    "tags": [
      "sqlite",
      "sqlite3",
      "database"
    ],
    "description": "A wrapper for SQLite",
    "license": "Apache License 2.0 or MIT",
    "web": "https://github.com/arnetheduck/nim-sqlite3-abi"
>>>>>>> 89d9b742
  }
]<|MERGE_RESOLUTION|>--- conflicted
+++ resolved
@@ -16508,7 +16508,6 @@
     "web": "https://mashingan.github.io/anonimongo/src/htmldocs/anonimongo.html"
   },
   {
-<<<<<<< HEAD
     "name": "paranim",
     "url": "https://github.com/paranim/paranim",
     "method": "git",
@@ -16529,7 +16528,8 @@
     ],
     "description": "A rules engine",
     "license": "Public Domain"
-=======
+  },
+  {
     "name": "sqlite3_abi",
     "url": "https://github.com/arnetheduck/nim-sqlite3-abi",
     "method": "git",
@@ -16541,6 +16541,5 @@
     "description": "A wrapper for SQLite",
     "license": "Apache License 2.0 or MIT",
     "web": "https://github.com/arnetheduck/nim-sqlite3-abi"
->>>>>>> 89d9b742
   }
 ]