--- conflicted
+++ resolved
@@ -17908,7 +17908,6 @@
     "web": "https://github.com/xzeshen/bio"
   },
   {
-<<<<<<< HEAD
     "name": "buffer",
     "url": "https://github.com/bung87/buffer",
     "method": "git",
@@ -17919,7 +17918,8 @@
     "description": "buffer",
     "license": "MIT",
     "web": "https://github.com/bung87/buffer"
-=======
+  },
+  {
     "name": "notification",
     "url": "https://github.com/SolitudeSF/notification",
     "method": "git",
@@ -17945,6 +17945,5 @@
     "description": "event emitter for nim",
     "license": "MIT",
     "web": "https://github.com/al-bimani/eventemitter"
->>>>>>> d964b680
   }
 ]