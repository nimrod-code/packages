--- conflicted
+++ resolved
@@ -10521,7 +10521,6 @@
     "web": "https://github.com/bung87/daemon"
   },
   {
-<<<<<<< HEAD
     "name": "nimtorch",
     "url": "https://github.com/fragcolor-xyz/nimtorch",
     "method": "git",
@@ -10538,7 +10537,8 @@
     "description": "A nim flavor of pytorch",
     "license": "MIT",
     "web": "https://github.com/fragcolor-xyz/nimtorch"
-=======
+  },
+  {
     "name": "openweathermap",
     "url": "https://github.com/juancarlospaco/nim-openweathermap",
     "method": "git",
@@ -10565,6 +10565,5 @@
     "description": "jieba's finalseg port to nim",
     "license": "MIT",
     "web": "https://github.com/bung87/finalseg"
->>>>>>> ebbaf60c
   }
 ]