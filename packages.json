[
  {
    "name": "discordnim",
    "url": "https://github.com/Krognol/discordnim",
    "method": "git",
    "tags": [
      "library",
      "discord"
    ],
    "description": "Discord library for Nim",
    "license": "MIT",
    "web": "https://github.com/Krognol/discordnim"
  },
  {
    "name": "argument_parser",
    "url": "https://github.com/Xe/argument_parser/",
    "method": "git",
    "tags": [
      "library",
      "commandline",
      "arguments",
      "switches",
      "parsing"
    ],
    "description": "Provides a complex commandline parser",
    "license": "MIT",
    "web": "https://github.com/Xe/argument_parser"
  },
  {
    "name": "genieos",
    "url": "https://github.com/Araq/genieos/",
    "method": "git",
    "tags": [
      "library",
      "commandline",
      "sound",
      "recycle",
      "os"
    ],
    "description": "Too awesome procs to be included in nimrod.os module",
    "license": "MIT",
    "web": "http://github.com/Araq/genieos/"
  },
  {
    "name": "jester",
    "url": "https://github.com/dom96/jester/",
    "method": "git",
    "tags": [
      "web",
      "http",
      "framework",
      "dsl"
    ],
    "description": "A sinatra-like web framework for Nim.",
    "license": "MIT",
    "web": "https://github.com/dom96/jester"
  },
  {
    "name": "templates",
    "url": "https://github.com/onionhammer/nim-templates.git",
    "method": "git",
    "tags": [
      "web",
      "html",
      "template"
    ],
    "description": "A simple string templating library for Nim.",
    "license": "BSD",
    "web": "https://github.com/onionhammer/nim-templates"
  },
  {
    "name": "murmur",
    "url": "https://github.com/olahol/nimrod-murmur/",
    "method": "git",
    "tags": [
      "hash",
      "murmur"
    ],
    "description": "MurmurHash in pure Nim.",
    "license": "MIT",
    "web": "https://github.com/olahol/nimrod-murmur"
  },
  {
    "name": "libtcod_nim",
    "url": "https://github.com/Vladar4/libtcod_nim/",
    "method": "git",
    "tags": [
      "roguelike",
      "game",
      "library",
      "engine",
      "sdl",
      "opengl",
      "glsl"
    ],
    "description": "Wrapper of the libtcod library for the Nim language.",
    "license": "zlib",
    "web": "https://github.com/Vladar4/libtcod_nim"
  },
  {
    "name": "nimgame",
    "url": "https://github.com/Vladar4/nimgame/",
    "method": "git",
    "tags": [
      "deprecated",
      "game",
      "engine",
      "sdl"
    ],
    "description": "A simple 2D game engine for Nim language. Deprecated, use nimgame2 instead.",
    "license": "MIT",
    "web": "https://github.com/Vladar4/nimgame"
  },
  {
    "name": "nimgame2",
    "url": "https://github.com/Vladar4/nimgame2/",
    "method": "git",
    "tags": [
      "game",
      "engine",
      "sdl",
      "sdl2"
    ],
    "description": "A simple 2D game engine for Nim language.",
    "license": "MIT",
    "web": "https://github.com/Vladar4/nimgame2"
  },
  {
    "name": "sfml",
    "url": "https://github.com/fowlmouth/nimrod-sfml/",
    "method": "git",
    "tags": [
      "game",
      "library",
      "opengl"
    ],
    "description": "High level OpenGL-based Game Library",
    "license": "MIT",
    "web": "https://github.com/fowlmouth/nimrod-sfml"
  },
  {
    "name": "enet",
    "url": "https://github.com/fowlmouth/nimrod-enet/",
    "method": "git",
    "tags": [
      "game",
      "networking",
      "udp"
    ],
    "description": "Wrapper for ENet UDP networking library",
    "license": "MIT",
    "web": "https://github.com/fowlmouth/nimrod-enet"
  },
  {
    "name": "nim-locale",
    "url": "https://github.com/Amrykid/nim-locale/",
    "method": "git",
    "tags": [
      "library",
      "locale",
      "i18n",
      "localization",
      "localisation",
      "globalization"
    ],
    "description": "A simple library for localizing Nim applications.",
    "license": "MIT",
    "web": "https://github.com/Amrykid/nim-locale"
  },
  {
    "name": "fowltek",
    "url": "https://github.com/fowlmouth/nimlibs/",
    "method": "git",
    "tags": [
      "game",
      "opengl",
      "wrappers",
      "library",
      "assorted"
    ],
    "description": "A collection of reusable modules and wrappers.",
    "license": "MIT",
    "web": "https://github.com/fowlmouth/nimlibs"
  },
  {
    "name": "nake",
    "url": "https://github.com/fowlmouth/nake/",
    "method": "git",
    "tags": [
      "build",
      "automation",
      "sortof"
    ],
    "description": "make-like for Nim. Describe your builds as tasks!",
    "license": "MIT",
    "web": "https://github.com/fowlmouth/nake"
  },
  {
    "name": "nimrod-glfw",
    "url": "https://github.com/rafaelvasco/nimrod-glfw/",
    "method": "git",
    "tags": [
      "library",
      "glfw",
      "opengl",
      "windowing",
      "game"
    ],
    "description": "Nim bindings for GLFW library.",
    "license": "MIT",
    "web": "https://github.com/rafaelvasco/nimrod-glfw"
  },
  {
    "name": "chipmunk",
    "url": "https://github.com/fowlmouth/nimrod-chipmunk/",
    "method": "git",
    "tags": [
      "library",
      "physics",
      "game"
    ],
    "description": "Bindings for Chipmunk2D 6.x physics library (for backwards compatibility)",
    "license": "MIT",
    "web": "https://github.com/fowlmouth/nimrod-chipmunk"
  },
  {
    "name": "chipmunk6",
    "url": "https://github.com/fowlmouth/nimrod-chipmunk/",
    "method": "git",
    "tags": [
      "library",
      "physics",
      "game"
    ],
    "description": "Bindings for Chipmunk2D 6.x physics library",
    "license": "MIT",
    "web": "https://github.com/fowlmouth/nimrod-chipmunk"
  },
  {
    "name": "chipmunk7_demos",
    "url": "https://github.com/matkuki/chipmunk7_demos/",
    "method": "git",
    "tags": [
      "demos",
      "physics",
      "game"
    ],
    "description": "Chipmunk7 demos for Nim",
    "license": "MIT",
    "web": "https://github.com/matkuki/chipmunk7_demos"
  },
  {
    "name": "nim-glfw",
    "url": "https://github.com/ephja/nim-glfw",
    "method": "git",
    "tags": [
      "library",
      "glfw",
      "opengl",
      "windowing",
      "game"
    ],
    "description": "A high-level GLFW 3 wrapper",
    "license": "MIT",
    "web": "https://github.com/ephja/nim-glfw"
  },
  {
    "name": "nim-ao",
    "url": "https://github.com/ephja/nim-ao",
    "method": "git",
    "tags": [
      "library",
      "audio"
    ],
    "description": "A high-level libao wrapper",
    "license": "MIT",
    "web": "https://github.com/ephja/nim-ao"
  },
  {
    "name": "termbox",
    "url": "https://github.com/fowlmouth/nim-termbox",
    "method": "git",
    "tags": [
      "library",
      "terminal",
      "io"
    ],
    "description": "Termbox wrapper.",
    "license": "MIT",
    "web": "https://github.com/fowlmouth/nim-termbox"
  },
  {
    "name": "linagl",
    "url": "https://bitbucket.org/BitPuffin/linagl",
    "method": "hg",
    "tags": [
      "library",
      "opengl",
      "math",
      "game"
    ],
    "description": "OpenGL math library",
    "license": "CC0",
    "web": "https://bitbucket.org/BitPuffin/linagl"
  },
  {
    "name": "kwin",
    "url": "https://github.com/reactormonk/nim-kwin",
    "method": "git",
    "tags": [
      "library",
      "javascript",
      "kde"
    ],
    "description": "KWin JavaScript API wrapper",
    "license": "MIT",
    "web": "https://github.com/reactormonk/nim-kwin"
  },
  {
    "name": "opencv",
    "url": "https://github.com/dom96/nim-opencv",
    "method": "git",
    "tags": [
      "library",
      "wrapper",
      "opencv",
      "image",
      "processing"
    ],
    "description": "OpenCV wrapper",
    "license": "MIT",
    "web": "https://github.com/dom96/nim-opencv"
  },
  {
    "name": "nimble",
    "url": "https://github.com/nim-lang/nimble",
    "method": "git",
    "tags": [
      "app",
      "binary",
      "package",
      "manager"
    ],
    "description": "Nimble package manager",
    "license": "BSD",
    "web": "https://github.com/nim-lang/nimble"
  },
  {
    "name": "aporia",
    "url": "https://github.com/nim-lang/Aporia",
    "method": "git",
    "tags": [
      "app",
      "binary",
      "ide",
      "gtk"
    ],
    "description": "A Nim IDE.",
    "license": "GPLv2",
    "web": "https://github.com/nim-lang/Aporia"
  },
  {
    "name": "c2nim",
    "url": "https://github.com/nim-lang/c2nim",
    "method": "git",
    "tags": [
      "app",
      "binary",
      "tool",
      "header",
      "C"
    ],
    "description": "c2nim is a tool to translate Ansi C code to Nim.",
    "license": "MIT",
    "web": "https://github.com/nim-lang/c2nim"
  },
  {
    "name": "pas2nim",
    "url": "https://github.com/nim-lang/pas2nim",
    "method": "git",
    "tags": [
      "app",
      "binary",
      "tool",
      "Pascal"
    ],
    "description": "pas2nim is a tool to translate Pascal code to Nim.",
    "license": "MIT",
    "web": "https://github.com/nim-lang/pas2nim"
  },
  {
    "name": "ipsumgenera",
    "url": "https://github.com/dom96/ipsumgenera",
    "method": "git",
    "tags": [
      "app",
      "binary",
      "blog",
      "static",
      "generator"
    ],
    "description": "Static blog generator ala Jekyll.",
    "license": "MIT",
    "web": "https://github.com/dom96/ipsumgenera"
  },
  {
    "name": "clibpp",
    "url": "https://github.com/onionhammer/clibpp.git",
    "method": "git",
    "tags": [
      "import",
      "C++",
      "library",
      "wrap"
    ],
    "description": "Easy way to 'Mock' C++ interface",
    "license": "MIT",
    "web": "https://github.com/onionhammer/clibpp"
  },
  {
    "name": "pastebin",
    "url": "https://github.com/achesak/nim-pastebin",
    "method": "git",
    "tags": [
      "library",
      "wrapper",
      "pastebin"
    ],
    "description": "Pastebin API wrapper",
    "license": "MIT",
    "web": "https://github.com/achesak/nim-pastebin"
  },
  {
    "name": "yahooweather",
    "url": "https://github.com/achesak/nim-yahooweather",
    "method": "git",
    "tags": [
      "library",
      "wrapper",
      "weather"
    ],
    "description": "Yahoo! Weather API wrapper",
    "license": "MIT",
    "web": "https://github.com/achesak/nim-yahooweather"
  },
  {
    "name": "noaa",
    "url": "https://github.com/achesak/nim-noaa",
    "method": "git",
    "tags": [
      "library",
      "wrapper",
      "weather"
    ],
    "description": "NOAA weather API wrapper",
    "license": "MIT",
    "web": "https://github.com/achesak/nim-noaa"
  },
  {
    "name": "rss",
    "url": "https://github.com/achesak/nim-rss",
    "method": "git",
    "tags": [
      "library",
      "rss",
      "xml",
      "syndication"
    ],
    "description": "RSS library",
    "license": "MIT",
    "web": "https://github.com/achesak/nim-rss"
  },
  {
    "name": "extmath",
    "url": "https://github.com/achesak/extmath.nim",
    "method": "git",
    "tags": [
      "library",
      "math",
      "trigonometry"
    ],
    "description": "Nim math library",
    "license": "MIT",
    "web": "https://github.com/achesak/extmath.nim"
  },
  {
    "name": "gtk2",
    "url": "https://github.com/nim-lang/gtk2",
    "method": "git",
    "tags": [
      "wrapper",
      "gui",
      "gtk"
    ],
    "description": "Wrapper for gtk2, a feature rich toolkit for creating graphical user interfaces",
    "license": "MIT",
    "web": "https://github.com/nim-lang/gtk2"
  },
  {
    "name": "cairo",
    "url": "https://github.com/nim-lang/cairo",
    "method": "git",
    "tags": [
      "wrapper"
    ],
    "description": "Wrapper for cairo, a vector graphics library with display and print output",
    "license": "MIT",
    "web": "https://github.com/nim-lang/cairo"
  },
  {
    "name": "x11",
    "url": "https://github.com/nim-lang/x11",
    "method": "git",
    "tags": [
      "wrapper"
    ],
    "description": "Wrapper for X11",
    "license": "MIT",
    "web": "https://github.com/nim-lang/x11"
  },
  {
    "name": "opengl",
    "url": "https://github.com/nim-lang/opengl",
    "method": "git",
    "tags": [
      "wrapper"
    ],
    "description": "High-level and low-level wrapper for OpenGL",
    "license": "MIT",
    "web": "https://github.com/nim-lang/opengl"
  },
  {
    "name": "lua",
    "url": "https://github.com/nim-lang/lua",
    "method": "git",
    "tags": [
      "wrapper"
    ],
    "description": "Wrapper to interface with the Lua interpreter",
    "license": "MIT",
    "web": "https://github.com/nim-lang/lua"
  },
  {
    "name": "tcl",
    "url": "https://github.com/nim-lang/tcl",
    "method": "git",
    "tags": [
      "wrapper"
    ],
    "description": "Wrapper for the TCL programming language",
    "license": "MIT",
    "web": "https://github.com/nim-lang/tcl"
  },
  {
    "name": "glm",
    "url": "https://github.com/stavenko/nim-glm",
    "method": "git",
    "tags": [
      "opengl",
      "math",
      "matrix",
      "vector",
      "glsl"
    ],
    "description": "Port of c++ glm library with shader-like syntax",
    "license": "MIT",
    "web": "https://github.com/stavenko/nim-glm"
  },
  {
    "name": "python",
    "url": "https://github.com/nim-lang/python",
    "method": "git",
    "tags": [
      "wrapper"
    ],
    "description": "Wrapper to interface with Python interpreter",
    "license": "MIT",
    "web": "https://github.com/nim-lang/python"
  },
  {
    "name": "NimBorg",
    "url": "https://github.com/micklat/NimBorg",
    "method": "git",
    "tags": [
      "wrapper"
    ],
    "description": "High-level and low-level interfaces to python and lua",
    "license": "MIT",
    "web": "https://github.com/micklat/NimBorg"
  },
  {
    "name": "sha1",
    "url": "https://github.com/onionhammer/sha1",
    "method": "git",
    "tags": [
      "port",
      "hash",
      "sha1"
    ],
    "description": "SHA-1 produces a 160-bit (20-byte) hash value from arbitrary input",
    "license": "BSD"
  },
  {
    "name": "dropbox_filename_sanitizer",
    "url": "https://github.com/Araq/dropbox_filename_sanitizer/",
    "method": "git",
    "tags": [
      "dropbox"
    ],
    "description": "Tool to clean up filenames shared on Dropbox",
    "license": "MIT",
    "web": "https://github.com/Araq/dropbox_filename_sanitizer/"
  },
  {
    "name": "csv",
    "url": "https://github.com/achesak/nim-csv",
    "method": "git",
    "tags": [
      "csv",
      "parsing",
      "stringify",
      "library"
    ],
    "description": "Library for parsing, stringifying, reading, and writing CSV (comma separated value) files",
    "license": "MIT",
    "web": "https://github.com/achesak/nim-csv"
  },
  {
    "name": "geonames",
    "url": "https://github.com/achesak/nim-geonames",
    "method": "git",
    "tags": [
      "library",
      "wrapper",
      "geography"
    ],
    "description": "GeoNames API wrapper",
    "license": "MIT",
    "web": "https://github.com/achesak/nim-geonames"
  },
  {
    "name": "gravatar",
    "url": "https://github.com/achesak/nim-gravatar",
    "method": "git",
    "tags": [
      "library",
      "wrapper",
      "gravatar"
    ],
    "description": "Gravatar API wrapper",
    "license": "MIT",
    "web": "https://github.com/achesak/nim-gravatar"
  },
  {
    "name": "coverartarchive",
    "url": "https://github.com/achesak/nim-coverartarchive",
    "method": "git",
    "tags": [
      "library",
      "wrapper",
      "cover art",
      "music",
      "metadata"
    ],
    "description": "Cover Art Archive API wrapper",
    "license": "MIT",
    "web": "http://github.com/achesak/nim-coverartarchive"
  },
  {
    "name": "nim-ogg",
    "url": "https://bitbucket.org/BitPuffin/nim-ogg",
    "method": "hg",
    "tags": [
      "library",
      "wrapper",
      "binding",
      "audio",
      "sound",
      "video",
      "metadata",
      "media"
    ],
    "description": "Binding to libogg",
    "license": "CC0"
  },
  {
    "name": "ogg",
    "url": "https://bitbucket.org/BitPuffin/nim-ogg",
    "method": "hg",
    "tags": [
      "library",
      "wrapper",
      "binding",
      "audio",
      "sound",
      "video",
      "metadata",
      "media"
    ],
    "description": "Binding to libogg",
    "license": "CC0"
  },
  {
    "name": "nim-vorbis",
    "url": "https://bitbucket.org/BitPuffin/nim-vorbis",
    "method": "hg",
    "tags": [
      "library",
      "wrapper",
      "binding",
      "audio",
      "sound",
      "metadata",
      "media"
    ],
    "description": "Binding to libvorbis",
    "license": "CC0"
  },
  {
    "name": "vorbis",
    "url": "https://bitbucket.org/BitPuffin/nim-vorbis",
    "method": "hg",
    "tags": [
      "library",
      "wrapper",
      "binding",
      "audio",
      "sound",
      "metadata",
      "media"
    ],
    "description": "Binding to libvorbis",
    "license": "CC0"
  },
  {
    "name": "nim-portaudio",
    "url": "https://bitbucket.org/BitPuffin/nim-portaudio",
    "method": "hg",
    "tags": [
      "library",
      "wrapper",
      "binding",
      "audio",
      "sound",
      "media",
      "io"
    ],
    "description": "Binding to portaudio",
    "license": "CC0"
  },
  {
    "name": "portaudio",
    "url": "https://bitbucket.org/BitPuffin/nim-portaudio",
    "method": "hg",
    "tags": [
      "library",
      "wrapper",
      "binding",
      "audio",
      "sound",
      "media",
      "io"
    ],
    "description": "Binding to portaudio",
    "license": "CC0"
  },
  {
    "name": "commandeer",
    "url": "https://github.com/fenekku/commandeer",
    "method": "git",
    "tags": [
      "library",
      "commandline",
      "arguments",
      "switches",
      "parsing",
      "options"
    ],
    "description": "Provides a small command line parsing DSL (domain specific language)",
    "license": "MIT",
    "web": "https://github.com/fenekku/commandeer"
  },
  {
    "name": "scrypt.nim",
    "url": "https://bitbucket.org/BitPuffin/scrypt.nim",
    "method": "hg",
    "tags": [
      "library",
      "wrapper",
      "binding",
      "crypto",
      "cryptography",
      "hash",
      "password",
      "security"
    ],
    "description": "Binding and utilities for scrypt",
    "license": "CC0"
  },
  {
    "name": "bloom",
    "url": "https://github.com/boydgreenfield/nimrod-bloom",
    "method": "git",
    "tags": [
      "Bloom filter",
      "Bloom",
      "probabilistic",
      "data structure",
      "set membership",
      "MurmurHash",
      "MurmurHash3"
    ],
    "description": "Efficient Bloom filter implementation in Nim using MurmurHash3.",
    "license": "MIT",
    "web": "https://www.github.com/boydgreenfield/nimrod-bloom"
  },
  {
    "name": "awesome_rmdir",
    "url": "https://github.com/Araq/awesome_rmdir/",
    "method": "git",
    "tags": [
      "rmdir",
      "awesome",
      "commandline"
    ],
    "description": "Command to remove acceptably empty directories.",
    "license": "MIT",
    "web": "https://github.com/Araq/awesome_rmdir/"
  },
  {
    "name": "nimalpm",
    "url": "https://github.com/barcharcraz/nimalpm/",
    "method": "git",
    "tags": [
      "alpm",
      "wrapper",
      "binding",
      "library"
    ],
    "description": "A nimrod wrapper for libalpm",
    "license": "GPLv2",
    "web": "https://www.github.com/barcharcraz/nimalpm/"
  },
  {
    "name": "nimlibpng",
    "url": "https://github.com/barcharcraz/nimlibpng",
    "method": "git",
    "tags": [
      "png",
      "wrapper",
      "library",
      "libpng",
      "image"
    ],
    "description": "Nim wrapper for the libpng library",
    "license": "libpng",
    "web": "https://github.com/barcharcraz/nimlibpng"
  },
  {
    "name": "sdl2",
    "url": "https://github.com/nim-lang/sdl2",
    "method": "git",
    "tags": [
      "wrapper",
      "media",
      "audio",
      "video"
    ],
    "description": "Wrapper for SDL 2.x",
    "license": "MIT",
    "web": "https://github.com/nim-lang/sdl2"
  },
  {
    "name": "gamelib",
    "url": "https://github.com/PMunch/SDLGamelib",
    "method": "git",
    "tags": [
      "sdl",
      "game",
      "library"
    ],
    "description": "A library of functions to make creating games using Nim and SDL2 easier. This does not intend to be a full blown engine and tries to keep all the components loosely coupled so that individual parts can be used separately.",
    "license": "MIT",
    "web": "https://github.com/PMunch/SDLGamelib"
  },
  {
    "name": "nimcr",
    "url": "https://github.com/PMunch/nimcr",
    "method": "git",
    "tags": [
      "shebang",
      "utility"
    ],
    "description": "A small program to make Nim shebang-able without the overhead of compiling each time",
    "license": "MIT",
    "web": "https://github.com/PMunch/nimcr"
  },
  {
    "name": "sdl2_nim",
    "url": "https://github.com/Vladar4/sdl2_nim",
    "method": "git",
    "tags": [
      "library",
      "wrapper",
      "sdl2",
      "game",
      "video",
      "image",
      "audio",
      "network",
      "ttf"
    ],
    "description": "Wrapper of the SDL 2 library for the Nim language.",
    "license": "zlib",
    "web": "https://github.com/Vladar4/sdl2_nim"
  },
  {
    "name": "assimp",
    "url": "https://github.com/barcharcraz/nim-assimp",
    "method": "git",
    "tags": [
      "wrapper",
      "media",
      "mesh",
      "import",
      "game"
    ],
    "description": "Wrapper for the assimp library",
    "license": "MIT",
    "web": "https://github.com/barcharcraz/nim-assimp"
  },
  {
    "name": "freeimage",
    "url": "https://github.com/barcharcraz/nim-freeimage",
    "method": "git",
    "tags": [
      "wrapper",
      "media",
      "image",
      "import",
      "game"
    ],
    "description": "Wrapper for the FreeImage library",
    "license": "MIT",
    "web": "https://github.com/barcharcraz/nim-freeimage"
  },
  {
    "name": "bcrypt",
    "url": "https://github.com/ithkuil/bcryptnim/",
    "method": "git",
    "tags": [
      "hash",
      "crypto",
      "password",
      "bcrypt",
      "library"
    ],
    "description": "Wraps the bcrypt (blowfish) library for creating encrypted hashes (useful for passwords)",
    "license": "BSD",
    "web": "https://www.github.com/ithkuil/bcryptnim/"
  },
  {
    "name": "opencl",
    "url": "https://github.com/nim-lang/opencl",
    "method": "git",
    "tags": [
      "library"
    ],
    "description": "Low-level wrapper for OpenCL",
    "license": "MIT",
    "web": "https://github.com/nim-lang/opencl"
  },
  {
    "name": "DevIL",
    "url": "https://github.com/Varriount/DevIL",
    "method": "git",
    "tags": [
      "image",
      "library",
      "graphics",
      "wrapper"
    ],
    "description": "Wrapper for the DevIL image library",
    "license": "MIT",
    "web": "https://github.com/Varriount/DevIL"
  },
  {
    "name": "signals",
    "url": "https://github.com/fowlmouth/signals.nim",
    "method": "git",
    "tags": [
      "event-based",
      "observer pattern",
      "library"
    ],
    "description": "Signals/slots library.",
    "license": "MIT",
    "web": "https://github.com/fowlmouth/signals.nim"
  },
  {
    "name": "sling",
    "url": "https://github.com/Druage/sling",
    "method": "git",
    "tags": [
      "signal",
      "slots",
      "eventloop",
      "callback"
    ],
    "description": "Signal and Slot library for Nim.",
    "license": "unlicense",
    "web": "https://github.com/Druage/sling"
  },
  {
    "name": "number_files",
    "url": "https://github.com/Araq/number_files/",
    "method": "git",
    "tags": [
      "rename",
      "filename",
      "finder"
    ],
    "description": "Command to add counter suffix/prefix to a list of files.",
    "license": "MIT",
    "web": "https://github.com/Araq/number_files/"
  },
  {
    "name": "redissessions",
    "url": "https://github.com/ithkuil/redissessions/",
    "method": "git",
    "tags": [
      "jester",
      "sessions",
      "redis"
    ],
    "description": "Redis-backed sessions for jester",
    "license": "MIT",
    "web": "https://github.com/ithkuil/redissessions/"
  },
  {
    "name": "horde3d",
    "url": "https://github.com/fowlmouth/horde3d",
    "method": "git",
    "tags": [
      "graphics",
      "3d",
      "rendering",
      "wrapper"
    ],
    "description": "Wrapper for Horde3D, a small open source 3D rendering engine.",
    "license": "WTFPL",
    "web": "https://github.com/fowlmouth/horde3d"
  },
  {
    "name": "mongo",
    "url": "https://github.com/nim-lang/mongo",
    "method": "git",
    "tags": [
      "library",
      "wrapper",
      "database"
    ],
    "description": "Bindings and a high-level interface for MongoDB",
    "license": "MIT",
    "web": "https://github.com/nim-lang/mongo"
  },
  {
    "name": "allegro5",
    "url": "https://github.com/fowlmouth/allegro5",
    "method": "git",
    "tags": [
      "wrapper",
      "graphics",
      "games",
      "opengl",
      "audio"
    ],
    "description": "Wrapper for Allegro version 5.X",
    "license": "MIT",
    "web": "https://github.com/fowlmouth/allegro5"
  },
  {
    "name": "physfs",
    "url": "https://github.com/fowlmouth/physfs",
    "method": "git",
    "tags": [
      "wrapper",
      "filesystem",
      "archives"
    ],
    "description": "A library to provide abstract access to various archives.",
    "license": "WTFPL",
    "web": "https://github.com/fowlmouth/physfs"
  },
  {
    "name": "shoco",
    "url": "https://github.com/onionhammer/shoconim.git",
    "method": "git",
    "tags": [
      "compression",
      "shoco"
    ],
    "description": "A fast compressor for short strings",
    "license": "MIT",
    "web": "https://github.com/onionhammer/shoconim"
  },
  {
    "name": "murmur3",
    "url": "https://github.com/boydgreenfield/nimrod-murmur",
    "method": "git",
    "tags": [
      "MurmurHash",
      "MurmurHash3",
      "murmur",
      "hash",
      "hashing"
    ],
    "description": "A simple MurmurHash3 wrapper for Nim",
    "license": "MIT",
    "web": "https://github.com/boydgreenfield/nimrod-murmur"
  },
  {
    "name": "hex",
    "url": "https://github.com/esbullington/nimrod-hex",
    "method": "git",
    "tags": [
      "hex",
      "encoding"
    ],
    "description": "A simple hex package for Nim",
    "license": "MIT",
    "web": "https://github.com/esbullington/nimrod-hex"
  },
  {
    "name": "strfmt",
    "url": "https://bitbucket.org/lyro/strfmt",
    "method": "hg",
    "tags": [
      "library"
    ],
    "description": "A string formatting library inspired by Python's `format`.",
    "license": "MIT",
    "web": "https://lyro.bitbucket.org/strfmt"
  },
  {
    "name": "jade-nim",
    "url": "https://github.com/idlewan/jade-nim",
    "method": "git",
    "tags": [
      "template",
      "jade",
      "web",
      "dsl",
      "html"
    ],
    "description": "Compiles jade templates to Nim procedures.",
    "license": "MIT",
    "web": "https://github.com/idlewan/jade-nim"
  },
  {
    "name": "gh_nimrod_doc_pages",
    "url": "https://github.com/Araq/gh_nimrod_doc_pages",
    "method": "git",
    "tags": [
      "commandline",
      "web",
      "automation",
      "documentation"
    ],
    "description": "Generates a GitHub documentation website for Nim projects.",
    "license": "MIT",
    "web": "https://github.com/Araq/gh_nimrod_doc_pages"
  },
  {
    "name": "midnight_dynamite",
    "url": "https://github.com/Araq/midnight_dynamite",
    "method": "git",
    "tags": [
      "wrapper",
      "library",
      "html",
      "markdown",
      "md"
    ],
    "description": "Wrapper for the markdown rendering hoedown library",
    "license": "MIT",
    "web": "https://github.com/Araq/midnight_dynamite"
  },
  {
    "name": "rsvg",
    "url": "https://github.com/def-/rsvg",
    "method": "git",
    "tags": [
      "wrapper",
      "library",
      "graphics"
    ],
    "description": "Wrapper for librsvg, a Scalable Vector Graphics (SVG) rendering library",
    "license": "MIT",
    "web": "https://github.com/def-/rsvg"
  },
  {
    "name": "emerald",
    "url": "https://github.com/flyx/emerald",
    "method": "git",
    "tags": [
      "dsl",
      "html",
      "template",
      "web"
    ],
    "description": "macro-based HTML templating engine",
    "license": "WTFPL",
    "web": "https://flyx.github.io/emerald/"
  },
  {
    "name": "niminst",
    "url": "https://github.com/nim-lang/niminst",
    "method": "git",
    "tags": [
      "app",
      "binary",
      "tool",
      "installation",
      "generator"
    ],
    "description": "tool to generate installers for Nim programs",
    "license": "MIT",
    "web": "https://github.com/nim-lang/niminst"
  },
  {
    "name": "redis",
    "url": "https://github.com/nim-lang/redis",
    "method": "git",
    "tags": [
      "redis",
      "client",
      "library"
    ],
    "description": "official redis client for Nim",
    "license": "MIT",
    "web": "https://github.com/nim-lang/redis"
  },
  {
    "name": "dialogs",
    "url": "https://github.com/nim-lang/dialogs",
    "method": "git",
    "tags": [
      "library",
      "ui",
      "gui",
      "dialog",
      "file"
    ],
    "description": "wraps GTK+ or Windows' open file dialogs",
    "license": "MIT",
    "web": "https://github.com/nim-lang/dialogs"
  },
  {
    "name": "vectors",
    "url": "https://github.com/blamestross/nimrod-vectors",
    "method": "git",
    "tags": [
      "math",
      "vectors",
      "library"
    ],
    "description": "Simple multidimensional vector math",
    "license": "MIT",
    "web": "https://github.com/blamestross/nimrod-vectors"
  },
  {
    "name": "bitarray",
    "url": "https://github.com/onecodex/nim-bitarray",
    "method": "git",
    "tags": [
      "Bit arrays",
      "Bit sets",
      "Bit vectors",
      "Data structures"
    ],
    "description": "mmap-backed bitarray implementation in Nim.",
    "license": "MIT",
    "web": "https://www.github.com/onecodex/nim-bitarray"
  },
  {
    "name": "appdirs",
    "url": "https://github.com/MrJohz/appdirs",
    "method": "git",
    "tags": [
      "utility",
      "filesystem"
    ],
    "description": "A utility library to find the directory you need to app in.",
    "license": "MIT",
    "web": "https://github.com/MrJohz/appdirs"
  },
  {
    "name": "nim-sndfile",
    "url": "https://github.com/julienaubert/nim-sndfile",
    "method": "git",
    "tags": [
      "audio",
      "wav",
      "wrapper",
      "libsndfile"
    ],
    "description": "A wrapper of libsndfile",
    "license": "MIT",
    "web": "https://github.com/julienaubert/nim-sndfile"
  },
  {
    "name": "bigints",
    "url": "https://github.com/def-/bigints",
    "method": "git",
    "tags": [
      "math",
      "library",
      "numbers"
    ],
    "description": "Arbitrary-precision integers",
    "license": "MIT",
    "web": "https://github.com/def-/bigints"
  },
  {
    "name": "iterutils",
    "url": "https://github.com/def-/iterutils",
    "method": "git",
    "tags": [
      "library",
      "iterators"
    ],
    "description": "Functional operations for iterators and slices, similar to sequtils",
    "license": "MIT",
    "web": "https://github.com/def-/iterutils"
  },
  {
    "name": "hastyscribe",
    "url": "https://github.com/h3rald/hastyscribe",
    "method": "git",
    "tags": [
      "markdown",
      "html",
      "publishing"
    ],
    "description": "Self-contained markdown compiler generating self-contained HTML documents",
    "license": "MIT",
    "web": "https://h3rald.com/hastyscribe"
  },
  {
    "name": "nanomsg",
    "url": "https://github.com/def-/nim-nanomsg",
    "method": "git",
    "tags": [
      "library",
      "wrapper",
      "networking"
    ],
    "description": "Wrapper for the nanomsg socket library that provides several common communication patterns",
    "license": "MIT",
    "web": "https://github.com/def-/nim-nanomsg"
  },
  {
    "name": "directnimrod",
    "url": "https://bitbucket.org/barcharcraz/directnimrod",
    "method": "git",
    "tags": [
      "library",
      "wrapper",
      "graphics",
      "windows"
    ],
    "description": "Wrapper for microsoft's DirectX libraries",
    "license": "MS-PL",
    "web": "https://bitbucket.org/barcharcraz/directnimrod"
  },
  {
    "name": "imghdr",
    "url": "https://github.com/achesak/nim-imghdr",
    "method": "git",
    "tags": [
      "image",
      "formats",
      "files"
    ],
    "description": "Library for detecting the format of an image",
    "license": "MIT",
    "web": "https://github.com/achesak/nim-imghdr"
  },
  {
    "name": "csv2json",
    "url": "https://github.com/achesak/nim-csv2json",
    "method": "git",
    "tags": [
      "csv",
      "json"
    ],
    "description": "Convert CSV files to JSON",
    "license": "MIT",
    "web": "https://github.com/achesak/nim-csv2json"
  },
  {
    "name": "vecmath",
    "url": "https://github.com/barcharcraz/vecmath",
    "method": "git",
    "tags": [
      "library",
      "math",
      "vector"
    ],
    "description": "various vector maths utils for nimrod",
    "license": "MIT",
    "web": "https://github.com/barcharcraz/vecmath"
  },
  {
    "name": "lazy_rest",
    "url": "https://github.com/Araq/lazy_rest",
    "method": "git",
    "tags": [
      "library",
      "rst",
      "rest",
      "text",
      "html"
    ],
    "description": "Simple reST HTML generation with some extras.",
    "license": "MIT",
    "web": "https://github.com/Araq/lazy_rest"
  },
  {
    "name": "Phosphor",
    "url": "https://github.com/barcharcraz/Phosphor",
    "method": "git",
    "tags": [
      "library",
      "opengl",
      "graphics"
    ],
    "description": "eaiser use of OpenGL and GLSL shaders",
    "license": "MIT",
    "web": "https://github.com/barcharcraz/Phosphor"
  },
  {
    "name": "colorsys",
    "url": "https://github.com/achesak/nim-colorsys",
    "method": "git",
    "tags": [
      "library",
      "colors",
      "rgb",
      "yiq",
      "hls",
      "hsv"
    ],
    "description": "Convert between RGB, YIQ, HLS, and HSV color systems.",
    "license": "MIT",
    "web": "https://github.com/achesak/nim-colorsys"
  },
  {
    "name": "pythonfile",
    "url": "https://github.com/achesak/nim-pythonfile",
    "method": "git",
    "tags": [
      "library",
      "python",
      "files",
      "file"
    ],
    "description": "Wrapper of the file procedures to provide an interface as similar as possible to that of Python",
    "license": "MIT",
    "web": "https://github.com/achesak/nim-pythonfile"
  },
  {
    "name": "sndhdr",
    "url": "https://github.com/achesak/nim-sndhdr",
    "method": "git",
    "tags": [
      "library",
      "formats",
      "files",
      "sound",
      "audio"
    ],
    "description": "Library for detecting the format of a sound file",
    "license": "MIT",
    "web": "https://github.com/achesak/nim-sndhdr"
  },
  {
    "name": "irc",
    "url": "https://github.com/nim-lang/irc",
    "method": "git",
    "tags": [
      "library",
      "irc",
      "network"
    ],
    "description": "Implements a simple IRC client.",
    "license": "MIT",
    "web": "https://github.com/nim-lang/irc"
  },
  {
    "name": "random",
    "url": "https://github.com/oprypin/nim-random",
    "method": "git",
    "tags": [
      "library",
      "algorithms",
      "random"
    ],
    "description": "Pseudo-random number generation library inspired by Python",
    "license": "MIT",
    "web": "https://github.com/oprypin/nim-random"
  },
  {
    "name": "zmq",
    "url": "https://github.com/nim-lang/nim-zmq",
    "method": "git",
    "tags": [
      "library",
      "wrapper",
      "zeromq",
      "messaging",
      "queue"
    ],
    "description": "ZeroMQ 4 wrapper",
    "license": "MIT",
    "web": "https://github.com/nim-lang/nim-zmq"
  },
  {
    "name": "uuid",
    "url": "https://github.com/idlewan/nim-uuid",
    "method": "git",
    "tags": [
      "library",
      "wrapper",
      "uuid"
    ],
    "description": "UUID wrapper",
    "license": "MIT",
    "web": "https://github.com/idlewan/nim-uuid"
  },
  {
    "name": "robotparser",
    "url": "https://github.com/achesak/nim-robotparser",
    "method": "git",
    "tags": [
      "library",
      "useragent",
      "robots",
      "robot.txt"
    ],
    "description": "Determine if a useragent can access a URL using robots.txt",
    "license": "MIT",
    "web": "https://github.com/achesak/nim-robotparser"
  },
  {
    "name": "epub",
    "url": "https://github.com/achesak/nim-epub",
    "method": "git",
    "tags": [
      "library",
      "epub",
      "e-book"
    ],
    "description": "Module for working with EPUB e-book files",
    "license": "MIT",
    "web": "https://github.com/achesak/nim-epub"
  },
  {
    "name": "hashids",
    "url": "https://github.com/achesak/nim-hashids",
    "method": "git",
    "tags": [
      "library",
      "hashids"
    ],
    "description": "Nim implementation of Hashids",
    "license": "MIT",
    "web": "https://github.com/achesak/nim-hashids"
  },
  {
    "name": "openssl_evp",
    "url": "https://github.com/cowboy-coders/nim-openssl-evp",
    "method": "git",
    "tags": [
      "library",
      "crypto",
      "openssl"
    ],
    "description": "Wrapper for OpenSSL's EVP interface",
    "license": "OpenSSL License and SSLeay License",
    "web": "https://github.com/cowboy-coders/nim-openssl-evp"
  },
  {
    "name": "monad",
    "alias": "maybe"
  },
  {
    "name": "maybe",
    "url": "https://github.com/superfunc/maybe",
    "method": "git",
    "tags": [
      "library",
      "functional",
      "optional",
      "monad"
    ],
    "description": "basic monadic maybe type for Nim",
    "license": "BSD3",
    "web": "https://github.com/superfunc/maybe"
  },
  {
    "name": "eternity",
    "url": "https://github.com/hiteshjasani/nim-eternity",
    "method": "git",
    "tags": [
      "library",
      "time",
      "format"
    ],
    "description": "Humanize elapsed time",
    "license": "MIT",
    "web": "https://github.com/hiteshjasani/nim-eternity"
  },
  {
    "name": "gmp",
    "url": "https://github.com/FedeOmoto/nim-gmp",
    "method": "git",
    "tags": [
      "library",
      "bignum",
      "numbers",
      "math"
    ],
    "description": "wrapper for the GNU multiple precision arithmetic library (GMP)",
    "license": "LGPLv3 or GPLv2",
    "web": "https://github.com/FedeOmoto/nim-gmp"
  },
  {
    "name": "ludens",
    "url": "https://github.com/rnentjes/nim-ludens",
    "method": "git",
    "tags": [
      "library",
      "game",
      "opengl",
      "sfml"
    ],
    "description": "Little game library using opengl and sfml",
    "license": "MIT",
    "web": "https://github.com/rnentjes/nim-ludens"
  },
  {
    "name": "ffbookmarks",
    "url": "https://github.com/achesak/nim-ffbookmarks",
    "method": "git",
    "tags": [
      "firefox",
      "bookmarks",
      "library"
    ],
    "description": "Nim module for working with Firefox bookmarks",
    "license": "MIT",
    "web": "https://github.com/achesak/nim-ffbookmarks"
  },
  {
    "name": "moustachu",
    "url": "https://github.com/fenekku/moustachu.git",
    "method": "git",
    "tags": [
      "web",
      "html",
      "template",
      "mustache"
    ],
    "description": "Mustache templating for Nim.",
    "license": "MIT",
    "web": "https://github.com/fenekku/moustachu"
  },
  {
    "name": "easy-bcrypt",
    "url": "https://github.com/flaviut/easy-bcrypt.git",
    "method": "git",
    "tags": [
      "hash",
      "crypto",
      "password",
      "bcrypt"
    ],
    "description": "simple wrapper providing a convenient interface for the bcrypt password hashing algorithm",
    "license": "CC0",
    "web": "https://github.com/flaviut/easy-bcrypt/blob/master/easy-bcrypt.nimble"
  },
  {
    "name": "libclang",
    "url": "https://github.com/cowboy-coders/nim-libclang.git",
    "method": "git",
    "tags": [
      "wrapper",
      "bindings",
      "clang"
    ],
    "description": "wrapper for libclang (the C-interface of the clang LLVM frontend)",
    "license": "MIT",
    "web": "https://github.com/cowboy-coders/nim-libclang"
  },
  {
    "name": "nim-libclang",
    "url": "https://github.com/cowboy-coders/nim-libclang.git",
    "method": "git",
    "tags": [
      "wrapper",
      "bindings",
      "clang"
    ],
    "description": "Please use libclang instead.",
    "license": "MIT",
    "web": "https://github.com/cowboy-coders/nim-libclang"
  },
  {
    "name": "nimqml",
    "url": "https://github.com/filcuc/nimqml",
    "method": "git",
    "tags": [
      "Qt",
      "Qml",
      "UI",
      "GUI"
    ],
    "description": "Qt Qml bindings",
    "license": "GPLv3",
    "web": "https://github.com/filcuc/nimqml"
  },
  {
    "name": "XPLM-Nim",
    "url": "https://github.com/jpoirier/XPLM-Nim",
    "method": "git",
    "tags": [
      "X-Plane",
      "XPLM",
      "Plugin",
      "SDK"
    ],
    "description": "X-Plane XPLM SDK wrapper",
    "license": "BSD",
    "web": "https://github.com/jpoirier/XPLM-Nim"
  },
  {
    "name": "csfml",
    "url": "https://github.com/oprypin/nim-csfml",
    "method": "git",
    "tags": [
      "sfml",
      "binding",
      "game",
      "media",
      "library",
      "opengl"
    ],
    "description": "Bindings for Simple and Fast Multimedia Library (through CSFML)",
    "license": "zlib",
    "web": "https://github.com/oprypin/nim-csfml"
  },
  {
    "name": "optional_t",
    "url": "https://github.com/flaviut/optional_t",
    "method": "git",
    "tags": [
      "option",
      "functional"
    ],
    "description": "Basic Option[T] library",
    "license": "MIT",
    "web": "https://github.com/flaviut/optional_t"
  },
  {
    "name": "nimrtlsdr",
    "url": "https://github.com/jpoirier/nimrtlsdr",
    "method": "git",
    "tags": [
      "rtl-sdr",
      "wrapper",
      "bindings",
      "rtlsdr"
    ],
    "description": "A Nim wrapper for librtlsdr",
    "license": "BSD",
    "web": "https://github.com/jpoirier/nimrtlsdr"
  },
  {
    "name": "lapp",
    "url": "https://gitlab.3dicc.com/gokr/lapp.git",
    "method": "git",
    "tags": [
      "args",
      "cmd",
      "opt",
      "parse",
      "parsing"
    ],
    "description": "Opt parser using synopsis as specification, ported from Lua.",
    "license": "MIT",
    "web": "https://gitlab.3dicc.com/gokr/lapp"
  },
  {
    "name": "blimp",
    "url": "https://gitlab.3dicc.com/gokr/blimp.git",
    "method": "git",
    "tags": [
      "app",
      "binary",
      "utility",
      "git",
      "git-fat"
    ],
    "description": "Utility that helps with big files in git, very similar to git-fat, s3annnex etc.",
    "license": "MIT",
    "web": "https://gitlab.3dicc.com/gokr/blimp"
  },
  {
    "name": "parsetoml",
    "url": "https://github.com/ziotom78/parsetoml.git",
    "method": "git",
    "tags": [
      "library"
    ],
    "description": "Library for parsing TOML files.",
    "license": "MIT",
    "web": "https://github.com/ziotom78/parsetoml"
  },
  {
    "name": "compiler",
    "url": "https://github.com/nim-lang/Nim.git",
    "method": "git",
    "tags": [
      "library"
    ],
    "description": "Compiler package providing the compiler sources as a library.",
    "license": "MIT",
    "web": "https://github.com/nim-lang/Nim"
  },
  {
    "name": "nre",
    "url": "https://github.com/flaviut/nre.git",
    "method": "git",
    "tags": [
      "library",
      "pcre",
      "regex"
    ],
    "description": "A better regular expression library",
    "license": "MIT",
    "web": "https://github.com/flaviut/nre"
  },
  {
    "name": "docopt",
    "url": "https://github.com/docopt/docopt.nim",
    "method": "git",
    "tags": [
      "commandline",
      "arguments",
      "parsing",
      "library"
    ],
    "description": "Command-line args parser based on Usage message",
    "license": "MIT",
    "web": "https://github.com/docopt/docopt.nim"
  },
  {
    "name": "bpg",
    "url": "https://github.com/def-/nim-bpg.git",
    "method": "git",
    "tags": [
      "image",
      "library",
      "wrapper"
    ],
    "description": "BPG (Better Portable Graphics) for Nim",
    "license": "MIT",
    "web": "https://github.com/def-/nim-bpg"
  },
  {
    "name": "io-spacenav",
    "url": "https://github.com/nimious/io-spacenav.git",
    "method": "git",
    "tags": [
      "binding",
      "3dx",
      "3dconnexion",
      "libspnav",
      "spacenav",
      "spacemouse",
      "spacepilot",
      "spacenavigator"
    ],
    "description": "Obsolete - please use spacenav instead!",
    "license": "MIT",
    "web": "https://github.com/nimious/io-spacenav"
  },
  {
    "name": "optionals",
    "url": "https://github.com/MasonMcGill/optionals.git",
    "method": "git",
    "tags": [
      "library",
      "option",
      "optional",
      "maybe"
    ],
    "description": "Option types",
    "license": "MIT",
    "web": "https://github.com/MasonMcGill/optionals"
  },
  {
    "name": "tuples",
    "url": "https://github.com/MasonMcGill/tuples.git",
    "method": "git",
    "tags": [
      "library",
      "tuple",
      "metaprogramming"
    ],
    "description": "Tuple manipulation utilities",
    "license": "MIT",
    "web": "https://github.com/MasonMcGill/tuples"
  },
  {
    "name": "fuse",
    "url": "https://github.com/akiradeveloper/nim-fuse.git",
    "method": "git",
    "tags": [
      "fuse",
      "library",
      "wrapper"
    ],
    "description": "A FUSE binding for Nim",
    "license": "MIT",
    "web": "https://github.com/akiradeveloper/nim-fuse"
  },
  {
    "name": "brainfuck",
    "url": "https://github.com/def-/nim-brainfuck.git",
    "method": "git",
    "tags": [
      "library",
      "binary",
      "app",
      "interpreter",
      "compiler",
      "language"
    ],
    "description": "A brainfuck interpreter and compiler",
    "license": "MIT",
    "web": "https://github.com/def-/nim-brainfuck"
  },
  {
    "name": "nimsuggest",
    "url": "https://github.com/nim-lang/nimsuggest.git",
    "method": "git",
    "tags": [
      "binary",
      "app",
      "suggest",
      "compiler",
      "autocomplete"
    ],
    "description": "Tool for providing auto completion data for Nim source code.",
    "license": "MIT",
    "web": "https://github.com/nim-lang/nimsuggest"
  },
  {
    "name": "jwt",
    "url": "https://github.com/yglukhov/nim-jwt.git",
    "method": "git",
    "tags": [
      "library",
      "crypto",
      "hash"
    ],
    "description": "JSON Web Tokens for Nim",
    "license": "MIT",
    "web": "https://github.com/yglukhov/nim-jwt"
  },
  {
    "name": "pythonpathlib",
    "url": "https://github.com/achesak/nim-pythonpathlib.git",
    "method": "git",
    "tags": [
      "path",
      "directory",
      "python",
      "library"
    ],
    "description": "Module for working with paths that is as similar as possible to Python's pathlib",
    "license": "MIT",
    "web": "https://github.com/achesak/nim-pythonpathlib"
  },
  {
    "name": "RingBuffer",
    "url": "git@github.com:megawac/RingBuffer.nim.git",
    "method": "git",
    "tags": [
      "sequence",
      "seq",
      "circular",
      "ring",
      "buffer"
    ],
    "description": "Circular buffer implementation",
    "license": "MIT",
    "web": "https://github.com/megawac/RingBuffer.nim"
  },
  {
    "name": "nimrat",
    "url": "https://github.com/apense/nimrat",
    "method": "git",
    "tags": [
      "library",
      "math",
      "numbers"
    ],
    "description": "Module for working with rational numbers (fractions)",
    "license": "MIT",
    "web": "https://github.com/apense/nimrat"
  },
  {
    "name": "io-isense",
    "url": "https://github.com/nimious/io-isense.git",
    "method": "git",
    "tags": [
      "binding",
      "isense",
      "intersense",
      "inertiacube",
      "intertrax",
      "microtrax",
      "thales",
      "tracking",
      "sensor"
    ],
    "description": "Obsolete - please use isense instead!",
    "license": "MIT",
    "web": "https://github.com/nimious/io-isense"
  },
  {
    "name": "io-usb",
    "url": "https://github.com/nimious/io-usb.git",
    "method": "git",
    "tags": [
      "binding",
      "usb",
      "libusb"
    ],
    "description": "Obsolete - please use libusb instead!",
    "license": "MIT",
    "web": "https://github.com/nimious/io-usb"
  },
  {
    "name": "nimcfitsio",
    "url": "https://github.com/ziotom78/nimcfitsio.git",
    "method": "git",
    "tags": [
      "library",
      "binding",
      "cfitsio",
      "fits",
      "io"
    ],
    "description": "Bindings for CFITSIO, a library to read/write FITSIO images and tables.",
    "license": "MIT",
    "web": "https://github.com/ziotom78/nimcfitsio"
  },
  {
    "name": "glossolalia",
    "url": "https://github.com/fowlmouth/glossolalia",
    "method": "git",
    "tags": [
      "parser",
      "peg"
    ],
    "description": "A DSL for quickly writing parsers",
    "license": "CC0",
    "web": "https://github.com/fowlmouth/glossolalia"
  },
  {
    "name": "entoody",
    "url": "https://bitbucket.org/fowlmouth/entoody",
    "method": "git",
    "tags": [
      "component",
      "entity",
      "composition"
    ],
    "description": "A component/entity system",
    "license": "CC0",
    "web": "https://bitbucket.org/fowlmouth/entoody"
  },
  {
    "name": "msgpack",
    "url": "https://github.com/akiradeveloper/msgpack-nim.git",
    "method": "git",
    "tags": [
      "msgpack",
      "library",
      "serialization"
    ],
    "description": "A MessagePack binding for Nim",
    "license": "MIT",
    "web": "https://github.com/akiradeveloper/msgpack-nim"
  },
  {
    "name": "osinfo",
    "url": "https://github.com/nim-lang/osinfo.git",
    "method": "git",
    "tags": [
      "os",
      "library",
      "info"
    ],
    "description": "Modules providing information about the OS.",
    "license": "MIT",
    "web": "https://github.com/nim-lang/osinfo"
  },
  {
    "name": "io-myo",
    "url": "https://github.com/nimious/io-myo.git",
    "method": "git",
    "tags": [
      "binding",
      "myo",
      "thalmic",
      "armband",
      "gesture"
    ],
    "description": "Obsolete - please use myo instead!",
    "license": "MIT",
    "web": "https://github.com/nimious/io-myo"
  },
  {
    "name": "io-oculus",
    "url": "https://github.com/nimious/io-oculus.git",
    "method": "git",
    "tags": [
      "binding",
      "oculus",
      "rift",
      "vr",
      "libovr",
      "ovr",
      "dk1",
      "dk2",
      "gearvr"
    ],
    "description": "Obsolete - please use oculus instead!",
    "license": "MIT",
    "web": "https://github.com/nimious/io-oculus"
  },
  {
    "name": "closure_compiler",
    "url": "https://github.com/yglukhov/closure_compiler.git",
    "method": "git",
    "tags": [
      "binding",
      "closure",
      "compiler",
      "javascript"
    ],
    "description": "Bindings for Closure Compiler web API.",
    "license": "MIT",
    "web": "https://github.com/yglukhov/closure_compiler"
  },
  {
    "name": "io-serialport",
    "url": "https://github.com/nimious/io-serialport.git",
    "method": "git",
    "tags": [
      "binding",
      "libserialport",
      "serial",
      "communication"
    ],
    "description": "Obsolete - please use serialport instead!",
    "license": "MIT",
    "web": "https://github.com/nimious/io-serialport"
  },
  {
    "name": "beanstalkd",
    "url": "https://github.com/tormaroe/beanstalkd.nim.git",
    "method": "git",
    "tags": [
      "library",
      "queue",
      "messaging"
    ],
    "description": "A beanstalkd work queue client library.",
    "license": "MIT",
    "web": "https://github.com/tormaroe/beanstalkd.nim"
  },
  {
    "name": "wiki2text",
    "url": "https://github.com/rspeer/wiki2text.git",
    "method": "git",
    "tags": [
      "nlp",
      "wiki",
      "xml",
      "text"
    ],
    "description": "Quickly extracts natural-language text from a MediaWiki XML file.",
    "license": "MIT",
    "web": "https://github.com/rspeer/wiki2text"
  },
  {
    "name": "qt5_qtsql",
    "url": "https://github.com/philip-wernersbach/nim-qt5_qtsql.git",
    "method": "git",
    "tags": [
      "library",
      "wrapper",
      "database",
      "qt",
      "qt5",
      "qtsql",
      "sqlite",
      "postgres",
      "mysql"
    ],
    "description": "Binding for Qt 5's Qt SQL library that integrates with the features of the Nim language. Uses one API for multiple database engines.",
    "license": "MIT",
    "web": "https://github.com/philip-wernersbach/nim-qt5_qtsql"
  },
  {
    "name": "orient",
    "url": "https://github.com/philip-wernersbach/nim-orient",
    "method": "git",
    "tags": [
      "library",
      "wrapper",
      "database",
      "orientdb",
      "pure"
    ],
    "description": "OrientDB driver written in pure Nim, uses the OrientDB 2.0 Binary Protocol with Binary Serialization.",
    "license": "MPL",
    "web": "https://github.com/philip-wernersbach/nim-orient"
  },
  {
    "name": "syslog",
    "url": "https://github.com/FedericoCeratto/nim-syslog",
    "method": "git",
    "tags": [
      "library",
      "pure"
    ],
    "description": "Syslog module.",
    "license": "LGPLv3",
    "web": "https://github.com/FedericoCeratto/nim-syslog"
  },
  {
    "name": "nimes",
    "url": "https://github.com/def-/nimes",
    "method": "git",
    "tags": [
      "emulator",
      "nes",
      "game",
      "sdl",
      "javascript"
    ],
    "description": "NES emulator using SDL2, also compiles to JavaScript with emscripten.",
    "license": "MPL",
    "web": "https://github.com/def-/nimes"
  },
  {
    "name": "syscall",
    "url": "https://github.com/def-/nim-syscall",
    "method": "git",
    "tags": [
      "library"
    ],
    "description": "Raw system calls for Nim",
    "license": "MPL",
    "web": "https://github.com/def-/nim-syscall"
  },
  {
    "name": "jnim",
    "url": "https://github.com/vegansk/jnim",
    "method": "git",
    "tags": [
      "library",
      "java",
      "jvm",
      "bridge",
      "bindings"
    ],
    "description": "Nim - Java bridge",
    "license": "MIT",
    "web": "https://github.com/vegansk/jnim"
  },
  {
    "name": "nimPDF",
    "url": "https://github.com/jangko/nimpdf",
    "method": "git",
    "tags": [
      "library",
      "PDF",
      "document"
    ],
    "description": "library for generating PDF files",
    "license": "MIT",
    "web": "https://github.com/jangko/nimpdf"
  },
  {
    "name": "LLVM",
    "url": "https://github.com/FedeOmoto/llvm",
    "method": "git",
    "tags": [
      "LLVM",
      "bindings",
      "wrapper"
    ],
    "description": "LLVM bindings for the Nim language.",
    "license": "MIT",
    "web": "https://github.com/FedeOmoto/llvm"
  },
  {
    "name": "nshout",
    "url": "https://github.com/Senketsu/nshout",
    "method": "git",
    "tags": [
      "library",
      "shouter",
      "libshout",
      "wrapper",
      "bindings",
      "audio",
      "web"
    ],
    "description": "Nim bindings for libshout",
    "license": "MIT",
    "web": "https://github.com/Senketsu/nshout"
  },
  {
    "name": "nuuid",
    "url": "https://github.com/yglukhov/nim-only-uuid",
    "method": "git",
    "tags": [
      "library",
      "uuid",
      "guid"
    ],
    "description": "A Nim source only UUID generator",
    "license": "MIT",
    "web": "https://github.com/yglukhov/nim-only-uuid"
  },
  {
    "name": "fftw3",
    "url": "https://github.com/ziotom78/nimfftw3",
    "method": "git",
    "tags": [
      "library",
      "math",
      "fft"
    ],
    "description": "Bindings to the FFTW library",
    "license": "MIT",
    "web": "https://github.com/ziotom78/nimfftw3"
  },
  {
    "name": "nrpl",
    "url": "https://github.com/vegansk/nrpl",
    "method": "git",
    "tags": [
      "REPL",
      "application"
    ],
    "description": "A rudimentary Nim REPL",
    "license": "MIT",
    "web": "https://github.com/vegansk/nrpl"
  },
  {
    "name": "nim-geocoding",
    "url": "https://github.com/saratchandra92/nim-geocoding",
    "method": "git",
    "tags": [
      "library",
      "geocoding",
      "maps"
    ],
    "description": "A simple library for Google Maps Geocoding API",
    "license": "MIT",
    "web": "https://github.com/saratchandra92/nim-geocoding"
  },
  {
    "name": "io-gles",
    "url": "https://github.com/nimious/io-gles.git",
    "method": "git",
    "tags": [
      "binding",
      "khronos",
      "gles",
      "opengl es"
    ],
    "description": "Obsolete - please use gles instead!",
    "license": "MIT",
    "web": "https://github.com/nimious/io-gles"
  },
  {
    "name": "io-egl",
    "url": "https://github.com/nimious/io-egl.git",
    "method": "git",
    "tags": [
      "binding",
      "khronos",
      "egl",
      "opengl",
      "opengl es",
      "openvg"
    ],
    "description": "Obsolete - please use egl instead!",
    "license": "MIT",
    "web": "https://github.com/nimious/io-egl"
  },
  {
    "name": "io-sixense",
    "url": "https://github.com/nimious/io-sixense.git",
    "method": "git",
    "tags": [
      "binding",
      "sixense",
      "razer hydra",
      "stem system",
      "vr"
    ],
    "description": "Obsolete - please use sixense instead!",
    "license": "MIT",
    "web": "https://github.com/nimious/io-sixense"
  },
  {
    "name": "tnetstring",
    "url": "https://mahlon@bitbucket.org/mahlon/nim-tnetstring",
    "method": "hg",
    "tags": [
      "tnetstring",
      "library",
      "serialization"
    ],
    "description": "Parsing and serializing for the TNetstring format.",
    "license": "MIT",
    "web": "http://bitbucket.org/mahlon/nim-tnetstring"
  },
  {
    "name": "msgpack4nim",
    "url": "https://github.com/jangko/msgpack4nim",
    "method": "git",
    "tags": [
      "msgpack",
      "library",
      "serialization",
      "deserialization"
    ],
    "description": "Another MessagePack implementation written in pure nim",
    "license": "MIT",
    "web": "https://github.com/jangko/msgpack4nim"
  },
  {
    "name": "binaryheap",
    "url": "https://github.com/bluenote10/nim-heap",
    "method": "git",
    "tags": [
      "heap",
      "priority queue"
    ],
    "description": "Simple binary heap implementation",
    "license": "MIT",
    "web": "https://github.com/bluenote10/nim-heap"
  },
  {
    "name": "stringinterpolation",
    "url": "https://github.com/bluenote10/nim-stringinterpolation",
    "method": "git",
    "tags": [
      "string formatting",
      "string interpolation"
    ],
    "description": "String interpolation with printf syntax",
    "license": "MIT",
    "web": "https://github.com/bluenote10/nim-stringinterpolation"
  },
  {
    "name": "libovr",
    "url": "https://github.com/bluenote10/nim-ovr",
    "method": "git",
    "tags": [
      "Oculus Rift",
      "virtual reality"
    ],
    "description": "Nim bindings for libOVR (Oculus Rift)",
    "license": "MIT",
    "web": "https://github.com/bluenote10/nim-ovr"
  },
  {
    "name": "delaunay",
    "url": "https://github.com/Nycto/DelaunayNim",
    "method": "git",
    "tags": [
      "delaunay",
      "library",
      "algorithms",
      "graph"
    ],
    "description": "2D Delaunay triangulations",
    "license": "MIT",
    "web": "https://github.com/Nycto/DelaunayNim"
  },
  {
    "name": "linenoise",
    "url": "https://github.com/fallingduck/linenoise-nim",
    "method": "git",
    "tags": [
      "linenoise",
      "library",
      "wrapper",
      "commandline"
    ],
    "description": "Wrapper for linenoise, a free, self-contained alternative to GNU readline.",
    "license": "BSD",
    "web": "https://github.com/fallingduck/linenoise-nim"
  },
  {
    "name": "struct",
    "url": "https://github.com/rgv151/struct.nim",
    "method": "git",
    "tags": [
      "struct",
      "library",
      "python",
      "pack",
      "unpack"
    ],
    "description": "Python-like 'struct' for Nim",
    "license": "MIT",
    "web": "https://github.com/rgv151/struct.nim"
  },
  {
    "name": "uri2",
    "url": "https://github.com/achesak/nim-uri2",
    "method": "git",
    "tags": [
      "uri",
      "url",
      "library"
    ],
    "description": "Nim module for better URI handling",
    "license": "MIT",
    "web": "https://github.com/achesak/nim-uri2"
  },
  {
    "name": "hmac",
    "url": "https://github.com/rgv151/hmac.nim",
    "method": "git",
    "tags": [
      "hmac",
      "authentication",
      "hash",
      "sha1",
      "md5"
    ],
    "description": "HMAC-SHA1 and HMAC-MD5 hashing in Nim",
    "license": "MIT",
    "web": "https://github.com/rgv151/hmac.nim"
  },
  {
    "name": "mongrel2",
    "url": "https://mahlon@bitbucket.org/mahlon/nim-mongrel2",
    "method": "hg",
    "tags": [
      "mongrel2",
      "library",
      "www"
    ],
    "description": "Handler framework for the Mongrel2 web server.",
    "license": "MIT",
    "web": "http://bitbucket.org/mahlon/nim-mongrel2"
  },
  {
    "name": "shimsham",
    "url": "https://github.com/apense/shimsham",
    "method": "git",
    "tags": [
      "crypto",
      "hash",
      "hashing",
      "digest"
    ],
    "description": "Hashing/Digest collection in pure Nim",
    "license": "MIT",
    "web": "https://github.com/apense/shimsham"
  },
  {
    "name": "base32",
    "url": "https://github.com/rgv151/base32.nim",
    "method": "git",
    "tags": [
      "base32",
      "encode",
      "decode"
    ],
    "description": "Base32 library for Nim",
    "license": "MIT",
    "web": "https://github.com/rgv151/base32.nim"
  },
  {
    "name": "otp",
    "url": "https://github.com/rgv151/otp.nim",
    "method": "git",
    "tags": [
      "otp",
      "hotp",
      "totp",
      "time",
      "password",
      "one",
      "google",
      "authenticator"
    ],
    "description": "One Time Password library for Nim",
    "license": "MIT",
    "web": "https://github.com/rgv151/otp.nim"
  },
  {
    "name": "q",
    "url": "https://github.com/rgv151/q.nim",
    "method": "git",
    "tags": [
      "css",
      "selector",
      "query",
      "match",
      "find",
      "html",
      "xml",
      "jquery"
    ],
    "description": "Simple package for query HTML/XML elements using a CSS3 or jQuery-like selector syntax",
    "license": "MIT",
    "web": "https://github.com/rgv151/q.nim"
  },
  {
    "name": "bignum",
    "url": "https://github.com/FedeOmoto/bignum",
    "method": "git",
    "tags": [
      "bignum",
      "gmp",
      "wrapper"
    ],
    "description": "Wrapper around the GMP bindings for the Nim language.",
    "license": "MIT",
    "web": "https://github.com/FedeOmoto/bignum"
  },
  {
    "name": "rbtree",
    "url": "https://github.com/Nycto/RBTreeNim",
    "method": "git",
    "tags": [
      "tree",
      "binary search tree",
      "rbtree",
      "red black tree"
    ],
    "description": "Red/Black Trees",
    "license": "MIT",
    "web": "https://github.com/Nycto/RBTreeNim"
  },
  {
    "name": "anybar",
    "url": "https://github.com/rgv151/anybar.nim",
    "method": "git",
    "tags": [
      "anybar",
      "menubar",
      "status",
      "indicator"
    ],
    "description": "Control AnyBar instances with Nim",
    "license": "MIT",
    "web": "https://github.com/rgv151/anybar.nim"
  },
  {
    "name": "astar",
    "url": "https://github.com/Nycto/AStarNim",
    "method": "git",
    "tags": [
      "astar",
      "A*",
      "pathfinding",
      "algorithm"
    ],
    "description": "A* Pathfinding",
    "license": "MIT",
    "web": "https://github.com/Nycto/AStarNim"
  },
  {
    "name": "lazy",
    "url": "https://github.com/petermora/nimLazy/",
    "method": "git",
    "tags": [
      "library",
      "iterator",
      "lazy list"
    ],
    "description": "Iterator library for Nim",
    "license": "MIT",
    "web": "https://github.com/petermora/nimLazy"
  },
  {
    "name": "asyncpythonfile",
    "url": "https://github.com/fallingduck/asyncpythonfile-nim",
    "method": "git",
    "tags": [
      "async",
      "asynchronous",
      "library",
      "python",
      "file",
      "files"
    ],
    "description": "High level, asynchronous file API mimicking Python's file interface.",
    "license": "ISC",
    "web": "https://github.com/fallingduck/asyncpythonfile-nim"
  },
  {
    "name": "nimfuzz",
    "url": "https://github.com/apense/nimfuzz",
    "method": "git",
    "tags": [
      "fuzzing",
      "testing",
      "hacking",
      "security"
    ],
    "description": "Simple and compact fuzzing",
    "license": "Apache License 2.0",
    "web": "https://apense.github.io/nimfuzz"
  },
  {
    "name": "linalg",
    "url": "https://github.com/unicredit/linear-algebra",
    "method": "git",
    "tags": [
      "vector",
      "matrix",
      "linear-algebra",
      "BLAS",
      "LAPACK"
    ],
    "description": "Linear algebra for Nim",
    "license": "Apache License 2.0",
    "web": "https://github.com/unicredit/linear-algebra"
  },
  {
    "name": "sequester",
    "url": "https://github.com/fallingduck/sequester",
    "method": "git",
    "tags": [
      "library",
      "seq",
      "sequence",
      "strings",
      "iterators",
      "php"
    ],
    "description": "Library for converting sequences to strings. Also has PHP-inspired explode and implode procs.",
    "license": "ISC",
    "web": "https://github.com/fallingduck/sequester"
  },
  {
    "name": "options",
    "url": "https://github.com/fallingduck/options-nim",
    "method": "git",
    "tags": [
      "library",
      "option",
      "optionals",
      "maybe"
    ],
    "description": "Temporary package to fix broken code in 0.11.2 stable.",
    "license": "MIT",
    "web": "https://github.com/fallingduck/options-nim"
  },
  {
    "name": "oldwinapi",
    "url": "https://github.com/nim-lang/oldwinapi",
    "method": "git",
    "tags": [
      "library",
      "windows",
      "api"
    ],
    "description": "Old Win API library for Nim",
    "license": "LGPL with static linking exception",
    "web": "https://github.com/nim-lang/oldwinapi"
  },
  {
    "name": "nimx",
    "url": "https://github.com/yglukhov/nimx",
    "method": "git",
    "tags": [
      "gui",
      "ui",
      "library"
    ],
    "description": "Cross-platform GUI framework",
    "license": "MIT",
    "web": "https://github.com/yglukhov/nimx"
  },
  {
    "name": "memo",
    "url": "https://github.com/andreaferretti/memo",
    "method": "git",
    "tags": [
      "memo",
      "memoization",
      "memoize",
      "cache"
    ],
    "description": "Memoize Nim functions",
    "license": "Apache License 2.0",
    "web": "https://github.com/andreaferretti/memo"
  },
  {
    "name": "base62",
    "url": "https://github.com/singularperturbation/base62-encode",
    "method": "git",
    "tags": [
      "base62",
      "encode",
      "decode"
    ],
    "description": "Arbitrary base encoding-decoding functions, defaulting to Base-62.",
    "license": "MIT",
    "web": "https://github.com/singularperturbation/base62-encode"
  },
  {
    "name": "telebot",
    "url": "https://github.com/rgv151/telebot.nim",
    "method": "git",
    "tags": [
      "telebot",
      "telegram",
      "bot",
      "api",
      "client",
      "async"
    ],
    "description": "Async Telegram Bot API Client",
    "license": "MIT",
    "web": "https://github.com/rgv151/telebot.nim"
  },
  {
    "name": "tempfile",
    "url": "https://github.com/rgv151/tempfile.nim",
    "method": "git",
    "tags": [
      "temp",
      "mktemp",
      "make",
      "mk",
      "mkstemp",
      "mkdtemp"
    ],
    "description": "Temporary files and directories",
    "license": "MIT",
    "web": "https://github.com/rgv151/tempfile.nim"
  },
  {
    "name": "AstroNimy",
    "url": "https://github.com/super-massive-black-holes/AstroNimy",
    "method": "git",
    "tags": [
      "science",
      "astronomy",
      "library"
    ],
    "description": "Astronomical library for Nim",
    "license": "MIT",
    "web": "https://github.com/super-massive-black-holes/AstroNimy"
  },
  {
    "name": "patty",
    "url": "https://github.com/andreaferretti/patty",
    "method": "git",
    "tags": [
      "pattern",
      "adt",
      "variant",
      "pattern matching",
      "algebraic data type"
    ],
    "description": "Algebraic data types and pattern matching",
    "license": "Apache License 2.0",
    "web": "https://github.com/andreaferretti/patty"
  },
  {
    "name": "einheit",
    "url": "https://github.com/jyapayne/einheit",
    "method": "git",
    "tags": [
      "unit",
      "tests",
      "unittest",
      "unit tests",
      "unit test macro"
    ],
    "description": "Pretty looking, full featured, Python-inspired unit test library.",
    "license": "MIT",
    "web": "https://github.com/jyapayne/einheit"
  },
  {
    "name": "plists",
    "url": "https://github.com/yglukhov/plists",
    "method": "git",
    "tags": [
      "plist",
      "property",
      "list"
    ],
    "description": "Generate and parse Mac OS X .plist files in Nim.",
    "license": "MIT",
    "web": "https://github.com/yglukhov/plists"
  },
  {
    "name": "ncurses",
    "url": "https://github.com/rnowley/nim-ncurses/",
    "method": "git",
    "tags": [
      "library",
      "terminal",
      "graphics",
      "wrapper"
    ],
    "description": "A wrapper for NCurses",
    "license": "MIT",
    "web": "https://github.com/rnowley/nim-ncurses"
  },
  {
    "name": "nanovg.nim",
    "url": "https://github.com/fowlmouth/nanovg.nim",
    "method": "git",
    "tags": [
      "wrapper",
      "GUI",
      "vector graphics",
      "opengl"
    ],
    "description": "A wrapper for NanoVG vector graphics rendering",
    "license": "MIT",
    "web": "https://github.com/fowlmouth/nanovg.nim"
  },
  {
    "name": "pwd",
    "url": "https://github.com/achesak/nim-pwd",
    "method": "git",
    "tags": [
      "library",
      "unix",
      "pwd",
      "password"
    ],
    "description": "Nim port of Python's pwd module for working with the UNIX password file",
    "license": "MIT",
    "web": "https://github.com/achesak/nim-pwd"
  },
  {
    "name": "spwd",
    "url": "https://github.com/achesak/nim-spwd",
    "method": "git",
    "tags": [
      "library",
      "unix",
      "spwd",
      "password",
      "shadow"
    ],
    "description": "Nim port of Python's spwd module for working with the UNIX shadow password file",
    "license": "MIT",
    "web": "https://github.com/achesak/nim-spwd"
  },
  {
    "name": "grp",
    "url": "https://github.com/achesak/nim-grp",
    "method": "git",
    "tags": [
      "library",
      "unix",
      "grp",
      "group"
    ],
    "description": "Nim port of Python's grp module for working with the UNIX group database file",
    "license": "MIT",
    "web": "https://github.com/achesak/nim-grp"
  },
  {
    "name": "stopwatch",
    "url": "https://gitlab.com/define-private-public/stopwatch",
    "method": "git",
    "tags": [
      "timer",
      "timing",
      "benchmarking",
      "watch",
      "clock"
    ],
    "description": "A simple timing library for benchmarking code and other things.",
    "license": "MIT",
    "web": "https://gitlab.com/define-private-public/stopwatch"
  },
  {
    "name": "nimFinLib",
    "url": "https://github.com/qqtop/NimFinLib",
    "method": "git",
    "tags": [
      "financial"
    ],
    "description": "Financial Library for Nim",
    "license": "MIT",
    "web": "https://github.com/qqtop/NimFinLib"
  },
  {
    "name": "libssh2",
    "url": "https://github.com/rgv151/libssh2.nim",
    "method": "git",
    "tags": [
      "lib",
      "ssh",
      "ssh2",
      "openssh",
      "client",
      "sftp",
      "scp"
    ],
    "description": "Nim wrapper for libssh2",
    "license": "MIT",
    "web": "https://github.com/rgv151/libssh2.nim"
  },
  {
    "name": "rethinkdb",
    "url": "https://github.com/rgv151/rethinkdb.nim",
    "method": "git",
    "tags": [
      "rethinkdb",
      "driver",
      "client",
      "json"
    ],
    "description": "RethinkDB driver for Nim",
    "license": "MIT",
    "web": "https://github.com/rgv151/rethinkdb.nim"
  },
  {
    "name": "dbus",
    "url": "https://github.com/zielmicha/nim-dbus",
    "method": "git",
    "tags": [
      "dbus"
    ],
    "description": "dbus bindings for Nim",
    "license": "MIT",
    "web": "https://github.com/zielmicha/nim-dbus"
  },
  {
    "name": "lmdb",
    "url": "https://github.com/fowlmouth/lmdb.nim",
    "method": "git",
    "tags": [
      "wrapper",
      "lmdb"
    ],
    "description": "A wrapper for LMDB the Lightning Memory-Mapped Database",
    "license": "MIT",
    "web": "https://github.com/fowlmouth/lmdb.nim"
  },
  {
    "name": "zip",
    "url": "https://github.com/nim-lang/zip",
    "method": "git",
    "tags": [
      "wrapper",
      "zip"
    ],
    "description": "A wrapper for the zip library",
    "license": "MIT",
    "web": "https://github.com/nim-lang/zip"
  },
  {
    "name": "csvtools",
    "url": "https://github.com/unicredit/csvtools",
    "method": "git",
    "tags": [
      "CSV",
      "comma separated values",
      "TSV"
    ],
    "description": "Manage CSV files",
    "license": "Apache License 2.0",
    "web": "https://github.com/unicredit/csvtools"
  },
  {
    "name": "httpform",
    "url": "https://github.com/tulayang/httpform",
    "method": "git",
    "tags": [
      "request parser",
      "upload",
      "html5 file"
    ],
    "description": "Http request form parser",
    "license": "MIT",
    "web": "https://github.com/tulayang/httpform"
  },
  {
    "name": "vardene",
    "url": "https://github.com/Xe/vardene",
    "method": "git",
    "tags": [
      "command line",
      "tool",
      "compiler"
    ],
    "description": "A simple tool to manage multiple installs of Nim.",
    "license": "MIT",
    "web": "https://christine.website/projects/Vardene"
  },
  {
    "name": "quadtree",
    "url": "https://github.com/Nycto/QuadtreeNim",
    "method": "git",
    "tags": [
      "quadtree",
      "algorithm"
    ],
    "description": "A Quadtree implementation",
    "license": "MIT",
    "web": "https://github.com/Nycto/QuadtreeNim"
  },
  {
    "name": "expat",
    "url": "https://github.com/nim-lang/expat",
    "method": "git",
    "tags": [
      "expat",
      "xml",
      "parsing"
    ],
    "description": "Expat wrapper for Nim",
    "license": "MIT",
    "web": "https://github.com/nim-lang/expat"
  },
  {
    "name": "sphinx",
    "url": "https://github.com/Araq/sphinx",
    "method": "git",
    "tags": [
      "sphinx",
      "wrapper",
      "search",
      "engine"
    ],
    "description": "Sphinx wrapper for Nim",
    "license": "LGPL",
    "web": "https://github.com/Araq/sphinx"
  },
  {
    "name": "sdl1",
    "url": "https://github.com/nim-lang/sdl1",
    "method": "git",
    "tags": [
      "graphics",
      "library",
      "multi-media",
      "input",
      "sound",
      "joystick"
    ],
    "description": "SDL 1.2 wrapper for Nim.",
    "license": "LGPL",
    "web": "https://github.com/nim-lang/sdl1"
  },
  {
    "name": "graphics",
    "url": "https://github.com/nim-lang/graphics",
    "method": "git",
    "tags": [
      "library",
      "SDL"
    ],
    "description": "Graphics module for Nim.",
    "license": "MIT",
    "web": "https://github.com/nim-lang/graphics"
  },
  {
    "name": "libffi",
    "url": "https://github.com/Araq/libffi",
    "method": "git",
    "tags": [
      "ffi",
      "library",
      "C",
      "calling",
      "convention"
    ],
    "description": "libffi wrapper for Nim.",
    "license": "MIT",
    "web": "https://github.com/Araq/libffi"
  },
  {
    "name": "libcurl",
    "url": "https://github.com/Araq/libcurl",
    "method": "git",
    "tags": [
      "curl",
      "web",
      "http",
      "download"
    ],
    "description": "Nim wrapper for libcurl.",
    "license": "MIT",
    "web": "https://github.com/Araq/libcurl"
  },
  {
    "name": "perlin",
    "url": "https://github.com/Nycto/PerlinNim",
    "method": "git",
    "tags": [
      "perlin",
      "simplex",
      "noise"
    ],
    "description": "Perlin noise and Simplex noise generation",
    "license": "MIT",
    "web": "https://github.com/Nycto/PerlinNim"
  },
  {
    "name": "pfring",
    "url": "https://github.com/rgv151/pfring.nim",
    "method": "git",
    "tags": [
      "pf_ring",
      "packet",
      "sniff",
      "pcap",
      "pfring",
      "network",
      "capture",
      "socket"
    ],
    "description": "PF_RING wrapper for Nim",
    "license": "MIT",
    "web": "https://github.com/rgv151/pfring.nim"
  },
  {
    "name": "xxtea",
    "url": "https://github.com/xxtea/xxtea-nim",
    "method": "git",
    "tags": [
      "xxtea",
      "encrypt",
      "decrypt",
      "crypto"
    ],
    "description": "XXTEA encryption algorithm library written in pure Nim.",
    "license": "MIT",
    "web": "https://github.com/xxtea/xxtea-nim"
  },
  {
    "name": "xxhash",
    "url": "https://github.com/rgv151/xxhash.nim",
    "method": "git",
    "tags": [
      "fast",
      "hash",
      "algorithm"
    ],
    "description": "xxhash wrapper for Nim",
    "license": "MIT",
    "web": "https://github.com/rgv151/xxhash.nim"
  },
  {
    "name": "libipset",
    "url": "https://github.com/rgv151/libipset.nim",
    "method": "git",
    "tags": [
      "ipset",
      "firewall",
      "netfilter",
      "mac",
      "ip",
      "network",
      "collection",
      "rule",
      "set"
    ],
    "description": "libipset wrapper for Nim",
    "license": "MIT",
    "web": "https://github.com/rgv151/libipset.nim"
  },
  {
    "name": "pop3",
    "url": "https://github.com/FedericoCeratto/nim-pop3",
    "method": "git",
    "tags": [
      "network",
      "pop3",
      "email"
    ],
    "description": "POP3 client library",
    "license": "LGPLv3",
    "web": "https://github.com/FedericoCeratto/nim-pop3"
  },
  {
    "name": "nimrpc",
    "url": "https://github.com/rogercloud/nim-rpc",
    "method": "git",
    "tags": [
      "msgpack",
      "library",
      "rpc",
      "nimrpc"
    ],
    "description": "RPC implementation for Nim based on msgpack4nim",
    "license": "MIT",
    "web": "https://github.com/rogercloud/nim-rpc"
  },
  {
    "name": "asyncevents",
    "url": "https://github.com/tulayang/asyncevents",
    "method": "git",
    "tags": [
      "event",
      "future",
      "asyncdispath"
    ],
    "description": "Asynchronous event loop for progaming with MVC",
    "license": "MIT",
    "web": "https://github.com/tulayang/asyncevents"
  },
  {
    "name": "nimSHA2",
    "url": "https://github.com/jangko/nimSHA2",
    "method": "git",
    "tags": [
      "hash",
      "crypto",
      "library",
      "sha256",
      "sha224",
      "sha384",
      "sha512"
    ],
    "description": "Secure Hash Algorithm - 2, [224, 256, 384, and 512 bits]",
    "license": "MIT",
    "web": "https://github.com/jangko/nimSHA2"
  },
  {
    "name": "nimAES",
    "url": "https://github.com/jangko/nimAES",
    "method": "git",
    "tags": [
      "crypto",
      "library",
      "aes",
      "encryption",
      "rijndael"
    ],
    "description": "Advanced Encryption Standard, Rijndael Algorithm",
    "license": "MIT",
    "web": "https://github.com/jangko/nimAES"
  },
  {
    "name": "nimeverything",
    "url": "https://github.com/xland/nimeverything/",
    "method": "git",
    "tags": [
      "everything",
      "voidtools",
      "Everything Search Engine"
    ],
    "description": "everything  search engine wrapper",
    "license": "MIT",
    "web": "https://github.com/xland/nimeverything"
  },
  {
    "name": "vidhdr",
    "url": "https://github.com/achesak/nim-vidhdr",
    "method": "git",
    "tags": [
      "video",
      "formats",
      "file"
    ],
    "description": "Library for detecting the format of an video file",
    "license": "MIT",
    "web": "https://github.com/achesak/nim-vidhdr"
  },
  {
    "name": "gitapi",
    "url": "https://github.com/achesak/nim-gitapi",
    "method": "git",
    "tags": [
      "git",
      "version control",
      "library"
    ],
    "description": "Nim wrapper around the git version control software",
    "license": "MIT",
    "web": "https://github.com/achesak/nim-gitapi"
  },
  {
    "name": "ptrace",
    "url": "https://github.com/rgv151/ptrace.nim",
    "method": "git",
    "tags": [
      "ptrace",
      "trace",
      "process",
      "syscal",
      "system",
      "call"
    ],
    "description": "ptrace wrapper for Nim",
    "license": "MIT",
    "web": "https://github.com/rgv151/ptrace.nim"
  },
  {
    "name": "ndbex",
    "url": "https://github.com/Senketsu/nim-db-ex",
    "method": "git",
    "tags": [
      "extension",
      "database",
      "convenience",
      "db",
      "mysql",
      "postgres",
      "sqlite"
    ],
    "description": "extension modules for Nim's 'db_*' modules",
    "license": "MIT",
    "web": "https://github.com/Senketsu/nim-db-ex"
  },
  {
    "name": "spry",
    "url": "https://github.com/gokr/spry",
    "method": "git",
    "tags": [
      "language",
      "library",
      "scripting"
    ],
    "description": "A Smalltalk and Rebol inspired language implemented as an AST interpreter",
    "license": "MIT",
    "web": "https://github.com/gokr/spry"
  },
  {
    "name": "nimBMP",
    "url": "https://github.com/jangko/nimBMP",
    "method": "git",
    "tags": [
      "graphics",
      "library",
      "BMP"
    ],
    "description": "BMP encoder and decoder",
    "license": "MIT",
    "web": "https://github.com/jangko/nimBMP"
  },
  {
    "name": "nimPNG",
    "url": "https://github.com/jangko/nimPNG",
    "method": "git",
    "tags": [
      "graphics",
      "library",
      "PNG"
    ],
    "description": "PNG(Portable Network Graphics) encoder and decoder",
    "license": "MIT",
    "web": "https://github.com/jangko/nimPNG"
  },
  {
    "name": "litestore",
    "url": "https://github.com/h3rald/litestore",
    "method": "git",
    "tags": [
      "database",
      "rest",
      "sqlite"
    ],
    "description": "A lightweight, self-contained, RESTful, searchable, multi-format NoSQL document store",
    "license": "MIT",
    "web": "https://h3rald.com/litestore"
  },
  {
    "name": "parseFixed",
    "url": "https://github.com/jlp765/parsefixed",
    "method": "git",
    "tags": [
      "parse",
      "fixed",
      "width",
      "parser",
      "text"
    ],
    "description": "Parse fixed-width fields within lines of text (complementary to parsecsv)",
    "license": "MIT",
    "web": "https://github.com/jlp765/parsefixed"
  },
  {
    "name": "playlists",
    "url": "https://github.com/achesak/nim-playlists",
    "method": "git",
    "tags": [
      "library",
      "playlists",
      "M3U",
      "PLS",
      "XSPF"
    ],
    "description": "Nim library for parsing PLS, M3U, and XSPF playlist files",
    "license": "MIT",
    "web": "https://github.com/achesak/nim-playlists"
  },
  {
    "name": "seqmath",
    "url": "https://github.com/jlp765/seqmath",
    "method": "git",
    "tags": [
      "math",
      "seq",
      "sequence",
      "array",
      "nested",
      "algebra",
      "statistics",
      "lifted",
      "financial"
    ],
    "description": "Nim math library for sequences and nested sequences (extends math library)",
    "license": "MIT",
    "web": "https://github.com/jlp765/seqmath"
  },
  {
    "name": "daemonize",
    "url": "https://github.com/rgv151/daemonize.nim",
    "method": "git",
    "tags": [
      "daemonize",
      "background",
      "fork",
      "unix",
      "linux",
      "process"
    ],
    "description": "This library makes your code run as a daemon process on Unix-like systems",
    "license": "MIT",
    "web": "https://github.com/rgv151/daemonize.nim"
  },
  {
    "name": "tnim",
    "url": "https://github.com/jlp765/tnim",
    "method": "git",
    "tags": [
      "REPL",
      "sandbox",
      "interactive",
      "compiler",
      "code",
      "language"
    ],
    "description": "tnim is a Nim REPL - an interactive sandbox for testing Nim code",
    "license": "MIT",
    "web": "https://github.com/jlp765/tnim"
  },
  {
    "name": "ris",
    "url": "https://github.com/achesak/nim-ris",
    "method": "git",
    "tags": [
      "RIS",
      "citation",
      "library"
    ],
    "description": "Module for working with RIS citation files",
    "license": "MIT",
    "web": "https://github.com/achesak/nim-ris"
  },
  {
    "name": "geoip",
    "url": "https://github.com/achesak/nim-geoip",
    "method": "git",
    "tags": [
      "IP",
      "address",
      "location",
      "geolocation"
    ],
    "description": "Retrieve info about a location from an IP address",
    "license": "MIT",
    "web": "https://github.com/achesak/nim-geoip"
  },
  {
    "name": "freegeoip",
    "url": "https://github.com/achesak/nim-freegeoip",
    "method": "git",
    "tags": [
      "IP",
      "address",
      "location",
      "geolocation"
    ],
    "description": "Retrieve info about a location from an IP address",
    "license": "MIT",
    "web": "https://github.com/achesak/nim-freegeoip"
  },
  {
    "name": "nimroutine",
    "url": "https://github.com/rogercloud/nim-routine",
    "method": "git",
    "tags": [
      "goroutine",
      "routine",
      "lightweight",
      "thread"
    ],
    "description": "A go routine like nim implementation",
    "license": "MIT",
    "web": "https://github.com/rogercloud/nim-routine"
  },
  {
    "name": "coverage",
    "url": "https://github.com/yglukhov/coverage",
    "method": "git",
    "tags": [
      "code",
      "coverage"
    ],
    "description": "Code coverage library",
    "license": "MIT",
    "web": "https://github.com/yglukhov/coverage"
  },
  {
    "name": "golib",
    "url": "https://github.com/stefantalpalaru/golib-nim",
    "method": "git",
    "tags": [
      "library",
      "wrapper"
    ],
    "description": "Bindings for golib - a library that (ab)uses gccgo to bring Go's channels and goroutines to the rest of the world",
    "license": "BSD",
    "web": "https://github.com/stefantalpalaru/golib-nim"
  },
  {
    "name": "libnotify",
    "url": "https://github.com/FedericoCeratto/nim-libnotify.git",
    "method": "git",
    "tags": [
      "library",
      "wrapper",
      "desktop"
    ],
    "description": "Minimalistic libnotify wrapper for desktop notifications",
    "license": "LGPLv3",
    "web": "https://github.com/FedericoCeratto/nim-libnotify"
  },
  {
    "name": "nimcat",
    "url": "https://github.com/shakna-israel/nimcat",
    "method": "git",
    "tags": [
      "cat",
      "cli"
    ],
    "description": "An implementation of cat in Nim",
    "license": "MIT",
    "web": "https://github.com/shakna-israel/nimcat"
  },
  {
    "name": "sections",
    "url": "https://github.com/c0ffeeartc/nim-sections",
    "method": "git",
    "tags": [
      "BDD",
      "test"
    ],
    "description": "`Section` macro with BDD aliases for testing",
    "license": "MIT",
    "web": "https://github.com/c0ffeeartc/nim-sections"
  },
  {
    "name": "nimfp",
    "url": "https://github.com/vegansk/nimfp",
    "method": "git",
    "tags": [
      "functional",
      "library"
    ],
    "description": "Nim functional programming library",
    "license": "MIT",
    "web": "https://github.com/vegansk/nimfp"
  },
  {
    "name": "nhsl",
    "url": "https://github.com/twist-vector/nhsl.git",
    "method": "git",
    "tags": [
      "library",
      "serialization",
      "pure"
    ],
    "description": "Nim Hessian Serialization Library encodes/decodes data into the Hessian binary protocol",
    "license": "LGPL",
    "web": "https://github.com/twist-vector/nhsl"
  },
  {
    "name": "nimstopwatch",
    "url": "https://github.com/twist-vector/nim-stopwatch.git",
    "method": "git",
    "tags": [
      "app",
      "timer"
    ],
    "description": "A Nim-based, non-graphical application designed to measure the amount of time elapsed from its activation to deactivation, includes total elapsed time, lap, and split times.",
    "license": "LGPL",
    "web": "https://github.com/twist-vector/nim-stopwatch"
  },
  {
    "name": "playground",
    "url": "https://github.com/theduke/nim-playground",
    "method": "git",
    "tags": [
      "webapp",
      "execution",
      "code",
      "sandbox"
    ],
    "description": "Web-based playground for testing Nim code.",
    "license": "MIT",
    "web": "https://github.com/theduke/nim-playground"
  },
  {
    "name": "nimsl",
    "url": "https://github.com/yglukhov/nimsl",
    "method": "git",
    "tags": [
      "shader",
      "opengl",
      "glsl"
    ],
    "description": "Shaders in Nim.",
    "license": "MIT",
    "web": "https://github.com/yglukhov/nimsl"
  },
  {
    "name": "omnilog",
    "url": "https://github.com/nim-appkit/omnilog",
    "method": "git",
    "tags": [
      "library",
      "logging",
      "logs"
    ],
    "description": "Advanced logging library for Nim with structured logging, formatters, filters and writers.",
    "license": "MIT",
    "web": "https://github.com/nim-appkit/omnilog"
  },
  {
    "name": "values",
    "url": "https://github.com/nim-appkit/values",
    "method": "git",
    "tags": [
      "library",
      "values",
      "datastructures"
    ],
    "description": "Library for working with arbitrary values + a map data structure.",
    "license": "MIT",
    "web": "https://github.com/nim-appkit/values"
  },
  {
    "name": "geohash",
    "url": "https://github.com/twist-vector/nim-geohash.git",
    "method": "git",
    "tags": [
      "library",
      "geocoding",
      "pure"
    ],
    "description": "Nim implementation of the geohash latitude/longitude geocode system",
    "license": "Apache License 2.0",
    "web": "https://github.com/twist-vector/nim-geohash"
  },
  {
    "name": "bped",
    "url": "https://github.com/twist-vector/nim-bped.git",
    "method": "git",
    "tags": [
      "library",
      "serialization",
      "pure"
    ],
    "description": "Nim implementation of the Bittorrent ascii serialization protocol",
    "license": "Apache License 2.0",
    "web": "https://github.com/twist-vector/nim-bped"
  },
  {
    "name": "ctrulib",
    "url": "https://github.com/skyforce77/ctrulib-nim.git",
    "method": "git",
    "tags": [
      "library",
      "nintendo",
      "3ds"
    ],
    "description": "ctrulib wrapper",
    "license": "GPLv2",
    "web": "https://github.com/skyforce77/ctrulib-nim"
  },
  {
    "name": "nimrdkafka",
    "url": "https://github.com/dfdeshom/nimrdkafka.git",
    "method": "git",
    "tags": [
      "library",
      "wrapper",
      "kafka"
    ],
    "description": "Nim wrapper for librdkafka",
    "license": "Apache License 2.0",
    "web": "https://github.com/dfdeshom/nimrdkafka"
  },
  {
    "name": "utils",
    "url": "https://github.com/nim-appkit/utils",
    "method": "git",
    "tags": [
      "library",
      "utilities"
    ],
    "description": "Collection of string, parsing, pointer, ... utilities.",
    "license": "MIT",
    "web": "https://github.com/nim-appkit/utils"
  },
  {
    "name": "pymod",
    "url": "https://github.com/jboy/nim-pymod",
    "method": "git",
    "tags": [
      "wrapper",
      "python",
      "module",
      "numpy",
      "array",
      "matrix",
      "ndarray",
      "pyobject",
      "pyarrayobject",
      "iterator",
      "iterators",
      "docstring"
    ],
    "description": "Auto-generate a Python module that wraps a Nim module.",
    "license": "MIT",
    "web": "https://github.com/jboy/nim-pymod"
  },
  {
    "name": "db",
    "url": "https://github.com/jlp765/db",
    "method": "git",
    "tags": [
      "wrapper",
      "database",
      "module",
      "sqlite",
      "mysql",
      "postgres",
      "db_sqlite",
      "db_mysql",
      "db_postgres"
    ],
    "description": "Unified db access module, providing a single library module to access the db_sqlite, db_mysql and db_postgres modules.",
    "license": "MIT",
    "web": "https://github.com/jlp765/db"
  },
  {
    "name": "nimsnappy",
    "url": "https://github.com/dfdeshom/nimsnappy.git",
    "method": "git",
    "tags": [
      "wrapper",
      "compression"
    ],
    "description": "Nim wrapper for the snappy compression library. there is also a high-level API for easy use",
    "license": "BSD",
    "web": "https://github.com/dfdeshom/nimsnappy"
  },
  {
    "name": "nimLUA",
    "url": "https://github.com/jangko/nimLUA",
    "method": "git",
    "tags": [
      "lua",
      "library",
      "bind",
      "glue",
      "macros"
    ],
    "description": "glue code generator to bind Nim and Lua together using Nim's powerful macro",
    "license": "MIT",
    "web": "https://github.com/jangko/nimLUA"
  },
  {
    "name": "sound",
    "url": "https://github.com/yglukhov/sound.git",
    "method": "git",
    "tags": [
      "sound",
      "ogg"
    ],
    "description": "Cross-platform sound mixer library",
    "license": "MIT",
    "web": "https://github.com/yglukhov/sound"
  },
  {
    "name": "nimi3status",
    "url": "https://github.com/FedericoCeratto/nimi3status",
    "method": "git",
    "tags": [
      "i3",
      "i3status"
    ],
    "description": "Lightweight i3 status bar.",
    "license": "GPLv3",
    "web": "https://github.com/FedericoCeratto/nimi3status"
  },
  {
    "name": "native_dialogs",
    "url": "https://github.com/SSPkrolik/nim-native-dialogs.git",
    "method": "git",
    "tags": [
      "ui",
      "gui",
      "cross-platform",
      "library"
    ],
    "description": "Implements framework-agnostic native operating system dialogs calls",
    "license": "MIT",
    "web": "https://github.com/SSPkrolik/nim-native-dialogs"
  },
  {
    "name": "variant",
    "url": "https://github.com/yglukhov/variant.git",
    "method": "git",
    "tags": [
      "variant"
    ],
    "description": "Variant type and type matching",
    "license": "MIT",
    "web": "https://github.com/yglukhov/variant"
  },
  {
    "name": "pythonmath",
    "url": "https://github.com/achesak/nim-pythonmath",
    "method": "git",
    "tags": [
      "library",
      "python",
      "math"
    ],
    "description": "Module to provide an interface as similar as possible to Python's math libary",
    "license": "MIT",
    "web": "https://github.com/achesak/nim-pythonmath"
  },
  {
    "name": "nimlz4",
    "url": "https://github.com/dfdeshom/nimlz4.git",
    "method": "git",
    "tags": [
      "wrapper",
      "compression",
      "lzo",
      "lz4"
    ],
    "description": "Nim wrapper for the LZ4 library. There is also a high-level API for easy use",
    "license": "BSD",
    "web": "https://github.com/dfdeshom/nimlz4"
  },
  {
    "name": "pythonize",
    "url": "https://github.com/marcoapintoo/nim-pythonize.git",
    "method": "git",
    "tags": [
      "python",
      "wrapper"
    ],
    "description": "A higher-level wrapper for the Python Programing Language",
    "license": "MIT",
    "web": "https://github.com/marcoapintoo/nim-pythonize"
  },
  {
    "name": "cligen",
    "url": "https://github.com/c-blake/cligen.git",
    "method": "git",
    "tags": [
      "library",
      "commandline",
      "arguments",
      "switches",
      "parsing",
      "options"
    ],
    "description": "Infer & generate command-line interace/option/argument parsers",
    "license": "MIT",
    "web": "https://github.com/c-blake/cligen"
  },
  {
    "name": "fnmatch",
    "url": "https://github.com/achesak/nim-fnmatch",
    "method": "git",
    "tags": [
      "library",
      "unix",
      "files",
      "matching"
    ],
    "description": "Nim module for filename matching with UNIX shell patterns",
    "license": "MIT",
    "web": "https://github.com/achesak/nim-fnmatch"
  },
  {
    "name": "shorturl",
    "url": "https://github.com/achesak/nim-shorturl",
    "method": "git",
    "tags": [
      "library",
      "url",
      "uid"
    ],
    "description": "Nim module for generating URL identifiers for Tiny URL and bit.ly-like URLs",
    "license": "MIT",
    "web": "https://github.com/achesak/nim-shorturl"
  },
  {
    "name": "teafiles",
    "url": "git@github.com:unicredit/nim-teafiles.git",
    "method": "git",
    "tags": [
      "teafiles",
      "mmap",
      "timeseries"
    ],
    "description": "TeaFiles provide fast read/write access to time series data",
    "license": "Apache2",
    "web": "https://github.com/unicredit/nim-teafiles"
  },
  {
    "name": "emmy",
    "url": "git@github.com:unicredit/emmy.git",
    "method": "git",
    "tags": [
      "algebra",
      "polynomials",
      "primes",
      "ring",
      "quotients"
    ],
    "description": "Algebraic structures and related operations for Nim",
    "license": "Apache2",
    "web": "https://github.com/unicredit/emmy"
  },
  {
    "name": "impulse_engine",
    "url": "https://github.com/matkuki/Nim-Impulse-Engine",
    "method": "git",
    "tags": [
      "physics",
      "engine",
      "2D"
    ],
    "description": "Nim port of a simple 2D physics engine",
    "license": "zlib",
    "web": "https://github.com/matkuki/Nim-Impulse-Engine"
  },
  {
    "name": "notifications",
    "url": "https://github.com/dom96/notifications",
    "method": "git",
    "tags": [
      "notifications",
      "alerts",
      "gui",
      "toasts",
      "macosx",
      "cocoa"
    ],
    "description": "Library for displaying notifications on the desktop",
    "license": "MIT",
    "web": "https://github.com/dom96/notifications"
  },
  {
    "name": "reactor",
    "url": "https://github.com/zielmicha/reactor.nim",
    "method": "git",
    "tags": [
      "async",
      "libuv",
      "http",
      "tcp"
    ],
    "description": "Asynchronous networking engine for Nim",
    "license": "MIT",
    "web": "https://networkos.net/nim/reactor.nim"
  },
  {
    "name": "collections",
    "url": "https://github.com/zielmicha/collections.nim",
    "method": "git",
    "tags": [
      "iterator",
      "functional"
    ],
    "description": "Various collections and utilities",
    "license": "MIT",
    "web": "https://github.com/zielmicha/collections.nim"
  },
  {
    "name": "capnp",
    "url": "https://github.com/zielmicha/capnp.nim",
    "method": "git",
    "tags": [
      "capnp",
      "serialization",
      "protocol",
      "rpc"
    ],
    "description": "Cap'n Proto implementation for Nim",
    "license": "MIT",
    "web": "https://github.com/zielmicha/capnp.nim"
  },
  {
    "name": "biscuits",
    "url": "https://github.com/achesak/nim-biscuits",
    "method": "git",
    "tags": [
      "cookie",
      "persistence"
    ],
    "description": "better cookie handling",
    "license": "MIT",
    "web": "https://github.com/achesak/nim-biscuits"
  },
  {
    "name": "pari",
    "url": "https://github.com/lompik/pari.nim",
    "method": "git",
    "tags": [
      "number theory",
      "computer algebra system"
    ],
    "description": "Pari/GP C library wrapper",
    "license": "MIT",
    "web": "https://github.com/lompik/pari.nim"
  },
  {
    "name": "spacenav",
    "url": "https://github.com/nimious/spacenav.git",
    "method": "git",
    "tags": [
      "binding",
      "3dx",
      "3dconnexion",
      "libspnav",
      "spacenav",
      "spacemouse",
      "spacepilot",
      "spacenavigator"
    ],
    "description": "Bindings for libspnav, the free 3Dconnexion device driver",
    "license": "MIT",
    "web": "https://github.com/nimious/spacenav"
  },
  {
    "name": "isense",
    "url": "https://github.com/nimious/isense.git",
    "method": "git",
    "tags": [
      "binding",
      "isense",
      "intersense",
      "inertiacube",
      "intertrax",
      "microtrax",
      "thales",
      "tracking",
      "sensor"
    ],
    "description": "Bindings for the InterSense SDK",
    "license": "MIT",
    "web": "https://github.com/nimious/isense"
  },
  {
    "name": "libusb",
    "url": "https://github.com/nimious/libusb.git",
    "method": "git",
    "tags": [
      "binding",
      "usb",
      "libusb"
    ],
    "description": "Bindings for libusb, the cross-platform user library to access USB devices.",
    "license": "MIT",
    "web": "https://github.com/nimious/libusb"
  },
  {
    "name": "myo",
    "url": "https://github.com/nimious/myo.git",
    "method": "git",
    "tags": [
      "binding",
      "myo",
      "thalmic",
      "armband",
      "gesture"
    ],
    "description": "Bindings for the Thalmic Labs Myo gesture control armband SDK.",
    "license": "MIT",
    "web": "https://github.com/nimious/myo"
  },
  {
    "name": "oculus",
    "url": "https://github.com/nimious/oculus.git",
    "method": "git",
    "tags": [
      "binding",
      "oculus",
      "rift",
      "vr",
      "libovr",
      "ovr",
      "dk1",
      "dk2",
      "gearvr"
    ],
    "description": "Bindings for the Oculus VR SDK.",
    "license": "MIT",
    "web": "https://github.com/nimious/oculus"
  },
  {
    "name": "serialport",
    "url": "https://github.com/nimious/serialport.git",
    "method": "git",
    "tags": [
      "binding",
      "libserialport",
      "serial",
      "communication"
    ],
    "description": "Bindings for libserialport, the cross-platform serial communication library.",
    "license": "MIT",
    "web": "https://github.com/nimious/serialport"
  },
  {
    "name": "gles",
    "url": "https://github.com/nimious/gles.git",
    "method": "git",
    "tags": [
      "binding",
      "khronos",
      "gles",
      "opengl es"
    ],
    "description": "Bindings for OpenGL ES, the embedded 3D graphics library.",
    "license": "MIT",
    "web": "https://github.com/nimious/gles"
  },
  {
    "name": "egl",
    "url": "https://github.com/nimious/egl.git",
    "method": "git",
    "tags": [
      "binding",
      "khronos",
      "egl",
      "opengl",
      "opengl es",
      "openvg"
    ],
    "description": "Bindings for EGL, the native platform interface for rendering APIs.",
    "license": "MIT",
    "web": "https://github.com/nimious/egl"
  },
  {
    "name": "sixense",
    "url": "https://github.com/nimious/sixense.git",
    "method": "git",
    "tags": [
      "binding",
      "sixense",
      "razer hydra",
      "stem system",
      "vr"
    ],
    "description": "Bindings for the Sixense Core API.",
    "license": "MIT",
    "web": "https://github.com/nimious/sixense"
  },
  {
    "name": "listsv",
    "url": "https://github.com/srwiley/listsv.git",
    "method": "git",
    "tags": [
      "singly linked list",
      "doubly linked list"
    ],
    "description": "Basic operations on singly and doubly linked lists.",
    "license": "MIT",
    "web": "https://github.com/srwiley/listsv"
  },
  {
    "name": "kissfft",
    "url": "https://github.com/m13253/nim-kissfft",
    "method": "git",
    "tags": [
      "fft",
      "dsp",
      "signal"
    ],
    "description": "Nim binding for KissFFT Fast Fourier Transform library",
    "license": "BSD",
    "web": "https://github.com/m13253/nim-kissfft"
  },
  {
    "name": "nimbench",
    "url": "https://github.com/ivankoster/nimbench.git",
    "method": "git",
    "tags": [
      "benchmark",
      "micro benchmark",
      "timer"
    ],
    "description": "Micro benchmarking tool to measure speed of code, with the goal of optimizing it.",
    "license": "Apache License, Version 2.0",
    "web": "https://github.com/ivankoster/nimbench"
  },
  {
    "name": "nest",
    "url": "https://github.com/kedean/nest.git",
    "method": "git",
    "tags": [
      "library",
      "api",
      "router",
      "web"
    ],
    "description": "RESTful URI router",
    "license": "MIT",
    "web": "https://github.com/kedean/nest"
  },
  {
    "name": "nimbluez",
    "url": "https://github.com/Electric-Blue/NimBluez.git",
    "method": "git",
    "tags": [
      "bluetooth",
      "library",
      "wrapper",
      "sockets"
    ],
    "description": "Nim modules for access to system Bluetooth resources.",
    "license": "BSD",
    "web": "https://github.com/Electric-Blue/NimBluez"
  },
  {
    "name": "yaml",
    "url": "https://github.com/flyx/NimYAML",
    "method": "git",
    "tags": [
      "serialization",
      "parsing",
      "library",
      "yaml"
    ],
    "description": "YAML 1.2 implementation for Nim",
    "license": "MIT",
    "web": "http://flyx.github.io/NimYAML/"
  },
  {
    "name": "nimyaml",
    "url": "https://github.com/flyx/NimYAML",
    "method": "git",
    "tags": [
      "serialization",
      "parsing",
      "library",
      "yaml"
    ],
    "description": "YAML 1.2 implementation for Nim",
    "license": "MIT",
    "web": "http://flyx.github.io/NimYAML/"
  },
  {
    "name": "jsmn",
    "url": "https://github.com/OpenSystemsLab/jsmn.nim",
    "method": "git",
    "tags": [
      "json",
      "token",
      "tokenizer",
      "parser",
      "jsmn"
    ],
    "description": "Jsmn - a world fastest JSON parser - in pure Nim",
    "license": "MIT",
    "web": "https://github.com/OpenSystemsLab/jsmn.nim"
  },
  {
    "name": "mangle",
    "url": "https://github.com/baabelfish/mangle",
    "method": "git",
    "tags": [
      "functional",
      "iterators",
      "lazy",
      "library"
    ],
    "description": "Yet another iterator library",
    "license": "MIT",
    "web": "https://github.com/baabelfish/mangle"
  },
  {
    "name": "nimshell",
    "url": "https://github.com/vegansk/nimshell",
    "method": "git",
    "tags": [
      "shell",
      "utility"
    ],
    "description": "Library for shell scripting in nim",
    "license": "MIT",
    "web": "https://github.com/vegansk/nimshell"
  },
  {
    "name": "rosencrantz",
    "url": "https://github.com/andreaferretti/rosencrantz",
    "method": "git",
    "tags": [
      "web",
      "server",
      "DSL",
      "combinators"
    ],
    "description": "A web DSL for Nim",
    "license": "MIT",
    "web": "https://github.com/andreaferretti/rosencrantz"
  },
  {
    "name": "sam",
    "url": "https://github.com/OpenSystemsLab/sam.nim",
    "method": "git",
    "tags": [
      "json",
      "binding",
      "map",
      "dump",
      "load"
    ],
    "description": "Fast and just works JSON-Binding for Nim",
    "license": "MIT",
    "web": "https://github.com/OpenSystemsLab/sam.nim"
  },
  {
    "name": "twitter",
    "url": "https://github.com/kubo39/twitter",
    "method": "git",
    "tags": [
      "library",
      "wrapper",
      "twitter"
    ],
    "description": "Low-level twitter API wrapper library for Nim.",
    "license": "MIT",
    "web": "https://github.com/kubo39/twitter"
  },
  {
    "name": "stomp",
    "url": "https://bitbucket.org/mahlon/nim-stomp",
    "method": "hg",
    "tags": [
      "stomp",
      "library",
      "messaging",
      "events"
    ],
    "description": "A pure-nim implementation of the STOMP protocol for machine messaging.",
    "license": "MIT",
    "web": "http://bitbucket.org/mahlon/nim-stomp"
  },
  {
    "name": "srt",
    "url": "https://github.com/achesak/nim-srt",
    "method": "git",
    "tags": [
      "srt",
      "subrip",
      "subtitle"
    ],
    "description": "Nim module for parsing SRT (SubRip) subtitle files",
    "license": "MIT",
    "web": "https://github.com/achesak/nim-srt"
  },
  {
    "name": "subviewer",
    "url": "https://github.com/achesak/nim-subviewer",
    "method": "git",
    "tags": [
      "subviewer",
      "subtitle"
    ],
    "description": "Nim module for parsing SubViewer subtitle files",
    "license": "MIT",
    "web": "https://github.com/achesak/nim-subviewer"
  },
  {
    "name": "Kinto",
    "url": "https://github.com/OpenSystemsLab/kinto.nim",
    "method": "git",
    "tags": [
      "mozilla",
      "kinto",
      "json",
      "storage",
      "server",
      "client"
    ],
    "description": "Kinto Client for Nim",
    "license": "MIT",
    "web": "https://github.com/OpenSystemsLab/kinto.nim"
  },
  {
    "name": "xmltools",
    "url": "https://github.com/vegansk/xmltools",
    "method": "git",
    "tags": [
      "xml",
      "functional",
      "library",
      "parsing"
    ],
    "description": "High level xml library for Nim",
    "license": "MIT",
    "web": "https://github.com/vegansk/xmltools"
  },
  {
    "name": "nimongo",
    "url": "https://github.com/SSPkrolik/nimongo",
    "method": "git",
    "tags": [
      "mongo",
      "mongodb",
      "database",
      "server",
      "driver",
      "storage"
    ],
    "description": "MongoDB driver in pure Nim language with synchronous and asynchronous I/O support",
    "license": "MIT",
    "web": "https://github.com/SSPkrolik/nimongo"
  },
  {
    "name": "nimboost",
    "url": "https://github.com/vegansk/nimboost",
    "method": "git",
    "tags": [
      "stdlib",
      "library",
      "utility"
    ],
    "description": "Additions to the Nim's standard library, like boost for C++",
    "license": "MIT",
    "web": "http://vegansk.github.io/nimboost/"
  },
  {
    "name": "asyncdocker",
    "url": "https://github.com/tulayang/asyncdocker",
    "method": "git",
    "tags": [
      "async",
      "docker"
    ],
    "description": "Asynchronous docker client written by Nim-lang",
    "license": "MIT",
    "web": "http://tulayang.github.io/asyncdocker.html"
  },
  {
    "name": "python3",
    "url": "https://github.com/matkuki/python3",
    "method": "git",
    "tags": [
      "python",
      "wrapper"
    ],
    "description": "Wrapper to interface with the Python 3 interpreter",
    "license": "MIT",
    "web": "https://github.com/matkuki/python3"
  },
  {
    "name": "jser",
    "url": "https://github.com/niv/jser.nim",
    "method": "git",
    "tags": [
      "json",
      "serialize",
      "tuple"
    ],
    "description": "json de/serializer for tuples and more",
    "license": "MIT",
    "web": "https://github.com/niv/jser.nim"
  },
  {
    "name": "pledge",
    "url": "https://github.com/euantorano/pledge.nim",
    "method": "git",
    "tags": [
      "pledge",
      "openbsd"
    ],
    "description": "OpenBSDs pledge(2) for Nim.",
    "license": "BSD3",
    "web": "https://github.com/euantorano/pledge.nim"
  },
  {
    "name": "sophia",
    "url": "https://github.com/gokr/nim-sophia",
    "method": "git",
    "tags": [
      "library",
      "wrapper",
      "database"
    ],
    "description": "Nim wrapper of the Sophia key/value store",
    "license": "MIT",
    "web": "https://github.com/gokr/nim-sophia"
  },
  {
    "name": "progress",
    "url": "https://github.com/euantorano/progress.nim",
    "method": "git",
    "tags": [
      "progress",
      "bar",
      "terminal",
      "ui"
    ],
    "description": "A simple progress bar for Nim.",
    "license": "BSD3",
    "web": "https://github.com/euantorano/progress.nim"
  },
  {
    "name": "websocket",
    "url": "https://github.com/niv/websocket.nim",
    "method": "git",
    "tags": [
      "http",
      "websockets",
      "async",
      "client",
      "server"
    ],
    "description": "websockets for nim",
    "license": "MIT",
    "web": "https://github.com/niv/websocket.nim"
  },
  {
    "name": "cucumber",
    "url": "https://github.com/shaunc/cucumber_nim",
    "method": "git",
    "tags": [
      "testing",
      "cucumber",
      "bdd"
    ],
    "description": "implements the cucumber BDD framework in the nim language",
    "license": "MIT",
    "web": "https://github.com/shaunc/cucumber_nim"
  },
  {
    "name": "libmpdclient",
    "url": "https://github.com/lompik/libmpdclient.nim",
    "method": "git",
    "tags": [
      "MPD",
      "Music Player Daemon"
    ],
    "description": "Bindings for the Music Player Daemon C client library",
    "license": "BSD",
    "web": "https://github.com/lompik/libmpdclient.nim"
  },
  {
    "name": "awk",
    "url": "https://github.com/greencardamom/awk",
    "method": "git",
    "tags": [
      "awk"
    ],
    "description": "Nim for awk programmers",
    "license": "MIT",
    "web": "https://github.com/greencardamom/awk"
  },
  {
    "name": "dotenv",
    "url": "https://github.com/euantorano/dotenv.nim",
    "method": "git",
    "tags": [
      "env",
      "dotenv",
      "configuration",
      "environment"
    ],
    "description": "Loads environment variables from `.env`.",
    "license": "BSD3",
    "web": "https://github.com/euantorano/dotenv.nim"
  },
  {
    "name": "sph",
    "url": "https://github.com/aidansteele/sph",
    "method": "git",
    "tags": [
      "crypto",
      "hashes",
      "md5",
      "sha"
    ],
    "description": "Large number of cryptographic hashes for Nim",
    "license": "MIT",
    "web": "https://github.com/aidansteele/sph"
  },
  {
    "name": "libsodium",
    "url": "https://github.com/FedericoCeratto/nim-libsodium",
    "method": "git",
    "tags": [
      "wrapper",
      "library",
      "security",
      "crypto"
    ],
    "description": "libsodium wrapper",
    "license": "LGPLv3",
    "web": "https://github.com/FedericoCeratto/nim-libsodium"
  },
  {
    "name": "aws_sdk",
    "url": "https://github.com/aidansteele/aws_sdk.nim",
    "method": "git",
    "tags": [
      "aws",
      "amazon"
    ],
    "description": "Library for interacting with Amazon Web Services (AWS)",
    "license": "MIT",
    "web": "https://github.com/aidansteele/aws_sdk.nim"
  },
  {
    "name": "i18n",
    "url": "https://github.com/Parashurama/nim-i18n",
    "method": "git",
    "tags": [
      "gettext",
      "i18n",
      "internationalisation"
    ],
    "description": "Bring a gettext-like internationalisation module to Nim",
    "license": "MIT",
    "web": "https://github.com/Parashurama/nim-i18n"
  },
  {
    "name": "persistent_enums",
    "url": "https://github.com/yglukhov/persistent_enums",
    "method": "git",
    "tags": [
      "enum",
      "binary",
      "protocol"
    ],
    "description": "Define enums which values preserve their binary representation upon inserting or reordering",
    "license": "MIT",
    "web": "https://github.com/yglukhov/persistent_enums"
  },
  {
    "name": "nimcl",
    "url": "https://github.com/unicredit/nimcl",
    "method": "git",
    "tags": [
      "OpenCL",
      "GPU"
    ],
    "description": "High level wrapper over OpenCL",
    "license": "Apache License 2.0",
    "web": "https://github.com/unicredit/nimcl"
  },
  {
    "name": "nimblas",
    "url": "https://github.com/unicredit/nimblas",
    "method": "git",
    "tags": [
      "BLAS",
      "linear algebra",
      "vector",
      "matrix"
    ],
    "description": "BLAS for Nim",
    "license": "Apache License 2.0",
    "web": "https://github.com/unicredit/nimblas"
  },
  {
    "name": "fixmath",
    "url": "https://github.com/Jeff-Ciesielski/fixmath",
    "method": "git",
    "tags": [
      "math"
    ],
    "description": "LibFixMath 16:16 fixed point support for nim",
    "license": "MIT",
    "web": "https://github.com/Jeff-Ciesielski/fixmath"
  },
  {
    "name": "nimzend",
    "url": "https://github.com/metatexx/nimzend",
    "method": "git",
    "tags": [
      "zend",
      "php",
      "binding",
      "extension"
    ],
    "description": "Native Nim Zend API glue for easy PHP extension development.",
    "license": "MIT",
    "web": "https://github.com/metatexx/nimzend"
  },
  {
    "name": "spills",
    "url": "https://github.com/andreaferretti/spills",
    "method": "git",
    "tags": [
      "disk-based",
      "sequence",
      "memory-mapping"
    ],
    "description": "Disk-based sequences",
    "license": "Apache License 2.0",
    "web": "https://github.com/andreaferretti/spills"
  },
  {
    "name": "platformer",
    "url": "https://github.com/def-/nim-platformer",
    "method": "git",
    "tags": [
      "game",
      "sdl",
      "2d"
    ],
    "description": "Writing a 2D Platform Game in Nim with SDL2",
    "license": "MIT",
    "web": "https://github.com/def-/nim-platformer"
  },
  {
    "name": "nimCEF",
    "url": "https://github.com/jangko/nimCEF",
    "method": "git",
    "tags": [
      "chromium",
      "embedded",
      "framework",
      "cef",
      "wrapper"
    ],
    "description": "Nim wrapper for the Chromium Embedded Framework",
    "license": "MIT",
    "web": "https://github.com/jangko/nimCEF"
  },
  {
    "name": "migrate",
    "url": "https://github.com/euantorano/migrate.nim",
    "method": "git",
    "tags": [
      "migrate",
      "database",
      "db"
    ],
    "description": "A simple database migration utility for Nim.",
    "license": "BSD3",
    "web": "https://github.com/euantorano/migrate.nim"
  },
  {
    "name": "subfield",
    "url": "https://github.com/jyapayne/subfield",
    "method": "git",
    "tags": [
      "subfield",
      "macros"
    ],
    "description": "Override the dot operator to access nested subfields of a Nim object.",
    "license": "MIT",
    "web": "https://github.com/jyapayne/subfield"
  },
  {
    "name": "semver",
    "url": "https://github.com/euantorano/semver.nim",
    "method": "git",
    "tags": [
      "semver",
      "version",
      "parser"
    ],
    "description": "Semantic versioning parser for Nim. Allows the parsing of version strings into objects and the comparing of version objects.",
    "license": "BSD3",
    "web": "https://github.com/euantorano/semver.nim"
  },
  {
    "name": "ad",
    "tags": [
      "calculator",
      "rpn"
    ],
    "method": "git",
    "license": "MIT",
    "web": "https://github.com/subsetpark/ad",
    "url": "https://github.com/subsetpark/ad",
    "description": "A simple RPN calculator"
  },
  {
    "name": "asyncpg",
    "url": "https://github.com/cheatfate/asyncpg",
    "method": "git",
    "tags": [
      "async",
      "database",
      "postgres",
      "postgresql",
      "asyncdispatch",
      "asynchronous",
      "library"
    ],
    "description": "Asynchronous PostgreSQL driver for Nim Language.",
    "license": "MIT",
    "web": "https://github.com/cheatfate/asyncpg"
  },
  {
    "name": "winregistry",
    "description": "Deal with Windows Registry from Nim.",
    "tags": [
      "registry",
      "windows",
      "library"
    ],
    "url": "https://github.com/miere43/nim-registry",
    "web": "https://github.com/miere43/nim-registry",
    "license": "MIT",
    "method": "git"
  },
  {
    "name": "luna",
    "description": "Lua convenience library for nim",
    "tags": [
      "lua",
      "scripting"
    ],
    "url": "https://github.com/smallfx/luna.nim",
    "web": "https://github.com/smallfx/luna.nim",
    "license": "MIT",
    "method": "git"
  },
  {
    "name": "qrcode",
    "description": "module for creating and reading QR codes using http://goqr.me/",
    "tags": [
      "qr",
      "qrcode",
      "api"
    ],
    "url": "https://github.com/achesak/nim-qrcode",
    "web": "https://github.com/achesak/nim-qrcode",
    "license": "MIT",
    "method": "git"
  },
  {
    "name": "circleci_client",
    "tags": [
      "circleci",
      "client"
    ],
    "method": "git",
    "license": "LGPLv3",
    "web": "https://github.com/FedericoCeratto/nim-circleci",
    "url": "https://github.com/FedericoCeratto/nim-circleci",
    "description": "CircleCI API client"
  },
  {
    "name": "iup",
    "description": "Bindings for the IUP widget toolkit",
    "tags": [
      "GUI",
      "IUP"
    ],
    "url": "https://github.com/nim-lang/iup",
    "web": "https://github.com/nim-lang/iup",
    "license": "MIT",
    "method": "git"
  },
  {
    "name": "barbarus",
    "tags": [
      "i18n",
      "internationalization"
    ],
    "method": "git",
    "license": "MIT",
    "web": "https://github.com/cjxgm/barbarus",
    "url": "https://github.com/cjxgm/barbarus",
    "description": "A simple extensible i18n engine."
  },
  {
    "name": "jsonob",
    "tags": [
      "json",
      "object",
      "marshal"
    ],
    "method": "git",
    "license": "MIT",
    "web": "https://github.com/cjxgm/jsonob",
    "url": "https://github.com/cjxgm/jsonob",
    "description": "JSON / Object mapper"
  },
  {
    "name": "autome",
    "description": "Write GUI automation scripts with Nim",
    "tags": [
      "gui",
      "automation",
      "windows"
    ],
    "license": "MIT",
    "web": "https://github.com/miere43/autome",
    "url": "https://github.com/miere43/autome",
    "method": "git"
  },
  {
    "name": "wox",
    "description": "Helper library for writing Wox plugins in Nim",
    "tags": [
      "wox",
      "plugins"
    ],
    "license": "MIT",
    "web": "https://github.com/roose/nim-wox",
    "url": "https://github.com/roose/nim-wox",
    "method": "git"
  },
  {
    "name": "seccomp",
    "description": "Linux Seccomp sandbox library",
    "tags": [
      "linux",
      "security",
      "sandbox",
      "seccomp"
    ],
    "license": "LGPLv2.1",
    "web": "https://github.com/FedericoCeratto/nim-seccomp",
    "url": "https://github.com/FedericoCeratto/nim-seccomp",
    "method": "git"
  },
  {
    "name": "AntTweakBar",
    "tags": [
      "gui",
      "opengl",
      "rendering"
    ],
    "method": "git",
    "license": "MIT",
    "web": "https://github.com/krux02/nimAntTweakBar",
    "url": "https://github.com/krux02/nimAntTweakBar",
    "description": "nim wrapper around the AntTweakBar c library"
  },
  {
    "name": "slimdown",
    "tags": [
      "markdown",
      "parser",
      "library"
    ],
    "method": "git",
    "license": "MIT",
    "web": "https://github.com/ruivieira/nim-slimdown",
    "url": "https://github.com/ruivieira/nim-slimdown",
    "description": "Nim module that converts Markdown text to HTML using only regular expressions. Based on jbroadway's Slimdown."
  },
  {
    "name": "taglib",
    "description": "TagLib Audio Meta-Data Library wrapper",
    "license": "MIT",
    "tags": [
      "audio",
      "metadata",
      "tags",
      "library",
      "wrapper"
    ],
    "url": "https://github.com/alex-laskin/nim-taglib",
    "web": "https://github.com/alex-laskin/nim-taglib",
    "method": "git"
  },
  {
    "name": "des",
    "description": "3DES native library for Nim",
    "tags": [
      "library",
      "encryption",
      "crypto"
    ],
    "license": "MIT",
    "web": "https://github.com/LucaWolf/des.nim",
    "url": "https://github.com/LucaWolf/des.nim",
    "method": "git"
  },
  {
    "name": "bgfx",
    "url": "https://github.com/Halsys/nim-bgfx",
    "method": "git",
    "tags": [
      "wrapper",
      "media",
      "graphics",
      "3d",
      "rendering",
      "opengl"
    ],
    "description": "BGFX wrapper for the nim programming language.",
    "license": "BSD2",
    "web": "https://github.com/Halsys/nim-bgfx"
  },
  {
    "name": "json_builder",
    "tags": [
      "json",
      "generator",
      "builder"
    ],
    "method": "git",
    "license": "MIT",
    "web": "https://github.com/undecided/json_builder",
    "url": "https://github.com/undecided/json_builder",
    "description": "Easy and fast generator for valid json in nim"
  },
  {
    "name": "mapbits",
    "tags": [
      "map",
      "bits",
      "byte",
      "word",
      "binary"
    ],
    "method": "git",
    "license": "MIT",
    "description": "Access bit mapped portions of bytes in binary data as int variables",
    "web": "https://github.com/jlp765/mapbits",
    "url": "https://github.com/jlp765/mapbits"
  },
  {
    "name": "faststack",
    "tags": [
      "collection"
    ],
    "method": "git",
    "license": "MIT",
    "description": "Dynamically resizable data structure optimized for fast iteration.",
    "web": "https://github.com/Vladar4/FastStack",
    "url": "https://github.com/Vladar4/FastStack"
  },
  {
    "name": "gpx",
    "tags": [
      "GPX",
      "GPS",
      "waypoint",
      "route"
    ],
    "method": "git",
    "license": "MIT",
    "description": "Nim module for parsing GPX (GPS Exchange format) files",
    "web": "https://github.com/achesak/nim-gpx",
    "url": "https://github.com/achesak/nim-gpx"
  },
  {
    "name": "itn",
    "tags": [
      "GPS",
      "intinerary",
      "tomtom",
      "ITN"
    ],
    "method": "git",
    "license": "MIT",
    "description": "Nim module for parsing ITN (TomTom intinerary) files",
    "web": "https://github.com/achesak/nim-itn",
    "url": "https://github.com/achesak/nim-itn"
  },
  {
    "name": "foliant",
    "tags": [
      "foliant",
      "docs",
      "pdf",
      "docx",
      "word",
      "latex",
      "tex",
      "pandoc",
      "markdown",
      "md",
      "restream"
    ],
    "method": "git",
    "license": "MIT",
    "web": "https://github.com/foliant-docs/foliant-nim",
    "url": "https://github.com/foliant-docs/foliant-nim",
    "description": "Documentation generator that produces pdf and docx from Markdown. Uses Pandoc and LaTeX behind the scenes."
  },
  {
    "name": "gemf",
    "url": "https://bitbucket.org/abudden/gemf.nim",
    "method": "hg",
    "license": "MIT",
    "description": "Library for reading GEMF map tile stores",
    "web": "http://www.cgtk.co.uk/gemf",
    "tags": [
      "maps",
      "gemf",
      "parser"
    ]
  },
  {
    "name": "Remotery",
    "url": "https://github.com/Halsys/Nim-Remotery",
    "method": "git",
    "tags": [
      "wrapper",
      "opengl",
      "direct3d",
      "cuda",
      "profiler"
    ],
    "description": "Nim wrapper for (and with) Celtoys's Remotery",
    "license": "Apache License 2.0",
    "web": "https://github.com/Halsys/Nim-Remotery"
  },
  {
    "name": "picohttpparser",
    "tags": [
      "web",
      "http"
    ],
    "method": "git",
    "license": "MIT",
    "description": "Bindings for picohttpparser.",
    "web": "https://github.com/philip-wernersbach/nim-picohttpparser",
    "url": "https://github.com/philip-wernersbach/nim-picohttpparser"
  },
  {
    "name": "microasynchttpserver",
    "tags": [
      "web",
      "http",
      "async",
      "server"
    ],
    "method": "git",
    "license": "MIT",
    "description": "A thin asynchronous HTTP server library, API compatible with Nim's built-in asynchttpserver.",
    "web": "https://github.com/philip-wernersbach/microasynchttpserver",
    "url": "https://github.com/philip-wernersbach/microasynchttpserver"
  },
  {
    "name": "react",
    "url": "https://github.com/andreaferretti/react.nim",
    "method": "git",
    "tags": [
      "js",
      "react",
      "frontend",
      "ui",
      "single page application"
    ],
    "description": "React.js bindings for Nim",
    "license": "Apache License 2.0",
    "web": "https://github.com/andreaferretti/react.nim"
  },
  {
    "name": "oauth",
    "url": "https://github.com/CORDEA/oauth",
    "method": "git",
    "tags": [
      "library",
      "oauth",
      "oauth2",
      "authorization"
    ],
    "description": "OAuth library for nim",
    "license": "Apache License 2.0",
    "web": "http://cordea.github.io/oauth"
  },
  {
    "name": "jsbind",
    "url": "https://github.com/yglukhov/jsbind",
    "method": "git",
    "tags": [
      "bindings",
      "emscripten",
      "javascript"
    ],
    "description": "Define bindings to JavaScript and Emscripten",
    "license": "MIT",
    "web": "https://github.com/yglukhov/jsbind"
  },
  {
    "name": "uuids",
    "url": "https://github.com/pragmagic/uuids/",
    "method": "git",
    "tags": [
      "library",
      "uuid",
      "id"
    ],
    "description": "UUID library for Nim",
    "license": "MIT",
    "web": "https://github.com/pragmagic/uuids/"
  },
  {
    "name": "isaac",
    "url": "https://github.com/pragmagic/isaac/",
    "method": "git",
    "tags": [
      "library",
      "algorithms",
      "random",
      "crypto"
    ],
    "description": "ISAAC PRNG implementation on Nim",
    "license": "MIT",
    "web": "https://github.com/pragmagic/isaac/"
  },
  {
    "name": "SDF",
    "url": "https://github.com/Halsys/SDF.nim",
    "method": "git",
    "tags": [
      "sdf",
      "text",
      "contour",
      "texture",
      "signed",
      "distance",
      "transform"
    ],
    "description": "Signed Distance Field builder for contour texturing in Nim",
    "license": "MIT",
    "web": "https://github.com/Halsys/SDF.nim"
  },
  {
    "name": "WebGL",
    "url": "https://github.com/stisa/webgl",
    "method": "git",
    "tags": [
      "webgl",
      "graphic",
      "js",
      "javascript",
      "wrapper",
      "3D",
      "2D"
    ],
    "description": "Experimental wrapper to webgl for Nim",
    "license": "MIT",
    "web": "http://stisa.space/webgl/"
  },
  {
    "name": "fileinput",
    "url": "https://github.com/achesak/nim-fileinput",
    "method": "git",
    "tags": [
      "file",
      "io",
      "input"
    ],
    "description": "iterate through files and lines",
    "license": "MIT",
    "web": "https://github.com/achesak/nim-fileinput"
  },
  {
    "name": "classy",
    "url": "https://github.com/nigredo-tori/classy",
    "method": "git",
    "tags": [
      "library",
      "typeclasses",
      "macros"
    ],
    "description": "typeclasses for Nim",
    "license": "Unlicense",
    "web": "https://github.com/nigredo-tori/classy"
  },
  {
    "name": "MiNiM",
    "url": "https://github.com/h3rald/minim",
    "method": "git",
    "tags": [
      "concatenative",
      "language",
      "shell"
    ],
    "description": "A tiny concatenative programming language and shell.",
    "license": "MIT",
    "web": "https://h3rald.com/minim"
  },
  {
    "name": "boneIO",
    "url": "https://github.com/xyz32/boneIO",
    "method": "git",
    "tags": [
      "library",
      "GPIO",
      "BeagleBone"
    ],
    "description": "A low level GPIO library for the BeagleBone board family",
    "license": "MIT",
    "web": "https://github.com/xyz32/boneIO"
  },
  {
    "name": "ui",
    "url": "https://github.com/nim-lang/ui",
    "method": "git",
    "tags": [
      "library",
      "GUI",
      "libui",
      "toolkit"
    ],
    "description": "A wrapper for libui",
    "license": "MIT",
    "web": "https://github.com/nim-lang/ui"
  },
  {
    "name": "fractions",
    "url": "https://github.com/konqoro/fractions",
    "method": "git",
    "tags": [
      "library",
      "rationals",
      "arithmetic",
      "tuple"
    ],
    "description": "Implements rational number arithmetic",
    "license": "MIT",
    "web": "https://github.com/konqoro/fractions"
  },
  {
    "name": "mmgeoip",
    "url": "https://github.com/FedericoCeratto/nim-mmgeoip",
    "method": "git",
    "tags": [
      "geoip"
    ],
    "description": "MaxMind GeoIP library",
    "license": "LGPLv2.1",
    "web": "https://github.com/FedericoCeratto/nim-mmgeoip"
  },
  {
    "name": "libjwt",
    "url": "https://github.com/nimscale/nim-libjwt",
    "method": "git",
    "tags": [
      "jwt",
      "libjwt"
    ],
    "description": "Bindings for libjwt",
    "license": "LGPLv2.1",
    "web": "https://github.com/nimscale/nim-libjwt"
  },
  {
    "name": "forestdb",
    "url": "https://github.com/nimscale/forestdb",
    "method": "git",
    "tags": [
      "library",
      "bTree",
      "HB+-Trie",
      "db",
      "forestdb"
    ],
    "description": "ForestDB is fast key-value storage engine that is based on a Hierarchical B+-Tree based Trie, or HB+-Trie.",
    "license": "Apache License 2.0",
    "web": "https://github.com/nimscale/forestdb"
  },
  {
    "name": "nimbox",
    "url": "https://notabug.org/vktec/nimbox.git",
    "method": "git",
    "tags": [
      "library",
      "wrapper",
      "termbox",
      "commandline",
      "ui",
      "tui",
      "gui"
    ],
    "description": "A Rustbox-inspired termbox wrapper",
    "license": "MIT",
    "web": "https://notabug.org/vktec/nimbox"
  },
  {
    "name": "psutil",
    "url": "https://github.com/johnscillieri/psutil-nim",
    "method": "git",
    "tags": [
      "psutil",
      "process",
      "network",
      "system",
      "disk",
      "cpu"
    ],
    "description": "psutil is a cross-platform library for retrieving information on running processes and system utilization (CPU, memory, disks, network)",
    "license": "BSD",
    "web": "https://github.com/johnscillieri/psutil-nim"
  },
  {
    "name": "gapbuffer",
    "url": "https://notabug.org/vktec/nim-gapbuffer.git",
    "method": "git",
    "tags": [
      "buffer",
      "seq",
      "sequence",
      "string",
      "gapbuffer"
    ],
    "description": "A simple gap buffer implementation",
    "license": "MIT",
    "web": "https://notabug.org/vktec/nim-gapbuffer"
  },
  {
    "name": "pudge",
    "url": "https://github.com/recoilme/pudge.git",
    "method": "git",
    "tags": [
      "wrapper",
      "database",
      "sophia"
    ],
    "description": "Pudge Db - it's modern key/value storage with memcached protocol support. Pudge Db implements a high-level cross-platform sockets interface to sophia db.",
    "license": "MIT",
    "web": "https://github.com/recoilme/pudge"
  },
  {
    "name": "etcd_client",
    "url": "https://github.com/FedericoCeratto/nim-etcd-client",
    "method": "git",
    "tags": [
      "library",
      "etcd"
    ],
    "description": "etcd client library",
    "license": "LGPLv3",
    "web": "https://github.com/FedericoCeratto/nim-etcd-client"
  },
  {
    "name": "stb_image",
    "url": "https://gitlab.com/define-private-public/stb_image-Nim",
    "method": "git",
    "tags": [
      "stb",
      "image",
      "graphics",
      "io",
      "wrapper"
    ],
    "description": "A wrapper for stb_image and stb_image_write.",
    "license": "Unlicense (Public Domain)",
    "web": "https://gitlab.com/define-private-public/stb_image-Nim"
  },
  {
    "name": "mutableseqs",
    "url": "https://github.com/iourinski/mutableseqs",
    "method": "git",
    "tags": [
      "sequences",
      "mapreduce"
    ],
    "description": "utilities for transforming sequences",
    "license": "MIT",
    "web": "https://github.com/iourinski/mutableseqs"
  },
  {
    "name": "stor",
    "url": "https://github.com/nimscale/stor",
    "method": "git",
    "tags": [
      "storage",
      "io"
    ],
    "description": "Efficient object storage system",
    "license": "MIT",
    "web": "https://github.com/nimscale/stor"
  },
  {
    "name": "linuxfb",
    "url": "https://github.com/luked99/linuxfb.nim",
    "method": "git",
    "tags": [
      "wrapper",
      "graphics",
      "linux"
    ],
    "description": "Wrapper around the Linux framebuffer driver ioctl API",
    "license": "MIT",
    "web": "https://github.com/luked99/linuxfb.nim"
  },
  {
    "name": "nimactors",
    "url": "https://github.com/vegansk/nimactors",
    "method": "git",
    "tags": [
      "actors",
      "library"
    ],
    "description": "Actors library for Nim inspired by akka-actors",
    "license": "MIT",
    "web": "https://github.com/vegansk/nimactors"
  },
  {
    "name": "porter",
    "url": "https://github.com/iourinski/porter",
    "method": "git",
    "tags": [
      "stemmer",
      "multilanguage",
      "snowball"
    ],
    "description": "Simple extensible implementation of Porter stemmer algorithm",
    "license": "MIT",
    "web": "https://github.com/iourinski/porter"
  },
  {
    "name": "kiwi",
    "url": "https://github.com/yglukhov/kiwi",
    "method": "git",
    "tags": [
      "cassowary",
      "constraint",
      "solving"
    ],
    "description": "Cassowary constraint solving",
    "license": "MIT",
    "web": "https://github.com/yglukhov/kiwi"
  },
  {
    "name": "ArrayFireNim",
    "url": "https://github.com/bitstormGER/ArrayFire-Nim",
    "method": "git",
    "tags": [
      "array",
      "linear",
      "algebra",
      "scientific",
      "computing"
    ],
    "description": "A nim wrapper for ArrayFire",
    "license": "BSD",
    "web": "https://github.com/bitstormGER/ArrayFire-Nim"
  },
  {
    "name": "statsd_client",
    "url": "https://github.com/FedericoCeratto/nim-statsd-client",
    "method": "git",
    "tags": [
      "library",
      "statsd",
      "client",
      "statistics",
      "metrics"
    ],
    "description": "A simple, stateless StatsD client library",
    "license": "LGPLv3",
    "web": "https://github.com/FedericoCeratto/nim-statsd-client"
  },
  {
    "name": "html5_canvas",
    "url": "https://gitlab.com/define-private-public/HTML5-Canvas-Nim",
    "method": "git",
    "tags": [
      "html5",
      "canvas",
      "drawing",
      "graphics",
      "rendering",
      "browser",
      "javascript"
    ],
    "description": "HTML5 Canvas and drawing for the JavaScript backend.",
    "license": "MIT",
    "web": "https://gitlab.com/define-private-public/HTML5-Canvas-Nim"
  },
  {
    "name": "alea",
    "url": "https://github.com/unicredit/alea",
    "method": "git",
    "tags": [
      "random variables",
      "distributions",
      "probability",
      "gaussian",
      "sampling"
    ],
    "description": "Define and compose random variables",
    "license": "Apache License 2.0",
    "web": "https://github.com/unicredit/alea"
  },
  {
    "name": "winim",
    "url": "https://github.com/khchen/winim",
    "method": "git",
    "tags": [
      "library",
      "windows",
      "api",
      "com"
    ],
    "description": "Nim's Windows API and COM Library",
    "license": "MIT",
    "web": "https://github.com/khchen/winim"
  },
  {
    "name": "ed25519",
    "url": "https://github.com/niv/ed25519.nim",
    "method": "git",
    "tags": [
      "ed25519",
      "cryptography",
      "crypto",
      "publickey",
      "privatekey",
      "signing",
      "keyexchange",
      "native"
    ],
    "description": "ed25519 key crypto bindings",
    "license": "MIT",
    "web": "https://github.com/niv/ed25519.nim"
  },
  {
    "name": "libevdev",
    "url": "https://github.com/luked99/libevdev.nim",
    "method": "git",
    "tags": [
      "wrapper",
      "os",
      "linux"
    ],
    "description": "Wrapper for libevdev, Linux input device processing library",
    "license": "MIT",
    "web": "https://github.com/luked99/libevdev.nim"
  },
  {
    "name": "nesm",
    "url": "https://github.com/xomachine/NESM.git",
    "method": "git",
    "tags": [
      "metaprogramming",
      "parser",
      "pure",
      "serialization"
    ],
    "description": "A macro for generating [de]serializers for given objects",
    "license": "MIT",
    "web": "https://xomachine.github.io/NESM/"
  },
  {
    "name": "sdnotify",
    "url": "https://github.com/FedericoCeratto/nim-sdnotify",
    "method": "git",
    "tags": [
      "os",
      "linux",
      "systemd",
      "sdnotify"
    ],
    "description": "Systemd service notification helper",
    "license": "MIT",
    "web": "https://github.com/FedericoCeratto/nim-sdnotify"
  },
  {
    "name": "cmd",
    "url": "https://github.com/samdmarshall/cmd.nim",
    "method": "git",
    "tags": [
      "cmd",
      "command",
      "prompt",
      "interactive"
    ],
    "description": "interactive command prompt",
    "license": "BSD 3-Clause",
    "web": "https://github.com/samdmarshall/cmd.nim"
  },
  {
    "name": "csvtable",
    "url": "https://github.com/apahl/csvtable",
    "method": "git",
    "tags": [
      "csv",
      "table"
    ],
    "description": "tools for handling CSV files (comma or tab-separated) with an API similar to Python's CSVDictReader and -Writer.",
    "license": "MIT",
    "web": "https://github.com/apahl/csvtable"
  },
  {
    "name": "gnuplot",
    "url": "https://github.com/konqoro/gnuplot.nim",
    "method": "git",
    "tags": [
      "plot",
      "graphing",
      "data"
    ],
    "description": "Nim interface to gnuplot",
    "license": "MIT",
    "web": "https://github.com/konqoro/gnuplot.nim"
  },
  {
    "name": "ustring",
    "url": "https://github.com/rokups/nim-ustring",
    "method": "git",
    "tags": [
      "string",
      "text",
      "unicode",
      "uft8",
      "utf-8"
    ],
    "description": "utf-8 string",
    "license": "MIT",
    "web": "https://github.com/rokups/nim-ustring"
  },
  {
    "name": "imap",
    "url": "https://github.com/ehmry/imap",
    "method": "git",
    "tags": [
      "imap",
      "email"
    ],
    "description": "IMAP client library",
    "license": "GPL2",
    "web": "https://github.com/ehmry/imap"
  },
  {
    "name": "isa",
    "url": "https://github.com/nimscale/isa",
    "method": "git",
    "tags": [
      "erasure",
      "hash",
      "crypto",
      "compression"
    ],
    "description": "Binding for Intel Storage Acceleration library",
    "license": "Apache License 2.0",
    "web": "https://github.com/nimscale/isa"
  },
  {
    "name": "untar",
    "url": "https://github.com/dom96/untar",
    "method": "git",
    "tags": [
      "library",
      "tar",
      "gz",
      "compression",
      "archive",
      "decompression"
    ],
    "description": "Library for decompressing tar.gz files.",
    "license": "MIT",
    "web": "https://github.com/dom96/untar"
  },
  {
    "name": "nimcx",
    "url": "https://github.com/qqtop/nimcx",
    "method": "git",
    "tags": [
      "library",
      "linux"
    ],
    "description": "Color and utilities library for linux terminal.",
    "license": "MIT",
    "web": "https://github.com/qqtop/nimcx"
  },
  {
    "name": "dpdk",
    "url": "https://github.com/nimscale/dpdk",
    "method": "git",
    "tags": [
      "library",
      "dpdk",
      "packet",
      "processing"
    ],
    "description": "Library for fast packet processing",
    "license": "Apache License 2.0",
    "web": "http://dpdk.org/"
  },
  {
    "name": "libserialport",
    "url": "https://github.com/euantorano/serialport.nim",
    "method": "git",
    "tags": [
      "serial",
      "rs232",
      "io"
    ],
    "description": "A library to operate serial ports using pure Nim.",
    "license": "BSD3",
    "web": "https://github.com/euantorano/serialport.nim"
  },
  {
    "name": "spdk",
    "url": "https://github.com/nimscale/spdk.git",
    "method": "git",
    "tags": [
      "library",
      "SSD",
      "NVME",
      "io",
      "storage"
    ],
    "description": "The Storage Performance Development Kit(SPDK) provides a set of tools and libraries for writing high performance, scalable, user-mode storage applications.",
    "license": "MIT",
    "web": "https://github.com/nimscale/spdk.git"
  },
  {
    "name": "NimData",
    "url": "https://github.com/bluenote10/NimData",
    "method": "git",
    "tags": [
      "library",
      "dataframe"
    ],
    "description": "DataFrame API enabling fast out-of-core data analytics",
    "license": "MIT",
    "web": "https://github.com/bluenote10/NimData"
  },
  {
    "name": "testrunner",
    "url": "https://github.com/FedericoCeratto/nim-testrunner",
    "method": "git",
    "tags": [
      "test",
      "tests",
      "unittest",
      "utility",
      "tdd"
    ],
    "description": "Test runner with file monitoring and desktop notification capabilities",
    "license": "GPLv3",
    "web": "https://github.com/FedericoCeratto/nim-testrunner"
  },
  {
    "name": "reactorfuse",
    "url": "https://github.com/zielmicha/reactorfuse",
    "method": "git",
    "tags": [
      "filesystem",
      "fuse"
    ],
    "description": "Filesystem in userspace (FUSE) for Nim (for reactor.nim library)",
    "license": "MIT",
    "web": "https://github.com/zielmicha/reactorfuse"
  },
  {
    "name": "nimr",
    "url": "https://github.com/Jeff-Ciesielski/nimr",
    "method": "git",
    "tags": [
      "script",
      "utils"
    ],
    "description": "Helper to run nim code like a script",
    "license": "MIT",
    "web": "https://github.com/Jeff-Ciesielski/nimr"
  },
  {
    "name": "neverwinter",
    "url": "https://github.com/niv/neverwinter.nim",
    "method": "git",
    "tags": [
      "nwn",
      "neverwinternights",
      "neverwinter",
      "game",
      "bioware",
      "fileformats",
      "reader",
      "writer"
    ],
    "description": "Neverwinter Nights 1 data accessor library",
    "license": "MIT",
    "web": "https://github.com/niv/neverwinter.nim"
  },
  {
    "name": "snail",
    "url": "https://github.com/stisa/snail",
    "method": "git",
    "tags": [
      "js",
      "matrix",
      "linear algebra"
    ],
    "description": "Simple linear algebra for nim. Js too.",
    "license": "MIT",
    "web": "http://stisa.space/snail/"
  },
  {
    "name": "jswebsockets",
    "url": "https://github.com/stisa/jswebsockets",
    "method": "git",
    "tags": [
      "js",
      "javascripts",
      "ws",
      "websockets"
    ],
    "description": "Websockets wrapper for nim js backend.",
    "license": "MIT",
    "web": "http://stisa.space/jswebsockets/"
  },
  {
    "name": "morelogging",
    "url": "https://github.com/FedericoCeratto/nim-morelogging",
    "method": "git",
    "tags": [
      "log",
      "logging",
      "library",
      "systemd",
      "journald"
    ],
    "description": "Logging library with support for async IO, multithreading, Journald.",
    "license": "LGPLv3",
    "web": "https://github.com/FedericoCeratto/nim-morelogging"
  },
  {
    "name": "ajax",
    "url": "https://github.com/stisa/ajax",
    "method": "git",
    "tags": [
      "js",
      "javascripts",
      "ajax",
      "xmlhttprequest"
    ],
    "description": "AJAX wrapper for nim js backend.",
    "license": "MIT",
    "web": "http://stisa.space/ajax/"
  },
  {
    "name": "recaptcha",
    "url": "https://github.com/euantorano/recaptcha.nim",
    "method": "git",
    "tags": [
      "recaptcha",
      "captcha"
    ],
    "description": "reCAPTCHA support for Nim, supporting rendering a capctcha and verifying a user's response.",
    "license": "BSD3",
    "web": "https://github.com/euantorano/recaptcha.nim"
  },
  {
    "name": "influx",
    "url": "https://github.com/samdmarshall/influx.nim",
    "method": "git",
    "tags": [
      "influx",
      "influxdb"
    ],
    "description": "wrapper for communicating with InfluxDB over the REST interface",
    "license": "BSD 3-Clause",
    "web": "https://github.com/samdmarshall/influx.nim"
  },
  {
    "name": "gamelight",
    "url": "https://github.com/dom96/gamelight",
    "method": "git",
    "tags": [
      "js",
      "library",
      "graphics",
      "collision",
      "2d"
    ],
    "description": "A set of simple modules for writing a JavaScript 2D game.",
    "license": "MIT",
    "web": "https://github.com/dom96/gamelight"
  },
  {
    "name": "storage",
    "url": "https://bitbucket.org/moigagoo/storage/",
    "method": "hg",
    "tags": [
      "JavaScript",
      "Storage",
      "localStorage",
      "sessionStorage"
    ],
    "description": "Storage, localStorage, and sessionStorage bindigs for Nim's JavaScript backend.",
    "license": "MIT",
    "web": "https://bitbucket.org/moigagoo/storage/"
  },
  {
    "name": "fontconfig",
    "url": "https://github.com/Parashurama/fontconfig",
    "method": "git",
    "tags": [
      "fontconfig",
      "font"
    ],
    "description": "Low level wrapper for the fontconfig library.",
    "license": "Fontconfig License",
    "web": "https://github.com/Parashurama/fontconfig"
  },
  {
    "name": "sysrandom",
    "url": "https://github.com/euantorano/sysrandom.nim",
    "method": "git",
    "tags": [
      "random",
      "RNG",
      "PRNG"
    ],
    "description": "A simple library to generate random data, using the system's PRNG.",
    "license": "BSD3",
    "web": "https://github.com/euantorano/sysrandom.nim"
  },
  {
    "name": "colorize",
    "url": "https://github.com/molnarmark/colorize",
    "method": "git",
    "tags": [
      "color",
      "colors",
      "colorize"
    ],
    "description": "A simple and lightweight terminal coloring library.",
    "license": "MIT",
    "web": "https://github.com/molnarmark/colorize"
  },
  {
    "name": "cello",
    "url": "https://github.com/unicredit/cello",
    "method": "git",
    "tags": [
      "string",
      "succinct-data-structure",
      "rank",
      "select",
      "Burrows-Wheeler",
      "FM-index",
      "wavelet-tree"
    ],
    "description": "String algorithms with succinct data structures",
    "license": "Apache2",
    "web": "https://unicredit.github.io/cello/"
  },
  {
    "name": "notmuch",
    "url": "https://github.com/samdmarshall/notmuch.nim",
    "method": "git",
    "tags": [
      "notmuch",
      "wrapper",
      "email",
      "tagging"
    ],
    "description": "wrapper for the notmuch mail library",
    "license": "BSD 3-Clause",
    "web": "https://github.com/samdmarshall/notmuch.nim"
  },
  {
    "name": "pluginmanager",
    "url": "https://github.com/samdmarshall/plugin-manager",
    "method": "git",
    "tags": [
      "plugin",
      "dylib",
      "manager"
    ],
    "description": "Simple plugin implementation",
    "license": "BSD 3-Clause",
    "web": "https://github.com/samdmarshall/plugin-manager"
  },
  {
    "name": "node",
    "url": "https://github.com/tulayang/nimnode",
    "method": "git",
    "tags": [
      "async",
      "io",
      "socket",
      "net",
      "tcp",
      "http",
      "libuv"
    ],
    "description": "Library for async programming and communication. This Library uses a future/promise, non-blocking I/O model based on libuv.",
    "license": "MIT",
    "web": "http://tulayang.github.io/node/"
  },
  {
    "name": "tempdir",
    "url": "https://github.com/euantorano/tempdir.nim",
    "method": "git",
    "tags": [
      "temp",
      "io",
      "tmp"
    ],
    "description": "A Nim library to create and manage temporary directories.",
    "license": "BSD3",
    "web": "https://github.com/euantorano/tempdir.nim"
  },
  {
    "name": "mathexpr",
    "url": "https://github.com/TiberiumN/nim-mathexpr",
    "method": "git",
    "tags": [
      "math",
      "mathparser",
      "tinyexpr"
    ],
    "description": "MathExpr - wrapper around TinyExpr C library",
    "license": "MIT",
    "web": "https://github.com/TiberiumN/nim-mathexpr"
  },
  {
    "name": "frag",
    "url": "https://github.com/fragworks/frag",
    "method": "git",
    "tags": [
      "game",
      "game-dev",
      "2d",
      "3d"
    ],
    "description": "A 2D|3D game engine",
    "license": "MIT",
    "web": "https://github.com/fragworks/frag"
  },
  {
    "name": "freetype",
    "url": "https://github.com/jangko/freetype",
    "method": "git",
    "tags": [
      "font",
      "renderint",
      "library"
    ],
    "description": "wrapper for FreeType2 library",
    "license": "MIT",
    "web": "https://github.com/jangko/freetype"
  },
  {
    "name": "polyBool",
    "url": "https://github.com/jangko/polyBool",
    "method": "git",
    "tags": [
      "polygon",
      "clipper",
      "library"
    ],
    "description": "Polygon Clipper Library (Martinez Algorithm)",
    "license": "MIT",
    "web": "https://github.com/jangko/polyBool"
  },
  {
    "name": "nimAGG",
    "url": "https://github.com/jangko/nimAGG",
    "method": "git",
    "tags": [
      "renderer",
      "rasterizer",
      "library",
      "2D",
      "graphics"
    ],
    "description": "Hi Fidelity Rendering Engine",
    "license": "MIT",
    "web": "https://github.com/jangko/nimAGG"
  },
  {
    "name": "primme",
    "url": "https://github.com/jxy/primme",
    "method": "git",
    "tags": [
      "library",
      "eigenvalues",
      "high-performance",
      "singular-value-decomposition"
    ],
    "description": "Nim interface for PRIMME: PReconditioned Iterative MultiMethod Eigensolver",
    "license": "MIT",
    "web": "https://github.com/jxy/primme"
  },
  {
    "name": "sitmo",
    "url": "https://github.com/jxy/sitmo",
    "method": "git",
    "tags": [
      "RNG",
      "Sitmo",
      "high-performance",
      "random"
    ],
    "description": "Sitmo parallel random number generator in Nim",
    "license": "MIT",
    "web": "https://github.com/jxy/sitmo"
  },
  {
    "name": "webaudio",
    "url": "https://github.com/ftsf/nim-webaudio",
    "method": "git",
    "tags": [
      "javascript",
      "js",
      "web",
      "audio",
      "sound",
      "music"
    ],
    "description": "API for Web Audio (JS)",
    "license": "MIT",
    "web": "https://github.com/ftsf/nim-webaudio"
  },
  {
    "name": "nimcuda",
    "url": "https://github.com/unicredit/nimcuda",
    "method": "git",
    "tags": [
      "CUDA",
      "GPU"
    ],
    "description": "CUDA bindings",
    "license": "Apache2",
    "web": "https://github.com/unicredit/nimcuda"
  },
  {
    "name": "gifwriter",
    "url": "https://github.com/rxi/gifwriter",
    "method": "git",
    "tags": [
      "gif",
      "image",
      "library"
    ],
    "description": "Animated GIF writing library based on jo_gif",
    "license": "MIT",
    "web": "https://github.com/rxi/gifwriter"
  },
  {
    "name": "libplist",
    "url": "https://github.com/samdmarshall/libplist.nim",
    "method": "git",
    "tags": [
      "libplist",
      "property",
      "list",
      "property-list",
      "parsing",
      "binary",
      "xml",
      "format"
    ],
    "description": "wrapper around libplist https://github.com/libimobiledevice/libplist",
    "license": "MIT",
    "web": "https://github.com/samdmarshall/libplist.nim"
  },
  {
    "name": "getch",
    "url": "https://github.com/6A/getch",
    "method": "git",
    "tags": [
      "getch",
      "char"
    ],
    "description": "getch() for Windows and Unix",
    "license": "MIT",
    "web": "https://github.com/6A/getch"
  },
  {
    "name": "gifenc",
    "url": "https://github.com/ftsf/gifenc",
    "method": "git",
    "tags": [
      "gif",
      "encoder"
    ],
    "description": "Gif Encoder",
    "license": "Public Domain",
    "web": "https://github.com/ftsf/gifenc"
  },
  {
    "name": "nimlapack",
    "url": "https://github.com/unicredit/nimlapack",
    "method": "git",
    "tags": [
      "LAPACK",
      "linear-algebra"
    ],
    "description": "LAPACK bindings",
    "license": "Apache2",
    "web": "https://github.com/unicredit/nimlapack"
  },
  {
    "name": "jack",
    "url": "https://github.com/Skrylar/nim-jack",
    "method": "git",
    "tags": [
      "jack",
      "audio",
      "binding",
      "wrapper"
    ],
    "description": "Shiny bindings to the JACK Audio Connection Kit.",
    "license": "MIT",
    "web": "https://github.com/Skrylar/nim-jack"
  },
  {
    "name": "serializetools",
    "url": "https://github.com/JeffersonLab/serializetools",
    "method": "git",
    "tags": [
      "serialization",
      "xml"
    ],
    "description": "Support for serialization of objects",
    "license": "MIT",
    "web": "https://github.com/JeffersonLab/serializetools"
  },
  {
    "name": "neo",
    "url": "https://github.com/unicredit/neo",
    "method": "git",
    "tags": [
      "vector",
      "matrix",
      "linear-algebra",
      "BLAS",
      "LAPACK",
      "CUDA"
    ],
    "description": "Linear algebra for Nim",
    "license": "Apache License 2.0",
    "web": "https://unicredit.github.io/neo/"
  },
  {
    "name": "httpkit",
    "url": "https://github.com/tulayang/httpkit",
    "method": "git",
    "tags": [
      "http",
      "request",
      "response",
      "stream",
      "bigfile",
      "async"
    ],
    "description": "An efficient HTTP tool suite written in pure nim. Help you to write HTTP services or clients via TCP, UDP, or even Unix Domain socket, etc.",
    "license": "MIT",
    "web": "https://github.com/tulayang/httpkit"
  },
  {
    "name": "ulid",
    "url": "https://github.com/adelq/ulid",
    "method": "git",
    "tags": [
      "library",
      "id",
      "ulid",
      "uuid",
      "guid"
    ],
    "description": "Universally Unique Lexicographically Sortable Identifier",
    "license": "MIT",
    "web": "https://github.com/adelq/ulid"
  },
  {
<<<<<<< HEAD
  "name": "osureplay",
  "url": "https://github.com/TiberiumN/nim-osureplay",
  "method": "git",
  "tags": [
    "library",
    "osu!",
    "parser",
    "osugame",
    "replay"
  ],
  "description": "osu! replay parser",
  "license": "MIT",
  "web": "https://github.com/TiberiumN/nim-osureplay"
=======
    "name": "tiger",
    "url": "https://github.com/ehmry/tiger",
    "method": "git",
    "tags": [
      "hash"
    ],
    "description": "Tiger hash function",
    "license": "MIT",
    "web": "https://github.com/ehmry/tiger"
  },
  {
    "name": "pipe",
    "url": "https://github.com/5paceToast/pipe",
    "method": "git",
    "tags": [
      "pipe",
      "macro",
      "operator",
      "functional"
    ],
    "description": "Pipe operator for nim.",
    "license": "MIT",
    "web": "https://github.com/5paceToast/pipe"
  },
  {
    "name": "flatdb",
    "url": "https://github.com/enthus1ast/flatdb",
    "method": "git",
    "tags": [
      "database",
      "json",
      "pure"
    ],
    "description": "small/tiny, flatfile, jsonl based, inprogress database for nim",
    "license": "MIT",
    "web": "https://github.com/enthus1ast/flatdb"
  },
  {
    "name": "nwt",
    "url": "https://github.com/enthus1ast/nimWebTemplates",
    "method": "git",
    "tags": [
      "template",
      "html",
      "pure",
      "jinja"
    ],
    "description": "experiment to build a jinja like template parser",
    "license": "MIT",
    "web": "https://github.com/enthus1ast/nimWebTemplates"
  },
  {
    "name": "cmixer",
    "url": "https://github.com/rxi/cmixer-nim",
    "method": "git",
    "tags": [
      "library",
      "audio",
      "mixer",
      "sound",
      "wav",
      "ogg"
    ],
    "description": "Lightweight audio mixer for games",
    "license": "MIT",
    "web": "https://github.com/rxi/cmixer-nim"
  },
  {
    "name": "cmixer_sdl2",
    "url": "https://github.com/rxi/cmixer_sdl2-nim",
    "method": "git",
    "tags": [
      "library",
      "audio",
      "mixer",
      "sound",
      "wav",
      "ogg"
    ],
    "description": "Lightweight audio mixer for SDL2",
    "license": "MIT",
    "web": "https://github.com/rxi/cmixer_sdl2-nim"
  },
  {
    "name": "chebyshev",
    "url": "https://github.com/jxy/chebyshev",
    "method": "git",
    "tags": [
      "math",
      "approximation",
      "numerical"
    ],
    "description": "Chebyshev approximation.",
    "license": "MIT",
    "web": "https://github.com/jxy/chebyshev"
  },
  {
    "name": "scram",
    "url": "https://github.com/rgv151/scram",
    "method": "git",
    "tags": [
      "scram",
      "sasl",
      "authentication",
      "salted",
      "challenge",
      "response"
    ],
    "description": "Salted Challenge Response Authentication Mechanism (SCRAM) ",
    "license": "MIT",
    "web": "https://github.com/rgv151/scram"
  },
  {
    "name": "blake2",
    "url": "https://bitbucket.org/mihailp/blake2/",
    "method": "hg",
    "tags": [
      "crypto",
      "cryptography",
      "hash",
      "security"
    ],
    "description": "blake2 - cryptographic hash function",
    "license": "CC0",
    "web": "https://bitbucket.org/mihailp/blake2/"
  },
  {
    "name": "spinny",
    "url": "https://github.com/molnarmark/spinny",
    "method": "git",
    "tags": [
      "terminal",
      "spinner",
      "spinny",
      "load"
    ],
    "description": "Spinny is a tiny terminal spinner package for the Nim Programming Language.",
    "license": "MIT",
    "web": "https://github.com/molnarmark/spinny"
  },
  {
    "name": "nigui",
    "url": "https://github.com/trustable-code/NiGui",
    "method": "git",
    "tags": [
      "gui",
      "windows",
      "gtk"
    ],
    "description": "NiGui is a cross-platform, desktop GUI toolkit using native widgets.",
    "license": "MIT",
    "web": "https://github.com/trustable-code/NiGui"
  },
  {
    "name": "nimcalcal",
    "url": "https://github.com/skilchen/nimcalcal",
    "method": "git",
    "tags": [
      "calendar",
      "library"
    ],
    "description": "nimcalcal - PyCalCal translated to Nim, Calendrical Calculations from Reingold/Dershowitz",
    "license": "MIT",
    "web": "http://www3.cs.stonybrook.edu/~algorith/implement/reingold/implement.shtml"
>>>>>>> 505a05f1
  }
]<|MERGE_RESOLUTION|>--- conflicted
+++ resolved
@@ -6518,7 +6518,6 @@
     "web": "https://github.com/adelq/ulid"
   },
   {
-<<<<<<< HEAD
   "name": "osureplay",
   "url": "https://github.com/TiberiumN/nim-osureplay",
   "method": "git",
@@ -6532,7 +6531,8 @@
   "description": "osu! replay parser",
   "license": "MIT",
   "web": "https://github.com/TiberiumN/nim-osureplay"
-=======
+  },
+  {
     "name": "tiger",
     "url": "https://github.com/ehmry/tiger",
     "method": "git",
@@ -6697,6 +6697,5 @@
     "description": "nimcalcal - PyCalCal translated to Nim, Calendrical Calculations from Reingold/Dershowitz",
     "license": "MIT",
     "web": "http://www3.cs.stonybrook.edu/~algorith/implement/reingold/implement.shtml"
->>>>>>> 505a05f1
   }
 ]