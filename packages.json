--- conflicted
+++ resolved
@@ -16627,7 +16627,6 @@
     "web": "https://github.com/linksplatform/Data.Triplets"
   },
   {
-<<<<<<< HEAD
     "name": "osdialog",
     "url": "https://github.com/johnnovak/nim-osdialog",
     "method": "git",
@@ -16650,7 +16649,8 @@
     "description": "Nim wrapper for the osdialog library",
     "license": "WTFPL",
     "web": "https://github.com/johnnovak/nim-osdialog"
-=======
+  },
+  {
     "name": "kview",
     "url": "https://github.com/planety/kview",
     "method": "git",
@@ -16663,6 +16663,5 @@
     "description": "For karax html preview.",
     "license": "BSD-3-Clause",
     "web": "https://github.com/planety/kview"
->>>>>>> 21982af3
   }
 ]