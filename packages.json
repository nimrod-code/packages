--- conflicted
+++ resolved
@@ -20136,7 +20136,6 @@
     "web": "https://github.com/leeooox/nimvisa"
   },
   {
-<<<<<<< HEAD
     "name": "rx_nim",
     "url": "https://github.com/nortero-code/rx-nim",
     "method": "git",
@@ -20150,7 +20149,8 @@
     "description": "An implementation of rx observables in nim",
     "license": "MIT",
     "web": "https://github.com/nortero-code/rx-nim"
-=======
+  },
+  {
     "name": "httpstat",
     "url": "https://github.com/ucpr/httpstat",
     "method": "git",
@@ -20162,6 +20162,5 @@
     "description": "curl statistics made simple ",
     "license": "MIT",
     "web": "https://github.com/ucpr/httpstat"
->>>>>>> 548710ad
   }
 ]