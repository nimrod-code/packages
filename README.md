--- conflicted
+++ resolved
@@ -4,12 +4,10 @@
 [Nimble](https://github.com/nim-lang/nimble), a package manager for the
 [Nim programming language](http://nim-lang.org).
 
-<<<<<<< HEAD
 An overview of all Nimble packages is available in the 
 [library documentation](https://nim-lang.org/docs/lib.html#nimble).
-=======
+
 NOTE: The packages listed here are not peer-reviewed or otherwise screened. We try to keep the list up-to-date but we cannot guarantee quality or maturity of the packages.
->>>>>>> 583bf4ee
 
 ## Adding your own package
 To add your own package, fork this repository, edit
@@ -41,13 +39,14 @@
 * Non-mature packages should be flagged as such, especially if they perform security-critical tasks (e.g. encryption)
 * If abandoning a package, please tag it as "abandoned"
 * Optionally GPG-sign your releases
-* Optionally follow [SemVer](http://semver.org
+* Optionally follow [SemVer](http://semver.org)
 
-<<<<<<< HEAD
 Your packages may be removed if the url stops working. It goes without saying
 that your pull request will not be accepted unless you fill out all of the
 above required fields correctly, the package that ``url`` points to must also
 contain a .nimble file, or else it will be rejected.
+
+The requirements might change in future.
 
 ## Renaming packages
 
@@ -75,6 +74,3 @@
   },
 ...
 ```
-=======
-The requirements might change in future.
->>>>>>> 583bf4ee
